# Require at least version 2.8.12 of CMake
cmake_minimum_required(VERSION 2.8.12)

if(CMAKE_VERSION VERSION_EQUAL 3.0 OR CMAKE_VERSION VERSION_GREATER 3.0)
    cmake_policy(SET CMP0042 NEW)
endif()

# Set the project name
project(CoreCLR)

# Include cmake functions
include(functions.cmake)

# Include global configure settings
include(configure.cmake)

if (WIN32)
  message(STATUS "VS_PLATFORM_TOOLSET is ${CMAKE_VS_PLATFORM_TOOLSET}")
  message(STATUS "VS_PLATFORM_NAME is ${CMAKE_VS_PLATFORM_NAME}")
endif (WIN32)

# Set commonly used directory names
set(CLR_DIR ${CMAKE_CURRENT_SOURCE_DIR})
set(VM_DIR ${CMAKE_CURRENT_SOURCE_DIR}/src/vm)
set(GENERATED_INCLUDE_DIR ${CMAKE_CURRENT_BINARY_DIR}/src/inc)
set(VERSION_FILE_PATH "${CMAKE_BINARY_DIR}/version.cpp")

set(CORECLR_SET_RPATH ON)
if(CORECLR_SET_RPATH)
    # Enable @rpath support for shared libraries.
    set(MACOSX_RPATH ON)
endif(CORECLR_SET_RPATH)

OPTION(CLR_CMAKE_ENABLE_CODE_COVERAGE "Enable code coverage" OFF)
OPTION(CLR_CMAKE_WARNINGS_ARE_ERRORS "Warnings are errors" ON)

# Ensure that python is present
find_program(PYTHON python)
if (PYTHON STREQUAL "PYTHON-NOTFOUND")
    message(FATAL_ERROR "PYTHON not found: Please install Python 2.7.9 or later from https://www.python.org/downloads/")
endif()

# Ensure other tools are present
if (WIN32)
    if(CLR_CMAKE_HOST_ARCH STREQUAL arm)

      # Confirm that Windows SDK is present
      if(NOT DEFINED CMAKE_VS_WINDOWS_TARGET_PLATFORM_VERSION OR CMAKE_VS_WINDOWS_TARGET_PLATFORM_VERSION STREQUAL "" )
	      message(FATAL_ERROR "Windows SDK is required for the Arm32 build.")
      else()
	      message("Using Windows SDK version ${CMAKE_VS_WINDOWS_TARGET_PLATFORM_VERSION}")
      endif()

      # Explicitly specify the assembler to be used for Arm32 compile
      if($ENV{__VSVersion} STREQUAL "vs2015")
        file(TO_CMAKE_PATH "$ENV{VCINSTALLDIR}\\bin\\x86_arm\\armasm.exe" CMAKE_ASM_COMPILER)
      else()
        file(TO_CMAKE_PATH "$ENV{VCToolsInstallDir}\\bin\\HostX86\\arm\\armasm.exe" CMAKE_ASM_COMPILER)
      endif()
      
      set(CMAKE_ASM_MASM_COMPILER ${CMAKE_ASM_COMPILER})
<<<<<<< HEAD
      message("CMAKE_ASM_MASM_COMPILER explicitly set to: ${CMAKE_ASM_MASM_COMPILER}") 
=======
      message("CMAKE_ASM_MASM_COMPILER explicitly set to: ${CMAKE_ASM_MASM_COMPILER}")
>>>>>>> 701ecbed

      # Enable generic assembly compilation to avoid CMake generate VS proj files that explicitly
      # use ml[64].exe as the assembler.
      enable_language(ASM)
    else()
      enable_language(ASM_MASM)
    endif()

    # Ensure that MC is present
    find_program(MC mc)
    if (MC STREQUAL "MC-NOTFOUND")
        message(FATAL_ERROR "MC not found")
    endif()

    if (CLR_CMAKE_HOST_ARCH STREQUAL arm64)
      # CMAKE_CXX_COMPILER will default to the compiler installed with
      # Visual studio. Overwrite it to the compiler on the path.
      # TODO, remove when cmake generator supports Arm64 as a target.
      find_program(PATH_CXX_COMPILER cl)
      set(CMAKE_CXX_COMPILER ${PATH_CXX_COMPILER})
      message("Overwriting the CMAKE_CXX_COMPILER.")
      message(CMAKE_CXX_COMPILER found:${CMAKE_CXX_COMPILER})
    endif()

else (WIN32)
    enable_language(ASM)

    # Ensure that awk is present
    find_program(AWK awk)
    if (AWK STREQUAL "AWK-NOTFOUND")
        message(FATAL_ERROR "AWK not found")
    endif()

    if (CMAKE_SYSTEM_NAME STREQUAL Darwin)

      # Ensure that dsymutil and strip are present
      find_program(DSYMUTIL dsymutil)
      if (DSYMUTIL STREQUAL "DSYMUTIL-NOTFOUND")
          message(FATAL_ERROR "dsymutil not found")
      endif()

      find_program(STRIP strip)
      if (STRIP STREQUAL "STRIP-NOTFOUND")
          message(FATAL_ERROR "strip not found")
      endif()

    else (CMAKE_SYSTEM_NAME STREQUAL Darwin)

      # Ensure that objcopy is present
      if (CLR_UNIX_CROSS_BUILD AND NOT DEFINED CLR_CROSS_COMPONENTS_BUILD)
        if (CMAKE_SYSTEM_PROCESSOR STREQUAL armv7l OR CMAKE_SYSTEM_PROCESSOR STREQUAL aarch64 OR CMAKE_SYSTEM_PROCESSOR STREQUAL arm)
          find_program(OBJCOPY ${TOOLCHAIN}-objcopy)
        elseif(CMAKE_SYSTEM_PROCESSOR STREQUAL i686)
          find_program(OBJCOPY objcopy)
        else()
          clr_unknown_arch()
        endif()
      else()
        find_program(OBJCOPY objcopy)
      endif()

      if (OBJCOPY STREQUAL "OBJCOPY-NOTFOUND")
          message(FATAL_ERROR "objcopy not found")
      endif()

    endif (CMAKE_SYSTEM_NAME STREQUAL Darwin)
endif(WIN32)

#----------------------------------------
# Detect and set platform variable names
#     - for non-windows build platform & architecture is detected using inbuilt CMAKE variables and cross target component configure
#     - for windows we use the passed in parameter to CMAKE to determine build arch
#----------------------------------------
if(CMAKE_SYSTEM_NAME STREQUAL Linux)
    set(CLR_CMAKE_PLATFORM_UNIX 1)
    if(CLR_CROSS_COMPONENTS_BUILD)
        # CMAKE_HOST_SYSTEM_PROCESSOR returns the value of `uname -p` on host.
        if(CMAKE_HOST_SYSTEM_PROCESSOR STREQUAL x86_64 OR CMAKE_HOST_SYSTEM_PROCESSOR STREQUAL amd64)
            if(CLR_CMAKE_TARGET_ARCH STREQUAL "arm")
                set(CLR_CMAKE_PLATFORM_UNIX_X86 1)
            else()
                set(CLR_CMAKE_PLATFORM_UNIX_AMD64 1)
            endif()
        elseif(CMAKE_HOST_SYSTEM_PROCESSOR STREQUAL i686)
            set(CLR_CMAKE_PLATFORM_UNIX_X86 1)
        else()
            clr_unknown_arch()
        endif()
    else()
        # CMAKE_SYSTEM_PROCESSOR returns the value of `uname -p` on target.
        # For the AMD/Intel 64bit architecure two different strings are common.
        # Linux and Darwin identify it as "x86_64" while FreeBSD and netbsd uses the
        # "amd64" string. Accept either of the two here.
        if(CMAKE_SYSTEM_PROCESSOR STREQUAL x86_64 OR CMAKE_SYSTEM_PROCESSOR STREQUAL amd64)
            set(CLR_CMAKE_PLATFORM_UNIX_AMD64 1)
        elseif(CMAKE_SYSTEM_PROCESSOR STREQUAL armv7l)
            set(CLR_CMAKE_PLATFORM_UNIX_ARM 1)
        elseif(CMAKE_SYSTEM_PROCESSOR STREQUAL arm)
            set(CLR_CMAKE_PLATFORM_UNIX_ARM 1)
        elseif(CMAKE_SYSTEM_PROCESSOR STREQUAL aarch64)
            set(CLR_CMAKE_PLATFORM_UNIX_ARM64 1)
        elseif(CMAKE_SYSTEM_PROCESSOR STREQUAL i686)
            set(CLR_CMAKE_PLATFORM_UNIX_X86 1)
        else()
            clr_unknown_arch()
        endif()
    endif()
    set(CLR_CMAKE_PLATFORM_LINUX 1)

    # Detect Linux ID
    if(DEFINED CLR_CMAKE_LINUX_ID)
        if(CLR_CMAKE_LINUX_ID STREQUAL ubuntu)
            set(CLR_CMAKE_TARGET_UBUNTU_LINUX 1)
        elseif(CLR_CMAKE_LINUX_ID STREQUAL tizen)
            set(CLR_CMAKE_TARGET_TIZEN_LINUX 1)
        elseif(CLR_CMAKE_LINUX_ID STREQUAL alpine)
            set(CLR_CMAKE_PLATFORM_ALPINE_LINUX 1)
        endif()
        if(CLR_CMAKE_LINUX_ID STREQUAL ubuntu)
            set(CLR_CMAKE_PLATFORM_UBUNTU_LINUX 1)
        endif()
    endif(DEFINED CLR_CMAKE_LINUX_ID)
endif(CMAKE_SYSTEM_NAME STREQUAL Linux)

if(CMAKE_SYSTEM_NAME STREQUAL Darwin)
  set(CLR_CMAKE_PLATFORM_UNIX 1)
  set(CLR_CMAKE_PLATFORM_UNIX_AMD64 1)
  set(CLR_CMAKE_PLATFORM_DARWIN 1)
  if(CMAKE_VERSION VERSION_LESS "3.4.0")
    set(CMAKE_ASM_COMPILE_OBJECT "${CMAKE_C_COMPILER} <FLAGS> <DEFINES> -o <OBJECT> -c <SOURCE>")
  else()
    set(CMAKE_ASM_COMPILE_OBJECT "${CMAKE_C_COMPILER} <FLAGS> <DEFINES> <INCLUDES> -o <OBJECT> -c <SOURCE>")
  endif(CMAKE_VERSION VERSION_LESS "3.4.0")
endif(CMAKE_SYSTEM_NAME STREQUAL Darwin)

if(CMAKE_SYSTEM_NAME STREQUAL FreeBSD)
  set(CLR_CMAKE_PLATFORM_UNIX 1)
  set(CLR_CMAKE_PLATFORM_UNIX_AMD64 1)
  set(CLR_CMAKE_PLATFORM_FREEBSD 1)
endif(CMAKE_SYSTEM_NAME STREQUAL FreeBSD)

if(CMAKE_SYSTEM_NAME STREQUAL OpenBSD)
  set(CLR_CMAKE_PLATFORM_UNIX 1)
  set(CLR_CMAKE_PLATFORM_UNIX_AMD64 1)
  set(CLR_CMAKE_PLATFORM_OPENBSD 1)
endif(CMAKE_SYSTEM_NAME STREQUAL OpenBSD)

if(CMAKE_SYSTEM_NAME STREQUAL NetBSD)
  set(CLR_CMAKE_PLATFORM_UNIX 1)
  set(CLR_CMAKE_PLATFORM_UNIX_AMD64 1)
  set(CLR_CMAKE_PLATFORM_NETBSD 1)
endif(CMAKE_SYSTEM_NAME STREQUAL NetBSD)

if(CMAKE_SYSTEM_NAME STREQUAL SunOS)
  set(CLR_CMAKE_PLATFORM_UNIX 1)
  EXECUTE_PROCESS(
    COMMAND isainfo -n
    OUTPUT_VARIABLE SUNOS_NATIVE_INSTRUCTION_SET
    )
  if(SUNOS_NATIVE_INSTRUCTION_SET MATCHES "amd64")
    set(CLR_CMAKE_PLATFORM_UNIX_AMD64 1)
    set(CMAKE_SYSTEM_PROCESSOR "amd64")
  else()
    clr_unknown_arch()
  endif()
  set(CLR_CMAKE_PLATFORM_SUNOS 1)
endif(CMAKE_SYSTEM_NAME STREQUAL SunOS)

#--------------------------------------------
# This repo builds two set of binaries
# 1. binaries which execute on target arch machine
#        - for such binaries host architecture & target architecture are same
#        - eg. coreclr.dll
# 2. binaries which execute on host machine but target another architecture
#        - host architecture is different from target architecture
#        - eg. crossgen.exe - runs on x64 machine and generates nis targeting arm64
#        - for complete list of such binaries refer to file crosscomponents.cmake
#-------------------------------------------------------------
# Set HOST architecture variables
if(CLR_CMAKE_PLATFORM_UNIX_ARM)
    set(CLR_CMAKE_PLATFORM_ARCH_ARM 1)
    set(CLR_CMAKE_HOST_ARCH "arm")
elseif(CLR_CMAKE_PLATFORM_UNIX_ARM64)
    set(CLR_CMAKE_PLATFORM_ARCH_ARM64 1)
    set(CLR_CMAKE_HOST_ARCH "arm64")
elseif(CLR_CMAKE_PLATFORM_UNIX_AMD64)
    set(CLR_CMAKE_PLATFORM_ARCH_AMD64 1)
    set(CLR_CMAKE_HOST_ARCH "x64")
elseif(CLR_CMAKE_PLATFORM_UNIX_X86)
    set(CLR_CMAKE_PLATFORM_ARCH_I386 1)
    set(CLR_CMAKE_HOST_ARCH "x86")
elseif(WIN32)
    # CLR_CMAKE_HOST_ARCH is passed in as param to cmake
    if (CLR_CMAKE_HOST_ARCH STREQUAL x64)
        set(CLR_CMAKE_PLATFORM_ARCH_AMD64 1)
    elseif(CLR_CMAKE_HOST_ARCH STREQUAL x86)
        set(CLR_CMAKE_PLATFORM_ARCH_I386 1)
    elseif(CLR_CMAKE_HOST_ARCH STREQUAL arm)
        set(CLR_CMAKE_PLATFORM_ARCH_ARM 1)
    elseif(CLR_CMAKE_HOST_ARCH STREQUAL arm64)
        set(CLR_CMAKE_PLATFORM_ARCH_ARM64 1)
    else()
        clr_unknown_arch()
    endif()
endif()

# Set TARGET architecture variables
# Target arch will be a cmake param (optional) for both windows as well as non-windows build
# if target arch is not specified then host & target are same
if(NOT DEFINED CLR_CMAKE_TARGET_ARCH OR CLR_CMAKE_TARGET_ARCH STREQUAL "" )
  set(CLR_CMAKE_TARGET_ARCH ${CLR_CMAKE_HOST_ARCH})
endif()

# Set target architecture variables
if (CLR_CMAKE_TARGET_ARCH STREQUAL x64)
    set(CLR_CMAKE_TARGET_ARCH_AMD64 1)
  elseif(CLR_CMAKE_TARGET_ARCH STREQUAL x86)
    set(CLR_CMAKE_TARGET_ARCH_I386 1)
  elseif(CLR_CMAKE_TARGET_ARCH STREQUAL arm64)
    set(CLR_CMAKE_TARGET_ARCH_ARM64 1)
  elseif(CLR_CMAKE_TARGET_ARCH STREQUAL arm)
    set(CLR_CMAKE_TARGET_ARCH_ARM 1)
  else()
    clr_unknown_arch()
endif()

# check if host & target arch combination are valid
if(NOT(CLR_CMAKE_TARGET_ARCH STREQUAL CLR_CMAKE_HOST_ARCH))
    if(NOT((CLR_CMAKE_PLATFORM_ARCH_AMD64 AND CLR_CMAKE_TARGET_ARCH_ARM64) OR (CLR_CMAKE_PLATFORM_ARCH_I386 AND CLR_CMAKE_TARGET_ARCH_ARM)))
        message(FATAL_ERROR "Invalid host and target arch combination")
    endif()
endif()

#-----------------------------------------------------
# Initialize Cmake compiler flags and other variables
#-----------------------------------------------------

if (CMAKE_CONFIGURATION_TYPES) # multi-configuration generator?
    set(CMAKE_CONFIGURATION_TYPES "Debug;Checked;Release;RelWithDebInfo" CACHE STRING "" FORCE)
endif (CMAKE_CONFIGURATION_TYPES)

set(CMAKE_C_FLAGS_CHECKED ${CLR_C_FLAGS_CHECKED_INIT} CACHE STRING "Flags used by the compiler during checked builds.")
set(CMAKE_CXX_FLAGS_CHECKED ${CLR_CXX_FLAGS_CHECKED_INIT} CACHE STRING "Flags used by the compiler during checked builds.")
set(CMAKE_EXE_LINKER_FLAGS_CHECKED "")
set(CMAKE_SHARED_LINKER_FLAGS_CHECKED "")

set(CMAKE_CXX_STANDARD_LIBRARIES "") # do not link against standard win32 libs i.e. kernel32, uuid, user32, etc.

if (WIN32)
  # For multi-configuration toolset (as Visual Studio)
  # set the different configuration defines.
  foreach (Config DEBUG CHECKED RELEASE RELWITHDEBINFO)
    foreach (Definition IN LISTS CLR_DEFINES_${Config}_INIT)
      set_property(DIRECTORY APPEND PROPERTY COMPILE_DEFINITIONS $<$<CONFIG:${Config}>:${Definition}>)
    endforeach (Definition)
  endforeach (Config)

  set(CMAKE_SHARED_LINKER_FLAGS "${CMAKE_SHARED_LINKER_FLAGS} /GUARD:CF")
  set(CMAKE_EXE_LINKER_FLAGS "${CMAKE_EXE_LINKER_FLAGS} /GUARD:CF")

  # Linker flags
  #
  set(CMAKE_SHARED_LINKER_FLAGS "${CMAKE_SHARED_LINKER_FLAGS} /MANIFEST:NO") #Do not create Side-by-Side Assembly Manifest

  if (CLR_CMAKE_PLATFORM_ARCH_ARM)
    set(CMAKE_SHARED_LINKER_FLAGS "${CMAKE_SHARED_LINKER_FLAGS} /SUBSYSTEM:WINDOWS,6.02") #windows subsystem - arm minimum is 6.02
  elseif(CLR_CMAKE_PLATFORM_ARCH_ARM64)
    set(CMAKE_SHARED_LINKER_FLAGS "${CMAKE_SHARED_LINKER_FLAGS} /SUBSYSTEM:WINDOWS,6.03") #windows subsystem - arm64 minimum is 6.03
  else ()
    set(CMAKE_SHARED_LINKER_FLAGS "${CMAKE_SHARED_LINKER_FLAGS} /SUBSYSTEM:WINDOWS,6.01") #windows subsystem
  endif ()

  set(CMAKE_SHARED_LINKER_FLAGS "${CMAKE_SHARED_LINKER_FLAGS} /LARGEADDRESSAWARE") # can handle addresses larger than 2 gigabytes
  set(CMAKE_SHARED_LINKER_FLAGS "${CMAKE_SHARED_LINKER_FLAGS} /NXCOMPAT") #Compatible with Data Execution Prevention
  set(CMAKE_SHARED_LINKER_FLAGS "${CMAKE_SHARED_LINKER_FLAGS} /DYNAMICBASE") #Use address space layout randomization
  set(CMAKE_SHARED_LINKER_FLAGS "${CMAKE_SHARED_LINKER_FLAGS} /PDBCOMPRESS") #shrink pdb size
  set(CMAKE_SHARED_LINKER_FLAGS "${CMAKE_SHARED_LINKER_FLAGS} /DEBUG")
  set(CMAKE_SHARED_LINKER_FLAGS "${CMAKE_SHARED_LINKER_FLAGS} /IGNORE:4197,4013,4254,4070,4221")

  set(CMAKE_STATIC_LINKER_FLAGS "${CMAKE_STATIC_LINKER_FLAGS} /IGNORE:4221")

  set(CMAKE_EXE_LINKER_FLAGS "${CMAKE_EXE_LINKER_FLAGS} /DEBUG /PDBCOMPRESS")
  set(CMAKE_EXE_LINKER_FLAGS "${CMAKE_EXE_LINKER_FLAGS} /STACK:1572864")

  # Debug build specific flags
  set(CMAKE_SHARED_LINKER_FLAGS_DEBUG "/NOVCFEATURE ${NO_INCREMENTAL_LINKER_FLAGS}")
  set(CMAKE_EXE_LINKER_FLAGS_DEBUG "${NO_INCREMENTAL_LINKER_FLAGS}")

  # Checked build specific flags
  set(CMAKE_SHARED_LINKER_FLAGS_CHECKED "${CMAKE_SHARED_LINKER_FLAGS_CHECKED} /OPT:REF /OPT:NOICF /NOVCFEATURE ${NO_INCREMENTAL_LINKER_FLAGS}")
  set(CMAKE_STATIC_LINKER_FLAGS_CHECKED "${CMAKE_STATIC_LINKER_FLAGS_CHECKED}")
  set(CMAKE_EXE_LINKER_FLAGS_CHECKED "${CMAKE_EXE_LINKER_FLAGS_CHECKED} /OPT:REF /OPT:NOICF ${NO_INCREMENTAL_LINKER_FLAGS}")

  # Release build specific flags
  set(CMAKE_SHARED_LINKER_FLAGS_RELEASE "${CMAKE_SHARED_LINKER_FLAGS_RELEASE} /LTCG /OPT:REF /OPT:ICF ${NO_INCREMENTAL_LINKER_FLAGS}")
  set(CMAKE_STATIC_LINKER_FLAGS_RELEASE "${CMAKE_STATIC_LINKER_FLAGS_RELEASE} /LTCG")
  set(CMAKE_EXE_LINKER_FLAGS_RELEASE "${CMAKE_EXE_LINKER_FLAGS_RELEASE} /LTCG /OPT:REF /OPT:ICF ${NO_INCREMENTAL_LINKER_FLAGS}")

  # ReleaseWithDebugInfo build specific flags
  set(CMAKE_SHARED_LINKER_FLAGS_RELWITHDEBINFO "${CMAKE_SHARED_LINKER_FLAGS_RELWITHDEBINFO} /LTCG /OPT:REF /OPT:ICF ${NO_INCREMENTAL_LINKER_FLAGS}")
  set(CMAKE_STATIC_LINKER_FLAGS_RELWITHDEBINFO "${CMAKE_STATIC_LINKER_FLAGS_RELWITHDEBINFO} /LTCG")
  set(CMAKE_EXE_LINKER_FLAGS_RELWITHDEBINFO "${CMAKE_EXE_LINKER_FLAGS_RELWITHDEBINFO} /LTCG /OPT:REF /OPT:ICF ${NO_INCREMENTAL_LINKER_FLAGS}")

  # Temporary until cmake has VS generators for arm64
  if(CLR_CMAKE_PLATFORM_ARCH_ARM64)
    set(CMAKE_SHARED_LINKER_FLAGS "${CMAKE_SHARED_LINKER_FLAGS} /machine:arm64")
    set(CMAKE_STATIC_LINKER_FLAGS "${CMAKE_STATIC_LINKER_FLAGS} /machine:arm64")
    set(CMAKE_EXE_LINKER_FLAGS "${CMAKE_EXE_LINKER_FLAGS} /machine:arm64")
  endif(CLR_CMAKE_PLATFORM_ARCH_ARM64)

  # Force uCRT to be dynamically linked for Release build
  set(CMAKE_SHARED_LINKER_FLAGS_RELEASE "${CMAKE_SHARED_LINKER_FLAGS_RELEASE} /NODEFAULTLIB:libucrt.lib /DEFAULTLIB:ucrt.lib")
  set(CMAKE_EXE_LINKER_FLAGS_RELEASE "${CMAKE_EXE_LINKER_FLAGS_RELEASE} /NODEFAULTLIB:libucrt.lib /DEFAULTLIB:ucrt.lib")
  set(CMAKE_SHARED_LINKER_FLAGS_RELWITHDEBINFO "${CMAKE_SHARED_LINKER_FLAGS_RELWITHDEBINFO} /NODEFAULTLIB:libucrt.lib /DEFAULTLIB:ucrt.lib")
  set(CMAKE_EXE_LINKER_FLAGS_RELWITHDEBINFO "${CMAKE_EXE_LINKER_FLAGS_RELWITHDEBINFO} /NODEFAULTLIB:libucrt.lib /DEFAULTLIB:ucrt.lib")

elseif (CLR_CMAKE_PLATFORM_UNIX)
  # Set the values to display when interactively configuring CMAKE_BUILD_TYPE
  set_property(CACHE CMAKE_BUILD_TYPE PROPERTY STRINGS "DEBUG;CHECKED;RELEASE;RELWITHDEBINFO")

  # Use uppercase CMAKE_BUILD_TYPE for the string comparisons below
  string(TOUPPER ${CMAKE_BUILD_TYPE} UPPERCASE_CMAKE_BUILD_TYPE)

  # For single-configuration toolset
  # set the different configuration defines.
  if (UPPERCASE_CMAKE_BUILD_TYPE STREQUAL DEBUG)
    # First DEBUG
    set_property(DIRECTORY  PROPERTY COMPILE_DEFINITIONS ${CLR_DEFINES_DEBUG_INIT})
  elseif (UPPERCASE_CMAKE_BUILD_TYPE STREQUAL CHECKED)
    # Then CHECKED
    set_property(DIRECTORY PROPERTY COMPILE_DEFINITIONS ${CLR_DEFINES_CHECKED_INIT})
  elseif (UPPERCASE_CMAKE_BUILD_TYPE STREQUAL RELEASE)
    # Then RELEASE
    set_property(DIRECTORY PROPERTY COMPILE_DEFINITIONS ${CLR_DEFINES_RELEASE_INIT})
  elseif (UPPERCASE_CMAKE_BUILD_TYPE STREQUAL RELWITHDEBINFO)
    # And then RELWITHDEBINFO
    set_property(DIRECTORY APPEND PROPERTY COMPILE_DEFINITIONS ${CLR_DEFINES_RELWITHDEBINFO_INIT})
  else ()
    message(FATAL_ERROR "Unknown build type! Set CMAKE_BUILD_TYPE to DEBUG, CHECKED, RELEASE, or RELWITHDEBINFO!")
  endif ()

  # set the CLANG sanitizer flags for debug build
  if(UPPERCASE_CMAKE_BUILD_TYPE STREQUAL DEBUG OR UPPERCASE_CMAKE_BUILD_TYPE STREQUAL CHECKED)
    # obtain settings from running enablesanitizers.sh
    string(FIND "$ENV{DEBUG_SANITIZERS}" "asan" __ASAN_POS)
    string(FIND "$ENV{DEBUG_SANITIZERS}" "ubsan" __UBSAN_POS)
    if ((${__ASAN_POS} GREATER -1) OR (${__UBSAN_POS} GREATER -1))
      set(CLR_SANITIZE_CXX_FLAGS "${CLR_SANITIZE_CXX_FLAGS} -fsanitize-blacklist=${CMAKE_CURRENT_SOURCE_DIR}/sanitizerblacklist.txt -fsanitize=")
      set(CLR_SANITIZE_LINK_FLAGS "${CLR_SANITIZE_LINK_FLAGS} -fsanitize=")
      if (${__ASAN_POS} GREATER -1)
        set(CLR_SANITIZE_CXX_FLAGS "${CLR_SANITIZE_CXX_FLAGS}address,")
        set(CLR_SANITIZE_LINK_FLAGS "${CLR_SANITIZE_LINK_FLAGS}address,")
        message("Address Sanitizer (asan) enabled")
      endif ()
      if (${__UBSAN_POS} GREATER -1)
        # all sanitizier flags are enabled except alignment (due to heavy use of __unaligned modifier)
        set(CLR_SANITIZE_CXX_FLAGS "${CLR_SANITIZE_CXX_FLAGS}bool,bounds,enum,float-cast-overflow,float-divide-by-zero,function,integer,nonnull-attribute,null,object-size,return,returns-nonnull-attribute,shift,unreachable,vla-bound,vptr")
        set(CLR_SANITIZE_LINK_FLAGS "${CLR_SANITIZE_LINK_FLAGS}undefined")
        message("Undefined Behavior Sanitizer (ubsan) enabled")
      endif ()

      # -fdata-sections -ffunction-sections: each function has own section instead of one per .o file (needed for --gc-sections)
      # -fPIC: enable Position Independent Code normally just for shared libraries but required when linking with address sanitizer
      # -O1: optimization level used instead of -O0 to avoid compile error "invalid operand for inline asm constraint"
      set(CMAKE_CXX_FLAGS_DEBUG "${CMAKE_CXX_FLAGS_DEBUG} ${CLR_SANITIZE_CXX_FLAGS} -fdata-sections -ffunction-sections -fPIC -O1")
      set(CMAKE_CXX_FLAGS_CHECKED "${CMAKE_CXX_FLAGS_CHECKED} ${CLR_SANITIZE_CXX_FLAGS} -fdata-sections -ffunction-sections -fPIC -O1")

      set(CMAKE_EXE_LINKER_FLAGS_DEBUG "${CMAKE_EXE_LINKER_FLAGS_DEBUG} ${CLR_SANITIZE_LINK_FLAGS}")
      set(CMAKE_EXE_LINKER_FLAGS_CHECKED "${CMAKE_EXE_LINKER_FLAGS_CHECKED} ${CLR_SANITIZE_LINK_FLAGS}")

      # -Wl and --gc-sections: drop unused sections\functions (similar to Windows /Gy function-level-linking)
      set(CMAKE_SHARED_LINKER_FLAGS_DEBUG "${CMAKE_SHARED_LINKER_FLAGS_DEBUG} ${CLR_SANITIZE_LINK_FLAGS} -Wl,--gc-sections")
      set(CMAKE_SHARED_LINKER_FLAGS_CHECKED "${CMAKE_SHARED_LINKER_FLAGS_CHECKED} ${CLR_SANITIZE_LINK_FLAGS} -Wl,--gc-sections")
    endif ()
  endif(UPPERCASE_CMAKE_BUILD_TYPE STREQUAL DEBUG OR UPPERCASE_CMAKE_BUILD_TYPE STREQUAL CHECKED)
endif(WIN32)

if(CLR_CMAKE_PLATFORM_LINUX)
  set(CMAKE_ASM_FLAGS "${CMAKE_ASM_FLAGS} -Wa,--noexecstack")
  set(CMAKE_SHARED_LINKER_FLAGS "${CMAKE_SHARED_LINKER_FLAGS} -Wl,--build-id=sha1")
  set(CMAKE_EXE_LINKER_FLAGS "${CMAKE_EXE_LINKER_FLAGS} -Wl,--build-id=sha1")
endif(CLR_CMAKE_PLATFORM_LINUX)

#------------------------------------
# Definitions (for platform)
#-----------------------------------
if (CLR_CMAKE_PLATFORM_ARCH_AMD64)
  add_definitions(-D_AMD64_)
  add_definitions(-D_WIN64)
  add_definitions(-DAMD64)
  add_definitions(-DBIT64=1)
elseif (CLR_CMAKE_PLATFORM_ARCH_I386)
  add_definitions(-D_X86_)
elseif (CLR_CMAKE_PLATFORM_ARCH_ARM)
  add_definitions(-D_ARM_)
  add_definitions(-DARM)
elseif (CLR_CMAKE_PLATFORM_ARCH_ARM64)
  add_definitions(-D_ARM64_)
  add_definitions(-DARM64)
  add_definitions(-D_WIN64)
  add_definitions(-DBIT64=1)
else ()
  clr_unknown_arch()
endif ()

if (CLR_CMAKE_PLATFORM_UNIX)
  if(CLR_CMAKE_PLATFORM_LINUX)
    if(CLR_CMAKE_PLATFORM_UNIX_AMD64)
      message("Detected Linux x86_64")
      add_definitions(-DLINUX64)
    elseif(CLR_CMAKE_PLATFORM_UNIX_ARM)
      message("Detected Linux ARM")
      add_definitions(-DLINUX32)
    elseif(CLR_CMAKE_PLATFORM_UNIX_ARM64)
      message("Detected Linux ARM64")
      add_definitions(-DLINUX64)
    elseif(CLR_CMAKE_PLATFORM_UNIX_X86)
      message("Detected Linux i686")
      add_definitions(-DLINUX32)
    else()
      clr_unknown_arch()
    endif()
  endif(CLR_CMAKE_PLATFORM_LINUX)
endif(CLR_CMAKE_PLATFORM_UNIX)

if (CLR_CMAKE_PLATFORM_UNIX)
  add_definitions(-DPLATFORM_UNIX=1)

  if(CLR_CMAKE_PLATFORM_DARWIN)
    message("Detected OSX x86_64")
  endif(CLR_CMAKE_PLATFORM_DARWIN)

  if(CLR_CMAKE_PLATFORM_FREEBSD)
    message("Detected FreeBSD amd64")
  endif(CLR_CMAKE_PLATFORM_FREEBSD)

  if(CLR_CMAKE_PLATFORM_NETBSD)
    message("Detected NetBSD amd64")
  endif(CLR_CMAKE_PLATFORM_NETBSD)
endif(CLR_CMAKE_PLATFORM_UNIX)

if (WIN32)
  # Define the CRT lib references that link into Desktop imports
  set(STATIC_MT_CRT_LIB  "libcmt$<$<OR:$<CONFIG:Debug>,$<CONFIG:Checked>>:d>.lib")
  set(STATIC_MT_VCRT_LIB  "libvcruntime$<$<OR:$<CONFIG:Debug>,$<CONFIG:Checked>>:d>.lib")
  set(STATIC_MT_CPP_LIB  "libcpmt$<$<OR:$<CONFIG:Debug>,$<CONFIG:Checked>>:d>.lib")

  # Define the uCRT lib reference
  set(STATIC_UCRT_LIB  "libucrt$<$<OR:$<CONFIG:Debug>,$<CONFIG:Checked>>:d>.lib")
  set(DYNAMIC_UCRT_LIB  "ucrt$<$<OR:$<CONFIG:Debug>,$<CONFIG:Checked>>:d>.lib")
endif(WIN32)

# Architecture specific files folder name
if (CLR_CMAKE_TARGET_ARCH_AMD64)
    set(ARCH_SOURCES_DIR amd64)
elseif (CLR_CMAKE_TARGET_ARCH_ARM64)
    set(ARCH_SOURCES_DIR arm64)
elseif (CLR_CMAKE_TARGET_ARCH_ARM)
    set(ARCH_SOURCES_DIR arm)
elseif (CLR_CMAKE_TARGET_ARCH_I386)
    set(ARCH_SOURCES_DIR i386)
else ()
    clr_unknown_arch()
endif ()

#--------------------------------------
# Compile Options
#--------------------------------------
include(compileoptions.cmake)

#----------------------------------------------------
# Cross target Component build specific configuration
#----------------------------------------------------
if(CLR_CROSS_COMPONENTS_BUILD)
  include(crosscomponents.cmake)
endif(CLR_CROSS_COMPONENTS_BUILD)

#-------------------
# Enable PGO support
#-------------------
include(pgosupport.cmake)

#-----------------------------------------
# Add Projects
#     - project which require platform header not clr's
#     - do not depend on clr's compile definitions
#-----------------------------------------
if(CLR_CMAKE_PLATFORM_UNIX AND NOT DEFINED CLR_CROSS_COMPONENTS_BUILD)
    add_subdirectory(src/corefx)
endif()

if(CLR_CMAKE_PLATFORM_UNIX)
    add_subdirectory(src/ToolBox/SOS/lldbplugin)
    add_subdirectory(src/pal)
    add_subdirectory(src/coreclr/hosts)
    add_subdirectory(src/ildasm/unixcoreclrloader)
endif(CLR_CMAKE_PLATFORM_UNIX)

# Add this subdir. We install the headers for the jit.
add_subdirectory(src/pal/prebuilt/inc)

add_subdirectory(src/debug/debug-pal)

if(WIN32)
  add_subdirectory(src/gc/sample)
endif()

# Above projects do not build with these compile options
# All of the compiler options are specified in file compileoptions.cmake
# Do not add any new options here. They shoul be added in compileoptions.cmake
if(WIN32)
  add_compile_options(/FIWarningControl.h) # force include of WarningControl.h
  add_compile_options(/Zl) # omit default library name in .OBJ
endif(WIN32)

#-------------------------------------
# Include directory directives
#-------------------------------------
# Include the basic prebuilt headers - required for getting fileversion resource details.
include_directories("src/pal/prebuilt/inc")
include_directories("bin/obj")

if(FEATURE_STANDALONE_GC)
  add_definitions(-DFEATURE_STANDALONE_GC)

  if(CLR_CMAKE_PLATFORM_UNIX)
    add_subdirectory(src/gc/unix)
  endif(CLR_CMAKE_PLATFORM_UNIX)
endif(FEATURE_STANDALONE_GC)

if(FEATURE_STANDALONE_GC_ONLY)
  add_definitions(-DFEATURE_STANDALONE_GC_ONLY)
endif(FEATURE_STANDALONE_GC_ONLY)

if (CLR_CMAKE_PLATFORM_UNIX)
  include_directories("src/pal/inc")
  include_directories("src/pal/inc/rt")
  include_directories("src/pal/src/safecrt")
endif (CLR_CMAKE_PLATFORM_UNIX)

#--------------------------------
# Definition directives
#  - all clr specific compile definitions should be included in this file
#  - all clr specific feature variable should also be added in this file
#----------------------------------
include(clrdefinitions.cmake)

# Microsoft.Dotnet.BuildTools.Coreclr version
set(BuildToolsVersion "1.0.4-prerelease")
set(BuildToolsDir "${CLR_CMAKE_PACKAGES_DIR}/Microsoft.DotNet.BuildTools.CoreCLR/${BuildToolsVersion}")

#------------------------------
# Add Product Directory
#------------------------------
add_subdirectory(src)

#------------------------------
# Add Test Directory
#------------------------------
if(CLR_CMAKE_BUILD_TESTS)
  # remove some definitions for test build
  remove_definitions(-D_SECURE_SCL=0)
  remove_definitions(-DUNICODE)
  remove_definitions(-D_UNICODE)

  add_subdirectory(tests)
endif(CLR_CMAKE_BUILD_TESTS)

include(definitionsconsistencycheck.cmake)<|MERGE_RESOLUTION|>--- conflicted
+++ resolved
@@ -59,11 +59,7 @@
       endif()
       
       set(CMAKE_ASM_MASM_COMPILER ${CMAKE_ASM_COMPILER})
-<<<<<<< HEAD
-      message("CMAKE_ASM_MASM_COMPILER explicitly set to: ${CMAKE_ASM_MASM_COMPILER}") 
-=======
       message("CMAKE_ASM_MASM_COMPILER explicitly set to: ${CMAKE_ASM_MASM_COMPILER}")
->>>>>>> 701ecbed
 
       # Enable generic assembly compilation to avoid CMake generate VS proj files that explicitly
       # use ml[64].exe as the assembler.
