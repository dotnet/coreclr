# Require at least version 2.8.12 of CMake
cmake_minimum_required(VERSION 2.8.12)

# Set the project name
project(CoreCLR)

set(CLR_DIR ${CMAKE_CURRENT_SOURCE_DIR})
set(VM_DIR ${CMAKE_CURRENT_SOURCE_DIR}/src/vm)
set(GENERATED_INCLUDE_DIR ${CMAKE_CURRENT_BINARY_DIR}/src/inc)

########################common.cmake##########################

set(CORECLR_SET_RPATH ON)

if(CORECLR_SET_RPATH)
    # Enable @rpath support for shared libraries.
    set(MACOSX_RPATH ON)
endif(CORECLR_SET_RPATH)

if(CMAKE_VERSION VERSION_EQUAL 3.0 OR CMAKE_VERSION VERSION_GREATER 3.0)
    cmake_policy(SET CMP0042 NEW)
endif()

function(clr_unknown_arch)
    if (WIN32)
        message(FATAL_ERROR "Only AMD64, ARM64 and I386 are supported")
    else()
        message(FATAL_ERROR "Only AMD64, ARM64 and ARM are supported")
    endif()
endfunction()

# Detect Platform and architecture
if(CMAKE_SYSTEM_NAME STREQUAL Linux)
    set(CLR_CMAKE_PLATFORM_UNIX 1)
    # CMAKE_SYSTEM_PROCESSOR returns the value of `uname -p`.
    # For the AMD/Intel 64bit architecure two different strings are common.
    # Linux and Darwin identify it as "x86_64" while FreeBSD uses the
    # "amd64" string. Accept either of the two here.
    if(CMAKE_SYSTEM_PROCESSOR STREQUAL x86_64 OR CMAKE_SYSTEM_PROCESSOR STREQUAL amd64)
        set(CLR_CMAKE_PLATFORM_UNIX_AMD64 1)
    elseif(CMAKE_SYSTEM_PROCESSOR STREQUAL armv7l)
<<<<<<< HEAD
        set(CLR_CMAKE_PLATFORM_UNIX_ARM 1)
=======
        set(CLR_CMAKE_PLATFORM_UNIX_TARGET_ARM 1)
        # Because we don't use CMAKE_C_COMPILER/CMAKE_CXX_COMPILER to use clang
        # we have to set the triple by adding a compiler argument
        add_compile_options(-mthumb)
        add_compile_options(-mfpu=vfpv3)
        if(ARM_SOFTFP)
            add_compile_options(-mfloat-abi=softfp)
            add_compile_options(-target armv7-linux-gnueabi)
        else()
            add_compile_options(-target armv7-linux-gnueabihf)
        endif(ARM_SOFTFP)
>>>>>>> ac2ffdd6
    elseif(CMAKE_SYSTEM_PROCESSOR STREQUAL aarch64)
        set(CLR_CMAKE_PLATFORM_UNIX_ARM64 1)
    else()
        clr_unknown_arch()
    endif()
    set(CLR_CMAKE_PLATFORM_LINUX 1)
endif(CMAKE_SYSTEM_NAME STREQUAL Linux)

if(CMAKE_SYSTEM_NAME STREQUAL Darwin)
  set(CLR_CMAKE_PLATFORM_UNIX 1)
  set(CLR_CMAKE_PLATFORM_UNIX_AMD64 1)
  set(CLR_CMAKE_PLATFORM_DARWIN 1)
  if(CMAKE_VERSION VERSION_LESS "3.4.0")
    set(CMAKE_ASM_COMPILE_OBJECT "${CMAKE_C_COMPILER} <FLAGS> <DEFINES> -o <OBJECT> -c <SOURCE>")
  else()
    set(CMAKE_ASM_COMPILE_OBJECT "${CMAKE_C_COMPILER} <FLAGS> <DEFINES> <INCLUDES> -o <OBJECT> -c <SOURCE>")
  endif(CMAKE_VERSION VERSION_LESS "3.4.0")
endif(CMAKE_SYSTEM_NAME STREQUAL Darwin)

if(CMAKE_SYSTEM_NAME STREQUAL FreeBSD)
  set(CLR_CMAKE_PLATFORM_UNIX 1)
  set(CLR_CMAKE_PLATFORM_UNIX_AMD64 1)
  set(CLR_CMAKE_PLATFORM_FREEBSD 1)
endif(CMAKE_SYSTEM_NAME STREQUAL FreeBSD)

if(CMAKE_SYSTEM_NAME STREQUAL OpenBSD)
  set(CLR_CMAKE_PLATFORM_UNIX 1)
  set(CLR_CMAKE_PLATFORM_UNIX_AMD64 1)
  set(CLR_CMAKE_PLATFORM_OPENBSD 1)
endif(CMAKE_SYSTEM_NAME STREQUAL OpenBSD)

if(CMAKE_SYSTEM_NAME STREQUAL NetBSD)
  set(CLR_CMAKE_PLATFORM_UNIX 1)
  set(CLR_CMAKE_PLATFORM_UNIX_AMD64 1)
  set(CLR_CMAKE_PLATFORM_NETBSD 1)
endif(CMAKE_SYSTEM_NAME STREQUAL NetBSD)

if(CMAKE_SYSTEM_NAME STREQUAL SunOS)
  set(CLR_CMAKE_PLATFORM_UNIX 1)
  EXECUTE_PROCESS(
    COMMAND isainfo -n
    OUTPUT_VARIABLE SUNOS_NATIVE_INSTRUCTION_SET
    )
  if(SUNOS_NATIVE_INSTRUCTION_SET MATCHES "amd64")
    set(CLR_CMAKE_PLATFORM_UNIX_AMD64 1)
    set(CMAKE_SYSTEM_PROCESSOR "amd64")
  else()
    clr_unknown_arch()
  endif()
  set(CLR_CMAKE_PLATFORM_SUNOS 1)
endif(CMAKE_SYSTEM_NAME STREQUAL SunOS)


# Set host architecture variables
if(CLR_CMAKE_PLATFORM_UNIX_ARM)
  set(CLR_CMAKE_PLATFORM_ARCH_ARM 1)
  set(CLR_CMAKE_HOST_ARCH "arm")
elseif(CLR_CMAKE_PLATFORM_UNIX_ARM64)
  set(CLR_CMAKE_PLATFORM_ARCH_ARM64 1)
  set(CLR_CMAKE_HOST_ARCH "arm64")
elseif(CLR_CMAKE_PLATFORM_UNIX_AMD64)
  set(CLR_CMAKE_PLATFORM_ARCH_AMD64 1)
  set(CLR_CMAKE_HOST_ARCH "x64")
elseif(WIN32)
  if (CLR_CMAKE_HOST_ARCH STREQUAL x64)
    set(CLR_CMAKE_PLATFORM_ARCH_AMD64 1)
  elseif(CLR_CMAKE_HOST_ARCH STREQUAL x86)
    set(CLR_CMAKE_PLATFORM_ARCH_I386 1)
  elseif(CLR_CMAKE_HOST_ARCH STREQUAL arm64)
    set(CLR_CMAKE_PLATFORM_ARCH_ARM64 1)
  else()
    clr_unknown_arch()
  endif()
endif()

# if target arch not defined then host & target are same
if(NOT DEFINED CLR_CMAKE_TARGET_ARCH)
  set(CLR_CMAKE_TARGET_ARCH ${CLR_CMAKE_HOST_ARCH})
endif(NOT DEFINED CLR_CMAKE_TARGET_ARCH)

# Set target architecture variables
if (CLR_CMAKE_TARGET_ARCH STREQUAL x64)
    set(CLR_CMAKE_TARGET_ARCH_AMD64 1)
  elseif(CLR_CMAKE_TARGET_ARCH STREQUAL x86)
    set(CLR_CMAKE_TARGET_ARCH_I386 1)
  elseif(CLR_CMAKE_TARGET_ARCH STREQUAL arm64)
    set(CLR_CMAKE_TARGET_ARCH_ARM64 1)
  elseif(CLR_CMAKE_TARGET_ARCH STREQUAL arm)
    set(CLR_CMAKE_TARGET_ARCH_ARM 1)
  else()
    clr_unknown_arch()
endif()

# check if host & target arch combination are valid
if(NOT(CLR_CMAKE_TARGET_ARCH STREQUAL CLR_CMAKE_HOST_ARCH))
  if(NOT((CLR_CMAKE_PLATFORM_ARCH_AMD64 AND CLR_CMAKE_TARGET_ARCH_ARM64) OR (CLR_CMAKE_PLATFORM_ARCH_I386 AND CLR_CMAKE_TARGET_ARCH_ARM)))
    message(FATAL_ERROR "Invalid host and target arch combination")
  endif()
endif()

# Ensure that python is present
find_program(PYTHON python)
if (PYTHON STREQUAL "PYTHON-NOTFOUND")
    message(FATAL_ERROR "PYTHON not found: Please install Python 2.7.9 or later from https://www.python.org/downloads/")
endif()

if(WIN32)
    enable_language(ASM_MASM)

    # Ensure that MC is present
    find_program(MC mc)
    if (MC STREQUAL "MC-NOTFOUND")
        message(FATAL_ERROR "MC not found")
    endif()
else()
    enable_language(ASM)

    # Ensure that awk is present
    find_program(AWK awk)
    if (AWK STREQUAL "AWK-NOTFOUND")
        message(FATAL_ERROR "AWK not found")
    endif()
 
    if (CMAKE_SYSTEM_NAME STREQUAL Darwin)

      # Ensure that dsymutil and strip is present
      find_program(DSYMUTIL dsymutil)
      if (DSYMUTIL STREQUAL "DSYMUTIL-NOTFOUND")
          message(FATAL_ERROR "dsymutil not found")
      endif()
      find_program(STRIP strip)
      if (STRIP STREQUAL "STRIP-NOTFOUND")
          message(FATAL_ERROR "strip not found")
      endif()
    elseif (CMAKE_SYSTEM_NAME STREQUAL Linux)
      # Ensure that objcopy is present
      if(DEFINED ENV{CROSSCOMPILE})
        if(CMAKE_SYSTEM_PROCESSOR STREQUAL armv7l)
          find_program(OBJCOPY arm-linux-gnueabihf-objcopy)
        elseif(CMAKE_SYSTEM_PROCESSOR STREQUAL aarch64)
          find_program(OBJCOPY aarch64-linux-gnu-objcopy)
        else()
          clr_unknown_arch()
        endif()
      else()
        find_program(OBJCOPY objcopy)
      endif()
      if (OBJCOPY STREQUAL "OBJCOPY-NOTFOUND")
          message(FATAL_ERROR "objcopy not found")
      endif()
    endif ()
endif(WIN32)

# Build a list of compiler definitions by putting -D in front of each define.
function(get_compile_definitions DefinitionName)
    # Get the current list of definitions
    get_directory_property(COMPILE_DEFINITIONS_LIST COMPILE_DEFINITIONS)

    foreach(DEFINITION IN LISTS COMPILE_DEFINITIONS_LIST)
        if (${DEFINITION} MATCHES "^\\$<\\$<CONFIG:([^>]+)>:([^>]+)>$")
            # The entries that contain generator expressions must have the -D inside of the
            # expression. So we transform e.g. $<$<CONFIG:Debug>:_DEBUG> to $<$<CONFIG:Debug>:-D_DEBUG>
            set(DEFINITION "$<$<CONFIG:${CMAKE_MATCH_1}>:-D${CMAKE_MATCH_2}>")
        else()
            set(DEFINITION -D${DEFINITION})
        endif()
        list(APPEND DEFINITIONS ${DEFINITION})
    endforeach()
    set(${DefinitionName} ${DEFINITIONS} PARENT_SCOPE)
endfunction(get_compile_definitions)

# Build a list of include directories by putting -I in front of each include dir.
function(get_include_directories IncludeDirectories)
    get_directory_property(dirs INCLUDE_DIRECTORIES)
    foreach(dir IN LISTS dirs)
        list(APPEND INC_DIRECTORIES -I${dir})
    endforeach()
    set(${IncludeDirectories} ${INC_DIRECTORIES} PARENT_SCOPE)
endfunction(get_include_directories)

# Set the passed in RetSources variable to the list of sources with added current source directory
# to form absolute paths.
# The parameters after the RetSources are the input files.
function(convert_to_absolute_path RetSources)
    set(Sources ${ARGN})
    foreach(Source IN LISTS Sources)
        list(APPEND AbsolutePathSources ${CMAKE_CURRENT_SOURCE_DIR}/${Source})
    endforeach()
    set(${RetSources} ${AbsolutePathSources} PARENT_SCOPE)
endfunction(convert_to_absolute_path)

#Preprocess exports definition file
function(preprocess_def_file inputFilename outputFilename)
  get_compile_definitions(PREPROCESS_DEFINITIONS)

  add_custom_command(
    OUTPUT ${outputFilename}
    COMMAND ${CMAKE_CXX_COMPILER} /P /EP /TC ${PREPROCESS_DEFINITIONS}  /Fi${outputFilename}  ${inputFilename}
    DEPENDS ${inputFilename}
    COMMENT "Preprocessing ${inputFilename}"
  )

  set_source_files_properties(${outputFilename}
                              PROPERTIES GENERATED TRUE)
endfunction()

function(generate_exports_file inputFilename outputFilename)

  if(CMAKE_SYSTEM_NAME STREQUAL Darwin)
    set(AWK_SCRIPT generateexportedsymbols.awk)
  else()
    set(AWK_SCRIPT generateversionscript.awk)
  endif(CMAKE_SYSTEM_NAME STREQUAL Darwin)

  add_custom_command(
    OUTPUT ${outputFilename}
    COMMAND ${AWK} -f ${CMAKE_SOURCE_DIR}/${AWK_SCRIPT} ${inputFilename} >${outputFilename}
    DEPENDS ${inputFilename} ${CMAKE_SOURCE_DIR}/${AWK_SCRIPT}
    COMMENT "Generating exports file ${outputFilename}"
  )
  set_source_files_properties(${outputFilename}
                              PROPERTIES GENERATED TRUE)
endfunction()

function(add_precompiled_header header cppFile targetSources)
  if(MSVC)
    set(precompiledBinary "${CMAKE_CURRENT_BINARY_DIR}/${CMAKE_CFG_INTDIR}/stdafx.pch")

    set_source_files_properties(${cppFile}
                                PROPERTIES COMPILE_FLAGS "/Yc\"${header}\" /Fp\"${precompiledBinary}\""
                                           OBJECT_OUTPUTS "${precompiledBinary}")
    set_source_files_properties(${${targetSources}}
                                PROPERTIES COMPILE_FLAGS "/Yu\"${header}\" /Fp\"${precompiledBinary}\""
                                           OBJECT_DEPENDS "${precompiledBinary}")
    # Add cppFile to SourcesVar
    set(${targetSources} ${${targetSources}} ${cppFile} PARENT_SCOPE)
  endif(MSVC)
endfunction()

function(strip_symbols targetName outputFilename)
  if(CLR_CMAKE_PLATFORM_UNIX)
    if(UPPERCASE_CMAKE_BUILD_TYPE STREQUAL RELEASE)

      # On the older version of cmake (2.8.12) used on Ubuntu 14.04 the TARGET_FILE
      # generator expression doesn't work correctly returning the wrong path and on
      # the newer cmake versions the LOCATION property isn't supported anymore.
      if(CMAKE_VERSION VERSION_EQUAL 3.0 OR CMAKE_VERSION VERSION_GREATER 3.0)
          set(strip_source_file $<TARGET_FILE:${targetName}>)
      else()
          get_property(strip_source_file TARGET ${targetName} PROPERTY LOCATION)
      endif()

      if(CMAKE_SYSTEM_NAME STREQUAL Darwin)
        set(strip_destination_file ${strip_source_file}.dwarf)

        add_custom_command(
          TARGET ${targetName}
          POST_BUILD
          VERBATIM 
          COMMAND ${DSYMUTIL} --flat --minimize ${strip_source_file}
          COMMAND ${STRIP} -u -r ${strip_source_file}
          COMMENT Stripping symbols from ${strip_source_file} into file ${strip_destination_file}
        )
      elseif(CMAKE_SYSTEM_NAME STREQUAL Linux)
        set(strip_destination_file ${strip_source_file}.dbg)

        add_custom_command(
          TARGET ${targetName}
          POST_BUILD
          VERBATIM 
          COMMAND ${OBJCOPY} --only-keep-debug ${strip_source_file} ${strip_destination_file}
          COMMAND ${OBJCOPY} --strip-debug ${strip_source_file}
          COMMAND ${OBJCOPY} --add-gnu-debuglink=${strip_destination_file} ${strip_source_file}
          COMMENT Stripping symbols from ${strip_source_file} into file ${strip_destination_file}
        )
      endif(CMAKE_SYSTEM_NAME STREQUAL Darwin)

      set(${outputFilename} ${strip_destination_file} PARENT_SCOPE)
    endif(UPPERCASE_CMAKE_BUILD_TYPE STREQUAL RELEASE)
  endif(CLR_CMAKE_PLATFORM_UNIX)
endfunction()

function(install_clr targetName)
  strip_symbols(${targetName} strip_destination_file)

  # On the older version of cmake (2.8.12) used on Ubuntu 14.04 the TARGET_FILE
  # generator expression doesn't work correctly returning the wrong path and on
  # the newer cmake versions the LOCATION property isn't supported anymore.
  if(CMAKE_VERSION VERSION_EQUAL 3.0 OR CMAKE_VERSION VERSION_GREATER 3.0)
      set(install_source_file $<TARGET_FILE:${targetName}>)
  else()
      get_property(install_source_file TARGET ${targetName} PROPERTY LOCATION)
  endif()

  install(PROGRAMS ${install_source_file} DESTINATION .)
  if(WIN32)
      install(FILES ${CMAKE_CURRENT_BINARY_DIR}/$<CONFIG>/${targetName}.pdb DESTINATION PDB)
  else()
      install(FILES ${strip_destination_file} DESTINATION .)
  endif()
endfunction()

# Includes

if (CMAKE_CONFIGURATION_TYPES) # multi-configuration generator?
    set(CMAKE_CONFIGURATION_TYPES "Debug;Checked;Release;RelWithDebInfo" CACHE STRING "" FORCE)
endif (CMAKE_CONFIGURATION_TYPES)

set(CMAKE_C_FLAGS_CHECKED ${CLR_C_FLAGS_CHECKED_INIT} CACHE STRING "Flags used by the compiler during checked builds.")
set(CMAKE_CXX_FLAGS_CHECKED ${CLR_CXX_FLAGS_CHECKED_INIT} CACHE STRING "Flags used by the compiler during checked builds.")
set(CMAKE_EXE_LINKER_FLAGS_CHECKED "")
set(CMAKE_SHARED_LINKER_FLAGS_CHECKED "")

if (WIN32)
  # For multi-configuration toolset (as Visual Studio)
  # set the different configuration defines.
  foreach (Config DEBUG CHECKED RELEASE RELWITHDEBINFO)
    foreach (Definition IN LISTS CLR_DEFINES_${Config}_INIT)
      set_property(DIRECTORY APPEND PROPERTY COMPILE_DEFINITIONS $<$<CONFIG:${Config}>:${Definition}>)
    endforeach (Definition)
  endforeach (Config)

elseif (CLR_CMAKE_PLATFORM_UNIX)
  # Set the values to display when interactively configuring CMAKE_BUILD_TYPE
  set_property(CACHE CMAKE_BUILD_TYPE PROPERTY STRINGS "DEBUG;CHECKED;RELEASE;RELWITHDEBINFO")

  # Use uppercase CMAKE_BUILD_TYPE for the string comparisons below
  string(TOUPPER ${CMAKE_BUILD_TYPE} UPPERCASE_CMAKE_BUILD_TYPE)

  # For single-configuration toolset
  # set the different configuration defines.
  if (UPPERCASE_CMAKE_BUILD_TYPE STREQUAL DEBUG)
    # First DEBUG
    set_property(DIRECTORY  PROPERTY COMPILE_DEFINITIONS ${CLR_DEFINES_DEBUG_INIT})
  elseif (UPPERCASE_CMAKE_BUILD_TYPE STREQUAL CHECKED)
    # Then CHECKED
    set_property(DIRECTORY PROPERTY COMPILE_DEFINITIONS ${CLR_DEFINES_CHECKED_INIT})
  elseif (UPPERCASE_CMAKE_BUILD_TYPE STREQUAL RELEASE)
    # Then RELEASE
    set_property(DIRECTORY PROPERTY COMPILE_DEFINITIONS ${CLR_DEFINES_RELEASE_INIT})
  elseif (UPPERCASE_CMAKE_BUILD_TYPE STREQUAL RELWITHDEBINFO)
    # And then RELWITHDEBINFO
    set_property(DIRECTORY APPEND PROPERTY COMPILE_DEFINITIONS ${CLR_DEFINES_RELWITHDEBINFO_INIT})
  else ()
    message(FATAL_ERROR "Unknown build type! Set CMAKE_BUILD_TYPE to DEBUG, CHECKED, RELEASE, or RELWITHDEBINFO!")
  endif ()

endif(WIN32)

# Definitions
if (CLR_CMAKE_PLATFORM_ARCH_AMD64)
  add_definitions(-D_AMD64_)
  add_definitions(-D_WIN64)
  add_definitions(-DAMD64)
  add_definitions(-DBIT64=1)
elseif (CLR_CMAKE_PLATFORM_ARCH_I386)
  add_definitions(-D_X86_)
elseif (CLR_CMAKE_PLATFORM_ARCH_ARM)
  add_definitions(-D_ARM_)
  add_definitions(-DARM)
elseif (CLR_CMAKE_PLATFORM_ARCH_ARM64)
  add_definitions(-D_ARM64_)
  add_definitions(-DARM64)
  add_definitions(-D_WIN64)
  add_definitions(-DBIT64=1)
else ()
  clr_unknown_arch()
endif ()

if (CLR_CMAKE_TARGET_ARCH_AMD64)
  if (CLR_CMAKE_PLATFORM_UNIX)
    add_definitions(-DDBG_TARGET_AMD64_UNIX)
  endif()
  add_definitions(-D_TARGET_AMD64_=1)
  add_definitions(-DDBG_TARGET_64BIT=1)
  add_definitions(-DDBG_TARGET_AMD64=1)
  add_definitions(-DDBG_TARGET_WIN64=1)
elseif (CLR_CMAKE_TARGET_ARCH_ARM64)
  if (CLR_CMAKE_PLATFORM_UNIX)
    add_definitions(-DDBG_TARGET_ARM64_UNIX)
  endif()
  add_definitions(-D_TARGET_ARM64_=1)
  add_definitions(-DDBG_TARGET_64BIT=1)
  add_definitions(-DDBG_TARGET_ARM64=1)
  add_definitions(-DDBG_TARGET_WIN64=1)
elseif (CLR_CMAKE_TARGET_ARCH_ARM)
  if (CLR_CMAKE_PLATFORM_UNIX)
    add_definitions(-DDBG_TARGET_ARM_UNIX)
  endif (CLR_CMAKE_PLATFORM_UNIX)
  add_definitions(-D_TARGET_ARM_=1)
  add_definitions(-DDBG_TARGET_32BIT=1)
  add_definitions(-DDBG_TARGET_ARM=1)
elseif (CLR_CMAKE_TARGET_ARCH_I386)
  add_definitions(-D_TARGET_X86_=1)
  add_definitions(-DDBG_TARGET_32BIT=1)
  add_definitions(-DDBG_TARGET_X86=1)
else ()
  clr_unknown_arch()
endif (CLR_CMAKE_TARGET_ARCH_AMD64)

if(CLR_CMAKE_PLATFORM_UNIX_ARM)
    # Because we don't use CMAKE_C_COMPILER/CMAKE_CXX_COMPILER to use clang
    # we have to set the triple by adding a compiler argument
    add_compile_options(-target armv7-linux-gnueabihf)
    add_compile_options(-mthumb)
    add_compile_options(-mfpu=vfpv3)
endif(CLR_CMAKE_PLATFORM_UNIX_ARM)

if (CLR_CMAKE_PLATFORM_UNIX)
  if(CLR_CMAKE_PLATFORM_LINUX)
    if(CLR_CMAKE_PLATFORM_UNIX_AMD64)
      message("Detected Linux x86_64")
      add_definitions(-DLINUX64)
    elseif(CLR_CMAKE_PLATFORM_UNIX_ARM)
      message("Detected Linux ARM")
      add_definitions(-DLINUX32)
    elseif(CLR_CMAKE_PLATFORM_UNIX_ARM64)
      message("Detected Linux ARM64")
      add_definitions(-DLINUX64)
    else()
      clr_unknown_arch()
    endif()
  endif(CLR_CMAKE_PLATFORM_LINUX)
endif(CLR_CMAKE_PLATFORM_UNIX)

if (CLR_CMAKE_PLATFORM_UNIX)
  add_definitions(-DPLATFORM_UNIX=1)

  if(CLR_CMAKE_PLATFORM_DARWIN)
    message("Detected OSX x86_64")
  endif(CLR_CMAKE_PLATFORM_DARWIN)

  if(CLR_CMAKE_PLATFORM_FREEBSD)
    message("Detected FreeBSD amd64")
  endif(CLR_CMAKE_PLATFORM_FREEBSD)

  # Disable frame pointer optimizations so profilers can get better call stacks
  add_compile_options(-fno-omit-frame-pointer)

  # The -fms-extensions enable the stuff like __if_exists, __declspec(uuid()), etc.
  add_compile_options(-fms-extensions )
  #-fms-compatibility      Enable full Microsoft Visual C++ compatibility
  #-fms-extensions         Accept some non-standard constructs supported by the Microsoft compiler

  if(CLR_CMAKE_PLATFORM_DARWIN)
    # We cannot enable "stack-protector-strong" on OS X due to a bug in clang compiler (current version 7.0.2)
    add_compile_options(-fstack-protector)
  else()
    add_compile_options(-fstack-protector-strong)
  endif(CLR_CMAKE_PLATFORM_DARWIN)

  # set the CLANG sanitizer flags for debug build
  if(UPPERCASE_CMAKE_BUILD_TYPE STREQUAL DEBUG OR UPPERCASE_CMAKE_BUILD_TYPE STREQUAL CHECKED)
    # obtain settings from running enablesanitizers.sh
    string(FIND "$ENV{DEBUG_SANITIZERS}" "asan" __ASAN_POS)
    string(FIND "$ENV{DEBUG_SANITIZERS}" "ubsan" __UBSAN_POS)
    if ((${__ASAN_POS} GREATER -1) OR (${__UBSAN_POS} GREATER -1))
      set(CLR_SANITIZE_CXX_FLAGS "${CLR_SANITIZE_CXX_FLAGS} -fsanitize-blacklist=${CMAKE_CURRENT_SOURCE_DIR}/sanitizerblacklist.txt -fsanitize=")
      set(CLR_SANITIZE_LINK_FLAGS "${CLR_SANITIZE_LINK_FLAGS} -fsanitize=")
      if (${__ASAN_POS} GREATER -1)
        set(CLR_SANITIZE_CXX_FLAGS "${CLR_SANITIZE_CXX_FLAGS}address,")
        set(CLR_SANITIZE_LINK_FLAGS "${CLR_SANITIZE_LINK_FLAGS}address,")
        message("Address Sanitizer (asan) enabled")
      endif ()
      if (${__UBSAN_POS} GREATER -1)
        # all sanitizier flags are enabled except alignment (due to heavy use of __unaligned modifier)
        set(CLR_SANITIZE_CXX_FLAGS "${CLR_SANITIZE_CXX_FLAGS}bool,bounds,enum,float-cast-overflow,float-divide-by-zero,function,integer,nonnull-attribute,null,object-size,return,returns-nonnull-attribute,shift,unreachable,vla-bound,vptr")
        set(CLR_SANITIZE_LINK_FLAGS "${CLR_SANITIZE_LINK_FLAGS}undefined")
        message("Undefined Behavior Sanitizer (ubsan) enabled")
      endif ()

      # -fdata-sections -ffunction-sections: each function has own section instead of one per .o file (needed for --gc-sections)
      # -fPIC: enable Position Independent Code normally just for shared libraries but required when linking with address sanitizer
      # -O1: optimization level used instead of -O0 to avoid compile error "invalid operand for inline asm constraint"
      set(CMAKE_CXX_FLAGS_DEBUG "${CMAKE_CXX_FLAGS_DEBUG} ${CLR_SANITIZE_CXX_FLAGS} -fdata-sections -ffunction-sections -fPIC -O1")
      set(CMAKE_CXX_FLAGS_CHECKED "${CMAKE_CXX_FLAGS_CHECKED} ${CLR_SANITIZE_CXX_FLAGS} -fdata-sections -ffunction-sections -fPIC -O1")

      set(CMAKE_EXE_LINKER_FLAGS_DEBUG "${CMAKE_EXE_LINKER_FLAGS_DEBUG} ${CLR_SANITIZE_LINK_FLAGS}")
      set(CMAKE_EXE_LINKER_FLAGS_CHECKED "${CMAKE_EXE_LINKER_FLAGS_CHECKED} ${CLR_SANITIZE_LINK_FLAGS}")

      # -Wl and --gc-sections: drop unused sections\functions (similar to Windows /Gy function-level-linking)
      set(CMAKE_SHARED_LINKER_FLAGS_DEBUG "${CMAKE_SHARED_LINKER_FLAGS_DEBUG} ${CLR_SANITIZE_LINK_FLAGS} -Wl,--gc-sections")
      set(CMAKE_SHARED_LINKER_FLAGS_CHECKED "${CMAKE_SHARED_LINKER_FLAGS_CHECKED} ${CLR_SANITIZE_LINK_FLAGS} -Wl,--gc-sections")
    endif ()
  endif(UPPERCASE_CMAKE_BUILD_TYPE STREQUAL DEBUG OR UPPERCASE_CMAKE_BUILD_TYPE STREQUAL CHECKED)

  add_definitions(-DDISABLE_CONTRACTS)
  # The -ferror-limit is helpful during the porting, it makes sure the compiler doesn't stop
  # after hitting just about 20 errors.
  add_compile_options(-ferror-limit=4096)

  # All warnings that are not explicitly disabled are reported as errors
  add_compile_options(-Werror)

  # Disabled warnings
  add_compile_options(-Wno-unused-private-field)
  add_compile_options(-Wno-unused-variable)
  # Explicit constructor calls are not supported by clang (this->ClassName::ClassName())
  add_compile_options(-Wno-microsoft)
  # This warning is caused by comparing 'this' to NULL
  add_compile_options(-Wno-tautological-compare)
  # There are constants of type BOOL used in a condition. But BOOL is defined as int
  # and so the compiler thinks that there is a mistake.
  add_compile_options(-Wno-constant-logical-operand)

  add_compile_options(-Wno-unknown-warning-option)

  #These seem to indicate real issues
  add_compile_options(-Wno-invalid-offsetof)
  # The following warning indicates that an attribute __attribute__((__ms_struct__)) was applied
  # to a struct or a class that has virtual members or a base class. In that case, clang
  # may not generate the same object layout as MSVC.
  add_compile_options(-Wno-incompatible-ms-struct)

endif(CLR_CMAKE_PLATFORM_UNIX)

if (WIN32)
  # Compile options for targeting windows

  # The following options are set by the razzle build
  add_compile_options(/TP) # compile all files as C++
  add_compile_options(/d2Zi+) # make optimized builds debugging easier
  add_compile_options(/nologo) # Suppress Startup Banner
  add_compile_options(/W3) # set warning level to 3
  add_compile_options(/WX) # treat warnings as errors
  add_compile_options(/Oi) # enable intrinsics
  add_compile_options(/Oy-) # disable suppressing of the creation of frame pointers on the call stack for quicker function calls
  add_compile_options(/U_MT) # undefine the predefined _MT macro
  add_compile_options(/GF) # enable read-only string pooling
  add_compile_options(/Gm-) # disable minimal rebuild
  add_compile_options(/EHa) # enable C++ EH (w/ SEH exceptions)
  add_compile_options(/Zp8) # pack structs on 8-byte boundary
  add_compile_options(/Gy) # separate functions for linker
  add_compile_options(/Zc:wchar_t-) # C++ language conformance: wchar_t is NOT the native type, but a typedef
  add_compile_options(/Zc:forScope) # C++ language conformance: enforce Standard C++ for scoping rules
  add_compile_options(/GR-) # disable C++ RTTI
  add_compile_options(/FC) # use full pathnames in diagnostics
  add_compile_options(/MP) # Build with Multiple Processes (number of processes equal to the number of processors)
  add_compile_options(/GS) # Buffer Security Check
  add_compile_options(/Zm200) # Specify Precompiled Header Memory Allocation Limit of 150MB
  add_compile_options(/wd4960 /wd4961 /wd4603 /wd4627 /wd4838 /wd4456 /wd4457 /wd4458 /wd4459 /wd4091 /we4640)
  add_compile_options(/Zi) # enable debugging information

  if (CLR_CMAKE_PLATFORM_ARCH_I386)
    add_compile_options(/Gz)
  endif (CLR_CMAKE_PLATFORM_ARCH_I386)

  add_compile_options($<$<OR:$<CONFIG:Release>,$<CONFIG:Relwithdebinfo>>:/GL>)
  add_compile_options($<$<OR:$<OR:$<CONFIG:Release>,$<CONFIG:Relwithdebinfo>>,$<CONFIG:Checked>>:/O1>)

  if (CLR_CMAKE_PLATFORM_ARCH_AMD64)
  # The generator expression in the following command means that the /homeparams option is added only for debug builds
  add_compile_options($<$<CONFIG:Debug>:/homeparams>) # Force parameters passed in registers to be written to the stack
  endif (CLR_CMAKE_PLATFORM_ARCH_AMD64)

  if(NOT CLR_CMAKE_PLATFORM_ARCH_ARM64)
    # enable control-flow-guard support for native components for non-Arm64 builds
    add_compile_options(/guard:cf) 
    set(CMAKE_SHARED_LINKER_FLAGS "${CMAKE_SHARED_LINKER_FLAGS} /guard:cf")
    set(CMAKE_EXE_LINKER_FLAGS "${CMAKE_EXE_LINKER_FLAGS} /guard:cf")
  endif (NOT CLR_CMAKE_PLATFORM_ARCH_ARM64)

  # Incremental linking with CFG is broken until next VS release.
  # This needs to be appended to the last for each build type to override the default flag.
  set(NO_INCREMENTAL_LINKER_FLAGS "/INCREMENTAL:NO")

  # Linker flags
  #
  # Disable the following line for UNIX altjit on Windows
  set(CMAKE_SHARED_LINKER_FLAGS "${CMAKE_SHARED_LINKER_FLAGS} /MANIFEST:NO") #Do not create Side-by-Side Assembly Manifest
  set(CMAKE_SHARED_LINKER_FLAGS "${CMAKE_SHARED_LINKER_FLAGS} /SUBSYSTEM:WINDOWS,6.00") #windows subsystem
  set(CMAKE_SHARED_LINKER_FLAGS "${CMAKE_SHARED_LINKER_FLAGS} /LARGEADDRESSAWARE") # can handle addresses larger than 2 gigabytes
  set(CMAKE_SHARED_LINKER_FLAGS "${CMAKE_SHARED_LINKER_FLAGS} /RELEASE") #sets the checksum in the header
  set(CMAKE_SHARED_LINKER_FLAGS "${CMAKE_SHARED_LINKER_FLAGS} /NXCOMPAT") #Compatible with Data Execution Prevention
  set(CMAKE_SHARED_LINKER_FLAGS "${CMAKE_SHARED_LINKER_FLAGS} /DYNAMICBASE") #Use address space layout randomization
  set(CMAKE_SHARED_LINKER_FLAGS "${CMAKE_SHARED_LINKER_FLAGS} /DEBUGTYPE:cv,fixup") #debugging format
  set(CMAKE_SHARED_LINKER_FLAGS "${CMAKE_SHARED_LINKER_FLAGS} /PDBCOMPRESS") #shrink pdb size
  set(CMAKE_SHARED_LINKER_FLAGS "${CMAKE_SHARED_LINKER_FLAGS} /DEBUG")
  set(CMAKE_SHARED_LINKER_FLAGS "${CMAKE_SHARED_LINKER_FLAGS} /IGNORE:4197,4013,4254,4070,4221")

  set(CMAKE_STATIC_LINKER_FLAGS "${CMAKE_STATIC_LINKER_FLAGS} /IGNORE:4221")

  set(CMAKE_EXE_LINKER_FLAGS "${CMAKE_EXE_LINKER_FLAGS} /DEBUG /PDBCOMPRESS")
  set(CMAKE_EXE_LINKER_FLAGS "${CMAKE_EXE_LINKER_FLAGS} /STACK:1572864")

  # Debug build specific flags
  set(CMAKE_SHARED_LINKER_FLAGS_DEBUG "/NOVCFEATURE ${NO_INCREMENTAL_LINKER_FLAGS}")
  set(CMAKE_EXE_LINKER_FLAGS_DEBUG "${NO_INCREMENTAL_LINKER_FLAGS}")

  # Checked build specific flags
  set(CMAKE_SHARED_LINKER_FLAGS_CHECKED "${CMAKE_SHARED_LINKER_FLAGS_CHECKED} /OPT:REF /OPT:NOICF /NOVCFEATURE ${NO_INCREMENTAL_LINKER_FLAGS}")
  set(CMAKE_STATIC_LINKER_FLAGS_CHECKED "${CMAKE_STATIC_LINKER_FLAGS_CHECKED}")
  set(CMAKE_EXE_LINKER_FLAGS_CHECKED "${CMAKE_EXE_LINKER_FLAGS_CHECKED} /OPT:REF /OPT:NOICF ${NO_INCREMENTAL_LINKER_FLAGS}")

  # Release build specific flags
  set(CMAKE_SHARED_LINKER_FLAGS_RELEASE "${CMAKE_SHARED_LINKER_FLAGS_RELEASE} /LTCG /OPT:REF /OPT:ICF ${NO_INCREMENTAL_LINKER_FLAGS}")
  set(CMAKE_STATIC_LINKER_FLAGS_RELEASE "${CMAKE_STATIC_LINKER_FLAGS_RELEASE} /LTCG")
  set(CMAKE_EXE_LINKER_FLAGS_RELEASE "${CMAKE_EXE_LINKER_FLAGS_RELEASE} /LTCG /OPT:REF /OPT:ICF ${NO_INCREMENTAL_LINKER_FLAGS}")

  # ReleaseWithDebugInfo build specific flags
  set(CMAKE_SHARED_LINKER_FLAGS_RELWITHDEBINFO "${CMAKE_SHARED_LINKER_FLAGS_RELWITHDEBINFO} /LTCG /OPT:REF /OPT:ICF ${NO_INCREMENTAL_LINKER_FLAGS}")
  set(CMAKE_STATIC_LINKER_FLAGS_RELWITHDEBINFO "${CMAKE_STATIC_LINKER_FLAGS_RELWITHDEBINFO} /LTCG")
  set(CMAKE_EXE_LINKER_FLAGS_RELWITHDEBINFO "${CMAKE_EXE_LINKER_FLAGS_RELWITHDEBINFO} /LTCG /OPT:REF /OPT:ICF ${NO_INCREMENTAL_LINKER_FLAGS}")

# Temporary until cmake has VS generators for arm64
if(CLR_CMAKE_PLATFORM_ARCH_ARM64)
  set(CMAKE_SHARED_LINKER_FLAGS "${CMAKE_SHARED_LINKER_FLAGS} /machine:arm64")
  set(CMAKE_STATIC_LINKER_FLAGS "${CMAKE_STATIC_LINKER_FLAGS} /machine:arm64")
  set(CMAKE_EXE_LINKER_FLAGS "${CMAKE_EXE_LINKER_FLAGS} /machine:arm64")
endif(CLR_CMAKE_PLATFORM_ARCH_ARM64)

endif (WIN32)

OPTION(CMAKE_ENABLE_CODE_COVERAGE "Enable code coverage" OFF)

if(CMAKE_ENABLE_CODE_COVERAGE)

  if(CLR_CMAKE_PLATFORM_UNIX)
    string(TOUPPER ${CMAKE_BUILD_TYPE} UPPERCASE_CMAKE_BUILD_TYPE)
    if(NOT UPPERCASE_CMAKE_BUILD_TYPE STREQUAL DEBUG)
      message( WARNING "Code coverage results with an optimised (non-Debug) build may be misleading" )
    endif(NOT UPPERCASE_CMAKE_BUILD_TYPE STREQUAL DEBUG)

    add_compile_options(-fprofile-arcs)
    add_compile_options(-ftest-coverage)
    set(CLANG_COVERAGE_LINK_FLAGS  "--coverage")
    set(CMAKE_SHARED_LINKER_FLAGS  "${CMAKE_SHARED_LINKER_FLAGS} ${CLANG_COVERAGE_LINK_FLAGS}")
    set(CMAKE_EXE_LINKER_FLAGS     "${CMAKE_EXE_LINKER_FLAGS} ${CLANG_COVERAGE_LINK_FLAGS}")
  else()
    message(FATAL_ERROR "Code coverage builds not supported on current platform")
  endif(CLR_CMAKE_PLATFORM_UNIX)

endif(CMAKE_ENABLE_CODE_COVERAGE)

# Start of projects that require usage of platform include files

if (WIN32)
  set(FEATURE_EVENT_TRACE 1)
endif()
if(CLR_CMAKE_PLATFORM_LINUX AND CLR_CMAKE_PLATFORM_ARCH_AMD64)
  set(FEATURE_EVENT_TRACE 1)
endif()

# End of projects that require usage of platform include files

########################common.cmake##########################

if(CLR_CMAKE_PLATFORM_UNIX)
  add_subdirectory(src/corefx)
endif(CLR_CMAKE_PLATFORM_UNIX)

if(CLR_CMAKE_PLATFORM_UNIX)
  add_subdirectory(src/ToolBox/SOS/lldbplugin)
  add_subdirectory(src/pal)
  add_subdirectory(src/coreclr/hosts)
  add_subdirectory(src/ildasm/unixcoreclrloader)
endif(CLR_CMAKE_PLATFORM_UNIX)

# Add this subdir. We install the headers for the jit.
add_subdirectory(src/pal/prebuilt/inc)

add_subdirectory(src/debug/debug-pal)

if(WIN32)
  add_subdirectory(src/gc/sample)
endif()

#########################coreclr.cmake####################
# Enable for UNIX altjit on Windows - set(CLR_CMAKE_PLATFORM_UNIX_AMD64 1)
# Enable for UNIX altjit on Windows - add_definitions(-DCLR_CMAKE_PLATFORM_UNIX=1)

# Disable the following line for UNIX altjit on Windows
set(CMAKE_CXX_STANDARD_LIBRARIES "") # do not link against standard win32 libs i.e. kernel32, uuid, user32, etc.

# Include directory directives

# Include the basic prebuilt headers - required for getting fileversion resource details.
<<<<<<< HEAD
include_directories("${CLR_DIR}/src/pal/prebuilt/inc")
=======
include_directories("src/pal/prebuilt/inc")
include_directories("bin/obj")
>>>>>>> ac2ffdd6

if (CLR_CMAKE_PLATFORM_UNIX)
  include_directories("${CLR_DIR}/src/pal/inc")
  include_directories("${CLR_DIR}/src/pal/inc/rt")
  include_directories("${CLR_DIR}/src/pal/src/safecrt")
endif (CLR_CMAKE_PLATFORM_UNIX)

# Libraries

if (WIN32)

    # Define the CRT lib references that link into Desktop imports
    set(STATIC_MT_CRT_LIB  "libcmt$<$<OR:$<CONFIG:Debug>,$<CONFIG:Checked>>:d>.lib")
    set(STATIC_MT_VCRT_LIB  "libvcruntime$<$<OR:$<CONFIG:Debug>,$<CONFIG:Checked>>:d>.lib")
    set(STATIC_MT_CPP_LIB  "libcpmt$<$<OR:$<CONFIG:Debug>,$<CONFIG:Checked>>:d>.lib")

    # ARM64_TODO: Enable this for Windows Arm64
    if (NOT CLR_CMAKE_PLATFORM_ARCH_ARM64)
      # Define the uCRT lib reference
      set(STATIC_MT_UCRT_LIB  "libucrt$<$<OR:$<CONFIG:Debug>,$<CONFIG:Checked>>:d>.lib")
    endif()

endif(WIN32)

# Definition directives

if (CLR_CMAKE_PLATFORM_UNIX)

  if(CLR_CMAKE_PLATFORM_DARWIN)
    add_definitions(-D_XOPEN_SOURCE)
  endif(CLR_CMAKE_PLATFORM_DARWIN)

  if (CLR_CMAKE_PLATFORM_UNIX_AMD64)
    add_definitions(-DUNIX_AMD64_ABI)
  elseif (CLR_CMAKE_PLATFORM_UNIX_ARM)
    add_definitions(-DUNIX_ARM_ABI)
  endif()

endif(CLR_CMAKE_PLATFORM_UNIX)

add_definitions(-D_BLD_CLR)
add_definitions(-DDEBUGGING_SUPPORTED)
add_definitions(-DPROFILING_SUPPORTED)

if(WIN32)
  add_definitions(-DWIN32)
  add_definitions(-D_WIN32)
  add_definitions(-DWINVER=0x0602)
  add_definitions(-D_WIN32_WINNT=0x0602)
  add_definitions(-DWIN32_LEAN_AND_MEAN=1)
  if(CLR_CMAKE_PLATFORM_ARCH_AMD64 OR CLR_CMAKE_PLATFORM_ARCH_I386)
    add_definitions(-D_CRT_SECURE_NO_WARNINGS)
    # Only enable edit and continue on windows x86 and x64
    # exclude Linux, arm & arm64
    add_definitions(-DEnC_SUPPORTED)
  endif(CLR_CMAKE_PLATFORM_ARCH_AMD64 OR CLR_CMAKE_PLATFORM_ARCH_I386)  
endif(WIN32)

# Features - please keep them alphabetically sorted

add_definitions(-DFEATURE_APPDOMAIN_RESOURCE_MONITORING)
if(WIN32)
    add_definitions(-DFEATURE_APPX)
endif(WIN32)
if(CLR_CMAKE_PLATFORM_ARCH_AMD64 OR CLR_CMAKE_PLATFORM_ARCH_ARM OR CLR_CMAKE_PLATFORM_ARCH_ARM64)
    add_definitions(-DFEATURE_ARRAYSTUB_AS_IL)
endif()

add_definitions(-DFEATURE_ASYNC_IO)
add_definitions(-DFEATURE_BCL_FORMATTING)
add_definitions(-DFEATURE_COLLECTIBLE_TYPES)

if(WIN32)
    add_definitions(-DFEATURE_CLASSIC_COMINTEROP)
    add_definitions(-DFEATURE_COMINTEROP)
    add_definitions(-DFEATURE_COMINTEROP_APARTMENT_SUPPORT)
    add_definitions(-DFEATURE_COMINTEROP_UNMANAGED_ACTIVATION)
    add_definitions(-DFEATURE_COMINTEROP_WINRT_MANAGED_ACTIVATION)
endif(WIN32)

add_definitions(-DFEATURE_CORECLR)
if (CLR_CMAKE_PLATFORM_UNIX)
  add_definitions(-DFEATURE_COREFX_GLOBALIZATION)
endif(CLR_CMAKE_PLATFORM_UNIX)
add_definitions(-DFEATURE_CORESYSTEM)
add_definitions(-DFEATURE_CORRUPTING_EXCEPTIONS)
if(CLR_CMAKE_PLATFORM_UNIX)
    add_definitions(-DFEATURE_DBGIPC_TRANSPORT_DI)
    add_definitions(-DFEATURE_DBGIPC_TRANSPORT_VM)
endif(CLR_CMAKE_PLATFORM_UNIX)
if(FEATURE_EVENT_TRACE)
    add_definitions(-DFEATURE_EVENT_TRACE=1)
    if(CLR_CMAKE_PLATFORM_UNIX)
        add_definitions(-DFEATURE_EVENTSOURCE_XPLAT=1)
    endif(CLR_CMAKE_PLATFORM_UNIX)
endif(FEATURE_EVENT_TRACE)
add_definitions(-DFEATURE_EXCEPTIONDISPATCHINFO)
# NetBSD doesn't implement this feature
if(NOT CLR_CMAKE_PLATFORM_UNIX_ARM AND NOT CMAKE_SYSTEM_NAME STREQUAL NetBSD)
    add_definitions(-DFEATURE_HIJACK)
endif(NOT CLR_CMAKE_PLATFORM_UNIX_ARM AND NOT CMAKE_SYSTEM_NAME STREQUAL NetBSD)
add_definitions(-DFEATURE_HOST_ASSEMBLY_RESOLVER)
add_definitions(-DFEATURE_HOSTED_BINDER)
add_definitions(-DFEATURE_ICASTABLE)
if (CLR_CMAKE_PLATFORM_UNIX OR CLR_CMAKE_PLATFORM_ARCH_ARM64)
  add_definitions(-DFEATURE_IMPLICIT_TLS)
  set(FEATURE_IMPLICIT_TLS 1)
endif(CLR_CMAKE_PLATFORM_UNIX OR CLR_CMAKE_PLATFORM_ARCH_ARM64)
add_definitions(-DFEATURE_ISYM_READER)
add_definitions(-DFEATURE_LOADER_OPTIMIZATION)
add_definitions(-DFEATURE_MANAGED_ETW)
add_definitions(-DFEATURE_MANAGED_ETW_CHANNELS)
add_definitions(-DFEATURE_MAIN_CLR_MODULE_USES_CORE_NAME)
add_definitions(-DFEATURE_MERGE_CULTURE_SUPPORT_AND_ENGINE)
if(WIN32)
# Disable the following for UNIX altjit on Windows
add_definitions(-DFEATURE_MERGE_JIT_AND_ENGINE)
endif(WIN32)
add_definitions(-DFEATURE_MULTICOREJIT)
add_definitions(-DFEATURE_NORM_IDNA_ONLY)
if(CLR_CMAKE_PLATFORM_UNIX)
  add_definitions(-DFEATURE_PAL)
  add_definitions(-DFEATURE_PAL_SXS)
  add_definitions(-DFEATURE_PAL_ANSI)
endif(CLR_CMAKE_PLATFORM_UNIX)
if(CLR_CMAKE_PLATFORM_LINUX)
    add_definitions(-DFEATURE_PERFMAP)
endif(CLR_CMAKE_PLATFORM_LINUX)
add_definitions(-DFEATURE_PREJIT)
add_definitions(-DFEATURE_RANDOMIZED_STRING_HASHING)
if(NOT DEFINED CLR_CMAKE_TARGET_ARCH_ARM64)
  add_definitions(-DFEATURE_READYTORUN)
  set(FEATURE_READYTORUN 1)
endif(NOT DEFINED CLR_CMAKE_TARGET_ARCH_ARM64)

if (WIN32)
  if (CLR_CMAKE_PLATFORM_ARCH_AMD64 OR CLR_CMAKE_PLATFORM_ARCH_I386)
    add_definitions(-DFEATURE_REJIT)
  endif(CLR_CMAKE_PLATFORM_ARCH_AMD64 OR CLR_CMAKE_PLATFORM_ARCH_I386)
endif(WIN32)

add_definitions(-DFEATURE_STANDALONE_SN)
add_definitions(-DFEATURE_STRONGNAME_DELAY_SIGNING_ALLOWED)
add_definitions(-DFEATURE_STRONGNAME_MIGRATION)
if ((CLR_CMAKE_PLATFORM_UNIX OR CLR_CMAKE_PLATFORM_ARCH_ARM64) AND NOT CLR_CMAKE_PLATFORM_ARCH_ARM)
    add_definitions(-DFEATURE_STUBS_AS_IL)
endif ((CLR_CMAKE_PLATFORM_UNIX OR CLR_CMAKE_PLATFORM_ARCH_ARM64) AND NOT CLR_CMAKE_PLATFORM_ARCH_ARM)
add_definitions(-DFEATURE_SVR_GC)
add_definitions(-DFEATURE_SYMDIFF)
add_definitions(-DFEATURE_SYNTHETIC_CULTURES)
if(CLR_CMAKE_PLATFORM_UNIX_AMD64)
  add_definitions(-DFEATURE_UNIX_AMD64_STRUCT_PASSING)
  add_definitions(-DFEATURE_UNIX_AMD64_STRUCT_PASSING_ITF)
endif (CLR_CMAKE_PLATFORM_UNIX_AMD64)
add_definitions(-DFEATURE_USE_ASM_GC_WRITE_BARRIERS)
add_definitions(-DFEATURE_VERSIONING)
if(WIN32)
    add_definitions(-DFEATURE_VERSIONING_LOG)
endif(WIN32)
add_definitions(-DFEATURE_WIN32_REGISTRY)
add_definitions(-DFEATURE_WINDOWSPHONE)
add_definitions(-DFEATURE_WINMD_RESILIENT)

if(CLR_CMAKE_BUILD_TESTS)
  add_subdirectory(tests)
endif(CLR_CMAKE_BUILD_TESTS)

if (CLR_CMAKE_TARGET_ARCH_AMD64)
    set(ARCH_SOURCES_DIR amd64)
elseif (CLR_CMAKE_TARGET_ARCH_ARM64)
    set(ARCH_SOURCES_DIR arm64)
elseif (CLR_CMAKE_TARGET_ARCH_ARM)
    set(ARCH_SOURCES_DIR arm)
elseif (CLR_CMAKE_TARGET_ARCH_I386)
    set(ARCH_SOURCES_DIR i386)
else ()
    clr_unknown_arch()
endif ()

add_definitions(-D_SECURE_SCL=0)
add_definitions(-DUNICODE)
add_definitions(-D_UNICODE)

# Compiler options

if(WIN32)
  add_compile_options(/FIWarningControl.h) # force include of WarningControl.h
  add_compile_options(/Zl) # omit default library name in .OBJ
endif(WIN32)

# Microsoft.Dotnet.BuildTools.Coreclr version
set(BuildToolsVersion "1.0.4-prerelease")
set(BuildToolsDir "${CLR_DIR}/packages/Microsoft.DotNet.BuildTools.CoreCLR/${BuildToolsVersion}")
##########################coreclr.cmake#####################

add_subdirectory(src)<|MERGE_RESOLUTION|>--- conflicted
+++ resolved
@@ -39,21 +39,7 @@
     if(CMAKE_SYSTEM_PROCESSOR STREQUAL x86_64 OR CMAKE_SYSTEM_PROCESSOR STREQUAL amd64)
         set(CLR_CMAKE_PLATFORM_UNIX_AMD64 1)
     elseif(CMAKE_SYSTEM_PROCESSOR STREQUAL armv7l)
-<<<<<<< HEAD
         set(CLR_CMAKE_PLATFORM_UNIX_ARM 1)
-=======
-        set(CLR_CMAKE_PLATFORM_UNIX_TARGET_ARM 1)
-        # Because we don't use CMAKE_C_COMPILER/CMAKE_CXX_COMPILER to use clang
-        # we have to set the triple by adding a compiler argument
-        add_compile_options(-mthumb)
-        add_compile_options(-mfpu=vfpv3)
-        if(ARM_SOFTFP)
-            add_compile_options(-mfloat-abi=softfp)
-            add_compile_options(-target armv7-linux-gnueabi)
-        else()
-            add_compile_options(-target armv7-linux-gnueabihf)
-        endif(ARM_SOFTFP)
->>>>>>> ac2ffdd6
     elseif(CMAKE_SYSTEM_PROCESSOR STREQUAL aarch64)
         set(CLR_CMAKE_PLATFORM_UNIX_ARM64 1)
     else()
@@ -455,11 +441,16 @@
 endif (CLR_CMAKE_TARGET_ARCH_AMD64)
 
 if(CLR_CMAKE_PLATFORM_UNIX_ARM)
-    # Because we don't use CMAKE_C_COMPILER/CMAKE_CXX_COMPILER to use clang
-    # we have to set the triple by adding a compiler argument
-    add_compile_options(-target armv7-linux-gnueabihf)
-    add_compile_options(-mthumb)
-    add_compile_options(-mfpu=vfpv3)
+   # Because we don't use CMAKE_C_COMPILER/CMAKE_CXX_COMPILER to use clang
+   # we have to set the triple by adding a compiler argument
+   add_compile_options(-mthumb)
+   add_compile_options(-mfpu=vfpv3)
+   if(ARM_SOFTFP)
+     add_compile_options(-mfloat-abi=softfp)
+     add_compile_options(-target armv7-linux-gnueabi)
+   else()
+     add_compile_options(-target armv7-linux-gnueabihf)
+   endif(ARM_SOFTFP)
 endif(CLR_CMAKE_PLATFORM_UNIX_ARM)
 
 if (CLR_CMAKE_PLATFORM_UNIX)
@@ -731,12 +722,8 @@
 # Include directory directives
 
 # Include the basic prebuilt headers - required for getting fileversion resource details.
-<<<<<<< HEAD
 include_directories("${CLR_DIR}/src/pal/prebuilt/inc")
-=======
-include_directories("src/pal/prebuilt/inc")
 include_directories("bin/obj")
->>>>>>> ac2ffdd6
 
 if (CLR_CMAKE_PLATFORM_UNIX)
   include_directories("${CLR_DIR}/src/pal/inc")
