--- conflicted
+++ resolved
@@ -16,11 +16,7 @@
 
 A couple things to note about this:
 - If you specify `CORECLR_PROFILER_PATH` _and_ register your profiler, then `CORECLR_PROFILER_PATH` always wins.  Even if `CORECLR_PROFILER_PATH` points to an invalid path, we will still use `CORECLR_PROFILER_PATH`, and just fail to load your profiler.
-<<<<<<< HEAD
-- `CORECLR_PROFILER` is _always required_.  If you specify `CORECLR_PROFILER_PATH`, we skip the registry look up. But we still need to know your profiler's CLSID, so we can pass it to your class factory's CreateInstance call.
-=======
 - `CORECLR_PROFILER` is _always required_.  If you specify `CORECLR_PROFILER_PATH`, we skip the registry look up. We still need to know your profiler's CLSID, so we can pass it to your class factory's CreateInstance call.
->>>>>>> 5aaa25b6
 
 
 ## Through the registry (Windows Only)
