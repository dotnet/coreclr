--- conflicted
+++ resolved
@@ -94,13 +94,8 @@
 	        string retString = null;
 
 	        // The strings are returned from QCalls by taking address
-<<<<<<< HEAD
-	        // of a local variable using JitHelpers.GetStringHandleOnStack method
-	        if (!Bar(flags, this.Id, JitHelpers.GetStringHandleOnStack(ref retString)))
-=======
 	        // of a local variable using StringHandleOnStack
 	        if (!Bar(flags, this.Id, new StringHandleOnStack(ref retString)))
->>>>>>> 5a381e7c
 	            FatalError();
 
 	        return retString;
