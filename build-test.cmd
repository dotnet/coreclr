@if not defined _echo @echo off
setlocal EnableDelayedExpansion

:: Set the default arguments for build
set __BuildArch=x64
set __VCBuildArch=x86_amd64
set __BuildType=Debug
set __BuildOS=Windows_NT
set __VSVersion=vs2015
set __VSToolsRoot=%VS140COMNTOOLS%

:: Define a prefix for most output progress messages that come from this script. That makes
:: it easier to see where these are coming from. Note that there is a trailing space here.
set __MsgPrefix=BUILDTEST: 

set "__ProjectDir=%~dp0"
:: remove trailing slash
if %__ProjectDir:~-1%==\ set "__ProjectDir=%__ProjectDir:~0,-1%"
set "__TestDir=%__ProjectDir%\tests"
set "__ProjectFilesDir=%__TestDir%"
set "__SourceDir=%__ProjectDir%\src"
set "__PackagesDir=%__ProjectDir%\packages"
set "__RootBinDir=%__ProjectDir%\bin"
set "__LogsDir=%__RootBinDir%\Logs"
set "__dotNetCli=%__ProjectDir%\tools\dotnetcli"

:: Default __Exclude to issues.targets
set __Exclude=%__TestDir%\issues.targets

REM __unprocessedBuildArgs are args that we pass to msbuild (e.g. /p:__BuildArch=x64)
set "__args= %*"
set processedArgs=
set __unprocessedBuildArgs=
set __RunArgs=
set __BuildAgainstPackages=
set __BuildAgainstPackagesArg=
set __RuntimeId=

:Arg_Loop
if "%1" == "" goto ArgsDone

if /i "%1" == "-?"    goto Usage
if /i "%1" == "-h"    goto Usage
if /i "%1" == "-help" goto Usage

if /i "%1" == "x64"                   (set __BuildArch=x64&set __VCBuildArch=x86_amd64&set processedArgs=!processedArgs! %1&shift&goto Arg_Loop)
if /i "%1" == "x86"                   (set __BuildArch=x86&set __VCBuildArch=x86&set processedArgs=!processedArgs! %1&shift&goto Arg_Loop)
if /i "%1" == "arm"                   (set __BuildArch=arm&set __VCBuildArch=x86_arm&set processedArgs=!processedArgs! %1&shift&goto Arg_Loop)
if /i "%1" == "arm64"                 (set __BuildArch=arm64&set processedArgs=!processedArgs! %1&shift&goto Arg_Loop)

if /i "%1" == "debug"                 (set __BuildType=Debug&set processedArgs=!processedArgs! %1&shift&goto Arg_Loop)
if /i "%1" == "release"               (set __BuildType=Release&set processedArgs=!processedArgs! %1&shift&goto Arg_Loop)
if /i "%1" == "checked"               (set __BuildType=Checked&set processedArgs=!processedArgs! %1&shift&goto Arg_Loop)

if /i "%1" == "skipmanaged"           (set __SkipManaged=1&set processedArgs=!processedArgs! %1&shift&goto Arg_Loop)
if /i "%1" == "updateinvalidpackages" (set __UpdateInvalidPackagesArg=1&set processedArgs=!processedArgs! %1&shift&goto Arg_Loop)
if /i "%1" == "toolset_dir"           (set __ToolsetDir=%2&set __PassThroughArgs=%__PassThroughArgs% %2&set processedArgs=!processedArgs! %1 %2&shift&shift&goto Arg_Loop)
if /i "%1" == "buildagainstpackages"  (set __BuildAgainstPackages=1&set __BuildAgainstPackagesArg=-BuildTestsAgainstPackages&set processedArgs=!processedArgs! %1&shift&goto Arg_Loop)
if /i "%1" == "runtimeid"             (set __RuntimeId=%2&set processedArgs=!processedArgs! %1 %2&shift&shift&goto Arg_Loop)
if /i "%1" == "Exclude"              (set __Exclude=%2&set processedArgs=!processedArgs! %1 %2&shift&shift&goto Arg_Loop)

if [!processedArgs!]==[] (
  call set __UnprocessedBuildArgs=!__args!
) else (
  call set __UnprocessedBuildArgs=%%__args:*!processedArgs!=%%
)

:ArgsDone

echo %__MsgPrefix%Using environment: "%__VSToolsRoot%\VsDevCmd.bat"
call                                 "%__VSToolsRoot%\VsDevCmd.bat"

set __RunArgs=-BuildOS=%__BuildOS% -BuildType=%__BuildType% -BuildArch=%__BuildArch%

rem arm64 builds currently use private toolset which has not been released yet
REM TODO, remove once the toolset is open.
if /i "%__BuildArch%" == "arm64" call :PrivateToolSet

echo %__MsgPrefix%Commencing CoreCLR repo test build

set "__BinDir=%__RootBinDir%\Product\%__BuildOS%.%__BuildArch%.%__BuildType%"
set "__TestRootDir=%__RootBinDir%\tests"
set "__TestBinDir=%__TestRootDir%\%__BuildOS%.%__BuildArch%.%__BuildType%"
:: We have different managed and native intermediate dirs because the managed bits will include
:: the configuration information deeper in the intermediates path.
:: These variables are used by the msbuild project files.

if not defined __TestIntermediateDir (
    set "__TestIntermediateDir=tests\obj\%__BuildOS%.%__BuildArch%.%__BuildType%"
)
set "__NativeTestIntermediatesDir=%__RootBinDir%\%__TestIntermediateDir%\Native"
set "__ManagedTestIntermediatesDir=%__RootBinDir%\%__TestIntermediateDir%\Managed"

:: Generate path to be set for CMAKE_INSTALL_PREFIX to contain forward slash
set "__CMakeBinDir=%__TestBinDir%"
set "__CMakeBinDir=%__CMakeBinDir:\=/%"

if not exist "%__TestBinDir%"                   md "%__TestBinDir%"
if not exist "%__NativeTestIntermediatesDir%"   md "%__NativeTestIntermediatesDir%"
if not exist "%__ManagedTestIntermediatesDir%"  md "%__ManagedTestIntermediatesDir%"
if not exist "%__LogsDir%"                      md "%__LogsDir%"

echo %__MsgPrefix%Checking prerequisites

:: Eval the output from probe-win1.ps1
for /f "delims=" %%a in ('powershell -NoProfile -ExecutionPolicy ByPass "& ""%__SourceDir%\pal\tools\probe-win.ps1"""') do %%a

REM =========================================================================================
REM ===
REM === Restore Build Tools
REM ===
REM =========================================================================================
call "%__ProjectDir%\init-tools.cmd"

REM =========================================================================================
REM ===
REM === Resolve runtime dependences
REM ===
REM =========================================================================================
call "%__TestDir%\setup-runtime-dependencies.cmd" /arch %__BuildArch% /outputdir %__BinDir%

if defined __UpdateInvalidPackagesArg (
  goto skipnative
)

<<<<<<< HEAD
=======
REM =========================================================================================
REM ===
REM === Native test build section
REM ===
REM =========================================================================================

echo %__MsgPrefix%Commencing build of native test components for %__BuildArch%/%__BuildType%

if defined __ToolsetDir (
 echo %__MsgPrefix%ToolsetDir is defined to be :%__ToolsetDir%
 goto GenVSSolution :: Private ToolSet is Defined
)

:: Set the environment for the native build
echo %__MsgPrefix%Using environment: "%__VSToolsRoot%\..\..\VC\vcvarsall.bat" %__VCBuildArch%
call                                 "%__VSToolsRoot%\..\..\VC\vcvarsall.bat" %__VCBuildArch%
@if defined _echo @echo on

if not defined VSINSTALLDIR (
    echo %__MsgPrefix%Error: VSINSTALLDIR variable not defined.
    exit /b 1
)
if not exist "%VSINSTALLDIR%DIA SDK" goto NoDIA

:GenVSSolution

pushd "%__NativeTestIntermediatesDir%"
call "%__SourceDir%\pal\tools\gen-buildsys-win.bat" ""%__ProjectFilesDir%"" %__VSVersion% %__BuildArch%
@if defined _echo @echo on
popd

if not exist "%__NativeTestIntermediatesDir%\install.vcxproj" (
    echo %__MsgPrefix%Failed to generate test native component build project!
    exit /b 1
)

set __msbuildNativeArgs=-configuration=%__BuildType%

if defined __ToolsetDir (
    set __msbuildNativeArgs=%__msbuildNativeArgs% -UseEnv
) else (
    set __msbuildNativeArgs=%__msbuildNativeArgs% -platform=%__BuildArch%
)

set __BuildLogRootName=Tests_Native
set __BuildLog=%__LogsDir%\%__BuildLogRootName%_%__BuildOS%__%__BuildArch%__%__BuildType%.log
set __BuildWrn=%__LogsDir%\%__BuildLogRootName%_%__BuildOS%__%__BuildArch%__%__BuildType%.wrn
set __BuildErr=%__LogsDir%\%__BuildLogRootName%_%__BuildOS%__%__BuildArch%__%__BuildType%.err
set __msbuildLog=/flp:Verbosity=normal;LogFile="%__BuildLog%"
set __msbuildWrn=/flp1:WarningsOnly;LogFile="%__BuildWrn%"
set __msbuildErr=/flp2:ErrorsOnly;LogFile="%__BuildErr%"

call "%__ProjectDir%\run.cmd" build -Project="%__NativeTestIntermediatesDir%\install.vcxproj" -MsBuildLog=!__msbuildLog! -MsBuildWrn=!__msbuildWrn! -MsBuildErr=!__msbuildErr! %__msbuildNativeArgs% %__RunArgs% %__unprocessedBuildArgs%
if errorlevel 1 (
    echo %__MsgPrefix%Error: build failed. Refer to the build log files for details:
    echo     %__BuildLog%
    echo     %__BuildWrn%
    echo     %__BuildErr%
    exit /b 1
)

:skipnative

set __BuildLogRootName=Restore_Product
set __BuildLog=%__LogsDir%\%__BuildLogRootName%_%__BuildOS%__%__BuildArch%__%__BuildType%.log
set __BuildWrn=%__LogsDir%\%__BuildLogRootName%_%__BuildOS%__%__BuildArch%__%__BuildType%.wrn
set __BuildErr=%__LogsDir%\%__BuildLogRootName%_%__BuildOS%__%__BuildArch%__%__BuildType%.err
set __msbuildLog=/flp:Verbosity=normal;LogFile="%__BuildLog%"
set __msbuildWrn=/flp1:WarningsOnly;LogFile="%__BuildWrn%"
set __msbuildErr=/flp2:ErrorsOnly;LogFile="%__BuildErr%"

set "__TestWorkingDir=%__RootBinDir%\tests\%__BuildOS%.%__BuildArch%.%__BuildType%"

if not defined __BuildAgainstPackages goto SkipRestoreProduct
REM =========================================================================================
REM ===
REM === Restore product binaries from packages
REM ===
REM =========================================================================================

if not defined XunitTestBinBase       set  XunitTestBinBase=%__TestWorkingDir%
set "CORE_ROOT=%XunitTestBinBase%\Tests\Core_Root"
set "CORE_OVERLAY=%XunitTestBinBase%\Tests\Core_Root_%__RuntimeId%"

call "%__ProjectDir%\run.cmd" build -Project=%__ProjectDir%\tests\build.proj  -UpdateDependencies -BatchRestorePackages -MsBuildLog=!__msbuildLog! -MsBuildWrn=!__msbuildWrn! -MsBuildErr=!__msbuildErr! %__RunArgs% %__BuildAgainstPackagesArg% %__unprocessedBuildArgs%

set __BuildLogRootName=Tests_GenerateRuntimeLayout

call "%__ProjectDir%\run.cmd" build -Project=%__ProjectDir%\tests\runtest.proj -BinPlaceRef -BinPlaceProduct -CopyCrossgenToProduct -MsBuildLog=!__msbuildLog! -MsBuildWrn=!__msbuildWrn! -MsBuildErr=!__msbuildErr! %__RunArgs% %__BuildAgainstPackagesArg% %__unprocessedBuildArgs%
if errorlevel 1 (
    echo BinPlace of mscorlib.dll failed
    exit /b 1
)

if defined __RuntimeId (

    if not exist %__PackagesDir%\TestNativeBins (
        echo %__MsgPrefix%Error: Ensure you have run sync.cmd -ab before building a non-Windows test overlay against packages
        exit /b 1
    )

    call "%__ProjectDir%\run.cmd" build -Project=%__ProjectDir%\tests\runtest.proj -CreateNonWindowsTestOverlay -RuntimeId="%__RuntimeId%"  -MsBuildLog=!__msbuildLog! -MsBuildWrn=!__msbuildWrn! -MsBuildErr=!__msbuildErr! %__RunArgs% %__BuildAgainstPackagesArg% %__unprocessedBuildArgs%
    for /R %__PackagesDir%\TestNativeBins\%__RuntimeId%\%__BuildType% %%f in (*.so) do copy %%f %Core_Overlay%
    for /R %__PackagesDir%\TestNativeBins\%__RuntimeId%\%__BuildType% %%f in (*.dylib) do copy %%f %Core_Overlay%

    echo %__MsgPrefix% Created the runtime layout for %__RuntimeId% in %CORE_OVERLAY%
)

echo %__MsgPrefix% Restored CoreCLR product from packages

:SkipRestoreProduct

if defined __SkipManaged exit /b 0

set __BuildLogRootName=Tests_Managed
set __BuildLog=%__LogsDir%\%__BuildLogRootName%_%__BuildOS%__%__BuildArch%__%__BuildType%.log
set __BuildWrn=%__LogsDir%\%__BuildLogRootName%_%__BuildOS%__%__BuildArch%__%__BuildType%.wrn
set __BuildErr=%__LogsDir%\%__BuildLogRootName%_%__BuildOS%__%__BuildArch%__%__BuildType%.err
set __msbuildLog=/flp:Verbosity=normal;LogFile="%__BuildLog%"
set __msbuildWrn=/flp1:WarningsOnly;LogFile="%__BuildWrn%"
set __msbuildErr=/flp2:ErrorsOnly;LogFile="%__BuildErr%"
>>>>>>> 8fa99f1c

REM =========================================================================================
REM ===
REM === Debugger tests build section
REM ===
REM =========================================================================================

<<<<<<< HEAD
REM TODO: add skipping debugger tests
echo Building debugger tests: /outputDir !__TestBinDir! /coreclrBinDir %__BinDir% /nugetCacheDir %__PackagesDir% /cliPath %__dotNetCli% /os %__BuildOS% /arch %__BuildArch%
call %__TestDir%\debugger_tests\setup-debuggertests.cmd /outputDir !__TestBinDir! /coreclrBinDir %__BinDir% /nugetCacheDir %__PackagesDir% /cliPath %__dotNetCli% /os %__BuildOS% /arch %__BuildArch%
=======
echo %__MsgPrefix%Starting the Managed Tests Build

if not defined VSINSTALLDIR (
    echo %__MsgPrefix%Error: buildtest.cmd should be run from a Visual Studio Command Prompt.  Please see https://github.com/dotnet/coreclr/blob/master/Documentation/project-docs/developer-guide.md for build instructions.
    exit /b 1
)

if defined __UpdateInvalidPackagesArg (
  set __up=-updateinvalidpackageversions
)

call "%__ProjectDir%\run.cmd" build -Project=%__ProjectDir%\tests\build.proj -MsBuildLog=!__msbuildLog! -MsBuildWrn=!__msbuildWrn! -MsBuildErr=!__msbuildErr! %__up% %__RunArgs% %__BuildAgainstPackagesArg% %__unprocessedBuildArgs%
if errorlevel 1 (
    echo %__MsgPrefix%Error: build failed. Refer to the build log files for details:
    echo     %__BuildLog%
    echo     %__BuildWrn%
    echo     %__BuildErr%
    exit /b 1
)

REM Prepare the Test Drop
REM Cleans any NI from the last run
powershell "Get-ChildItem -path %__TestWorkingDir% -Include '*.ni.*' -Recurse -Force | Remove-Item -force"
REM Cleans up any lock folder used for synchronization from last run
powershell "Get-ChildItem -path %__TestWorkingDir% -Include 'lock' -Recurse -Force |  where {$_.Attributes -eq 'Directory'}| Remove-Item -force -Recurse"

set CORE_ROOT=%__TestBinDir%\Tests\Core_Root
if exist "%CORE_ROOT%" rd /s /q "%CORE_ROOT%"
md "%CORE_ROOT%"
xcopy /s "%__BinDir%" "%CORE_ROOT%"

echo %__MsgPrefix%Creating test wrappers...

set RuntimeIdArg=

if defined __RuntimeId (
    set RuntimeIdArg=-RuntimeID="%__RuntimeId%"
)

set __BuildLogRootName=Tests_XunitWrapper
set __BuildLog=%__LogsDir%\%__BuildLogRootName%_%__BuildOS%__%__BuildArch%__%__BuildType%.log
set __BuildWrn=%__LogsDir%\%__BuildLogRootName%_%__BuildOS%__%__BuildArch%__%__BuildType%.wrn
set __BuildErr=%__LogsDir%\%__BuildLogRootName%_%__BuildOS%__%__BuildArch%__%__BuildType%.err
set __msbuildLog=/flp:Verbosity=diag;LogFile="%__BuildLog%"
set __msbuildWrn=/flp1:WarningsOnly;LogFile="%__BuildWrn%"
set __msbuildErr=/flp2:ErrorsOnly;LogFile="%__BuildErr%"

call %__ProjectDir%\run.cmd build -Project=%__ProjectDir%\tests\runtest.proj -BuildWrappers -MsBuildEventLogging=" " -MsBuildLog=!__msbuildLog! -MsBuildWrn=!__msbuildWrn! -MsBuildErr=!__msbuildErr! %__RunArgs% %__BuildAgainstPackagesArg% %__unprocessedBuildArgs% %RuntimeIdArg%
if errorlevel 1 (
    echo Xunit Wrapper build failed
    exit /b 1
)

echo %__MsgPrefix%Creating test overlay...

set __BuildLogRootName=Tests_Overlay_Managed
set __BuildLog=%__LogsDir%\%__BuildLogRootName%_%__BuildOS%__%__BuildArch%__%__BuildType%.log
set __BuildWrn=%__LogsDir%\%__BuildLogRootName%_%__BuildOS%__%__BuildArch%__%__BuildType%.wrn
set __BuildErr=%__LogsDir%\%__BuildLogRootName%_%__BuildOS%__%__BuildArch%__%__BuildType%.err
set __msbuildLog=/flp:Verbosity=normal;LogFile="%__BuildLog%"
set __msbuildWrn=/flp1:WarningsOnly;LogFile="%__BuildWrn%"
set __msbuildErr=/flp2:ErrorsOnly;LogFile="%__BuildErr%"

call %__ProjectDir%\run.cmd build -Project=%__ProjectDir%\tests\runtest.proj -testOverlay -MsBuildLog=!__msbuildLog! -MsBuildWrn=!__msbuildWrn! -MsBuildErr=!__msbuildErr! %__RunArgs% %__unprocessedBuildArgs%
if errorlevel 1 (
    echo %__MsgPrefix%Error: build failed. Refer to the build log files for details:
    echo     %__BuildLog%
    echo     %__BuildWrn%
    echo     %__BuildErr%
    exit /b 1
)
>>>>>>> 8fa99f1c

if not defined __BuildAgainstPackages goto SkipPrepForPublish

set __BuildLogRootName=Helix_Prep
set __BuildLog=%__LogsDir%\%__BuildLogRootName%_%__BuildOS%__%__BuildArch%__%__BuildType%.log
set __BuildWrn=%__LogsDir%\%__BuildLogRootName%_%__BuildOS%__%__BuildArch%__%__BuildType%.wrn
set __BuildErr=%__LogsDir%\%__BuildLogRootName%_%__BuildOS%__%__BuildArch%__%__BuildType%.err
set __msbuildLog=/flp:Verbosity=normal;LogFile="%__BuildLog%"
set __msbuildWrn=/flp1:WarningsOnly;LogFile="%__BuildWrn%"
set __msbuildErr=/flp2:ErrorsOnly;LogFile="%__BuildErr%"

REM =========================================================================================
REM ===
REM === Prep test binaries for Helix publishing
REM ===
REM =========================================================================================

call %__ProjectDir%\run.cmd build -Project=%__ProjectDir%\tests\helixprep.proj  -MsBuildLog=!__msbuildLog! -MsBuildWrn=!__msbuildWrn! -MsBuildErr=!__msbuildErr! %__RunArgs% %__BuildAgainstPackagesArg% %__unprocessedBuildArgs% %RuntimeIdArg%

echo %__MsgPrefix% Prepped test binaries for publishing

:SkipPrepForPublish

REM =========================================================================================
REM ===
REM === All builds complete!
REM ===
REM =========================================================================================

echo %__MsgPrefix%Test build successful.
echo %__MsgPrefix%Test binaries are available at !__TestBinDir!
exit /b 0

:Usage
echo.
echo Usage:
echo     %0 [option1] [option2] ...
echo All arguments are optional. Options are case-insensitive. The options are:
echo.
echo. -? -h -help: view this message.
echo Build architecture: -buildArch: only x64 is currently allowed ^(default: x64^).
echo Build type: -buildType: one of Debug, Checked, Release ^(default: Debug^).
echo updateinvalidpackageversions: Runs the target to update package versions.
echo buildagainstpackages: builds tests against restored packages, instead of against a built product.
echo runtimeid ^<ID^>: Builds a test overlay for the specified OS (Only supported when building against packages). Supported IDs are:
echo     alpine.3.4.3-x64: Builds overlay for Alpine 3.4.3
echo     debian.8-x64: Builds overlay for Debian 8
echo     fedora.23-x64: Builds overlay for Fedora 23
echo     fedora.24-x64: Builds overlay for Fedora 23
echo     opensuse.42.1-x64: Builds overlay for OpenSUSE 42.1
echo     osx.10.10-x64: Builds overlay for OSX 10.10
echo     rhel.7-x64: Builds overlay for RHEL 7 or CentOS
echo     ubuntu.14.04-x64: Builds overlay for Ubuntu 14.04
echo     ubuntu.16.04-x64: Builds overlay for Ubuntu 16.04
echo     ubuntu.16.10-x64: Builds overlay for Ubuntu 16.10
echo Exclude- Optional parameter - specify location of default exclusion file (defaults to tests\issues.targets if not specified)
echo     Set to "" to disable default exclusion file.
echo -- ... : all arguments following this tag will be passed directly to msbuild.
echo -priority=^<N^> : specify a set of test that will be built and run, with priority N.
echo     0: Build only priority 0 cases as essential testcases (default)
echo     1: Build all tests with priority 0 and 1
echo     666: Build all tests with priority 0, 1 ... 666
echo -sequential: force a non-parallel build ^(default is to build in parallel
echo     using all processors^).
echo -ilasmroundtrip: enables ilasm round trip build and run of the tests before executing them.
echo -verbose: enables detailed file logging for the msbuild tasks into the msbuild log file.
exit /b 1

:NoDIA
echo Error: DIA SDK is missing at "%VSINSTALLDIR%DIA SDK". ^
This is due to a bug in the Visual Studio installer. It does not install DIA SDK at "%VSINSTALLDIR%" but rather ^
at the install location of previous Visual Studio version. The workaround is to copy the DIA SDK folder from the Visual Studio install location ^
of the previous version to "%VSINSTALLDIR%" and then build.
:: DIA SDK not included in Express editions
echo Visual Studio 2013 Express does not include the DIA SDK. ^
You need Visual Studio 2013+ (Community is free).
echo See: https://github.com/dotnet/coreclr/blob/master/Documentation/project-docs/developer-guide.md#prerequisites
exit /b 1


:PrivateToolSet

echo %__MsgPrefix% Setting Up the usage of __ToolsetDir:%__ToolsetDir%

if /i "%__ToolsetDir%" == "" (
    echo %__MsgPrefix%Error: A toolset directory is required for the Arm64 Windows build. Use the toolset_dir argument.
    exit /b 1
)

set PATH=%__ToolsetDir%\VC_sdk\bin;%PATH%
set LIB=%__ToolsetDir%\VC_sdk\lib\arm64;%__ToolsetDir%\sdpublic\sdk\lib\arm64
set INCLUDE=^
%__ToolsetDir%\VC_sdk\inc;^
%__ToolsetDir%\sdpublic\sdk\inc;^
%__ToolsetDir%\sdpublic\shared\inc;^
%__ToolsetDir%\sdpublic\shared\inc\minwin;^
%__ToolsetDir%\sdpublic\sdk\inc\ucrt;^
%__ToolsetDir%\sdpublic\sdk\inc\minwin;^
%__ToolsetDir%\sdpublic\sdk\inc\mincore;^
%__ToolsetDir%\sdpublic\sdk\inc\abi;^
%__ToolsetDir%\sdpublic\sdk\inc\clientcore;^
%__ToolsetDir%\diasdk\include
exit /b 0<|MERGE_RESOLUTION|>--- conflicted
+++ resolved
@@ -24,9 +24,6 @@
 set "__LogsDir=%__RootBinDir%\Logs"
 set "__dotNetCli=%__ProjectDir%\tools\dotnetcli"
 
-:: Default __Exclude to issues.targets
-set __Exclude=%__TestDir%\issues.targets
-
 REM __unprocessedBuildArgs are args that we pass to msbuild (e.g. /p:__BuildArch=x64)
 set "__args= %*"
 set processedArgs=
@@ -55,9 +52,8 @@
 if /i "%1" == "skipmanaged"           (set __SkipManaged=1&set processedArgs=!processedArgs! %1&shift&goto Arg_Loop)
 if /i "%1" == "updateinvalidpackages" (set __UpdateInvalidPackagesArg=1&set processedArgs=!processedArgs! %1&shift&goto Arg_Loop)
 if /i "%1" == "toolset_dir"           (set __ToolsetDir=%2&set __PassThroughArgs=%__PassThroughArgs% %2&set processedArgs=!processedArgs! %1 %2&shift&shift&goto Arg_Loop)
-if /i "%1" == "buildagainstpackages"  (set __BuildAgainstPackages=1&set __BuildAgainstPackagesArg=-BuildTestsAgainstPackages&set processedArgs=!processedArgs! %1&shift&goto Arg_Loop)
+if /i "%1" == "buildagainstpackages"  (set __BuildAgainstPackages=1&set __BuildAgainstPackagesArg=-BuildTestsAgainstPackages&shift&goto Arg_Loop)
 if /i "%1" == "runtimeid"             (set __RuntimeId=%2&set processedArgs=!processedArgs! %1 %2&shift&shift&goto Arg_Loop)
-if /i "%1" == "Exclude"              (set __Exclude=%2&set processedArgs=!processedArgs! %1 %2&shift&shift&goto Arg_Loop)
 
 if [!processedArgs!]==[] (
   call set __UnprocessedBuildArgs=!__args!
@@ -110,143 +106,19 @@
 REM === Restore Build Tools
 REM ===
 REM =========================================================================================
-call "%__ProjectDir%\init-tools.cmd"
+call %__ProjectDir%\init-tools.cmd 
 
 REM =========================================================================================
 REM ===
 REM === Resolve runtime dependences
 REM ===
 REM =========================================================================================
-call "%__TestDir%\setup-runtime-dependencies.cmd" /arch %__BuildArch% /outputdir %__BinDir%
+call %__TestDir%\setup-runtime-dependencies.cmd /arch %__BuildArch% /outputdir %__BinDir%
 
 if defined __UpdateInvalidPackagesArg (
   goto skipnative
 )
 
-<<<<<<< HEAD
-=======
-REM =========================================================================================
-REM ===
-REM === Native test build section
-REM ===
-REM =========================================================================================
-
-echo %__MsgPrefix%Commencing build of native test components for %__BuildArch%/%__BuildType%
-
-if defined __ToolsetDir (
- echo %__MsgPrefix%ToolsetDir is defined to be :%__ToolsetDir%
- goto GenVSSolution :: Private ToolSet is Defined
-)
-
-:: Set the environment for the native build
-echo %__MsgPrefix%Using environment: "%__VSToolsRoot%\..\..\VC\vcvarsall.bat" %__VCBuildArch%
-call                                 "%__VSToolsRoot%\..\..\VC\vcvarsall.bat" %__VCBuildArch%
-@if defined _echo @echo on
-
-if not defined VSINSTALLDIR (
-    echo %__MsgPrefix%Error: VSINSTALLDIR variable not defined.
-    exit /b 1
-)
-if not exist "%VSINSTALLDIR%DIA SDK" goto NoDIA
-
-:GenVSSolution
-
-pushd "%__NativeTestIntermediatesDir%"
-call "%__SourceDir%\pal\tools\gen-buildsys-win.bat" ""%__ProjectFilesDir%"" %__VSVersion% %__BuildArch%
-@if defined _echo @echo on
-popd
-
-if not exist "%__NativeTestIntermediatesDir%\install.vcxproj" (
-    echo %__MsgPrefix%Failed to generate test native component build project!
-    exit /b 1
-)
-
-set __msbuildNativeArgs=-configuration=%__BuildType%
-
-if defined __ToolsetDir (
-    set __msbuildNativeArgs=%__msbuildNativeArgs% -UseEnv
-) else (
-    set __msbuildNativeArgs=%__msbuildNativeArgs% -platform=%__BuildArch%
-)
-
-set __BuildLogRootName=Tests_Native
-set __BuildLog=%__LogsDir%\%__BuildLogRootName%_%__BuildOS%__%__BuildArch%__%__BuildType%.log
-set __BuildWrn=%__LogsDir%\%__BuildLogRootName%_%__BuildOS%__%__BuildArch%__%__BuildType%.wrn
-set __BuildErr=%__LogsDir%\%__BuildLogRootName%_%__BuildOS%__%__BuildArch%__%__BuildType%.err
-set __msbuildLog=/flp:Verbosity=normal;LogFile="%__BuildLog%"
-set __msbuildWrn=/flp1:WarningsOnly;LogFile="%__BuildWrn%"
-set __msbuildErr=/flp2:ErrorsOnly;LogFile="%__BuildErr%"
-
-call "%__ProjectDir%\run.cmd" build -Project="%__NativeTestIntermediatesDir%\install.vcxproj" -MsBuildLog=!__msbuildLog! -MsBuildWrn=!__msbuildWrn! -MsBuildErr=!__msbuildErr! %__msbuildNativeArgs% %__RunArgs% %__unprocessedBuildArgs%
-if errorlevel 1 (
-    echo %__MsgPrefix%Error: build failed. Refer to the build log files for details:
-    echo     %__BuildLog%
-    echo     %__BuildWrn%
-    echo     %__BuildErr%
-    exit /b 1
-)
-
-:skipnative
-
-set __BuildLogRootName=Restore_Product
-set __BuildLog=%__LogsDir%\%__BuildLogRootName%_%__BuildOS%__%__BuildArch%__%__BuildType%.log
-set __BuildWrn=%__LogsDir%\%__BuildLogRootName%_%__BuildOS%__%__BuildArch%__%__BuildType%.wrn
-set __BuildErr=%__LogsDir%\%__BuildLogRootName%_%__BuildOS%__%__BuildArch%__%__BuildType%.err
-set __msbuildLog=/flp:Verbosity=normal;LogFile="%__BuildLog%"
-set __msbuildWrn=/flp1:WarningsOnly;LogFile="%__BuildWrn%"
-set __msbuildErr=/flp2:ErrorsOnly;LogFile="%__BuildErr%"
-
-set "__TestWorkingDir=%__RootBinDir%\tests\%__BuildOS%.%__BuildArch%.%__BuildType%"
-
-if not defined __BuildAgainstPackages goto SkipRestoreProduct
-REM =========================================================================================
-REM ===
-REM === Restore product binaries from packages
-REM ===
-REM =========================================================================================
-
-if not defined XunitTestBinBase       set  XunitTestBinBase=%__TestWorkingDir%
-set "CORE_ROOT=%XunitTestBinBase%\Tests\Core_Root"
-set "CORE_OVERLAY=%XunitTestBinBase%\Tests\Core_Root_%__RuntimeId%"
-
-call "%__ProjectDir%\run.cmd" build -Project=%__ProjectDir%\tests\build.proj  -UpdateDependencies -BatchRestorePackages -MsBuildLog=!__msbuildLog! -MsBuildWrn=!__msbuildWrn! -MsBuildErr=!__msbuildErr! %__RunArgs% %__BuildAgainstPackagesArg% %__unprocessedBuildArgs%
-
-set __BuildLogRootName=Tests_GenerateRuntimeLayout
-
-call "%__ProjectDir%\run.cmd" build -Project=%__ProjectDir%\tests\runtest.proj -BinPlaceRef -BinPlaceProduct -CopyCrossgenToProduct -MsBuildLog=!__msbuildLog! -MsBuildWrn=!__msbuildWrn! -MsBuildErr=!__msbuildErr! %__RunArgs% %__BuildAgainstPackagesArg% %__unprocessedBuildArgs%
-if errorlevel 1 (
-    echo BinPlace of mscorlib.dll failed
-    exit /b 1
-)
-
-if defined __RuntimeId (
-
-    if not exist %__PackagesDir%\TestNativeBins (
-        echo %__MsgPrefix%Error: Ensure you have run sync.cmd -ab before building a non-Windows test overlay against packages
-        exit /b 1
-    )
-
-    call "%__ProjectDir%\run.cmd" build -Project=%__ProjectDir%\tests\runtest.proj -CreateNonWindowsTestOverlay -RuntimeId="%__RuntimeId%"  -MsBuildLog=!__msbuildLog! -MsBuildWrn=!__msbuildWrn! -MsBuildErr=!__msbuildErr! %__RunArgs% %__BuildAgainstPackagesArg% %__unprocessedBuildArgs%
-    for /R %__PackagesDir%\TestNativeBins\%__RuntimeId%\%__BuildType% %%f in (*.so) do copy %%f %Core_Overlay%
-    for /R %__PackagesDir%\TestNativeBins\%__RuntimeId%\%__BuildType% %%f in (*.dylib) do copy %%f %Core_Overlay%
-
-    echo %__MsgPrefix% Created the runtime layout for %__RuntimeId% in %CORE_OVERLAY%
-)
-
-echo %__MsgPrefix% Restored CoreCLR product from packages
-
-:SkipRestoreProduct
-
-if defined __SkipManaged exit /b 0
-
-set __BuildLogRootName=Tests_Managed
-set __BuildLog=%__LogsDir%\%__BuildLogRootName%_%__BuildOS%__%__BuildArch%__%__BuildType%.log
-set __BuildWrn=%__LogsDir%\%__BuildLogRootName%_%__BuildOS%__%__BuildArch%__%__BuildType%.wrn
-set __BuildErr=%__LogsDir%\%__BuildLogRootName%_%__BuildOS%__%__BuildArch%__%__BuildType%.err
-set __msbuildLog=/flp:Verbosity=normal;LogFile="%__BuildLog%"
-set __msbuildWrn=/flp1:WarningsOnly;LogFile="%__BuildWrn%"
-set __msbuildErr=/flp2:ErrorsOnly;LogFile="%__BuildErr%"
->>>>>>> 8fa99f1c
 
 REM =========================================================================================
 REM ===
@@ -254,105 +126,9 @@
 REM ===
 REM =========================================================================================
 
-<<<<<<< HEAD
 REM TODO: add skipping debugger tests
 echo Building debugger tests: /outputDir !__TestBinDir! /coreclrBinDir %__BinDir% /nugetCacheDir %__PackagesDir% /cliPath %__dotNetCli% /os %__BuildOS% /arch %__BuildArch%
 call %__TestDir%\debugger_tests\setup-debuggertests.cmd /outputDir !__TestBinDir! /coreclrBinDir %__BinDir% /nugetCacheDir %__PackagesDir% /cliPath %__dotNetCli% /os %__BuildOS% /arch %__BuildArch%
-=======
-echo %__MsgPrefix%Starting the Managed Tests Build
-
-if not defined VSINSTALLDIR (
-    echo %__MsgPrefix%Error: buildtest.cmd should be run from a Visual Studio Command Prompt.  Please see https://github.com/dotnet/coreclr/blob/master/Documentation/project-docs/developer-guide.md for build instructions.
-    exit /b 1
-)
-
-if defined __UpdateInvalidPackagesArg (
-  set __up=-updateinvalidpackageversions
-)
-
-call "%__ProjectDir%\run.cmd" build -Project=%__ProjectDir%\tests\build.proj -MsBuildLog=!__msbuildLog! -MsBuildWrn=!__msbuildWrn! -MsBuildErr=!__msbuildErr! %__up% %__RunArgs% %__BuildAgainstPackagesArg% %__unprocessedBuildArgs%
-if errorlevel 1 (
-    echo %__MsgPrefix%Error: build failed. Refer to the build log files for details:
-    echo     %__BuildLog%
-    echo     %__BuildWrn%
-    echo     %__BuildErr%
-    exit /b 1
-)
-
-REM Prepare the Test Drop
-REM Cleans any NI from the last run
-powershell "Get-ChildItem -path %__TestWorkingDir% -Include '*.ni.*' -Recurse -Force | Remove-Item -force"
-REM Cleans up any lock folder used for synchronization from last run
-powershell "Get-ChildItem -path %__TestWorkingDir% -Include 'lock' -Recurse -Force |  where {$_.Attributes -eq 'Directory'}| Remove-Item -force -Recurse"
-
-set CORE_ROOT=%__TestBinDir%\Tests\Core_Root
-if exist "%CORE_ROOT%" rd /s /q "%CORE_ROOT%"
-md "%CORE_ROOT%"
-xcopy /s "%__BinDir%" "%CORE_ROOT%"
-
-echo %__MsgPrefix%Creating test wrappers...
-
-set RuntimeIdArg=
-
-if defined __RuntimeId (
-    set RuntimeIdArg=-RuntimeID="%__RuntimeId%"
-)
-
-set __BuildLogRootName=Tests_XunitWrapper
-set __BuildLog=%__LogsDir%\%__BuildLogRootName%_%__BuildOS%__%__BuildArch%__%__BuildType%.log
-set __BuildWrn=%__LogsDir%\%__BuildLogRootName%_%__BuildOS%__%__BuildArch%__%__BuildType%.wrn
-set __BuildErr=%__LogsDir%\%__BuildLogRootName%_%__BuildOS%__%__BuildArch%__%__BuildType%.err
-set __msbuildLog=/flp:Verbosity=diag;LogFile="%__BuildLog%"
-set __msbuildWrn=/flp1:WarningsOnly;LogFile="%__BuildWrn%"
-set __msbuildErr=/flp2:ErrorsOnly;LogFile="%__BuildErr%"
-
-call %__ProjectDir%\run.cmd build -Project=%__ProjectDir%\tests\runtest.proj -BuildWrappers -MsBuildEventLogging=" " -MsBuildLog=!__msbuildLog! -MsBuildWrn=!__msbuildWrn! -MsBuildErr=!__msbuildErr! %__RunArgs% %__BuildAgainstPackagesArg% %__unprocessedBuildArgs% %RuntimeIdArg%
-if errorlevel 1 (
-    echo Xunit Wrapper build failed
-    exit /b 1
-)
-
-echo %__MsgPrefix%Creating test overlay...
-
-set __BuildLogRootName=Tests_Overlay_Managed
-set __BuildLog=%__LogsDir%\%__BuildLogRootName%_%__BuildOS%__%__BuildArch%__%__BuildType%.log
-set __BuildWrn=%__LogsDir%\%__BuildLogRootName%_%__BuildOS%__%__BuildArch%__%__BuildType%.wrn
-set __BuildErr=%__LogsDir%\%__BuildLogRootName%_%__BuildOS%__%__BuildArch%__%__BuildType%.err
-set __msbuildLog=/flp:Verbosity=normal;LogFile="%__BuildLog%"
-set __msbuildWrn=/flp1:WarningsOnly;LogFile="%__BuildWrn%"
-set __msbuildErr=/flp2:ErrorsOnly;LogFile="%__BuildErr%"
-
-call %__ProjectDir%\run.cmd build -Project=%__ProjectDir%\tests\runtest.proj -testOverlay -MsBuildLog=!__msbuildLog! -MsBuildWrn=!__msbuildWrn! -MsBuildErr=!__msbuildErr! %__RunArgs% %__unprocessedBuildArgs%
-if errorlevel 1 (
-    echo %__MsgPrefix%Error: build failed. Refer to the build log files for details:
-    echo     %__BuildLog%
-    echo     %__BuildWrn%
-    echo     %__BuildErr%
-    exit /b 1
-)
->>>>>>> 8fa99f1c
-
-if not defined __BuildAgainstPackages goto SkipPrepForPublish
-
-set __BuildLogRootName=Helix_Prep
-set __BuildLog=%__LogsDir%\%__BuildLogRootName%_%__BuildOS%__%__BuildArch%__%__BuildType%.log
-set __BuildWrn=%__LogsDir%\%__BuildLogRootName%_%__BuildOS%__%__BuildArch%__%__BuildType%.wrn
-set __BuildErr=%__LogsDir%\%__BuildLogRootName%_%__BuildOS%__%__BuildArch%__%__BuildType%.err
-set __msbuildLog=/flp:Verbosity=normal;LogFile="%__BuildLog%"
-set __msbuildWrn=/flp1:WarningsOnly;LogFile="%__BuildWrn%"
-set __msbuildErr=/flp2:ErrorsOnly;LogFile="%__BuildErr%"
-
-REM =========================================================================================
-REM ===
-REM === Prep test binaries for Helix publishing
-REM ===
-REM =========================================================================================
-
-call %__ProjectDir%\run.cmd build -Project=%__ProjectDir%\tests\helixprep.proj  -MsBuildLog=!__msbuildLog! -MsBuildWrn=!__msbuildWrn! -MsBuildErr=!__msbuildErr! %__RunArgs% %__BuildAgainstPackagesArg% %__unprocessedBuildArgs% %RuntimeIdArg%
-
-echo %__MsgPrefix% Prepped test binaries for publishing
-
-:SkipPrepForPublish
 
 REM =========================================================================================
 REM ===
@@ -376,18 +152,15 @@
 echo updateinvalidpackageversions: Runs the target to update package versions.
 echo buildagainstpackages: builds tests against restored packages, instead of against a built product.
 echo runtimeid ^<ID^>: Builds a test overlay for the specified OS (Only supported when building against packages). Supported IDs are:
-echo     alpine.3.4.3-x64: Builds overlay for Alpine 3.4.3
 echo     debian.8-x64: Builds overlay for Debian 8
 echo     fedora.23-x64: Builds overlay for Fedora 23
-echo     fedora.24-x64: Builds overlay for Fedora 23
+echo     opensuse.13.2-x64: Builds overlay for OpenSUSE 13.2
 echo     opensuse.42.1-x64: Builds overlay for OpenSUSE 42.1
 echo     osx.10.10-x64: Builds overlay for OSX 10.10
 echo     rhel.7-x64: Builds overlay for RHEL 7 or CentOS
 echo     ubuntu.14.04-x64: Builds overlay for Ubuntu 14.04
 echo     ubuntu.16.04-x64: Builds overlay for Ubuntu 16.04
 echo     ubuntu.16.10-x64: Builds overlay for Ubuntu 16.10
-echo Exclude- Optional parameter - specify location of default exclusion file (defaults to tests\issues.targets if not specified)
-echo     Set to "" to disable default exclusion file.
 echo -- ... : all arguments following this tag will be passed directly to msbuild.
 echo -priority=^<N^> : specify a set of test that will be built and run, with priority N.
 echo     0: Build only priority 0 cases as essential testcases (default)
