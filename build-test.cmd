--- conflicted
+++ resolved
@@ -340,14 +340,9 @@
         )
     ) else (
         REM Disable warnAsError - coreclr issue 19922
-<<<<<<< HEAD
-        powershell -NoProfile -ExecutionPolicy ByPass -NoLogo -Command "%__ProjectDir%\eng\common\msbuild.ps1" %__ArcadeScriptArgs%^
-            %__ProjectDir%\tests\build.proj -warnAsError:0 !__Logging! %TargetsWindowsMsbuildArg% %__msbuildArgs% !__PriorityArg! %__UnprocessedBuildArgs% "/t:CopyAllNativeProjectReferenceBinaries" "/nodeReuse:false"
-=======
-        set __MSBuildBuildArgs=!__ProjectDir!\tests\build.proj -warnAsError:0 !__Logging! !TargetsWindowsMsbuildArg! !__msbuildArgs! !__PriorityArg! !__UnprocessedBuildArgs! "/t:CopyAllNativeProjectReferenceBinaries"
+        set __MSBuildBuildArgs=!__ProjectDir!\tests\build.proj -warnAsError:0 -nodeReuse:false !__Logging! !TargetsWindowsMsbuildArg! !__msbuildArgs! !__PriorityArg! !__UnprocessedBuildArgs! "/t:CopyAllNativeProjectReferenceBinaries"
         echo Running: msbuild !__MSBuildBuildArgs!
         !__CommonMSBuildCmdPrefix! !__MSBuildBuildArgs!
->>>>>>> fcd2d327
 
         if errorlevel 1 (
             echo %__ErrMsgPrefix%%__MsgPrefix%Error: copying native test binaries failed. Refer to the build log files for details:
