--- conflicted
+++ resolved
@@ -658,17 +658,9 @@
         generatelayoutonly)
             __GenerateLayoutOnly=1
             ;;
-<<<<<<< HEAD
         generatetesthostonly)
             __GenerateTestHostOnly=1
             ;;
-=======
-
-        generatetesthostonly)
-            exit 0
-            ;;
-
->>>>>>> 7baedfda
         buildagainstpackages)
             __BuildAgainstPackagesArg=1
             ;;
