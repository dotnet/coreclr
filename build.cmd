--- conflicted
+++ resolved
@@ -271,11 +271,7 @@
 REM ===
 REM =========================================================================================
 
-<<<<<<< HEAD
 if %__RestoreOptData% EQU 1 if %__BuildTypeRelease% EQU 1 (
-=======
-if %__RestoreOptData% EQU 1 (
->>>>>>> 701ecbed
     echo %__MsgPrefix%Restoring the OptimizationData Package
     @call %__ProjectDir%\run.cmd sync -optdata
     if not !errorlevel! == 0 (
