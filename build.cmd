@echo off
setlocal EnableDelayedExpansion

:: Set the default arguments for build
set __BuildArch=x64
set __BuildType=Debug
set __BuildOS=Windows_NT

:: Set the various build properties here so that CMake and MSBuild can pick them up
set "__ProjectDir=%~dp0"
:: remove trailing slash
if %__ProjectDir:~-1%==\ set "__ProjectDir=%__ProjectDir:~0,-1%"
set "__ProjectFilesDir=%__ProjectDir%"
set "__SourceDir=%__ProjectDir%\src"
set "__PackagesDir=%__ProjectDir%\packages"
set "__RootBinDir=%__ProjectDir%\bin"
set "__LogsDir=%__RootBinDir%\Logs"
set __MSBCleanBuildArgs=

:Arg_Loop
if "%1" == "" goto ArgsDone
if /i "%1" == "/?" goto Usage
if /i "%1" == "x64"    (set __BuildArch=x64&&shift&goto Arg_Loop)

if /i "%1" == "debug"    (set __BuildType=Debug&shift&goto Arg_Loop)
if /i "%1" == "release"   (set __BuildType=Release&shift&goto Arg_Loop)

if /i "%1" == "clean"   (set __CleanBuild=1&shift&goto Arg_Loop)

if /i "%1" == "linuxmscorlib" (set __MscorlibOnly=1&set __BuildOS=Linux&shift&goto Arg_Loop)
if /i "%1" == "osxmscorlib" (set __MscorlibOnly=1&set __BuildOS=OSX&shift&goto Arg_Loop)

echo Invalid commandline argument: %1
goto Usage

:ArgsDone

echo Commencing CoreCLR Repo build
echo.

:: Set the remaining variables based upon the determined build configuration
set "__BinDir=%__RootBinDir%\Product\%__BuildOS%.%__BuildArch%.%__BuildType%"
set "__IntermediatesDir=%__RootBinDir%\obj\%__BuildOS%.%__BuildArch%.%__BuildType%"
set "__PackagesBinDir=%__BinDir%\.nuget"
set "__ToolsDir=%__RootBinDir%\tools"
set "__TestBinDir=%__RootBinDir%\tests\%__BuildOS%.%__BuildArch%.%__BuildType%"

:: Generate path to be set for CMAKE_INSTALL_PREFIX to contain forward slash
set "__CMakeBinDir=%__BinDir%"
set "__CMakeBinDir=%__CMakeBinDir:\=/%"

:: Configure environment if we are doing a clean build.
if not defined __CleanBuild goto MakeDirectories
echo Doing a clean build
echo.

:: MSBuild projects would need a rebuild
set __MSBCleanBuildArgs=/t:rebuild

:: Cleanup the binaries drop folder
if exist "%__RootBinDir%" rd /s /q "%__RootBinDir%"

:MakeDirectories
if not exist "%__BinDir%" md "%__BinDir%"
if not exist "%__IntermediatesDir%" md "%__IntermediatesDir%"
if not exist "%__LogsDir%" md "%__LogsDir%"

:: CMake isn't a requirement when building mscorlib only
if defined __MscorlibOnly goto CheckVS

:CheckPrereqs
:: Check prerequisites
echo Checking pre-requisites...
echo.
:: Eval the output from probe-win1.ps1
for /f "delims=" %%a in ('powershell -NoProfile -ExecutionPolicy RemoteSigned "& ""%__SourceDir%\pal\tools\probe-win.ps1"""') do %%a

goto CheckVS

:CheckVS
:: Check presence of VS
if defined VS120COMNTOOLS goto CheckVSExistence
echo Visual Studio 2013 Community (free) is a pre-requisite to build this repository.
echo See: https://github.com/dotnet/coreclr/wiki/Developer-Guide#prerequisites
goto :eof

:CheckVSExistence
:: Does VS 2013 really exist?
if exist "%VS120COMNTOOLS%\..\IDE\devenv.exe" goto CheckMSBuild
echo Visual Studio 2013 Community (free) is a pre-requisite to build this repository.
echo See: https://github.com/dotnet/coreclr/wiki/Developer-Guide#prerequisites
goto :eof

:CheckMSBuild    
:: Note: We've disabled node reuse because it causes file locking issues.
::       The issue is that we extend the build with our own targets which
::       means that that rebuilding cannot successfully delete the task
::       assembly. 
set _msbuildexe="%ProgramFiles(x86)%\MSBuild\12.0\Bin\MSBuild.exe"
if not exist %_msbuildexe% set _msbuildexe="%ProgramFiles%\MSBuild\12.0\Bin\MSBuild.exe"
if not exist %_msbuildexe% set _msbuildexe="%ProgramFiles(x86)%\MSBuild\14.0\Bin\MSBuild.exe"
if not exist %_msbuildexe% set _msbuildexe="%ProgramFiles%\MSBuild\14.0\Bin\MSBuild.exe"
if not exist %_msbuildexe% echo Error: Could not find MSBuild.exe.  Please see https://github.com/dotnet/coreclr/wiki/Developer%%20Guide for build instructions. && exit /b 1

:: All set to commence the build

setlocal
if defined __MscorlibOnly goto PerformMScorlibBuild

echo Commencing build of native components for %__BuildOS%.%__BuildArch%.%__BuildType%
echo.

:: Set the environment for the native build
call "%VS120COMNTOOLS%\..\..\VC\vcvarsall.bat" x86_amd64

if exist "%VSINSTALLDIR%DIA SDK" goto GenVSSolution
echo Error: DIA SDK is missing at "%VSINSTALLDIR%DIA SDK". ^
This is due to a bug in the Visual Studio installer. It does not install DIA SDK at "%VSINSTALLDIR%" but rather ^
at VS install location of previous version. Workaround is to copy DIA SDK folder from VS install location ^
of previous version to "%VSINSTALLDIR%" and then resume build.
:: DIA SDK not included in Express editions
echo Visual Studio 2013 Express does not include the DIA SDK. ^
You need Visual Studio 2013 Community (free).
echo See: https://github.com/dotnet/coreclr/wiki/Developer-Guide#prerequisites
goto :eof

:GenVSSolution
:: Regenerate the VS solution
pushd "%__IntermediatesDir%"
call "%__SourceDir%\pal\tools\gen-buildsys-win.bat" "%__ProjectDir%"
popd

:BuildComponents
if exist "%__IntermediatesDir%\install.vcxproj" goto BuildCoreCLR
echo Failed to generate native component build project!
goto :eof

REM Build CoreCLR
:BuildCoreCLR
set "__CoreCLRBuildLog=%__LogsDir%\CoreCLR_%__BuildOS%__%__BuildArch%__%__BuildType%.log"
%_msbuildexe% "%__IntermediatesDir%\install.vcxproj" %__MSBCleanBuildArgs% /nologo /maxcpucount /nodeReuse:false /p:Configuration=%__BuildType% /p:Platform=%__BuildArch% /fileloggerparameters:Verbosity=diag;LogFile="%__CoreCLRBuildLog%"
IF NOT ERRORLEVEL 1 goto PerformMScorlibBuild
echo Native component build failed. Refer !__CoreCLRBuildLog! for details.
goto :eof

:PerformMScorlibBuild
REM endlocal to rid us of environment changes from vcvarsall.bat
endlocal

REM setlocal to prepare for vsdevcmd.bat
setlocal
set __AdditionalMSBuildArgs=

rem Explicitly set Platform causes conflicts in mscorlib project files. Clear it to allow building from VS x64 Native Tools Command Prompt
set Platform=

if defined __MscorlibOnly set __AdditionalMSBuildArgs=/p:BuildNugetPackage=false

:: Set the environment for the managed build
call "%VS120COMNTOOLS%\VsDevCmd.bat"
echo Commencing build of mscorlib for %__BuildOS%.%__BuildArch%.%__BuildType%
echo.
set "__MScorlibBuildLog=%__LogsDir%\MScorlib_%__BuildOS%__%__BuildArch%__%__BuildType%.log"
%_msbuildexe% "%__ProjectFilesDir%\build.proj" %__MSBCleanBuildArgs% /nologo /maxcpucount /verbosity:minimal /nodeReuse:false /fileloggerparameters:Verbosity=diag;LogFile="%__MScorlibBuildLog%" /p:OS=%__BuildOS% %__AdditionalMSBuildArgs%
IF NOT ERRORLEVEL 1 (
  if defined __MscorlibOnly goto :eof
  goto PerformTestBuild
)

echo MScorlib build failed. Refer !__MScorlibBuildLog! for details.
goto :eof

:PerformTestBuild
echo.
echo Commencing build of tests for %__BuildOS%.%__BuildArch%.%__BuildType%
echo.
call tests\buildtest.cmd
IF NOT ERRORLEVEL 1 goto SuccessfulBuild
echo Test binaries build failed. Refer !__MScorlibBuildLog! for details.
goto :eof

:SuccessfulBuild
::Build complete
echo Repo successfully built.
echo.
echo Product binaries are available at !__BinDir!
echo Test binaries are available at !__TestBinDir!
goto :eof

:Usage
echo.
echo Usage:
echo %0 BuildArch BuildType [clean] where:
echo.
echo BuildArch can be: x64
echo BuildType can be: Debug, Release
echo Clean - optional argument to force a clean build.
<<<<<<< HEAD
exit /b 1
=======
echo linuxmscorlib - Build mscorlib for Linux
echo osxmscorlib - Build mscorlib for OS X
goto :eof
>>>>>>> 83880742
<|MERGE_RESOLUTION|>--- conflicted
+++ resolved
@@ -195,10 +195,6 @@
 echo BuildArch can be: x64
 echo BuildType can be: Debug, Release
 echo Clean - optional argument to force a clean build.
-<<<<<<< HEAD
-exit /b 1
-=======
 echo linuxmscorlib - Build mscorlib for Linux
 echo osxmscorlib - Build mscorlib for OS X
-goto :eof
->>>>>>> 83880742
+exit /b 1