#!/usr/bin/env bash

# Work around Jenkins CI + msbuild problem: Jenkins sometimes creates very large environment
# variables, and msbuild can't handle environment blocks with such large variables. So clear
# out the variables that might be too large.
export ghprbCommentBody=

# resolve python-version to use
if [ "$PYTHON" == "" ] ; then
    if ! PYTHON=$(command -v python3 || command -v python2 || command -v python || command -v py)
    then
       echo "Unable to locate build-dependency python!" 1>&2
       exit 1
    fi
fi
# validate python-dependency
# useful in case of explicitly set option.
if ! command -v $PYTHON > /dev/null
then
   echo "Unable to locate build-dependency python ($PYTHON)!" 1>&2
   exit 1
fi

export PYTHON

usage()
{
    echo "Usage: $0 [BuildArch] [BuildType] [-verbose] [-coverage] [-cross] [-gccx.y] [-clangx.y] [-ninja] [-configureonly] [-skipconfigure] [-skipnative] [-skipcrossarchnative] [-skipmanaged] [-skipmscorlib] [-stripsymbols] [-ignorewarnings] [-cmakeargs] [-bindir]"
    echo "BuildArch can be: -x64, -x86, -arm, -armel, -arm64"
    echo "BuildType can be: -debug, -checked, -release"
    echo "-coverage - optional argument to enable code coverage build (currently supported only for Linux and OSX)."
    echo "-ninja - target ninja instead of GNU make"
    echo "-gccx.y - optional argument to build using gcc version x.y."
    echo "-clangx.y - optional argument to build using clang version x.y."
    echo "-cross - optional argument to signify cross compilation,"
    echo "       - will use ROOTFS_DIR environment variable if set."
    echo "-nopgooptimize - do not use profile guided optimizations."
    echo "-pgoinstrument - generate instrumented code for profile guided optimization enabled binaries."
    echo "-ibcinstrument - generate IBC-tuning-enabled native images when invoking crossgen."
    echo "-configureonly - do not perform any builds; just configure the build."
    echo "-skipconfigure - skip build configuration."
    echo "-skipnative - do not build native components."
    echo "-skipcrossarchnative - do not build cross-architecture native components."
    echo "-skipmanaged - do not build managed components."
    echo "-skipmscorlib - do not build mscorlib.dll."
    echo "-skipnuget - skip building nuget packages."
    echo "-skiprestoreoptdata - skip restoring optimization data used by profile-based optimizations."
    echo "-skipcrossgen - skip native image generation"
    echo "-skipmanagedtools -- skip build tools such as R2Rdump and RunInContext"
    echo "-crossgenonly - only run native image generation"
    echo "-partialngen - build CoreLib as PartialNGen"
    echo "-verbose - optional argument to enable verbose build output."
    echo "-skiprestore: skip restoring packages ^(default: packages are restored during build^)."
    echo "-disableoss: Disable Open Source Signing for System.Private.CoreLib."
    echo "-officialbuildid=^<ID^>: specify the official build ID to be used by this build."
    echo "-stripSymbols - Optional argument to strip native symbols during the build."
    echo "-skipgenerateversion - disable version generation even if MSBuild is supported."
    echo "-ignorewarnings - do not treat warnings as errors"
    echo "-cmakeargs - user-settable additional arguments passed to CMake."
    echo "-bindir - output directory (defaults to $__ProjectRoot/bin)"
    echo "-msbuildonunsupportedplatform - build managed binaries even if distro is not officially supported."
    echo "-numproc - set the number of build processes."
    echo "-portablebuild - pass -portablebuild=false to force a non-portable build."
    echo "-staticanalyzer - build with clang static analyzer enabled."
    exit 1
}

initTargetDistroRid()
{
    source init-distro-rid.sh

    local passedRootfsDir=""

    # Only pass ROOTFS_DIR if cross is specified.
    if (( ${__CrossBuild} == 1 )); then
        passedRootfsDir=${ROOTFS_DIR}
    elif [ "${__BuildArch}" != "${__HostArch}" ]; then
        echo "Error, you are building a cross scenario without passing -cross."
        exit 1
    fi

    initDistroRidGlobal ${__BuildOS} ${__BuildArch} ${__PortableBuild} ${passedRootfsDir}
}

setup_dirs()
{
    echo Setting up directories for build

    mkdir -p "$__RootBinDir"
    mkdir -p "$__BinDir"
    mkdir -p "$__LogsDir"
    mkdir -p "$__MsbuildDebugLogsDir"
    mkdir -p "$__IntermediatesDir"

    if [ $__CrossBuild == 1 ]; then
        mkdir -p "$__CrossComponentBinDir"
    fi
}

# Check the system to ensure the right prereqs are in place

check_prereqs()
{
    echo "Checking prerequisites..."

    # Check presence of CMake on the path
    hash cmake 2>/dev/null || { echo >&2 "Please install cmake before running this script"; exit 1; }

    function version { echo "$@" | awk -F. '{ printf("%d%02d%02d\n", $1,$2,$3); }'; } 

    local cmake_version=$(cmake --version | grep -Eo "[0-9]+\.[0-9]+\.[0-9]+")

    if [[ $(version $cmake_version) -lt $(version 3.14.0) ]]; then
        echo "Please install CMake 3.14 or newer from http://www.cmake.org/download/ or https://apt.kitware.com and ensure it is on your path."; exit 1;
    fi

    # Minimum required version of clang is version 4.0 for arm/armel cross build
    if [[ $__CrossBuild == 1 && $__GccBuild == 0 &&  ("$__BuildArch" == "arm" || "$__BuildArch" == "armel") ]]; then
        if ! [[ "$__ClangMajorVersion" -ge "4" ]]; then
            echo "Please install clang4.0 or latest for arm/armel cross build"; exit 1;
        fi
    fi

    # Check for clang
    if [[ $__GccBuild == 0 ]]; then
        __ClangCombinedDottedVersion=$__ClangMajorVersion;
        if [[ "$__ClangMinorVersion" != "" ]]; then
            __ClangCombinedDottedVersion=$__ClangCombinedDottedVersion.$__ClangMinorVersion
        fi
        hash clang-$__ClangCombinedDottedVersion 2>/dev/null ||  hash clang$__ClangMajorVersion$__ClangMinorVersion 2>/dev/null || hash clang 2>/dev/null || { echo >&2 "Please install clang-$__ClangMajorVersion.$__ClangMinorVersion before running this script"; exit 1; }
    else
        __GccCombinedDottedVersion=$__GccMajorVersion;
        if [[ "$__GccMinorVersion" != "" ]]; then
            __GccCombinedDottedVersion=$__GccCombinedDottedVersion.$__GccMinorVersion
        fi
        hash gcc-$__GccCombinedDottedVersion 2>/dev/null ||  hash gcc$__GccMajorVersion$__GccMinorVersion 2>/dev/null || hash gcc 2>/dev/null || { echo >&2 "Please install gcc-$__GccMajorVersion.$__GccMinorVersion before running this script"; exit 1; }
    fi

}

restore_optdata()
{
    local OptDataProjectFilePath="$__ProjectRoot/src/.nuget/optdata/optdata.csproj"
    if [[ ( $__SkipRestoreOptData == 0 ) && ( $__isMSBuildOnNETCoreSupported == 1 ) ]]; then
        echo "Restoring the OptimizationData package"
        "$__ProjectRoot/eng/common/msbuild.sh" $__ArcadeScriptArgs \
                                               $OptDataProjectFilePath /t:Restore /m \
                                               $__CommonMSBuildArgs $__UnprocessedBuildArgs
        local exit_code=$?
        if [ $exit_code != 0 ]; then
            echo "${__ErrMsgPrefix}Failed to restore the optimization data package."
            exit $exit_code
        fi
    fi

    if [ $__isMSBuildOnNETCoreSupported == 1 ]; then
        # Parse the optdata package versions out of msbuild so that we can pass them on to CMake

        local PgoDataPackagePathOutputFile="${__IntermediatesDir}/optdatapath.txt"
        local IbcDataPackagePathOutputFile="${__IntermediatesDir}/ibcoptdatapath.txt"

        # Writes into ${PgoDataPackagePathOutputFile}
        "$__ProjectRoot/eng/common/msbuild.sh" $__ArcadeScriptArgs $OptDataProjectFilePath /t:DumpPgoDataPackagePath ${__CommonMSBuildArgs} /p:PgoDataPackagePathOutputFile=${PgoDataPackagePathOutputFile} 2>&1 > /dev/null
        local exit_code=$?
        if [ $exit_code != 0 ] || [ ! -f "${PgoDataPackagePathOutputFile}" ]; then
            echo "${__ErrMsgPrefix}Failed to get PGO data package path."
            exit $exit_code
        fi

        __PgoOptDataPath=$(<"${PgoDataPackagePathOutputFile}")

        # Writes into ${IbcDataPackagePathOutputFile}
        "$__ProjectRoot/eng/common/msbuild.sh" $__ArcadeScriptArgs $OptDataProjectFilePath /t:DumpIbcDataPackagePath ${__CommonMSBuildArgs} /p:IbcDataPackagePathOutputFile=${IbcDataPackagePathOutputFile} 2>&1 > /dev/null
        local exit_code=$?
        if [ $exit_code != 0 ] || [ ! -f "${IbcDataPackagePathOutputFile}" ]; then
            echo "${__ErrMsgPrefix}Failed to get IBC data package path."
            exit $exit_code
        fi

        __IbcOptDataPath=$(<"${IbcDataPackagePathOutputFile}")
    fi
}

generate_event_logging_sources()
{
    __OutputEventingDir=$1

    __PythonWarningFlags="-Wall"
    if [[ $__IgnoreWarnings == 0 ]]; then
        __PythonWarningFlags="$__PythonWarningFlags -Werror"
    fi

    echo "Laying out dynamically generated EventSource classes"
    $PYTHON -B $__PythonWarningFlags "$__ProjectRoot/src/scripts/genRuntimeEventSources.py" --man "$__ProjectRoot/src/vm/ClrEtwAll.man" --intermediate "$__OutputEventingDir"
}

generate_event_logging()
{
    # Event Logging Infrastructure
    if [[ $__SkipMSCorLib == 0 ]]; then
        generate_event_logging_sources "$__ArtifactsIntermediatesDir/Eventing/$__BuildArch/$__BuildType"
    fi
}

build_native()
{
    skipCondition=$1
    platformArch="$2"
    intermediatesForBuild="$3"
    extraCmakeArguments="$4"
    message="$5"

    if [ $skipCondition == 1 ]; then
        echo "Skipping $message build."
        return
    fi

    # All set to commence the build
    echo "Commencing build of $message for $__BuildOS.$__BuildArch.$__BuildType in $intermediatesForBuild"

    generator=""
    buildTool="make"
    if [ $__UseNinja == 1 ]; then
        generator="ninja"
        if ! buildTool=$(command -v ninja || command -v ninja-build); then
           echo "Unable to locate ninja!" 1>&2
           exit 1
        fi
    fi

    if [ $__SkipConfigure == 0 ]; then
        # if msbuild is not supported, then set __SkipGenerateVersion to 1
        if [ $__isMSBuildOnNETCoreSupported == 0 ]; then __SkipGenerateVersion=1; fi
        # Drop version.c file
        __versionSourceFile="$intermediatesForBuild/version.c"
        if [ $__SkipGenerateVersion == 0 ]; then
            pwd
            "$__ProjectRoot/eng/common/msbuild.sh" $__ArcadeScriptArgs $__ProjectRoot/eng/empty.csproj \
                                                   /p:NativeVersionFile=$__versionSourceFile \
                                                   /t:GenerateNativeVersionFile /restore \
                                                   $__CommonMSBuildArgs $__UnprocessedBuildArgs
        local exit_code=$?
        if [ $exit_code != 0 ]; then
                echo "${__ErrMsgPrefix}Failed to generate native version file."
                exit $exit_code
            fi
        else
            # Generate the dummy version.c, but only if it didn't exist to make sure we don't trigger unnecessary rebuild
            __versionSourceLine="static char sccsid[] __attribute__((used)) = \"@(#)No version information produced\";"
            if [ -e $__versionSourceFile ]; then
                read existingVersionSourceLine < $__versionSourceFile
            fi
            if [ "$__versionSourceLine" != "$existingVersionSourceLine" ]; then
                echo $__versionSourceLine > $__versionSourceFile
            fi
        fi

        # Regenerate the CMake solution

        scriptDir="$__ProjectRoot/src/pal/tools"
        if [[ $__GccBuild == 0 ]]; then
            echo "Invoking \"$scriptDir/find-clang.sh\" $__ClangMajorVersion \"$__ClangMinorVersion\""
            source "$scriptDir/find-clang.sh" $__ClangMajorVersion "$__ClangMinorVersion"
            if [[ $__StaticAnalyzer == 1 ]]; then
                scan_build=scan-build
            fi
        else
            echo "Invoking \"$scriptDir/find-gcc.sh\" \"$__GccMajorVersion\" \"$__GccMinorVersion\""
            source "$scriptDir/find-gcc.sh" "$__GccMajorVersion" "$__GccMinorVersion"
        fi
        
        if [[ -n "$__CodeCoverage" ]]; then
            extraCmakeArguments="$extraCmakeArguments -DCLR_CMAKE_ENABLE_CODE_COVERAGE=1"
        fi

        echo "Invoking \"$scriptDir/gen-buildsys.sh\" \"$__ProjectRoot\" \"$intermediatesForBuild\" $platformArch $__BuildType $generator $scan_build $extraCmakeArguments $__cmakeargs"
        source "$scriptDir/gen-buildsys.sh" "$__ProjectRoot" "$intermediatesForBuild" $platformArch $__BuildType $generator $scan_build "$extraCmakeArguments" "$__cmakeargs"
    
        if [ $? != 0  ]; then
            echo "${__ErrMsgPrefix}Failed to generate $message build project!"
            exit 1
        fi
    fi

    if [ ! -f "$intermediatesForBuild/CMakeCache.txt" ]; then
        echo "${__ErrMsgPrefix}Unable to find generated build files for $message project!"
        exit 1
    fi

    # Build
    if [ $__ConfigureOnly == 1 ]; then
        echo "Finish configuration & skipping $message build."
        return
    fi

    # Check that the makefiles were created.

    if [ $__StaticAnalyzer == 1 ]; then
        pushd "$intermediatesForBuild"

        buildTool="$SCAN_BUILD_COMMAND $buildTool"
        echo "Executing $buildTool install -j $__NumProc"
        $buildTool install -j $__NumProc

        popd
    else
        echo "Executing cmake --build \"$intermediatesForBuild\" --target install -j $__NumProc"

        cmake --build "$intermediatesForBuild" --target install -j $__NumProc
    fi
    
    local exit_code=$?
    if [ $exit_code != 0 ]; then
        echo "${__ErrMsgPrefix}Failed to build $message."
        exit $exit_code
    fi

}

build_cross_architecture_components()
{
    local intermediatesForBuild="$__IntermediatesDir/Host$__CrossArch/crossgen"
    local crossArchBinDir="$__BinDir/$__CrossArch"

    mkdir -p "$intermediatesForBuild"
    mkdir -p "$crossArchBinDir"

    generate_event_logging_sources "$intermediatesForBuild" "the crossarch build system"

    __SkipCrossArchBuild=1
    # check supported cross-architecture components host(__HostArch)/target(__BuildArch) pair
    if [[ ("$__BuildArch" == "arm" || "$__BuildArch" == "armel") && ("$__CrossArch" == "x86" || "$__CrossArch" == "x64") ]]; then
        __SkipCrossArchBuild=0
    elif [[ "$__BuildArch" == "arm64" && "$__CrossArch" == "x64" ]]; then
        __SkipCrossArchBuild=0
    else
        # not supported
        return
    fi

    export __CMakeBinDir="$crossArchBinDir"
    export CROSSCOMPILE=0

    __ExtraCmakeArgs="-DCLR_CMAKE_TARGET_ARCH=$__BuildArch -DCLR_CMAKE_PGO_INSTRUMENT=$__PgoInstrument -DCLR_CMAKE_OPTDATA_PATH=$__PgoOptDataPath -DCLR_CMAKE_PGO_OPTIMIZE=$__PgoOptimize -DCLR_CROSS_COMPONENTS_BUILD=1"
    build_native $__SkipCrossArchBuild "$__CrossArch" "$intermediatesForBuild" "$__ExtraCmakeArgs" "cross-architecture components"

    export CROSSCOMPILE=1
}

isMSBuildOnNETCoreSupported()
{
    __isMSBuildOnNETCoreSupported=$__msbuildonunsupportedplatform

    if [ $__isMSBuildOnNETCoreSupported == 1 ]; then
        return
    fi

    if [ $__SkipManaged == 1 ]; then
        __isMSBuildOnNETCoreSupported=0
        return
    fi

    if [[ ("$__HostOS" == "Linux") && ("$__HostArch" == "x64" || "$__HostArch" == "arm" || "$__HostArch" == "arm64") ]]; then
         __isMSBuildOnNETCoreSupported=1
    fi
    if [ "$__HostArch" == "x64" ]; then
        if [ "$__HostOS" == "OSX" ]; then
            __isMSBuildOnNETCoreSupported=1
        elif [ "$__HostOS" == "FreeBSD" ]; then
            __isMSBuildOnNETCoreSupported=1
        fi
    fi
}


build_CoreLib_ni()
{
    local __CrossGenExec=$1
    local __CoreLibILDir=$2

    if [ $__PartialNgen == 1 ]; then
        export COMPlus_PartialNGen=1
    fi

    if [ -e $__CrossGenCoreLibLog ]; then
        rm $__CrossGenCoreLibLog
    fi
    echo "Generating native image of System.Private.CoreLib.dll for $__BuildOS.$__BuildArch.$__BuildType. Logging to \"$__CrossGenCoreLibLog\"."
    echo "$__CrossGenExec /Platform_Assemblies_Paths $__CoreLibILDir $__IbcTuning /out $__BinDir/System.Private.CoreLib.dll $__CoreLibILDir/System.Private.CoreLib.dll"
    $__CrossGenExec /Platform_Assemblies_Paths $__CoreLibILDir $__IbcTuning /out $__BinDir/System.Private.CoreLib.dll $__CoreLibILDir/System.Private.CoreLib.dll >> $__CrossGenCoreLibLog 2>&1
    local exit_code=$?
    if [ $exit_code != 0 ]; then
        echo "${__ErrMsgPrefix}Failed to generate native image for System.Private.CoreLib. Refer to $__CrossGenCoreLibLog"
        exit $exit_code
    fi

    if [ "$__BuildOS" == "Linux" ]; then
        echo "Generating symbol file for System.Private.CoreLib.dll"
        echo "$__CrossGenExec /Platform_Assemblies_Paths $__BinDir /CreatePerfMap $__BinDir $__BinDir/System.Private.CoreLib.dll"
        $__CrossGenExec /Platform_Assemblies_Paths $__BinDir /CreatePerfMap $__BinDir $__BinDir/System.Private.CoreLib.dll >> $__CrossGenCoreLibLog 2>&1
        local exit_code=$?
        if [ $exit_code != 0 ]; then
            echo "${__ErrMsgPrefix}Failed to generate symbol file for System.Private.CoreLib. Refer to $__CrossGenCoreLibLog"
            exit $exit_code
        fi
    fi
}

build_CoreLib()
{
    if [ $__isMSBuildOnNETCoreSupported == 0 ]; then
        echo "System.Private.CoreLib.dll build unsupported."
        return
    fi

    if [ $__SkipMSCorLib == 1 ]; then
       echo "Skipping building System.Private.CoreLib."
       return
    fi

    echo "Commencing build of managed components for $__BuildOS.$__BuildArch.$__BuildType"

    # Invoke MSBuild
    __ExtraBuildArgs=""
    if [[ "$__IbcTuning" == "" ]]; then
        __ExtraBuildArgs="$__ExtraBuildArgs /p:OptimizationDataDir=\"$__IbcOptDataPath/data\""
        __ExtraBuildArgs="$__ExtraBuildArgs /p:EnableProfileGuidedOptimization=true"
    fi

    if [[ "$__BuildManagedTools" -eq "1" ]]; then
        __ExtraBuildArgs="$__ExtraBuildArgs /p:BuildManagedTools=true"
    fi

    "$__ProjectRoot/eng/common/msbuild.sh" $__ArcadeScriptArgs \
                                           $__ProjectDir/src/build.proj /t:Restore \
                                           /p:PortableBuild=true /maxcpucount /p:IncludeRestoreOnlyProjects=true \
                                           /flp:Verbosity=normal\;LogFile=$__LogsDir/System.Private.CoreLib_$__BuildOS__$__BuildArch__$__BuildType.log \
                                           /p:__IntermediatesDir=$__IntermediatesDir /p:__RootBinDir=$__RootBinDir \
                                           $__CommonMSBuildArgs $__ExtraBuildArgs $__UnprocessedBuildArgs

    local exit_code=$?
    if [ $exit_code != 0 ]; then
        echo "${__ErrMsgPrefix}Failed to restore managed components."
        exit $exit_code
    fi

    "$__ProjectRoot/eng/common/msbuild.sh" $__ArcadeScriptArgs \
                                           $__ProjectDir/src/build.proj \
                                           /p:PortableBuild=true /maxcpucount \
                                           /flp:Verbosity=normal\;LogFile=$__LogsDir/System.Private.CoreLib_$__BuildOS__$__BuildArch__$__BuildType.log \
                                           /p:__IntermediatesDir=$__IntermediatesDir /p:__RootBinDir=$__RootBinDir \
                                           $__CommonMSBuildArgs $__ExtraBuildArgs $__UnprocessedBuildArgs

    local exit_code=$?
        if [ $exit_code != 0 ]; then
        echo "${__ErrMsgPrefix}Failed to build managed components."
        exit $exit_code
    fi

    if [[ "$__BuildManagedTools" -eq "1" ]]; then
        echo "Publishing crossgen2 for $__DistroRid"
<<<<<<< HEAD
        "$__ProjectRoot/dotnet.sh" publish --self-contained -r $__DistroRid -c $__BuildType -o "$__BinDir/crossgen2" "$__ProjectRoot/src/tools/crossgen2/crossgen2/crossgen2.csproj"
        rm $__BinDir/crossgen2/crossgen2.runtimeconfig.json

        echo "Publishing tibcmgr for $__DistroRid"
        "$__ProjectRoot/dotnet.sh" publish --self-contained -r $__DistroRid -c $__BuildType -o "$__BinDir/tibcmgr" "$__ProjectRoot/src/tools/crossgen2/tibcmgr/tibcmgr.csproj"
        rm $__BinDir/tibcmgr/tibcmgr.runtimeconfig.json
=======
        "$__ProjectRoot/dotnet.sh" publish --self-contained -r $__DistroRid -c $__BuildType -o "$__BinDir/crossgen2" "$__ProjectRoot/src/tools/crossgen2/crossgen2/crossgen2.csproj" /p:BuildArch=$__BuildArch

        local exit_code=$?
        if [ $exit_code != 0 ]; then
            echo "${__ErrMsgPrefix}Failed to build crossgen2."
            exit $exit_code
        fi
>>>>>>> e658b979

        if [ "$__HostOS" == "OSX" ]; then
            cp "$__BinDir/libclrjit.dylib" "$__BinDir/crossgen2/libclrjitilc.dylib"
            cp "$__BinDir/libjitinterface.dylib" "$__BinDir/crossgen2/libjitinterface.dylib"
        else
            cp "$__BinDir/libclrjit.so" "$__BinDir/crossgen2/libclrjitilc.so"
            cp "$__BinDir/libjitinterface.so" "$__BinDir/crossgen2/libjitinterface.so"
        fi
    fi

    local __CoreLibILDir=$__BinDir/IL

    if [ $__SkipCrossgen == 1 ]; then
        echo "Skipping generating native image"

        if [ $__CrossBuild == 1 ]; then
            # Crossgen not performed, so treat the IL version as the final version
            cp $__CoreLibILDir/System.Private.CoreLib.dll $__BinDir/System.Private.CoreLib.dll
        fi

        return
    fi

    # The cross build generates a crossgen with the target architecture.
    if [ $__CrossBuild == 0 ]; then
       if [ $__SkipCoreCLR == 1 ]; then
           return
       fi

       # The architecture of host pc must be same architecture with target.
       if [[ ( "$__HostArch" == "$__BuildArch" ) ]]; then
           build_CoreLib_ni "$__BinDir/crossgen" $__CoreLibILDir
       elif [[ ( "$__HostArch" == "x64" ) && ( "$__BuildArch" == "x86" ) ]]; then
           build_CoreLib_ni "$__BinDir/crossgen" $__CoreLibILDir
       elif [[ ( "$__HostArch" == "arm64" ) && ( "$__BuildArch" == "arm" ) ]]; then
           build_CoreLib_ni "$__BinDir/crossgen" $__CoreLibILDir
       else
           exit 1
       fi
    else
       if [[ ( "$__CrossArch" == "x86" ) && ( "$__BuildArch" == "arm" ) ]]; then
           build_CoreLib_ni "$__CrossComponentBinDir/crossgen" $__CoreLibILDir
       elif [[ ( "$__CrossArch" == "x64" ) && ( "$__BuildArch" == "arm" ) ]]; then
           build_CoreLib_ni "$__CrossComponentBinDir/crossgen" $__CoreLibILDir
       elif [[ ( "$__HostArch" == "x64" ) && ( "$__BuildArch" == "arm64" ) ]]; then
           build_CoreLib_ni "$__CrossComponentBinDir/crossgen" $__CoreLibILDir
       else
           # Crossgen not performed, so treat the IL version as the final version
           cp $__CoreLibILDir/System.Private.CoreLib.dll $__BinDir/System.Private.CoreLib.dll
       fi
    fi
}

generate_NugetPackages()
{
    # We can only generate nuget package if we also support building mscorlib as part of this build.
    if [ $__isMSBuildOnNETCoreSupported == 0 ]; then
        echo "Nuget package generation unsupported."
        return
    fi

    # Since we can build mscorlib for this OS, did we build the native components as well?
    if [[ $__SkipCoreCLR == 1 && $__CrossgenOnly == 0 ]]; then
        echo "Unable to generate nuget packages since native components were not built."
        return
    fi

    echo "Generating nuget packages for "$__BuildOS
    echo "DistroRid is "$__DistroRid
    echo "ROOTFS_DIR is "$ROOTFS_DIR
    # Build the packages
    # Package build uses the Arcade system and scripts, relying on it to restore required toolsets as part of build
    $__ProjectRoot/eng/common/build.sh -r -b -projects $__SourceDir/.nuget/packages.builds \
                                       -verbosity minimal -bl:$__LogsDir/Nuget_$__BuildOS__$__BuildArch__$__BuildType.binlog \
                                       /p:PortableBuild=true \
                                       /p:__IntermediatesDir=$__IntermediatesDir /p:__RootBinDir=$__RootBinDir /p:__DoCrossArchBuild=$__CrossBuild \
                                       $__CommonMSBuildArgs $__UnprocessedBuildArgs

    local exit_code=$?
    if [ $exit_code != 0 ]; then
        echo "${__ErrMsgPrefix}Failed to generate Nuget packages."
        exit $exit_code
    fi
}

echo "Commencing CoreCLR Repo build"

# Argument types supported by this script:
#
# Build architecture - valid values are: x64, ARM.
# Build Type         - valid values are: Debug, Checked, Release
#
# Set the default arguments for build

# Obtain the location of the bash script to figure out where the root of the repo is.
__ProjectRoot="$( cd "$( dirname "${BASH_SOURCE[0]}" )" && pwd )"

# Use uname to determine what the CPU is.
CPUName=$(uname -p)
# Some Linux platforms report unknown for platform, but the arch for machine.
if [ "$CPUName" == "unknown" ]; then
    CPUName=$(uname -m)
fi

case $CPUName in
    i686)
        echo "Unsupported CPU $CPUName detected, build might not succeed!"
        __BuildArch=x86
        __HostArch=x86
        ;;

    x86_64)
        __BuildArch=x64
        __HostArch=x64
        ;;

    armv7l)
        echo "Unsupported CPU $CPUName detected, build might not succeed!"
        __BuildArch=arm
        __HostArch=arm
        ;;

    aarch64)
        __BuildArch=arm64
        __HostArch=arm64
        ;;

    amd64)
        __BuildArch=x64
        __HostArch=x64
        ;;
    *)
        echo "Unknown CPU $CPUName detected, configuring as if for x64"
        __BuildArch=x64
        __HostArch=x64
        ;;
esac

# Use uname to determine what the OS is.
OSName=$(uname -s)
case $OSName in
    Linux)
        __BuildOS=Linux
        __HostOS=Linux
        ;;

    Darwin)
        __BuildOS=OSX
        __HostOS=OSX
        ;;

    FreeBSD)
        __BuildOS=FreeBSD
        __HostOS=FreeBSD
        ;;

    OpenBSD)
        __BuildOS=OpenBSD
        __HostOS=OpenBSD
        ;;

    NetBSD)
        __BuildOS=NetBSD
        __HostOS=NetBSD
        ;;

    SunOS)
        __BuildOS=SunOS
        __HostOS=SunOS
        ;;

    *)
        echo "Unsupported OS $OSName detected, configuring as if for Linux"
        __BuildOS=Linux
        __HostOS=Linux
        ;;
esac

__BuildType=Debug
__CodeCoverage=
__IgnoreWarnings=0

# Set the various build properties here so that CMake and MSBuild can pick them up
__ProjectDir="$__ProjectRoot"
__SourceDir="$__ProjectDir/src"
__RootBinDir="$__ProjectDir/bin"
__UnprocessedBuildArgs=
__CommonMSBuildArgs=
__MSBCleanBuildArgs=
__UseNinja=0
__VerboseBuild=0
__PgoInstrument=0
__PgoOptimize=1
__IbcTuning=""
__ConfigureOnly=0
__SkipConfigure=0
__SkipManaged=0
__SkipRestore=""
__SkipNuget=0
__SkipCoreCLR=0
__SkipCrossArchNative=0
__SkipMSCorLib=0
__SkipRestoreOptData=0
__SkipCoreBundle=0
__SkipCrossgen=0
__CrossgenOnly=0
__PartialNgen=0
__CrossBuild=0
__ClangMajorVersion=0
__ClangMinorVersion=0
__GccBuild=0
__GccMajorVersion=0
__GccMinorVersion=0
__DistroRid=""
__cmakeargs=""
__SkipGenerateVersion=0
__PortableBuild=1
__msbuildonunsupportedplatform=0
__PgoOptDataPath=""
__IbcOptDataPath=""
__BuildManagedTools=1
__SkipRestoreArg="/p:RestoreDuringBuild=true"
__SignTypeArg=""
__OfficialBuildIdArg=""
__StaticAnalyzer=0

# Get the number of processors available to the scheduler
# Other techniques such as `nproc` only get the number of
# processors available to a single process.
if [ `uname` = "FreeBSD" ]; then
  __NumProc=`sysctl hw.ncpu | awk '{ print $2+1 }'`
elif [ `uname` = "NetBSD" ]; then
  __NumProc=$(($(getconf NPROCESSORS_ONLN)+1))
elif [ `uname` = "Darwin" ]; then
  __NumProc=$(($(getconf _NPROCESSORS_ONLN)+1))
else
  __NumProc=$(nproc --all)
fi

while :; do
    if [ $# -le 0 ]; then
        break
    fi

    lowerI="$(echo $1 | awk '{print tolower($0)}')"
    case $lowerI in
        -\?|-h|--help)
            usage
            exit 1
            ;;

        x86|-x86)
            __BuildArch=x86
            ;;

        x64|-x64)
            __BuildArch=x64
            ;;

        arm|-arm)
            __BuildArch=arm
            ;;

        armel|-armel)
            __BuildArch=armel
            ;;

        arm64|-arm64)
            __BuildArch=arm64
            ;;

        debug|-debug)
            __BuildType=Debug
            ;;

        checked|-checked)
            __BuildType=Checked
            ;;

        release|-release)
            __BuildType=Release
            ;;

        ci|-ci)
            __ArcadeScriptArgs="--ci"
            __ErrMsgPrefix="##vso[task.logissue type=error]"
            ;;

        coverage|-coverage)
            __CodeCoverage=Coverage
            ;;

        cross|-cross)
            __CrossBuild=1
            ;;

        -portablebuild=false)
            __PortableBuild=0
            ;;

        verbose|-verbose)
            __VerboseBuild=1
            ;;

        stripsymbols|-stripsymbols)
            __cmakeargs="$__cmakeargs -DSTRIP_SYMBOLS=true"
            ;;

        clang3.5|-clang3.5)
            __ClangMajorVersion=3
            __ClangMinorVersion=5
            ;;

        clang3.6|-clang3.6)
            __ClangMajorVersion=3
            __ClangMinorVersion=6
            ;;

        clang3.7|-clang3.7)
            __ClangMajorVersion=3
            __ClangMinorVersion=7
            ;;

        clang3.8|-clang3.8)
            __ClangMajorVersion=3
            __ClangMinorVersion=8
            ;;

        clang3.9|-clang3.9)
            __ClangMajorVersion=3
            __ClangMinorVersion=9
            ;;

        clang4.0|-clang4.0)
            __ClangMajorVersion=4
            __ClangMinorVersion=0
            ;;

        clang5.0|-clang5.0)
            __ClangMajorVersion=5
            __ClangMinorVersion=0
            ;;

        clang6.0|-clang6.0)
            __ClangMajorVersion=6
            __ClangMinorVersion=0
            ;;

        clang7|-clang7)
            __ClangMajorVersion=7
            __ClangMinorVersion=
            ;;

        clang8|-clang8)
            __ClangMajorVersion=8
            __ClangMinorVersion=
            ;;

        clang9|-clang9)
            __ClangMajorVersion=9
            __ClangMinorVersion=
            ;;

        gcc5|-gcc5)
            __GccMajorVersion=5
            __GccMinorVersion=
            __GccBuild=1
            ;;

        gcc6|-gcc6)
            __GccMajorVersion=6
            __GccMinorVersion=
            __GccBuild=1
            ;;

        gcc7|-gcc7)
            __GccMajorVersion=7
            __GccMinorVersion=
            __GccBuild=1
            ;;

        gcc8|-gcc8)
            __GccMajorVersion=8
            __GccMinorVersion=
            __GccBuild=1
            ;;

        gcc|-gcc)
            __GccMajorVersion=
            __GccMinorVersion=
            __GccBuild=1
            ;;

        ninja|-ninja)
            __UseNinja=1
            ;;

        pgoinstrument|-pgoinstrument)
            __PgoInstrument=1
            ;;

        nopgooptimize|-nopgooptimize)
            __PgoOptimize=0
            __SkipRestoreOptData=1
            ;;

        ibcinstrument|-ibcinstrument)
            __IbcTuning="/Tuning"
            ;;

        configureonly|-configureonly)
            __ConfigureOnly=1
            __SkipMSCorLib=1
            __SkipNuget=1
            ;;

        skipconfigure|-skipconfigure)
            __SkipConfigure=1
            ;;

        skipnative|-skipnative)
            # Use "skipnative" to use the same option name as build.cmd.
            __SkipCoreCLR=1
            ;;

        skipcoreclr|-skipcoreclr)
            # Accept "skipcoreclr" for backwards-compatibility.
            __SkipCoreCLR=1
            ;;

        skipcrossarchnative|-skipcrossarchnative)
            __SkipCrossArchNative=1
            ;;

        skipmanaged|-skipmanaged)
            __SkipManaged=1
            ;;

        skipmscorlib|-skipmscorlib)
            __SkipMSCorLib=1
            ;;

        skipgenerateversion|-skipgenerateversion)
            __SkipGenerateVersion=1
            ;;

        skiprestoreoptdata|-skiprestoreoptdata)
            __SkipRestoreOptData=1
            ;;

        skipcorebundle | -skipcorebundle)
            __SkipCoreBundle=1
            ;;

        skipcrossgen|-skipcrossgen)
            __SkipCrossgen=1
            ;;

        skipmanagedtools | -skipmanagedtools)
            __BuildManagedTools=0
            ;;

        crossgenonly|-crossgenonly)
            __SkipMSCorLib=1
            __SkipCoreCLR=1
            __CrossgenOnly=1
            ;;
        partialngen|-partialngen)
            __PartialNgen=1
            ;;

        skipnuget|-skipnuget|skipbuildpackages|-skipbuildpackages)
            __SkipNuget=1
            ;;

        ignorewarnings|-ignorewarnings)
            __IgnoreWarnings=1
            __cmakeargs="$__cmakeargs -DCLR_CMAKE_WARNINGS_ARE_ERRORS=OFF"
            ;;

        cmakeargs|-cmakeargs)
            if [ -n "$2" ]; then
                __cmakeargs="$__cmakeargs $2"
                shift
            else
                echo "ERROR: 'cmakeargs' requires a non-empty option argument"
                exit 1
            fi
            ;;

        bindir|-bindir)
            if [ -n "$2" ]; then
                __RootBinDir="$2"
                if [ ! -d $__RootBinDir ]; then
                    mkdir $__RootBinDir
                fi
                __RootBinParent=$(dirname $__RootBinDir)
                __RootBinName=${__RootBinDir##*/}
                __RootBinDir="$(cd $__RootBinParent &>/dev/null && printf %s/%s $PWD $__RootBinName)"
                shift
            else
                echo "ERROR: 'bindir' requires a non-empty option argument"
                exit 1
            fi
            ;;
        msbuildonunsupportedplatform|-msbuildonunsupportedplatform)
            __msbuildonunsupportedplatform=1
            ;;
        numproc|-numproc)
            if [ -n "$2" ]; then
              __NumProc="$2"
              shift
            else
              echo "ERROR: 'numproc' requires a non-empty option argument"
              exit 1
            fi
            ;;
        osgroup|-osgroup)
            if [ -n "$2" ]; then
              __BuildOS="$2"
              shift
            else
              echo "ERROR: 'osgroup' requires a non-empty option argument"
              exit 1
            fi
            ;;
        rebuild|-rebuild)
            echo "ERROR: 'Rebuild' is not supported.  Please remove it."
            exit 1
            ;;

        -skiprestore)
            __SkipRestoreArg="/p:RestoreDuringBuild=false"
            ;;

        -disableoss)
            __SignTypeArg="/p:SignType=real"
            ;;

        -officialbuildid=*)
            __Id=$(echo $1| cut -d'=' -f 2)
            __OfficialBuildIdArg="/p:OfficialBuildId=$__Id"
            ;;

        -staticanalyzer)
            __StaticAnalyzer=1
            ;;

        --)
            # Skip -Option=Value style argument passing
            ;;

        *)
            __UnprocessedBuildArgs="$__UnprocessedBuildArgs $1"
            ;;
    esac

    shift
done

__CommonMSBuildArgs="/p:__BuildArch=$__BuildArch /p:__BuildType=$__BuildType /p:__BuildOS=$__BuildOS /nodeReuse:false $__OfficialBuildIdArg $__SignTypeArg $__SkipRestoreArg"

# Configure environment if we are doing a verbose build
if [ $__VerboseBuild == 1 ]; then
    export VERBOSE=1
    __CommonMSBuildArgs="$__CommonMSBuildArgs /v:detailed"
fi

# Set default clang version
if [[ $__ClangMajorVersion == 0 && $__ClangMinorVersion == 0 ]]; then
    if [[ "$__BuildArch" == "arm" || "$__BuildArch" == "armel" ]]; then
        __ClangMajorVersion=5
        __ClangMinorVersion=0
    else
        __ClangMajorVersion=3
        __ClangMinorVersion=9
    fi
fi

# Set dependent variables
__LogsDir="$__RootBinDir/Logs"
__MsbuildDebugLogsDir="$__LogsDir/MsbuildDebugLogs"

# Set the remaining variables based upon the determined build configuration
__BinDir="$__RootBinDir/Product/$__BuildOS.$__BuildArch.$__BuildType"
__PackagesBinDir="$__BinDir/.nuget"
export __IntermediatesDir="$__RootBinDir/obj/$__BuildOS.$__BuildArch.$__BuildType"
export __ArtifactsIntermediatesDir="$__ProjectDir/artifacts/obj"
__isMSBuildOnNETCoreSupported=0
__CrossComponentBinDir="$__BinDir"

__CrossArch="$__HostArch"
if [ $__CrossBuild == 1 ]; then
    __CrossComponentBinDir="$__CrossComponentBinDir/$__CrossArch"
fi
__CrossGenCoreLibLog="$__LogsDir/CrossgenCoreLib_$__BuildOS.$__BuildArch.$__BuildType.log"

# Configure environment if we are doing a cross compile.
if [ $__CrossBuild == 1 ]; then
    export CROSSCOMPILE=1
    if ! [[ -n "$ROOTFS_DIR" ]]; then
        export ROOTFS_DIR="$__ProjectRoot/cross/rootfs/$__BuildArch"
    fi
fi

# init the target distro name
initTargetDistroRid

if [ $__PortableBuild == 0 ]; then
    __CommonMSBuildArgs="$__CommonMSBuildArgs /p:PortableBuild=false"
fi

# Init if MSBuild for .NET Core is supported for this platform
isMSBuildOnNETCoreSupported

# CI_SPECIFIC - On CI machines, $HOME may not be set. In such a case, create a subfolder and set the variable to set.
# This is needed by CLI to function.
if [ -z "$HOME" ]; then
    if [ ! -d "$__ProjectDir/temp_home" ]; then
        mkdir temp_home
    fi
    export HOME=$__ProjectDir/temp_home
    echo "HOME not defined; setting it to $HOME"
fi

# Specify path to be set for CMAKE_INSTALL_PREFIX.
# This is where all built CoreClr libraries will copied to.
export __CMakeBinDir="$__BinDir"

# Make the directories necessary for build if they don't exist
setup_dirs

# Set up the directory for MSBuild debug logs.
export MSBUILDDEBUGPATH="${__MsbuildDebugLogsDir}"

# Check prereqs.
check_prereqs

# Restore the package containing profile counts for profile-guided optimizations
restore_optdata

# Generate event logging infrastructure sources
generate_event_logging

# Build the coreclr (native) components.
__ExtraCmakeArgs="-DCLR_CMAKE_PGO_INSTRUMENT=$__PgoInstrument -DCLR_CMAKE_OPTDATA_PATH=$__PgoOptDataPath -DCLR_CMAKE_PGO_OPTIMIZE=$__PgoOptimize"

# Restore packages used for building corebundle
if [[ $__SkipCoreBundle != 1 && $__isMSBuildOnNETCoreSupported == 1 && "$__BuildArch" == "x64" ]]; then
    echo "Restoring packages for corebundle."

    __CoreFxPackageVersionOutputFile="${__IntermediatesDir}/corefxversion.txt"
    "$__ProjectRoot/eng/common/msbuild.sh" $__ArcadeScriptArgs \
                                           $__ProjectRoot/src/tools/bundle/bundle.csproj \
                                           /t:Restore /p:RestoreOnly=true /m \
                                           /p:RuntimeIdentifier=$__DistroRid \
                                           /p:CoreFxPackageVersionOutputFile=$__CoreFxPackageVersionOutputFile \
                                           $__CommonMSBuildArgs $__UnprocessedBuildArgs
    exit_code=$?
    if [ $exit_code != 0 ]; then
        echo "${__ErrMsgPrefix}Failed to restore packages for corebundle."
        exit $exit_code
    fi

    __CoreFxPackageVersion=$(<"${__CoreFxPackageVersionOutputFile}")
    __ExtraCmakeArgs="$__ExtraCmakeArgs -DFEATURE_MERGE_JIT_AND_ENGINE=1 -DCLR_CMAKE_BUILD_COREBUNDLE=1 -DCLR_CMAKE_DISTRORID=$__DistroRid -DCLR_CMAKE_COREFXPACKAGE_VERSION=$__CoreFxPackageVersion"
else
    __ExtraCmakeArgs="$__ExtraCmakeArgs -DCLR_CMAKE_BUILD_COREBUNDLE=0"
fi

build_native $__SkipCoreCLR "$__BuildArch" "$__IntermediatesDir" "$__ExtraCmakeArgs" "CoreCLR component"

# Build cross-architecture components
if [ $__SkipCrossArchNative != 1 ]; then
    if [[ $__CrossBuild == 1 ]]; then
        build_cross_architecture_components
    fi
fi

# Build System.Private.CoreLib.

build_CoreLib

if [ $__CrossgenOnly == 1 ]; then
    build_CoreLib_ni "$__BinDir/crossgen"
fi

# Generate nuget packages
if [ $__SkipNuget != 1 ]; then
    generate_NugetPackages
fi


# Build complete

echo "Repo successfully built."
echo "Product binaries are available at $__BinDir"
exit 0<|MERGE_RESOLUTION|>--- conflicted
+++ resolved
@@ -459,22 +459,22 @@
 
     if [[ "$__BuildManagedTools" -eq "1" ]]; then
         echo "Publishing crossgen2 for $__DistroRid"
-<<<<<<< HEAD
-        "$__ProjectRoot/dotnet.sh" publish --self-contained -r $__DistroRid -c $__BuildType -o "$__BinDir/crossgen2" "$__ProjectRoot/src/tools/crossgen2/crossgen2/crossgen2.csproj"
-        rm $__BinDir/crossgen2/crossgen2.runtimeconfig.json
-
-        echo "Publishing tibcmgr for $__DistroRid"
-        "$__ProjectRoot/dotnet.sh" publish --self-contained -r $__DistroRid -c $__BuildType -o "$__BinDir/tibcmgr" "$__ProjectRoot/src/tools/crossgen2/tibcmgr/tibcmgr.csproj"
-        rm $__BinDir/tibcmgr/tibcmgr.runtimeconfig.json
-=======
         "$__ProjectRoot/dotnet.sh" publish --self-contained -r $__DistroRid -c $__BuildType -o "$__BinDir/crossgen2" "$__ProjectRoot/src/tools/crossgen2/crossgen2/crossgen2.csproj" /p:BuildArch=$__BuildArch
-
         local exit_code=$?
         if [ $exit_code != 0 ]; then
             echo "${__ErrMsgPrefix}Failed to build crossgen2."
             exit $exit_code
         fi
->>>>>>> e658b979
+        rm $__BinDir/crossgen2/crossgen2.runtimeconfig.json
+
+        echo "Publishing tibcmgr for $__DistroRid"
+        "$__ProjectRoot/dotnet.sh" publish --self-contained -r $__DistroRid -c $__BuildType -o "$__BinDir/tibcmgr" "$__ProjectRoot/src/tools/crossgen2/tibcmgr/tibcmgr.csproj"
+        local exit_code=$?
+        if [ $exit_code != 0 ]; then
+            echo "${__ErrMsgPrefix}Failed to build tibcmgr."
+            exit $exit_code
+        fi
+        rm $__BinDir/tibcmgr/tibcmgr.runtimeconfig.json
 
         if [ "$__HostOS" == "OSX" ]; then
             cp "$__BinDir/libclrjit.dylib" "$__BinDir/crossgen2/libclrjitilc.dylib"
