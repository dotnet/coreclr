--- conflicted
+++ resolved
@@ -221,11 +221,8 @@
        echo "Skipping building mscorlib."
        return
     fi
-<<<<<<< HEAD
-=======
 
     hash mono 2> /dev/null || { echo >&2 "Skipping mscorlib.dll build since Mono is not installed."; __SkipMSCorLib=1; return; }
->>>>>>> e683c0b6
 
     # Restore buildTools
 
