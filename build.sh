--- conflicted
+++ resolved
@@ -1078,7 +1078,6 @@
 # Build the coreclr (native) components.
 __ExtraCmakeArgs="-DCLR_CMAKE_TARGET_OS=$__BuildOS -DCLR_CMAKE_PACKAGES_DIR=$__PackagesDir -DCLR_CMAKE_PGO_INSTRUMENT=$__PgoInstrument -DCLR_CMAKE_OPTDATA_VERSION=$__PgoOptDataVersion -DCLR_CMAKE_PGO_OPTIMIZE=$__PgoOptimize"
 
-<<<<<<< HEAD
 # Restore packages used for building corebundle
 if [[ $__SkipCoreBundle != 1 && $__isMSBuildOnNETCoreSupported == 1 && "$__BuildArch" == "x64" ]]; then
     echo "Restoring packages for corebundle."
@@ -1102,14 +1101,6 @@
     __ExtraCmakeArgs="$__ExtraCmakeArgs -DCLR_CMAKE_BUILD_COREBUNDLE=0"
 fi
 
-# [TODO] Remove this when the `build-test.sh` script properly builds and deploys test assets.
-if [ $__SkipTests != 1 ]; then
-    echo "Adding CMake flags to build native tests for $__BuildOS.$__BuildArch.$__BuildType"
-    __ExtraCmakeArgs="$__ExtraCmakeArgs -DCLR_CMAKE_BUILD_TESTS=ON"
-fi
-
-=======
->>>>>>> 17e4bdb9
 build_native $__SkipCoreCLR "$__BuildArch" "$__IntermediatesDir" "$__ExtraCmakeArgs" "CoreCLR component"
 
 # Build cross-architecture components
