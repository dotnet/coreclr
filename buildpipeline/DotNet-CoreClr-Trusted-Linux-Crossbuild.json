{
  "build": [
    {
      "environment": {},
      "enabled": true,
      "continueOnError": false,
      "alwaysRun": false,
      "displayName": "Initialize tools",
      "timeoutInMinutes": 0,
      "refName": "Task1",
      "task": {
        "id": "d9bafed4-0b18-4f58-968d-86655b4d2ce9",
        "versionSpec": "1.*",
        "definitionType": "task"
      },
      "inputs": {
        "filename": "$(Build.SourcesDirectory)/init-tools.sh",
        "arguments": "",
        "workingFolder": "",
        "failOnStandardError": "false"
      }
    },
    {
      "environment": {},
      "enabled": true,
      "continueOnError": false,
      "alwaysRun": false,
      "displayName": "Initialize Docker",
      "timeoutInMinutes": 0,
      "refName": "Task2",
      "task": {
        "id": "d9bafed4-0b18-4f58-968d-86655b4d2ce9",
        "versionSpec": "1.*",
        "definitionType": "task"
      },
      "inputs": {
        "filename": "$(Build.SourcesDirectory)/Tools/scripts/docker/init-docker.sh",
        "arguments": "$(DockerImageName)",
        "workingFolder": "",
        "failOnStandardError": "false"
      }
    },
    {
      "environment": {},
      "enabled": true,
      "continueOnError": false,
      "alwaysRun": false,
      "displayName": "Clone repository",
      "timeoutInMinutes": 0,
      "refName": "Task3",
      "task": {
        "id": "d9bafed4-0b18-4f58-968d-86655b4d2ce9",
        "versionSpec": "1.*",
        "definitionType": "task"
      },
      "inputs": {
        "filename": "docker",
        "arguments": "run --rm $(DockerCommonRunArgs) git clone $(VsoCoreClrGitUrl) $(GitHubDirectory)",
        "workingFolder": "",
        "failOnStandardError": "false"
      }
    },
    {
      "environment": {},
      "enabled": true,
      "continueOnError": false,
      "alwaysRun": false,
      "displayName": "Run clean.sh",
      "timeoutInMinutes": 0,
      "refName": "Task4",
      "task": {
        "id": "d9bafed4-0b18-4f58-968d-86655b4d2ce9",
        "versionSpec": "1.*",
        "definitionType": "task"
      },
      "inputs": {
        "filename": "docker",
        "arguments": "run --rm $(DockerCommonRunArgs) ./clean.sh",
        "workingFolder": "",
        "failOnStandardError": "false"
      }
    },
    {
      "environment": {},
      "enabled": true,
      "continueOnError": false,
      "alwaysRun": false,
      "displayName": "Check out the specified commit",
      "timeoutInMinutes": 0,
      "refName": "Task5",
      "task": {
        "id": "d9bafed4-0b18-4f58-968d-86655b4d2ce9",
        "versionSpec": "1.*",
        "definitionType": "task"
      },
      "inputs": {
        "filename": "docker",
        "arguments": "run --rm $(DockerCommonRunArgs) git checkout $(Build.SourceVersion)",
        "workingFolder": "",
        "failOnStandardError": "false"
      }
    },
    {
      "environment": {},
      "enabled": true,
      "continueOnError": false,
      "alwaysRun": false,
      "displayName": "Run sync.sh",
      "timeoutInMinutes": 0,
      "refName": "Task6",
      "task": {
        "id": "d9bafed4-0b18-4f58-968d-86655b4d2ce9",
        "versionSpec": "1.*",
        "definitionType": "task"
      },
      "inputs": {
        "filename": "docker",
        "arguments": "run --rm $(DockerCommonRunArgs) ./sync.sh",
        "workingFolder": "",
        "failOnStandardError": "false"
      }
    },
    {
      "enabled": false,
      "continueOnError": false,
      "alwaysRun": false,
      "displayName": "Run build-rootfs.sh",
      "timeoutInMinutes": 0,
      "refName": "Task7",
      "task": {
        "id": "d9bafed4-0b18-4f58-968d-86655b4d2ce9",
        "versionSpec": "1.*",
        "definitionType": "task"
      },
      "inputs": {
        "filename": "sudo",
        "arguments": "docker run --privileged --rm $(DockerCommonRunArgs) ./cross/build-rootfs.sh $(Architecture) $(CrossToolsetVersion) $(SkipUnmount)",
        "workingFolder": "",
        "failOnStandardError": "false"
      }
    },
    {
      "environment": {},
      "enabled": true,
      "continueOnError": false,
      "alwaysRun": false,
      "displayName": "Run build.sh",
      "timeoutInMinutes": 0,
      "refName": "Task8",
      "task": {
        "id": "d9bafed4-0b18-4f58-968d-86655b4d2ce9",
        "versionSpec": "1.*",
        "definitionType": "task"
      },
      "inputs": {
        "filename": "docker",
        "arguments": "run --rm -e ROOTFS_DIR $(DockerCommonRunArgs) ./build.sh $(PB_BuildType) $(Architecture) skipnuget cross -skiprestore stripSymbols -OfficialBuildId=$(OfficialBuildId) -- /flp:\"v=diag\"",
        "workingFolder": "",
        "failOnStandardError": "false"
      }
    },
    {
      "environment": {},
      "enabled": true,
      "continueOnError": false,
      "alwaysRun": false,
      "displayName": "Run build-packages.sh",
      "timeoutInMinutes": 0,
      "refName": "Task9",
      "task": {
        "id": "d9bafed4-0b18-4f58-968d-86655b4d2ce9",
        "versionSpec": "1.*",
        "definitionType": "task"
      },
      "inputs": {
        "filename": "docker",
        "arguments": "run --rm $(DockerCommonRunArgs) ./build-packages.sh -BuildType=$(PB_BuildType) -BuildArch=$(Architecture) -- /p:OfficialBuildId=$(OfficialBuildId)",
        "workingFolder": "",
        "failOnStandardError": "false"
      }
    },
    {
      "enabled": false,
      "continueOnError": false,
      "alwaysRun": false,
      "displayName": "Cleanup RootFS",
      "timeoutInMinutes": 0,
      "refName": "Task10",
      "task": {
        "id": "d9bafed4-0b18-4f58-968d-86655b4d2ce9",
        "versionSpec": "1.*",
        "definitionType": "task"
      },
      "inputs": {
        "filename": "docker",
        "arguments": "run --rm --privileged $(DockerCommonRunArgs) git clean -xdf $(GitHubDirectory)/cross/",
        "workingFolder": "",
        "failOnStandardError": "false"
      }
    },
    {
      "environment": {},
      "enabled": true,
      "continueOnError": false,
      "alwaysRun": false,
      "displayName": "Run publish-packages.sh",
      "timeoutInMinutes": 0,
      "refName": "Task11",
      "task": {
        "id": "d9bafed4-0b18-4f58-968d-86655b4d2ce9",
        "versionSpec": "1.*",
        "definitionType": "task"
      },
      "inputs": {
        "filename": "docker",
        "arguments": "run --rm $(DockerCommonRunArgs) ./publish-packages.sh -AzureAccount=$(CloudDropAccountName) -AzureToken=$(CloudDropAccessToken) -BuildType=$(PB_BuildType)  -BuildArch=$(Architecture) -Container=$(Label) -distroRid=$(Rid) -- /p:OverwriteOnPublish=true",
        "workingFolder": "",
        "failOnStandardError": "false"
      }
    },
    {
      "environment": {},
      "enabled": true,
      "continueOnError": true,
      "alwaysRun": true,
      "displayName": "Create Copy Container",
      "timeoutInMinutes": 0,
      "refName": "Task12",
      "task": {
        "id": "d9bafed4-0b18-4f58-968d-86655b4d2ce9",
        "versionSpec": "1.*",
        "definitionType": "task"
      },
      "inputs": {
        "filename": "docker",
        "arguments": "run $(DockerCommonRunArgs) echo",
        "workingFolder": "",
        "failOnStandardError": "false"
      }
    },
    {
      "environment": {},
      "enabled": true,
      "continueOnError": true,
      "alwaysRun": true,
      "displayName": "Expose Docker repo for publishing",
      "timeoutInMinutes": 0,
      "refName": "Task13",
      "task": {
        "id": "d9bafed4-0b18-4f58-968d-86655b4d2ce9",
        "versionSpec": "1.*",
        "definitionType": "task"
      },
      "inputs": {
        "filename": "docker",
        "arguments": "cp $(DockerContainerName):$(GitHubDirectory) $(DockerCopyDest)",
        "workingFolder": "",
        "failOnStandardError": "false"
      }
    },
    {
      "environment": {},
      "enabled": true,
      "continueOnError": true,
      "alwaysRun": true,
      "displayName": "Copy Files to: $(Build.StagingDirectory)\\BuildLogs",
      "timeoutInMinutes": 0,
      "refName": "CopyFiles1",
      "task": {
        "id": "5bfb729a-a7c8-4a78-a7c3-8d717bb7c13c",
        "versionSpec": "2.*",
        "definitionType": "task"
      },
      "inputs": {
        "SourceFolder": "$(DockerCopyDest)",
        "Contents": "**/*.log",
        "TargetFolder": "$(Build.StagingDirectory)\\BuildLogs",
        "CleanTargetFolder": "false",
        "OverWrite": "false",
        "flattenFolders": "false"
      }
    },
    {
      "environment": {},
      "enabled": true,
      "continueOnError": true,
      "alwaysRun": true,
      "displayName": "Publish Artifact: BuildLogs",
      "timeoutInMinutes": 0,
      "refName": "PublishBuildArtifacts2",
      "task": {
        "id": "2ff763a7-ce83-4e1f-bc89-0ae63477cebe",
        "versionSpec": "1.*",
        "definitionType": "task"
      },
      "inputs": {
        "PathtoPublish": "$(Build.StagingDirectory)\\BuildLogs",
        "ArtifactName": "BuildLogs",
        "ArtifactType": "Container",
        "TargetPath": "\\\\my\\share\\$(Build.DefinitionName)\\$(Build.BuildNumber)",
        "Parallel": "false",
        "ParallelCount": "8"
      }
    },
    {
      "environment": {},
      "enabled": true,
      "continueOnError": true,
      "alwaysRun": true,
      "displayName": "Cleanup Docker",
      "timeoutInMinutes": 0,
      "refName": "Task14",
      "task": {
        "id": "d9bafed4-0b18-4f58-968d-86655b4d2ce9",
        "versionSpec": "1.*",
        "definitionType": "task"
      },
      "inputs": {
        "filename": "$(Build.SourcesDirectory)/Tools/scripts/docker/cleanup-docker.sh",
        "arguments": "",
        "workingFolder": "",
        "failOnStandardError": "false"
      }
    },
    {
      "environment": {},
      "enabled": true,
      "continueOnError": true,
      "alwaysRun": true,
<<<<<<< HEAD
=======
      "displayName": "Cleanup Docker Volume",
      "timeoutInMinutes": 0,
      "refName": "Task15",
      "task": {
        "id": "d9bafed4-0b18-4f58-968d-86655b4d2ce9",
        "versionSpec": "1.*",
        "definitionType": "task"
      },
      "inputs": {
        "filename": "docker",
        "arguments": "volume rm $(DockerVolumeName)",
        "workingFolder": "",
        "failOnStandardError": "false"
      }
    },
    {
      "environment": {},
      "enabled": true,
      "continueOnError": true,
      "alwaysRun": true,
>>>>>>> 701ecbed
      "displayName": "Cleanup VSTS Agent",
      "timeoutInMinutes": 0,
      "refName": "Task16",
      "task": {
        "id": "d9bafed4-0b18-4f58-968d-86655b4d2ce9",
        "versionSpec": "1.*",
        "definitionType": "task"
      },
      "inputs": {
        "filename": "$(Build.SourcesDirectory)/Tools/msbuild.sh",
        "arguments": "cleanupagent.proj /p:AgentDirectory=$(Agent.HomeDirectory) /p:DoClean=$(PB_CleanAgent)",
        "workingFolder": "$(Build.SourcesDirectory)/Tools/scripts/vstsagent/",
        "failOnStandardError": "false"
      }
    }
  ],
  "options": [
    {
      "enabled": false,
      "definition": {
        "id": "5bc3cfb7-6b54-4a4b-b5d2-a3905949f8a6"
      },
      "inputs": {
        "additionalFields": "{}"
      }
    },
    {
      "enabled": false,
      "definition": {
        "id": "7c555368-ca64-4199-add6-9ebaf0b0137d"
      },
      "inputs": {
        "multipliers": "[]",
        "parallel": "false",
        "continueOnError": "true",
        "additionalFields": "{}"
      }
    },
    {
      "enabled": false,
      "definition": {
        "id": "a9db38f9-9fdc-478c-b0f9-464221e58316"
      },
      "inputs": {
        "workItemType": "234347",
        "assignToRequestor": "true",
        "additionalFields": "{}"
      }
    },
    {
      "enabled": false,
      "definition": {
        "id": "57578776-4c22-4526-aeb0-86b6da17ee9c"
      },
      "inputs": {
        "additionalFields": "{}"
      }
    }
  ],
  "variables": {
    "system.debug": {
      "value": "false",
      "allowOverride": true
    },
    "Platform": {
      "value": "x64"
    },
    "PB_BuildType": {
      "value": "Release"
    },
    "GitHubRepo": {
      "value": "http://github.com/dotnet/coreclr.git"
    },
    "GitHubDirectory": {
      "value": "/root/coreclr"
    },
    "DockerContainerName": {
      "value": "coreclr-cross-$(Build.BuildId)"
    },
    "DockerImageName": {
      "value": "$(DockerRepository):$(DockerTag)"
    },
    "DockerRepository": {
      "value": "microsoft/dotnet-buildtools-prereqs"
    },
    "DockerTag": {
      "value": "ubuntu1404_cross_prereqs_v1",
      "allowOverride": true
    },
    "CloudDropAccountName": {
      "value": "dotnetbuildoutput"
    },
    "CloudDropAccessToken": {
      "value": null,
      "isSecret": true
    },
    "OfficialBuildId": {
      "value": "$(Build.BuildNumber)",
      "allowOverride": true
    },
    "Label": {
      "value": "$(Build.BuildNumber)"
    },
    "GitHubBranch": {
      "value": "sni_plus_latestbuildtools"
    },
    "Priority": {
      "value": "0"
    },
    "RepoAccessToken": {
      "value": null,
      "isSecret": true
    },
    "Architecture": {
      "value": "arm"
    },
    "CommitToCheckout": {
      "value": "HEAD",
      "allowOverride": true
    },
    "DockerCopyDest": {
      "value": "$(Build.BinariesDirectory)/docker_repo"
    },
    "ROOTFS_DIR": {
      "value": "/crossrootfs/$(Architecture)"
    },
    "DockerVolumeName": {
      "value": "coreclr-cross-$(Build.BuildId)"
    },
    "DockerCommonRunArgs": {
      "value": "--name $(DockerContainerName) -v \"$(DockerVolumeName):$(GitHubDirectory)\" -w=\"$(GitHubDirectory)\" $(DockerImageName)"
    },
    "PB_CleanAgent": {
      "value": "true"
    },
    "VsoAccountName": {
      "value": "dn-bot"
    },
    "VsoCoreClrGitUrl": {
      "value": "https://$(VsoAccountName):$(VsoPassword)@devdiv.visualstudio.com/DevDiv/_git/$(VsoRepositoryName)/"
    },
    "VsoPassword": {
      "value": null,
      "isSecret": true
    },
    "VsoRepositoryName": {
      "value": "DotNet-CoreCLR-Trusted",
      "allowOverride": true
    }
  },
  "demands": [
    "Agent.OS -equals linux"
  ],
  "retentionRules": [
    {
      "branches": [
        "+refs/heads/*"
      ],
      "artifacts": [],
      "artifactTypesToDelete": [
        "FilePath",
        "SymbolStore"
      ],
      "daysToKeep": 10,
      "minimumToKeep": 1,
      "deleteBuildRecord": true,
      "deleteTestResults": true
    }
  ],
  "buildNumberFormat": "$(date:yyyyMMdd)$(rev:-rr)-$(DockerTag)",
  "jobAuthorizationScope": "projectCollection",
  "jobTimeoutInMinutes": 90,
  "repository": {
    "properties": {
      "labelSources": "0",
      "reportBuildStatus": "true",
      "fetchDepth": "0",
      "gitLfsSupport": "false",
      "skipSyncSource": "false",
      "cleanOptions": "0"
    },
    "id": "670e3783-ab4f-44fc-9786-d332007da311",
    "type": "TfsGit",
    "name": "DotNet-CoreCLR-Trusted",
    "url": "https://devdiv.visualstudio.com/DevDiv/_git/DotNet-CoreCLR-Trusted",
    "defaultBranch": "refs/heads/master",
    "clean": "true",
    "checkoutSubmodules": false
  },
  "processParameters": {},
  "quality": "definition",
  "queue": {
    "id": 36,
    "name": "DotNet-Build",
    "pool": {
      "id": 39,
      "name": "DotNet-Build"
    }
  },
  "id": 5019,
  "name": "DotNet-CoreClr-Trusted-Linux-Crossbuild",
  "path": "\\",
  "type": "build",
  "queueStatus": "enabled",
  "project": {
    "id": "0bdbc590-a062-4c3f-b0f6-9383f67865ee",
    "name": "DevDiv",
    "description": "Visual Studio and DevDiv team project for git source code repositories.  Work items will be added for Adams, Dev14 work items are tracked in vstfdevdiv.  ",
    "url": "https://devdiv.visualstudio.com/DefaultCollection/_apis/projects/0bdbc590-a062-4c3f-b0f6-9383f67865ee",
    "state": "wellFormed",
    "revision": 418098211,
    "visibility": "organization"
  }
}<|MERGE_RESOLUTION|>--- conflicted
+++ resolved
@@ -327,8 +327,6 @@
       "enabled": true,
       "continueOnError": true,
       "alwaysRun": true,
-<<<<<<< HEAD
-=======
       "displayName": "Cleanup Docker Volume",
       "timeoutInMinutes": 0,
       "refName": "Task15",
@@ -349,7 +347,6 @@
       "enabled": true,
       "continueOnError": true,
       "alwaysRun": true,
->>>>>>> 701ecbed
       "displayName": "Cleanup VSTS Agent",
       "timeoutInMinutes": 0,
       "refName": "Task16",
