--- conflicted
+++ resolved
@@ -135,11 +135,7 @@
       },
       "inputs": {
         "filename": "docker",
-<<<<<<< HEAD
-        "arguments": "run --rm $(DockerCommonRunArgs) ./build.sh $(PB_BuildType) $(Architecture) skipnuget -skiprestore stripSymbols -OfficialBuildId=$(OfficialBuildId) -- /flp:\"v=diag\"",
-=======
         "arguments": "run --rm $(DockerCommonRunArgs) ./build.sh $(PB_BuildType) $(Architecture) skipnuget -skiprestore stripSymbols -OfficialBuildId=$(OfficialBuildId) $(PB_AdditionalBuildArgs) -- /flp:\"v=diag\"",
->>>>>>> 701ecbed
         "workingFolder": "",
         "failOnStandardError": "false"
       }
@@ -159,11 +155,7 @@
       },
       "inputs": {
         "filename": "docker",
-<<<<<<< HEAD
-        "arguments": "run --rm $(DockerCommonRunArgs) ./build-packages.sh -BuildType=$(PB_BuildType) -BuildArch=$(Architecture) -- /p:OfficialBuildId=$(OfficialBuildId)",
-=======
         "arguments": "run --rm $(DockerCommonRunArgs) ./build-packages.sh -BuildType=$(PB_BuildType) -BuildArch=$(Architecture) $(PB_AdditionalBuildArgs) -- /p:OfficialBuildId=$(OfficialBuildId)",
->>>>>>> 701ecbed
         "workingFolder": "",
         "failOnStandardError": "false"
       }
@@ -297,8 +289,6 @@
       "enabled": true,
       "continueOnError": true,
       "alwaysRun": true,
-<<<<<<< HEAD
-=======
       "displayName": "Cleanup Docker Volume",
       "timeoutInMinutes": 0,
       "refName": "Task13",
@@ -319,7 +309,6 @@
       "enabled": true,
       "continueOnError": true,
       "alwaysRun": true,
->>>>>>> 701ecbed
       "displayName": "Cleanup VSTS Agent",
       "timeoutInMinutes": 0,
       "refName": "Task14",
