{
  "build": [
    {
      "environment": {},
      "enabled": true,
      "continueOnError": false,
      "alwaysRun": false,
      "displayName": "Run script $(VS140COMNTOOLS)\\VsDevCmd.bat",
      "timeoutInMinutes": 0,
      "refName": "Task1",
      "task": {
        "id": "bfc8bf76-e7ac-4a8c-9a55-a944a9f632fd",
        "versionSpec": "1.*",
        "definitionType": "task"
      },
      "inputs": {
        "filename": "$(VS140COMNTOOLS)\\VsDevCmd.bat",
        "arguments": "",
        "modifyEnvironment": "true",
        "workingFolder": "",
        "failOnStandardError": "false"
      }
    },
    {
<<<<<<< HEAD
        "enabled": true,
        "continueOnError": false,
        "alwaysRun": false,
        "displayName": "Install Signing Plugin",
        "timeoutInMinutes": 0,
        "task": {
            "id": "30666190-6959-11e5-9f96-f56098202fef",
            "versionSpec": "1.*",
            "definitionType": "task"
        },
        "inputs": {
            "signType": "$(PB_SignType)",
            "zipSources": "true",
            "version": "",
            "feedSource": "https://devdiv.pkgs.visualstudio.com/DefaultCollection/_packaging/MicroBuildToolset/nuget/v3/index.json"
        }
    },
    {
=======
      "environment": {},
>>>>>>> 701ecbed
      "enabled": true,
      "continueOnError": false,
      "alwaysRun": false,
      "displayName": "Fetch custom tooling (NuGet, EmbedIndex)",
      "timeoutInMinutes": 0,
      "refName": "Task2",
      "condition": "succeeded()",
      "task": {
        "id": "e213ff0f-5d5c-4791-802d-52ea3e7be1f1",
        "versionSpec": "1.*",
        "definitionType": "task"
      },
      "inputs": {
        "scriptType": "filePath",
        "scriptName": "scripts/DotNet-Trusted-Publish/Fetch-Tools.ps1",
        "arguments": "$(Build.StagingDirectory)\\ToolingDownload",
        "inlineScript": "# You can write your powershell scripts inline here. \n# You can also pass predefined and custom variables to this scripts using arguments\n\n Write-Host \"Hello World\"",
        "workingFolder": "",
        "failOnStandardError": "true"
      }
    },
    {
      "environment": {},
      "enabled": true,
      "continueOnError": false,
      "alwaysRun": false,
      "displayName": "Set up pipeline-specific git repository",
      "timeoutInMinutes": 0,
      "refName": "Task3",
      "task": {
        "id": "e213ff0f-5d5c-4791-802d-52ea3e7be1f1",
        "versionSpec": "1.*",
        "definitionType": "task"
      },
      "inputs": {
        "scriptType": "inlineScript",
        "scriptName": "",
        "arguments": "-gitUrl $(VstsRepoGitUrl) -root $(Pipeline.SourcesDirectory)",
        "inlineScript": "param($gitUrl, $root)\n\nif (Test-Path $root)\n{\n  Remove-Item -Recurse -Force $root\n}\ngit clone $gitUrl $root 2>&1 | Write-Host\ncd $root\ngit checkout $env:SourceVersion 2>&1 | Write-Host\n\nWrite-Host (\"##vso[task.setvariable variable=Pipeline.SourcesDirectory;]$root\")",
        "workingFolder": "",
        "failOnStandardError": "true"
      }
    },
    {
      "environment": {},
      "enabled": true,
      "continueOnError": false,
      "alwaysRun": false,
      "displayName": "sync -ab",
      "timeoutInMinutes": 0,
      "refName": "Task4",
      "task": {
        "id": "e213ff0f-5d5c-4791-802d-52ea3e7be1f1",
        "versionSpec": "1.*",
        "definitionType": "task"
      },
      "inputs": {
        "scriptType": "inlineScript",
        "scriptName": "",
        "arguments": "$(CloudDropAccountName) $(CloudDropAccessToken) $(Label)",
        "inlineScript": "param($account, $token, $container)\nif ($env:UseLegacyBuildScripts -eq \"true\")\n{\n  .\\sync.cmd /ab /p:CloudDropAccountName=$account /p:CloudDropAccessToken=$token /p:ContainerName=$container\n}\nelse\n{\n#  .\\sync.cmd -ab \"-AzureAccount=$account\" \"-AzureToken=$token\" \"-Container=$container\"\n  .\\init-tools.cmd\n  msbuild src\\syncAzure.proj /p:CloudDropAccountName=$account /p:CloudDropAccessToken=$token /p:ContainerName=$container -clp:v=detailed -flp:v=detailed\n}",
        "workingFolder": "$(Pipeline.SourcesDirectory)",
        "failOnStandardError": "false"
      }
    },
    {
      "environment": {},
      "enabled": true,
      "continueOnError": false,
      "alwaysRun": false,
      "displayName": "Inject signed symbol catalogs",
      "timeoutInMinutes": 0,
      "task": {
        "id": "d9bafed4-0b18-4f58-968d-86655b4d2ce9",
        "versionSpec": "1.*",
        "definitionType": "task"
      },
      "inputs": {
        "filename": "msbuild",
        "arguments": "/t:InjectSignedSymbolCatalogIntoSymbolPackages /p:SymbolPackagesToPublishGlob=$(Pipeline.SourcesDirectory)\\packages\\AzureTransfer\\$(ConfigurationGroup)\\$(AzureContainerSymbolPackageGlob) /p:SymbolCatalogCertificateId=$(PB_SymbolCatalogCertificateId)",
        "workingFolder": "$(Pipeline.SourcesDirectory)",
        "failOnStandardError": "true"
      }
    },
    {
      "enabled": true,
      "continueOnError": false,
      "alwaysRun": false,
      "displayName": "Index symbol packages",
      "timeoutInMinutes": 0,
      "refName": "Task5",
      "task": {
        "id": "e213ff0f-5d5c-4791-802d-52ea3e7be1f1",
        "versionSpec": "1.*",
        "definitionType": "task"
      },
      "inputs": {
        "scriptType": "inlineScript",
        "scriptName": "",
        "arguments": "",
        "inlineScript": "if ($env:ConfigurationGroup -ne \"Release\") { exit }\n\n& $env:Build_SourcesDirectory\\scripts\\DotNet-Trusted-Publish\\Embed-Index.ps1 `\n  $env:Pipeline_SourcesDirectory\\packages\\AzureTransfer\\$env:ConfigurationGroup\\$env:AzureContainerSymbolPackageGlob `\n  $env:Build_StagingDirectory\\IndexedSymbolPackages",
        "workingFolder": "",
        "failOnStandardError": "true"
      }
    },
    {
      "environment": {},
      "enabled": true,
      "continueOnError": false,
      "alwaysRun": false,
      "displayName": "Generate Version Assets",
      "timeoutInMinutes": 0,
      "refName": "Task6",
      "task": {
        "id": "e213ff0f-5d5c-4791-802d-52ea3e7be1f1",
        "versionSpec": "1.*",
        "definitionType": "task"
      },
      "inputs": {
        "scriptType": "inlineScript",
        "scriptName": "",
        "arguments": "",
        "inlineScript": "#if ($env:UseLegacyBuildScripts -eq \"true\")\n#{\n  msbuild build.proj /t:CreateOrUpdateCurrentVersionFile /p:OfficialBuildId=$env:OfficialBuildId /p:BuildVersionFile=bin\\obj\\BuildVersion-$env:OfficialBuildId.props\n#}\n#else\n#{\n#  .\\build-managed.cmd -GenerateVersion \"-OfficialBuildId=$env:OfficialBuildId\"\n#}",
        "workingFolder": "$(Pipeline.SourcesDirectory)",
        "failOnStandardError": "true"
      }
    },
    {
      "environment": {},
      "enabled": true,
      "continueOnError": true,
      "alwaysRun": false,
      "displayName": "Log Native Version Assets Files",
      "timeoutInMinutes": 0,
      "refName": "Task7",
      "task": {
        "id": "d9bafed4-0b18-4f58-968d-86655b4d2ce9",
        "versionSpec": "1.*",
        "definitionType": "task"
      },
      "inputs": {
        "filename": "dir",
        "arguments": "$(Pipeline.SourcesDirectory)\\bin\\obj\\BuildVersion*",
        "workingFolder": "",
        "failOnStandardError": "false"
      }
    },
    {
      "environment": {},
      "enabled": true,
      "continueOnError": false,
      "alwaysRun": false,
      "displayName": "packages -> dotnet.myget.org",
      "timeoutInMinutes": 0,
      "refName": "Task8",
      "task": {
        "id": "e213ff0f-5d5c-4791-802d-52ea3e7be1f1",
        "versionSpec": "1.*",
        "definitionType": "task"
      },
      "inputs": {
        "scriptType": "inlineScript",
        "scriptName": "",
        "arguments": "-ApiKey $(MyGetApiKey) -ConfigurationGroup $(ConfigurationGroup) -PackagesGlob $(Pipeline.SourcesDirectory)\\packages\\AzureTransfer\\$(ConfigurationGroup)\\$(AzureContainerPackageGlob) -MyGetFeedUrl $(MyGetFeedUrl)",
        "workingFolder": "$(Pipeline.SourcesDirectory)",
<<<<<<< HEAD
        "inlineScript": "param($ApiKey, $ConfigurationGroup, $PackagesGlob, $MyGetFeedUrl)\n\nif ($ConfigurationGroup -ne \"Release\") { exit }\n\nmsbuild /t:NuGetPush /v:Normal `\n/p:NuGetExePath=$env:CustomNuGetPath `\n/p:NuGetApiKey=$ApiKey `\n/p:NuGetSource=$MyGetFeedUrl `\n/p:PackagesGlob=$PackagesGlob",
=======
        "inlineScript": "param($ApiKey, $ConfigurationGroup, $PackagesGlob, $MyGetFeedUrl)\n\nif ($ConfigurationGroup.ToLower() -ne \"release\") { Write-host \"Chose not to publish\"; exit }\n\nmsbuild /t:NuGetPush /v:Normal `\n/p:NuGetExePath=$env:CustomNuGetPath `\n/p:NuGetApiKey=$ApiKey `\n/p:NuGetSource=$MyGetFeedUrl `\n/p:PackagesGlob=$PackagesGlob",
>>>>>>> 701ecbed
        "failOnStandardError": "true"
      }
    },
    {
      "environment": {},
      "enabled": true,
      "continueOnError": false,
      "alwaysRun": false,
      "displayName": "symbol packages -> dotnet.myget.org",
      "timeoutInMinutes": 0,
      "refName": "Task9",
      "task": {
        "id": "e213ff0f-5d5c-4791-802d-52ea3e7be1f1",
        "versionSpec": "1.*",
        "definitionType": "task"
      },
      "inputs": {
        "scriptType": "inlineScript",
        "scriptName": "",
        "arguments": "-ApiKey $(MyGetApiKey) -ConfigurationGroup $(ConfigurationGroup) -PackagesGlob $(Build.StagingDirectory)\\IndexedSymbolPackages\\*.nupkg -MyGetFeedUrl $(MyGetFeedUrl)",
        "workingFolder": "$(Pipeline.SourcesDirectory)",
<<<<<<< HEAD
        "inlineScript": "param($ApiKey, $ConfigurationGroup, $PackagesGlob, $MyGetFeedUrl)\n\nif ($ConfigurationGroup -ne \"Release\") { exit }\nif ($env:SourceBranch.StartsWith(\"release/\")) { exit }\n\nmsbuild /t:NuGetPush /v:Normal `\n/p:NuGetExePath=$env:CustomNuGetPath `\n/p:NuGetApiKey=$ApiKey `\n/p:NuGetSource=$MyGetFeedUrl `\n/p:PackagesGlob=$PackagesGlob",
        "failOnStandardError": "true"
      }
    },
    {
      "enabled": false,
      "continueOnError": false,
      "alwaysRun": false,
      "displayName": "Create VSTS auth NuGet.Config",
      "timeoutInMinutes": 0,
      "task": {
        "id": "e213ff0f-5d5c-4791-802d-52ea3e7be1f1",
        "versionSpec": "1.*",
        "definitionType": "task"
      },
      "inputs": {
        "scriptType": "inlineScript",
        "scriptName": "",
        "arguments": "$(VstsAuthedNuGetConfigPath) $(VstsFeedUrl) $(VstsPat)",
        "inlineScript": "param($path, $url, $pat)\n\nSet-Content $path @\"\n<?xml version=\"1.0\" encoding=\"utf-8\"?>\n<configuration>\n  <packageSources>\n    <add key=\"vsts-dotnet-core\" value=\"$url\" />\n  </packageSources>\n  <packageSourceCredentials>\n    <vsts-dotnet-core>\n      <add key=\"Username\" value=\"VssSessionToken\" />\n      <add key=\"ClearTextPassword\" value=\"$pat\" />\n    </vsts-dotnet-core>\n  </packageSourceCredentials>\n</configuration>\n\"@",
        "workingFolder": "",
        "failOnStandardError": "true"
      }
    },
    {
      "enabled": false,
      "continueOnError": false,
      "alwaysRun": false,
      "displayName": "packages -> VSTS",
      "timeoutInMinutes": 0,
      "task": {
        "id": "e213ff0f-5d5c-4791-802d-52ea3e7be1f1",
        "versionSpec": "1.*",
        "definitionType": "task"
      },
      "inputs": {
        "scriptType": "inlineScript",
        "scriptName": "",
        "arguments": "",
        "inlineScript": "if ($env:ConfigurationGroup -ne \"Release\") { exit }\n& $env:CustomNuGetPath push $env:Pipeline.SourcesDirectory\\packages\\AzureTransfer\\$env:ConfigurationGroup\\$env:AzureContainerPackageGlob placeholderapikey -Source vsts-dotnet-core -ConfigFile $env:VstsAuthedNuGetConfigPath -Timeout 3600",
        "workingFolder": "",
=======
        "inlineScript": "param($ApiKey, $ConfigurationGroup, $PackagesGlob, $MyGetFeedUrl)\n\nif ($ConfigurationGroup.ToLower() -ne \"release\") { Write-host \"Chose not to publish\"; exit }\nif ($env:SourceBranch.StartsWith(\"release/\")) { exit }\n\nmsbuild /t:NuGetPush /v:Normal `\n/p:NuGetExePath=$env:CustomNuGetPath `\n/p:NuGetApiKey=$ApiKey `\n/p:NuGetSource=$MyGetFeedUrl `\n/p:PackagesGlob=$PackagesGlob",
>>>>>>> 701ecbed
        "failOnStandardError": "true"
      }
    },
    {
      "environment": {},
      "enabled": true,
      "continueOnError": false,
      "alwaysRun": false,
      "displayName": "Update versions repository",
      "timeoutInMinutes": 0,
      "refName": "Task10",
      "task": {
        "id": "e213ff0f-5d5c-4791-802d-52ea3e7be1f1",
        "versionSpec": "1.*",
        "definitionType": "task"
      },
      "inputs": {
        "scriptType": "inlineScript",
        "scriptName": "",
        "arguments": "-gitHubAuthToken $(UpdatePublishedVersions.AuthToken) -root $(Pipeline.SourcesDirectory) -configGroup $(ConfigurationGroup)",
        "inlineScript": "param($gitHubAuthToken, $root, $configGroup)\nif ($configGroup -ne \"Release\" ) { exit }\ncd $root\n. $root\\UpdatePublishedVersions.ps1 `\n  -gitHubUser dotnet-build-bot -gitHubEmail dotnet-build-bot@microsoft.com `\n  -gitHubAuthToken $gitHubAuthToken `\n  -versionsRepoOwner $env:VersionsRepoOwner -versionsRepo versions `\n  -versionsRepoPath build-info/dotnet/$env:GitHubRepositoryName/$env:SourceBranch `\n  -nupkgPath $root\\packages\\AzureTransfer\\$env:ConfigurationGroup\\$env:AzureContainerPackageGlob",
        "workingFolder": "",
        "failOnStandardError": "true"
      }
    },
    {
      "environment": {},
      "enabled": true,
      "continueOnError": false,
      "alwaysRun": false,
      "displayName": "Get Build Number",
      "timeoutInMinutes": 0,
      "refName": "Task11",
      "task": {
        "id": "e213ff0f-5d5c-4791-802d-52ea3e7be1f1",
        "versionSpec": "1.*",
        "definitionType": "task"
      },
      "inputs": {
        "scriptType": "inlineScript",
        "scriptName": "",
        "arguments": "$(OfficialBuildId) $(Pipeline.SourcesDirectory)",
        "inlineScript": "param(\n  [string]$OfficialBuildId,\n  [string]$SourcesDir\n)\n$VersionPropsFile=$SourcesDir + \"\\bin\\obj\\BuildVersion-\" + $OfficialBuildId + \".props\"\n[xml]$versionXml=Get-Content $VersionPropsFile\n$env:BuildNumber=$versionXml.Project.PropertyGroup.BuildNumberMajor.InnerText + \".\" + $versionXml.Project.PropertyGroup.BuildNumberMinor.InnerText\nWrite-Host (\"##vso[task.setvariable variable=BuildNumber;]$env:BuildNumber\")",
        "workingFolder": "",
        "failOnStandardError": "true"
      }
    },
    {
      "environment": {},
      "enabled": true,
      "continueOnError": true,
      "alwaysRun": false,
      "displayName": "Publish to Artifact Services Drop (OfficialBuildId)",
      "timeoutInMinutes": 0,
      "refName": "Task12",
      "task": {
        "id": "f9d96d25-0c81-4e77-8282-1ad1f785cbb4",
        "versionSpec": "0.*",
        "definitionType": "task"
      },
      "inputs": {
        "dropServiceURI": "https://devdiv.artifacts.visualstudio.com/DefaultCollection",
        "buildNumber": "dotnet/$(GitHubRepositoryName)/$(SourceBranch)/$(OfficialBuildId)/packages/$(ConfigurationGroup)",
        "sourcePath": "$(Pipeline.SourcesDirectory)\\packages\\AzureTransfer\\$(ConfigurationGroup)",
        "dropExePath": "",
        "toLowerCase": "true",
        "detailedLog": "false",
        "usePat": "false",
        "retentionDays": "",
        "dropMetadataContainerName": "Drop-OfficialBuildId"
      }
    },
    {
      "environment": {},
      "enabled": true,
      "continueOnError": true,
      "alwaysRun": false,
      "displayName": "Publish to Artifact Services Drop (BuildNumber)",
      "timeoutInMinutes": 0,
      "refName": "Task13",
      "task": {
        "id": "f9d96d25-0c81-4e77-8282-1ad1f785cbb4",
        "versionSpec": "0.*",
        "definitionType": "task"
      },
      "inputs": {
        "dropServiceURI": "https://devdiv.artifacts.visualstudio.com/DefaultCollection",
        "buildNumber": "dotnet/$(GitHubRepositoryName)/$(SourceBranch)/$(BuildNumber)/packages/$(ConfigurationGroup)",
        "sourcePath": "$(Pipeline.SourcesDirectory)\\packages\\AzureTransfer\\$(ConfigurationGroup)",
        "dropExePath": "",
        "toLowerCase": "true",
        "detailedLog": "false",
        "usePat": "false",
        "retentionDays": "",
        "dropMetadataContainerName": "Drop-BuildNumber"
      }
    },
    {
      "environment": {},
      "enabled": true,
      "continueOnError": true,
      "alwaysRun": true,
      "displayName": "Copy Files to: $(Build.StagingDirectory)\\DebugLogs",
      "timeoutInMinutes": 0,
      "refName": "CopyFiles1",
      "task": {
        "id": "5bfb729a-a7c8-4a78-a7c3-8d717bb7c13c",
        "versionSpec": "2.*",
        "definitionType": "task"
      },
      "inputs": {
        "SourceFolder": "",
        "Contents": "**/*.log",
        "TargetFolder": "$(Build.StagingDirectory)\\DebugLogs",
        "CleanTargetFolder": "false",
        "OverWrite": "false",
        "flattenFolders": "false"
      }
    },
    {
      "environment": {},
      "enabled": true,
      "continueOnError": true,
      "alwaysRun": true,
      "displayName": "Publish Artifact: DebugLogs",
      "timeoutInMinutes": 0,
      "refName": "PublishBuildArtifacts1",
      "task": {
        "id": "2ff763a7-ce83-4e1f-bc89-0ae63477cebe",
        "versionSpec": "1.*",
        "definitionType": "task"
      },
      "inputs": {
        "PathtoPublish": "$(Build.StagingDirectory)\\DebugLogs",
        "ArtifactName": "DebugLogs",
        "ArtifactType": "Container",
        "TargetPath": "\\\\my\\share\\$(Build.DefinitionName)\\$(Build.BuildNumber)",
        "Parallel": "false",
        "ParallelCount": "8"
      }
    },
    {
        "enabled": true,
        "continueOnError": false,
        "alwaysRun": false,
        "displayName": "Send Telemetry",
        "timeoutInMinutes": 0,
        "task": {
            "id": "521a94ea-9e68-468a-8167-6dcf361ea776",
            "versionSpec": "1.*",
            "definitionType": "task"
        },
        "inputs": {}
    }
  ],
  "options": [
    {
      "enabled": false,
      "definition": {
        "id": "5bc3cfb7-6b54-4a4b-b5d2-a3905949f8a6"
      },
      "inputs": {
        "additionalFields": "{}"
      }
    },
    {
      "enabled": false,
      "definition": {
        "id": "7c555368-ca64-4199-add6-9ebaf0b0137d"
      },
      "inputs": {
        "multipliers": "[]",
        "parallel": "false",
        "continueOnError": "true",
        "additionalFields": "{}"
      }
    },
    {
      "enabled": false,
      "definition": {
        "id": "a9db38f9-9fdc-478c-b0f9-464221e58316"
      },
      "inputs": {
        "workItemType": "234347",
        "assignToRequestor": "true",
        "additionalFields": "{}"
      }
    },
    {
      "enabled": false,
      "definition": {
        "id": "57578776-4c22-4526-aeb0-86b6da17ee9c"
      },
      "inputs": {
        "additionalFields": "{}"
      }
    }
  ],
  "variables": {
    "system.debug": {
      "value": "false",
      "allowOverride": true
    },
    "ConfigurationGroup": {
      "value": "$(PB_BuildType)",
      "allowOverride": true
    },
    "TeamName": {
      "value": "DotNetCore"
    },
    "CloudDropAccountName": {
      "value": "dotnetbuildoutput",
      "allowOverride": true
    },
    "CloudDropAccessToken": {
      "value": null,
      "allowOverride": true,
      "isSecret": true
    },
    "OfficialBuildId": {
      "value": "$(Build.BuildNumber)",
      "allowOverride": true
    },
    "Label": {
      "value": "$(Build.BuildNumber)",
      "allowOverride": true
    },
    "MyGetFeedUrl": {
      "value": "https://dotnet.myget.org/F/dotnet-core-test/api/v2/package",
      "allowOverride": true
    },
    "MyGetApiKey": {
      "value": null,
      "allowOverride": true,
      "isSecret": true
    },
    "VstsFeedUrl": {
      "value": "https://devdiv.pkgs.visualstudio.com/DefaultCollection/_packaging/dotnet-core-test/nuget/v3/index.json",
      "allowOverride": true
    },
    "VstsPat": {
      "value": null,
      "allowOverride": true,
      "isSecret": true
    },
    "VstsAuthedNuGetConfigPath": {
      "value": "$(Build.StagingDirectory)\\VstsAuthed.NuGet.Config"
    },
    "UpdatePublishedVersions.AuthToken": {
      "value": null,
      "allowOverride": true,
      "isSecret": true
    },
    "VersionsRepoOwner": {
      "value": "dagood",
      "allowOverride": true
    },
    "BuildConfiguration": {
      "value": "release"
    },
    "BuildPlatform": {
      "value": "any cpu"
    },
    "ReleaseBaseUrl": {
      "value": "https://devdiv.vsrm.visualstudio.com/DefaultCollection",
      "allowOverride": true
    },
    "ReleaseProjectName": {
      "value": "DevDiv",
      "allowOverride": true
    },
    "ReleaseDefinitionId": {
      "value": "40",
      "allowOverride": true
    },
    "ManualReleaseName": {
      "value": ""
    },
    "OfficialBuild": {
      "value": "fake-test"
    },
    "BranchGroup": {
      "value": ""
    },
    "SymbolRoot": {
      "value": "\\\\fake\\symbol\\root"
    },
    "DefinitionNames": {
      "value": "Fake-Windows Fake-Windows-Native"
    },
    "CreateRequestContacts": {
      "value": "a b c"
    },
    "VstsReleaseAccessToken": {
      "value": null,
      "allowOverride": true,
      "isSecret": true
    },
    "Pipeline.SourcesDirectory": {
      "value": "$(Build.BinariesDirectory)\\pipelineRepository"
    },
    "VstsAccountName": {
      "value": "dagood",
      "allowOverride": true
    },
    "VstsRepositoryName": {
      "value": "DotNet-CoreFX-Trusted",
      "allowOverride": true
    },
    "VstsRepoGitUrl": {
      "value": "https://$(VstsAccountName):$(VstsRepoPat)@devdiv.visualstudio.com/DevDiv/_git/$(VstsRepositoryName)/"
    },
    "VstsRepoPat": {
      "value": null,
      "allowOverride": true,
      "isSecret": true
    },
    "SourceVersion": {
      "value": "master",
      "allowOverride": true
    },
    "SourceBranch": {
      "value": "master",
      "allowOverride": true
    },
    "AzureContainerPackageGlob": {
      "value": "pkg\\*.nupkg",
      "allowOverride": true
    },
    "AzureContainerSymbolPackageGlob": {
      "value": "symbolpkg\\*.nupkg",
      "allowOverride": true
    },
    "GitHubRepositoryName": {
      "value": "corefx",
      "allowOverride": true
    },
    "UseLegacyBuildScripts": {
      "value": "false",
      "allowOverride": true
    },
    "PB_SymbolCatalogCertificateId": {
      "value": "400"
    },
    "PB_SignType": {
      "value": "test",
      "allowOverride": true
    }
  },
  "retentionRules": [
    {
      "branches": [
        "+refs/heads/*"
      ],
      "artifacts": [],
      "artifactTypesToDelete": [
        "FilePath",
        "SymbolStore"
      ],
      "daysToKeep": 10,
      "minimumToKeep": 1,
      "deleteBuildRecord": true,
      "deleteTestResults": true
    }
  ],
  "buildNumberFormat": "$(date:yyyyMMdd)$(rev:-rr)",
  "jobAuthorizationScope": "projectCollection",
  "jobTimeoutInMinutes": 180,
  "repository": {
    "properties": {
      "labelSources": "0",
      "reportBuildStatus": "false",
      "fetchDepth": "0",
      "gitLfsSupport": "false",
      "skipSyncSource": "false",
      "cleanOptions": "0"
    },
    "id": "0a2b2664-c1be-429c-9b40-8a24dee27a4a",
    "type": "TfsGit",
    "name": "DotNet-BuildPipeline",
    "url": "https://devdiv.visualstudio.com/DevDiv/_git/DotNet-BuildPipeline",
    "defaultBranch": "refs/heads/master",
    "clean": "true",
    "checkoutSubmodules": false
  },
  "quality": "definition",
  "queue": {
    "id": 36,
    "name": "DotNet-Build",
    "pool": {
      "id": 39,
      "name": "DotNet-Build"
    }
  },
  "id": 2943,
  "name": "DotNet-Trusted-Publish",
  "path": "\\",
  "type": "build",
  "queueStatus": "enabled",
  "project": {
    "id": "0bdbc590-a062-4c3f-b0f6-9383f67865ee",
    "name": "DevDiv",
    "description": "Visual Studio and DevDiv team project for git source code repositories.  Work items will be added for Adams, Dev14 work items are tracked in vstfdevdiv.  ",
    "url": "https://devdiv.visualstudio.com/DefaultCollection/_apis/projects/0bdbc590-a062-4c3f-b0f6-9383f67865ee",
    "state": "wellFormed",
    "revision": 418098211,
    "visibility": "organization"
  }
}<|MERGE_RESOLUTION|>--- conflicted
+++ resolved
@@ -22,28 +22,7 @@
       }
     },
     {
-<<<<<<< HEAD
-        "enabled": true,
-        "continueOnError": false,
-        "alwaysRun": false,
-        "displayName": "Install Signing Plugin",
-        "timeoutInMinutes": 0,
-        "task": {
-            "id": "30666190-6959-11e5-9f96-f56098202fef",
-            "versionSpec": "1.*",
-            "definitionType": "task"
-        },
-        "inputs": {
-            "signType": "$(PB_SignType)",
-            "zipSources": "true",
-            "version": "",
-            "feedSource": "https://devdiv.pkgs.visualstudio.com/DefaultCollection/_packaging/MicroBuildToolset/nuget/v3/index.json"
-        }
-    },
-    {
-=======
-      "environment": {},
->>>>>>> 701ecbed
+      "environment": {},
       "enabled": true,
       "continueOnError": false,
       "alwaysRun": false,
@@ -209,11 +188,7 @@
         "scriptName": "",
         "arguments": "-ApiKey $(MyGetApiKey) -ConfigurationGroup $(ConfigurationGroup) -PackagesGlob $(Pipeline.SourcesDirectory)\\packages\\AzureTransfer\\$(ConfigurationGroup)\\$(AzureContainerPackageGlob) -MyGetFeedUrl $(MyGetFeedUrl)",
         "workingFolder": "$(Pipeline.SourcesDirectory)",
-<<<<<<< HEAD
-        "inlineScript": "param($ApiKey, $ConfigurationGroup, $PackagesGlob, $MyGetFeedUrl)\n\nif ($ConfigurationGroup -ne \"Release\") { exit }\n\nmsbuild /t:NuGetPush /v:Normal `\n/p:NuGetExePath=$env:CustomNuGetPath `\n/p:NuGetApiKey=$ApiKey `\n/p:NuGetSource=$MyGetFeedUrl `\n/p:PackagesGlob=$PackagesGlob",
-=======
         "inlineScript": "param($ApiKey, $ConfigurationGroup, $PackagesGlob, $MyGetFeedUrl)\n\nif ($ConfigurationGroup.ToLower() -ne \"release\") { Write-host \"Chose not to publish\"; exit }\n\nmsbuild /t:NuGetPush /v:Normal `\n/p:NuGetExePath=$env:CustomNuGetPath `\n/p:NuGetApiKey=$ApiKey `\n/p:NuGetSource=$MyGetFeedUrl `\n/p:PackagesGlob=$PackagesGlob",
->>>>>>> 701ecbed
         "failOnStandardError": "true"
       }
     },
@@ -235,51 +210,7 @@
         "scriptName": "",
         "arguments": "-ApiKey $(MyGetApiKey) -ConfigurationGroup $(ConfigurationGroup) -PackagesGlob $(Build.StagingDirectory)\\IndexedSymbolPackages\\*.nupkg -MyGetFeedUrl $(MyGetFeedUrl)",
         "workingFolder": "$(Pipeline.SourcesDirectory)",
-<<<<<<< HEAD
-        "inlineScript": "param($ApiKey, $ConfigurationGroup, $PackagesGlob, $MyGetFeedUrl)\n\nif ($ConfigurationGroup -ne \"Release\") { exit }\nif ($env:SourceBranch.StartsWith(\"release/\")) { exit }\n\nmsbuild /t:NuGetPush /v:Normal `\n/p:NuGetExePath=$env:CustomNuGetPath `\n/p:NuGetApiKey=$ApiKey `\n/p:NuGetSource=$MyGetFeedUrl `\n/p:PackagesGlob=$PackagesGlob",
-        "failOnStandardError": "true"
-      }
-    },
-    {
-      "enabled": false,
-      "continueOnError": false,
-      "alwaysRun": false,
-      "displayName": "Create VSTS auth NuGet.Config",
-      "timeoutInMinutes": 0,
-      "task": {
-        "id": "e213ff0f-5d5c-4791-802d-52ea3e7be1f1",
-        "versionSpec": "1.*",
-        "definitionType": "task"
-      },
-      "inputs": {
-        "scriptType": "inlineScript",
-        "scriptName": "",
-        "arguments": "$(VstsAuthedNuGetConfigPath) $(VstsFeedUrl) $(VstsPat)",
-        "inlineScript": "param($path, $url, $pat)\n\nSet-Content $path @\"\n<?xml version=\"1.0\" encoding=\"utf-8\"?>\n<configuration>\n  <packageSources>\n    <add key=\"vsts-dotnet-core\" value=\"$url\" />\n  </packageSources>\n  <packageSourceCredentials>\n    <vsts-dotnet-core>\n      <add key=\"Username\" value=\"VssSessionToken\" />\n      <add key=\"ClearTextPassword\" value=\"$pat\" />\n    </vsts-dotnet-core>\n  </packageSourceCredentials>\n</configuration>\n\"@",
-        "workingFolder": "",
-        "failOnStandardError": "true"
-      }
-    },
-    {
-      "enabled": false,
-      "continueOnError": false,
-      "alwaysRun": false,
-      "displayName": "packages -> VSTS",
-      "timeoutInMinutes": 0,
-      "task": {
-        "id": "e213ff0f-5d5c-4791-802d-52ea3e7be1f1",
-        "versionSpec": "1.*",
-        "definitionType": "task"
-      },
-      "inputs": {
-        "scriptType": "inlineScript",
-        "scriptName": "",
-        "arguments": "",
-        "inlineScript": "if ($env:ConfigurationGroup -ne \"Release\") { exit }\n& $env:CustomNuGetPath push $env:Pipeline.SourcesDirectory\\packages\\AzureTransfer\\$env:ConfigurationGroup\\$env:AzureContainerPackageGlob placeholderapikey -Source vsts-dotnet-core -ConfigFile $env:VstsAuthedNuGetConfigPath -Timeout 3600",
-        "workingFolder": "",
-=======
         "inlineScript": "param($ApiKey, $ConfigurationGroup, $PackagesGlob, $MyGetFeedUrl)\n\nif ($ConfigurationGroup.ToLower() -ne \"release\") { Write-host \"Chose not to publish\"; exit }\nif ($env:SourceBranch.StartsWith(\"release/\")) { exit }\n\nmsbuild /t:NuGetPush /v:Normal `\n/p:NuGetExePath=$env:CustomNuGetPath `\n/p:NuGetApiKey=$ApiKey `\n/p:NuGetSource=$MyGetFeedUrl `\n/p:PackagesGlob=$PackagesGlob",
->>>>>>> 701ecbed
         "failOnStandardError": "true"
       }
     },
