{
  "build": [
    {
      "environment": {},
      "enabled": true,
      "continueOnError": false,
      "alwaysRun": false,
      "displayName": "Run script $(VS140COMNTOOLS)\\VsDevCmd.bat",
      "timeoutInMinutes": 0,
      "refName": "Task1",
      "task": {
        "id": "bfc8bf76-e7ac-4a8c-9a55-a944a9f632fd",
        "versionSpec": "1.*",
        "definitionType": "task"
      },
      "inputs": {
        "filename": "$(VS140COMNTOOLS)\\VsDevCmd.bat",
        "arguments": "",
<<<<<<< HEAD
        "modifyEnvironment": "true",
        "workingFolder": "",
        "failOnStandardError": "false"
=======
        "script": "if (Test-Path \"$(AgentToolsPath)\\Begin.ps1\") {\n     \"Begin.ps1 script found. Executing...\"\n     cd $(AgentToolsPath)\n     & $(AgentToolsPath)\\Begin.ps1\n} else {\n   \"Begin.ps1 script does not exist. Moving on...\"\n}",
        "errorActionPreference": "continue",
        "failOnStderr": "false",
        "ignoreLASTEXITCODE": "true",
        "workingDirectory": ""
>>>>>>> 25c45ac5
      }
    },
    {
      "environment": {},
      "enabled": true,
      "continueOnError": false,
      "alwaysRun": false,
      "displayName": "Run clean.cmd",
      "timeoutInMinutes": 0,
      "refName": "Task2",
      "task": {
        "id": "d9bafed4-0b18-4f58-968d-86655b4d2ce9",
        "versionSpec": "1.*",
        "definitionType": "task"
      },
      "inputs": {
        "filename": "clean.cmd",
        "arguments": "",
        "workingFolder": "",
        "failOnStandardError": "false"
      }
    },
    {
      "environment": {},
      "enabled": true,
      "continueOnError": false,
      "alwaysRun": false,
      "displayName": "Sync test native binaries",
      "timeoutInMinutes": 0,
      "refName": "Task3",
      "task": {
        "id": "d9bafed4-0b18-4f58-968d-86655b4d2ce9",
        "versionSpec": "1.*",
        "definitionType": "task"
      },
      "inputs": {
        "filename": "sync.cmd",
        "arguments": "-n -AzureAccount=$(CloudDropAccountName) -AzureToken=$(CloudDropAccessToken) -Container=$(Label)-$(Rid) -RuntimeId=$(Rid)",
        "workingFolder": "",
        "failOnStandardError": "false"
      }
    },
    {
      "environment": {},
      "enabled": true,
      "continueOnError": false,
      "alwaysRun": false,
      "displayName": "Sync packages",
      "timeoutInMinutes": 0,
      "refName": "Task4",
      "task": {
        "id": "d9bafed4-0b18-4f58-968d-86655b4d2ce9",
        "versionSpec": "1.*",
        "definitionType": "task"
      },
      "inputs": {
        "filename": "sync.cmd",
        "arguments": "-ab -AzureAccount=$(CloudDropAccountName) -AzureToken=$(CloudDropAccessToken) -Container=$(Label) -BlobNamePrefix=$(PB_BuildType)/pkg/Microsoft",
        "workingFolder": "",
        "failOnStandardError": "false"
      }
    },
    {
      "environment": {},
      "enabled": true,
      "continueOnError": false,
      "alwaysRun": false,
      "displayName": "Sync runtime packages",
      "timeoutInMinutes": 0,
      "refName": "Task5",
      "task": {
        "id": "d9bafed4-0b18-4f58-968d-86655b4d2ce9",
        "versionSpec": "1.*",
        "definitionType": "task"
      },
      "inputs": {
        "filename": "sync.cmd",
        "arguments": "-ab -AzureAccount=$(CloudDropAccountName) -AzureToken=$(CloudDropAccessToken) -Container=$(Label) -BlobNamePrefix=$(PB_BuildType)/pkg/runtime",
        "workingFolder": "",
        "failOnStandardError": "false"
      }
    },
    {
      "environment": {},
      "enabled": true,
      "continueOnError": false,
      "alwaysRun": false,
      "displayName": "Generate version props file",
      "timeoutInMinutes": 0,
      "refName": "Task6",
      "task": {
        "id": "d9bafed4-0b18-4f58-968d-86655b4d2ce9",
        "versionSpec": "1.*",
        "definitionType": "task"
      },
      "inputs": {
        "filename": "msbuild",
        "arguments": "createVersionFile.proj /p:OfficialBuildId=$(OfficialBuildId)",
        "workingFolder": "src",
        "failOnStandardError": "false"
      }
    },
    {
      "environment": {},
      "enabled": true,
      "continueOnError": false,
      "alwaysRun": false,
      "displayName": "Sync packages",
      "timeoutInMinutes": 0,
      "task": {
        "id": "d9bafed4-0b18-4f58-968d-86655b4d2ce9",
        "versionSpec": "1.*",
        "definitionType": "task"
      },
      "inputs": {
        "filename": "sync.cmd",
        "arguments": "-ab -AzureAccount=$(CloudDropAccountName) -AzureToken=$(CloudDropAccessToken) -Container=$(Label) -BlobNamePrefix=$(PB_BuildType)/pkg/Microsoft",
        "workingFolder": "",
        "failOnStandardError": "false"
      }
    },
    {
      "enabled": true,
      "continueOnError": false,
      "alwaysRun": false,
      "displayName": "Sync runtime packages",
      "timeoutInMinutes": 0,
      "task": {
        "id": "d9bafed4-0b18-4f58-968d-86655b4d2ce9",
        "versionSpec": "1.*",
        "definitionType": "task"
      },
      "inputs": {
        "filename": "sync.cmd",
        "arguments": "-ab -AzureAccount=$(CloudDropAccountName) -AzureToken=$(CloudDropAccessToken) -Container=$(Label) -BlobNamePrefix=$(PB_BuildType)/pkg/runtime",
        "workingFolder": "",
        "failOnStandardError": "false"
      }
    },
    {
      "enabled": true,
      "continueOnError": false,
      "alwaysRun": false,
      "displayName": "Generate version props file",
      "timeoutInMinutes": 0,
      "task": {
        "id": "d9bafed4-0b18-4f58-968d-86655b4d2ce9",
        "versionSpec": "1.*",
        "definitionType": "task"
      },
      "inputs": {
        "filename": "msbuild",
        "arguments": "createVersionFile.proj /p:OfficialBuildId=$(OfficialBuildId)",
        "workingFolder": "src",
        "failOnStandardError": "false"
      }
    },
    {
      "enabled": true,
      "continueOnError": false,
      "alwaysRun": false,
      "displayName": "Run build-test.cmd",
      "timeoutInMinutes": 0,
      "refName": "Task7",
      "task": {
        "id": "d9bafed4-0b18-4f58-968d-86655b4d2ce9",
        "versionSpec": "1.*",
        "definitionType": "task"
      },
      "inputs": {
        "filename": "build-test.cmd",
        "arguments": "$(PB_BuildType) $(Architecture) buildagainstpackages runtimeid $(Rid) $(TargetsNonWindowsArg)$(CrossgenArg)-OfficialBuildId=$(OfficialBuildId) -OverwriteCoreClrPackageVersion -Priority=$(Priority)",
        "workingFolder": "",
        "failOnStandardError": "false"
      }
    },
    {
      "environment": {},
      "enabled": true,
      "continueOnError": false,
      "alwaysRun": false,
      "displayName": "Send job to Helix",
      "timeoutInMinutes": 0,
      "refName": "Task8",
      "task": {
        "id": "d9bafed4-0b18-4f58-968d-86655b4d2ce9",
        "versionSpec": "1.*",
        "definitionType": "task"
      },
      "inputs": {
        "filename": "msbuild",
        "arguments": "helixpublish.proj /p:CloudDropAccessToken=$(CloudDropAccessToken) /p:CloudDropAccountName=$(CloudDropAccountName) /p:ContainerName=$(PB_ContainerName) /p:Platform=$(Architecture) /p:BuildType=$(PB_BuildType) /p:CloudResultsAccountName=$(CloudResultsAccountName) /p:CloudResultsAccessToken=$(CloudResultsAccessToken) /p:TargetsWindows=$(TargetsWindows) /p:OverwriteOnUpload=true /p:Rid=$(Rid) /p:TargetQueues=\"$(TargetQueues)\" /p:TestProduct=$(TestProduct) /p:Branch=$(SourceBranch) /p:HelixApiAccessKey=$(HelixApiAccessKey) /p:HelixApiEndpoint=$(HelixApiEndpoint) /p:FilterToOSGroup=$(FilterToOSGroup) /p:FilterToTestTFM=$(FilterToTestTFM) /p:TimeoutInSeconds=1800 /p:HelixJobType=$(HelixJobType) /fileloggerparameters:Verbosity=diag;LogFile=helix.log",
        "workingFolder": "tests",
        "failOnStandardError": "false"
      }
    },
    {
      "environment": {},
      "enabled": true,
      "continueOnError": true,
      "alwaysRun": true,
      "displayName": "Copy Files to: $(Build.StagingDirectory)\\BuildLogs",
      "timeoutInMinutes": 0,
      "refName": "CopyFiles1",
      "task": {
        "id": "5bfb729a-a7c8-4a78-a7c3-8d717bb7c13c",
        "versionSpec": "2.*",
        "definitionType": "task"
      },
      "inputs": {
        "SourceFolder": "",
        "Contents": "**/*.log",
        "TargetFolder": "$(Build.StagingDirectory)\\BuildLogs",
        "CleanTargetFolder": "false",
        "OverWrite": "false",
        "flattenFolders": "false"
      }
    },
    {
      "environment": {},
      "enabled": true,
      "continueOnError": true,
      "alwaysRun": true,
      "displayName": "Publish Artifact: BuildLogs",
      "timeoutInMinutes": 0,
      "refName": "PublishBuildArtifacts2",
      "task": {
        "id": "2ff763a7-ce83-4e1f-bc89-0ae63477cebe",
        "versionSpec": "1.*",
        "definitionType": "task"
      },
      "inputs": {
        "PathtoPublish": "$(Build.StagingDirectory)\\BuildLogs",
        "ArtifactName": "BuildLogs",
        "ArtifactType": "Container",
        "TargetPath": "\\\\my\\share\\$(Build.DefinitionName)\\$(Build.BuildNumber)",
        "Parallel": "false",
        "ParallelCount": "8"
      }
    },
    {
      "environment": {},
      "enabled": true,
      "continueOnError": true,
      "alwaysRun": true,
      "displayName": "Run AgentTools/End.ps1",
      "timeoutInMinutes": 0,
      "condition": "succeededOrFailed()",
      "task": {
        "id": "e213ff0f-5d5c-4791-802d-52ea3e7be1f1",
        "versionSpec": "2.*",
        "definitionType": "task"
      },
      "inputs": {
        "targetType": "inline",
        "filePath": "",
        "arguments": "",
        "script": "if (Test-Path \"$(AgentToolsPath)\\End.ps1\") {\n     \"End.ps1 script found. Executing...\"\n     cd $(AgentToolsPath)\n     & $(AgentToolsPath)\\End.ps1\n} else {\n   \"End.ps1 script does not exist. Moving on...\"\n}",
        "errorActionPreference": "continue",
        "failOnStderr": "false",
        "ignoreLASTEXITCODE": "true",
        "workingDirectory": ""
      }
    }
  ],
  "options": [
    {
      "enabled": false,
      "definition": {
        "id": "5bc3cfb7-6b54-4a4b-b5d2-a3905949f8a6"
      },
      "inputs": {
        "additionalFields": "{}"
      }
    },
    {
      "enabled": false,
      "definition": {
        "id": "7c555368-ca64-4199-add6-9ebaf0b0137d"
      },
      "inputs": {
        "multipliers": "[]",
        "parallel": "false",
        "continueOnError": "true",
        "additionalFields": "{}"
      }
    },
    {
      "enabled": false,
      "definition": {
        "id": "a9db38f9-9fdc-478c-b0f9-464221e58316"
      },
      "inputs": {
        "workItemType": "234347",
        "assignToRequestor": "true",
        "additionalFields": "{}"
      }
    },
    {
      "enabled": false,
      "definition": {
        "id": "57578776-4c22-4526-aeb0-86b6da17ee9c"
      },
      "inputs": {
        "additionalFields": "{}"
      }
    }
  ],
  "variables": {
    "system.debug": {
      "value": "false",
      "allowOverride": true
    },
    "PB_BuildType": {
      "value": "Release",
      "allowOverride": true
    },
    "Architecture": {
      "value": "x64",
      "allowOverride": true
    },
    "Priority": {
      "value": "1"
    },
    "CloudDropAccountName": {
      "value": "dotnetbuildoutput"
    },
    "CloudDropAccessToken": {
      "value": null,
      "isSecret": true
    },
    "OfficialBuildId": {
      "value": "$(Build.BuildNumber)",
      "allowOverride": true
    },
    "Label": {
      "value": "$(Build.BuildNumber)",
      "allowOverride": true
    },
    "CloudResultsAccountName": {
      "value": "dotnetjobresults"
    },
    "CloudResultsAccessToken": {
      "value": null,
      "isSecret": true
    },
    "TargetsWindows": {
      "value": "false"
    },
    "Rid": {
      "value": "linux-x64"
    },
    "TargetQueues": {
      "value": "debian.82.amd64,fedora.26.amd64,fedora.27.amd64,redhat.73.amd64,ubuntu.1404.amd64,ubuntu.1604.amd64,ubuntu.1804.amd64,opensuse.423.amd64,sles.12.amd64"
    },
    "TestProduct": {
      "value": "coreclr"
    },
    "SourceBranch": {
      "value": "release/2.0.0"
    },
    "HelixApiAccessKey": {
      "value": null,
      "isSecret": true
    },
    "HelixApiEndpoint": {
      "value": "https://helix.dot.net/api/2016-09-12/jobs"
    },
    "FilterToOSGroup": {
      "value": "Dummy"
    },
    "FilterToTestTFM": {
      "value": "Dummy"
    },
    "PB_ContainerName": {
      "value": "$(Label)-$(TestContainerSuffix)-test"
    },
    "TestContainerSuffix": {
      "value": "linux"
    },
    "RuntimeIDArg": {
      "value": "runtimeid linux-x64"
    },
    "TargetsNonWindowsArg": {
      "value": ""
    },
    "CrossgenArg": {
      "value": ""
    }
  },
  "retentionRules": [
    {
      "branches": [
        "+refs/heads/*"
      ],
      "artifacts": [],
      "artifactTypesToDelete": [
        "FilePath",
        "SymbolStore"
      ],
      "daysToKeep": 10,
      "minimumToKeep": 1,
      "deleteBuildRecord": true,
      "deleteTestResults": true
    }
  ],
  "buildNumberFormat": "$(date:yyyyMMdd)$(rev:-rr)-$(Rid)",
  "jobAuthorizationScope": "projectCollection",
  "jobTimeoutInMinutes": 180,
  "repository": {
    "properties": {
      "labelSources": "0",
      "reportBuildStatus": "true",
      "fetchDepth": "0",
      "gitLfsSupport": "false",
      "skipSyncSource": "false",
      "cleanOptions": "0"
    },
    "id": "670e3783-ab4f-44fc-9786-d332007da311",
    "type": "TfsGit",
    "name": "DotNet-CoreCLR-Trusted",
    "url": "https://devdiv.visualstudio.com/DevDiv/_git/DotNet-CoreCLR-Trusted",
    "defaultBranch": "refs/heads/master",
    "clean": "true",
    "checkoutSubmodules": false
  },
  "quality": "definition",
  "queue": {
    "id": 36,
    "name": "DotNet-Build",
    "pool": {
      "id": 39,
      "name": "DotNet-Build"
    }
  },
  "id": 5159,
  "name": "Dotnet-CoreClr-Trusted-BuildTests",
  "path": "\\",
  "type": "build",
  "queueStatus": "enabled",
  "project": {
    "id": "0bdbc590-a062-4c3f-b0f6-9383f67865ee",
    "name": "DevDiv",
    "description": "Visual Studio and DevDiv team project for git source code repositories.  Work items will be added for Adams, Dev14 work items are tracked in vstfdevdiv.  ",
    "url": "https://devdiv.visualstudio.com/DefaultCollection/_apis/projects/0bdbc590-a062-4c3f-b0f6-9383f67865ee",
    "state": "wellFormed",
    "revision": 418098211,
    "visibility": "organization"
  }
}<|MERGE_RESOLUTION|>--- conflicted
+++ resolved
@@ -16,17 +16,11 @@
       "inputs": {
         "filename": "$(VS140COMNTOOLS)\\VsDevCmd.bat",
         "arguments": "",
-<<<<<<< HEAD
-        "modifyEnvironment": "true",
-        "workingFolder": "",
-        "failOnStandardError": "false"
-=======
         "script": "if (Test-Path \"$(AgentToolsPath)\\Begin.ps1\") {\n     \"Begin.ps1 script found. Executing...\"\n     cd $(AgentToolsPath)\n     & $(AgentToolsPath)\\Begin.ps1\n} else {\n   \"Begin.ps1 script does not exist. Moving on...\"\n}",
         "errorActionPreference": "continue",
         "failOnStderr": "false",
         "ignoreLASTEXITCODE": "true",
         "workingDirectory": ""
->>>>>>> 25c45ac5
       }
     },
     {
