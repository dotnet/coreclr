{
  "settings": {
    "CloudDropAccessToken": {
      "description": "Azure access token",
      "valueType": "property",
      "values": [],
      "defaultValue": ""
    },
    "CloudDropAccountName": {
      "description": "Azure account name.",
      "valueType": "property",
      "values": [],
      "defaultValue": ""
    },
    "BuildNumberMajor": {
      "description": "Product build major number.",
      "valueType": "property",
      "values": [],
      "defaultValue": ""
    },
    "BuildNumberMinor": {
      "description": "Product build minor number.",
      "valueType": "property",
      "values": [],
      "defaultValue": ""
    },
    "__Container": {
      "description": "Container name for Azure upload.",
      "valueType": "property",
      "values": [],
      "defaultValue": ""
    },
    "MsBuildFileLogging": {
      "description": "MsBuild logging options.",
      "valueType": "passThrough",
      "values": [],
      "defaultValue": "/flp:v=normal"
    },
    "MsBuildEventLogging": {
      "description": "MsBuild logging options.",
      "valueType": "passThrough",
      "values": [],
      "defaultValue": "/l:BinClashLogger,Tools/net46/Microsoft.DotNet.Build.Tasks.dll;LogFile=binclash.log"
    },
    "FilterToOSGroup": {
      "description": "Specifies the OSGroup.",
      "valueType": "property",
      "values": [ "Windows_NT", "Linux", "Unix", "OSX", "Android" ],
      "defaultValue": "${OSName}"
    },
    "RestoreNETCorePlatforms": {
      "description": "MsBuild target that restores the NETCore packages.",
      "valueType": "target",
      "values": [],
      "defaultValue": ""
    },
    "RestoreOptData": {
      "description": "MsBuild target that restores optimization profile data.",
      "valueType": "target",
      "values": [],
      "defaultValue": ""
    },
    "RestoreDuringBuild": {
      "description": "Enables/disables package restore.",
      "valueType": "property",
      "values": [ true, false ],
      "defaultValue": true
    },
    "Project": {
      "description": "Project where the commands are going to be applied.",
      "valueType": "passThrough",
      "values": [],
      "defaultValue": ""
    },
    "__BuildType": {
      "description": "Specifies the configuration to publish packages",
      "valueType": "property",
      "values": [ "release", "debug", "checked" ],
      "defaultValue": "debug"
    },
    "__BuildArch": {
      "description": "Specifies the architecture to publish packages",
      "valueType": "property",
      "values": [ "x64", "x86", "arm", "arm64" ],
      "defaultValue": "${CPUArch}"
    },
    "__BuildOS": {
      "description": "Specifies the OS to publish packages.",
      "valueType": "property",
      "values": [ "Linux", "OSX", "FreeBSD", "OpenBSD", "NetBSD", "SunOS", "Windows_NT", "Android" ],
      "defaultValue": "${OSName}"
    },
    "__DistroRid": {
      "description": "Specifies the distro rid for Unix OS.",
      "valueType": "property",
      "values": [],
      "defaultValue": "${OSRid}"
    },
    "__VSVersion": {
      "description": "Sets the Visual Studio version to use.",
      "valueType": "property",
      "values": [],
      "defaultValue": "vs2015"
    },
    "__ProjectDir": {
      "description": "Directory of the dir.props file.",
      "valueType": "property",
      "values": [],
      "defaultValue": ""
    },
    "__SourceDir": {
      "description": "Source directory.",
      "valueType": "property",
      "values": [],
      "defaultValue": ""
    },
    "__PackagesDir": {
      "description": "Packages directory.",
      "valueType": "property",
      "values": [],
      "defaultValue": ""
    },
    "__RootBinDir": {
      "description": "Root bin directory.",
      "valueType": "property",
      "values": [],
      "defaultValue": ""
    },
    "__BinDir": {
      "description": "Bin directory of specific OS, Arch and Type being built.",
      "valueType": "property",
      "values": [],
      "defaultValue": ""
    },
    "__IntermediatesDir": {
      "description": "Intermediates bin directory.",
      "valueType": "property",
      "values": [],
      "defaultValue": ""
    },
    "__PackagesBinDir": {
      "description": "Packages bin directory.",
      "valueType": "property",
      "values": [],
      "defaultValue": ""
    },
    "__TestWorkingDir": {
      "description": "Test working directory.",
      "valueType": "property",
      "values": [],
      "defaultValue": ""
    },
    "GenerateVersionHeader": {
      "description": "Generates _version.h",
      "valueType": "passThrough",
      "values": [],
      "defaultValue": "/t:GenerateVersionHeader /p:GenerateVersionHeader=true"
    },
    "GenerateVersionSourceFile": {
      "description": "Generate version.cpp",
      "valueType": "passThrough",
      "values": [],
      "defaultValue": "/t:GenerateVersionSourceFile /p:GenerateVersionSourceFile=true"
    },
    "NativeVersionSourceFile": {
      "description": "Provides location for version.cpp",
      "valueType": "property",
      "values": [],
      "defaultValue": ""
    },
    "NativeVersionHeaderFile": {
      "description": "Provides location for _version.h",
      "valueType": "property",
      "values": [],
      "defaultValue": ""
    },
    "OfficialBuildId": {
      "description": "Official Build Id.",
      "valueType": "property",
      "values": [],
      "defaultValue": ""
    },
    "Configuration": {
      "description": "Specifies the build type for native build.",
      "valueType": "property",
      "values": [ "debug", "release", "checked" ],
      "defaultValue": "debug"
    },
    "EnableProfileGuidedOptimization": {
      "description": "Enables IBC profile optimizations if profile data are available.",
      "valueType": "property",
      "values": [ true, false ],
      "defaultValue": false
    },
    "OptimizationDataDir": {
      "description": "Sets the path where the build should look for IBC profile data.",
      "valueType": "property",
      "values": [],
      "defaultValue": ""
    },
    "UseEnv": {
      "description": "Set when building for arm64.",
      "valueType": "property",
      "values": [ true, false ],
      "defaultValue": true
    },
    "Platform": {
      "description": "Sets the build arch for native build.",
      "valueType": "property",
      "values": [ "x86", "x64", "arm", "arm64" ],
      "defaultValue": "${CPUArch}"
    },
    "PortableBuild": {
      "description": "Indicates if this is a portable build.",
      "valueType": "property",
      "values": [ "0", "1"],
      "defaultValue": "0"
    },
    "Rebuild": {
      "description": "Specifies rebuild target.",
      "valueType": "target",
      "values": [],
      "defaultValue": ""
    },
    "MsBuildLog": {
      "description": "Specifies build logs for build alias.",
      "valueType": "passThrough",
      "values": [],
      "defaultValue": ""
    },
    "MsBuildWrn": {
      "description": "Specifies build logs for build alias.",
      "valueType": "passThrough",
      "values": [],
      "defaultValue": ""
    },
    "MsBuildErr": {
      "description": "Specifies build logs for build alias.",
      "valueType": "passThrough",
      "values": [],
      "defaultValue": ""
    },
    "BuildNugetPackage": {
      "description": "Specifies to build nuget packages.",
      "valueType": "property",
      "values": [ true, false ],
      "defaultValue": true
    },
    "SignType": {
      "description": "Sets the SignType.",
      "valueType": "property",
      "values": [ "real" ],
      "defaultValue": ""
    },
    "CLRTestPriorityToBuild": {
      "description": "Sets priority to build test.",
      "valueType": "property",
      "values": [],
      "defaultValue": ""
    },
    "IlasmRoundTrip": {
      "description": "Sets ilasm round trip property.",
      "valueType": "property",
      "values": [ true, false ],
      "defaultValue": true
    },
    "CreateTestOverlay": {
      "description": "Runs CreateTestOverlay target.",
      "valueType": "target",
      "values": [],
      "defaultValue": ""
    },
    "CreateNonWindowsTestOverlay": {
      "description": "Runs CreateNonWindowsTestOverlay target.",
      "valueType": "target",
      "values": [],
      "defaultValue": ""
    },
    "Verbosity": {
      "description": "Sets build verbosity.",
      "valueType": "passThrough",
      "values": [],
      "defaultValue": "/v:normal"
    },
    "Build": {
      "description": "Runs the build target.",
      "valueType": "target",
      "values": [],
      "defaultValue": ""
    },
    "UseSharedCompilation": {
      "description": "Sets the use shared compilation property.",
      "valueType": "property",
      "values": [ true, false ],
      "defaultValue": true
    },
    "UpdateInvalidPackageVersions": {
      "description": "Runs the target to update package versions.",
      "valueType": "target",
      "values": [],
      "defaultValue": ""
    },
    "GenerateRuntimeLayout": {
      "description": "Generates Core_Root folder",
      "valueType": "property",
      "values": [ true, false ],
      "defaultValue": true
    },
    "BuildTestsAgainstPackages": {
      "description": "Sets the property specifying if we're building tests against packages",
      "valueType": "property",
      "values": [ true, false ],
      "defaultValue": true
    },
    "PublishTestNativeBins": {
      "description": "Publishes test native binaries to Azure on non-windows",
      "valueType": "property",
      "values": [ true, false ],
      "defaultValue": true
    },
    "BuildWrappers": {
      "description": "Builds test Xunit wrappers",
      "valueType": "property",
      "values": [ true, false ],
      "defaultValue": true
    },
    "RuntimeId": {
      "description": "Specifies the OS to build Core_Root for",
      "valueType": "property",
<<<<<<< HEAD
      "values": [ "debian.8-x64", "fedora.23-x64", "opensuse.42.1-x64", "osx.10.10-x64", "rhel.7-x64", "ubuntu.14.04-x64", "ubuntu.16.04-x64", "ubuntu.16.10-x64", "android.21-arm64", "android.21-arm" ],
=======
      "values": [ "debian.8-x64", "fedora.23-x64", "opensuse.42.1-x64", "osx.10.12-x64", "rhel.7-x64", "ubuntu.14.04-x64", "ubuntu.16.04-x64", "ubuntu.16.10-x64" ],
>>>>>>> 094f808f
      "defaultValue": "${__RuntimeId}"
    },
    "UpdateDependencies": {
      "description": "MsBuild target that updates project.json dependencies.",
      "valueType": "target",
      "values": [],
      "defaultValue": ""
    },
    "BatchRestorePackages": {
      "description": "MsBuild target that restores the packages.",
      "valueType": "target",
      "values": [],
      "defaultValue": ""
    },
    "BinPlaceRef": {
      "description": "Place mscorlib.dll in bin/Product ref folder for building tests against",
      "valueType": "target",
      "values": [],
      "defaultValue": ""
    },
    "BinPlaceProduct": {
      "description": "Place test dependencies in bin/Product folder for building tests against",
      "valueType": "target",
      "values": [],
      "defaultValue": ""
    },
    "CopyCrossgenToProduct": {
      "description": "Place crossgen.exe in bin/Product folder for building tests against",
      "valueType": "target",
      "values": [],
      "defaultValue": ""
    },
    "OptionalToolSource": {
      "description": "URL of the nuget feed used by 'optional-tools'",
      "valueType": "property",
      "values": [],
      "defaultValue": ""
    },
    "OptionalToolSourceUser": {
      "description": "User name for authenticating to the optional tools feed",
      "valueType": "property",
      "values": [],
      "defaultValue": ""
    },
    "OptionalToolSourcePassword": {
      "description": "VSTS token for authenticating to the optional tools feed; requires 'package(READ)' permission",
      "valueType": "property",
      "values": [],
      "defaultValue": ""
    },
    "ExtraParameters": {
      "description": "Extra parameters will be passed to the selected command.",
      "valueType": "passThrough",
      "values": [],
      "defaultValue": ""
    }
  },
  "commands": {
    "build": {
      "alias": {
        "generateHeaderWindows": {
          "description": "Generates _version.h",
          "settings": {
            "GenerateVersionHeader": "default",
            "NativeVersionHeaderFile": "default"
          }
        },
        "generateHeaderUnix": {
          "description": "Generates version.cpp",
          "settings": {
            "GenerateVersionSourceFile": "default",
            "NativeVersionSourceFile": "default"
          }
        },
        "verbose": {
          "description": "Sets the verbosity",
          "settings": {
            "Verbosity": "/v:detailed"
          }
        },
        "disableoss": {
          "description": "Sets the sign type.",
          "settings": {
            "SignType": "real"
          }
        },
        "buildType": {
          "description": "Sets buildtype.",
          "settings": {
            "__BuildType": "default"
          }
        },
        "buildArch": {
          "description": "Sets buildarch.",
          "settings": {
            "__BuildArch": "default"
          }
        },
        "buildOS": {
          "description": "Sets the OS to build.",
          "settings": {
            "__BuildOS": "default"
          }
        },
        "testOverlay": {
          "description": "Runs test overlay target.",
          "settings": {
            "CreateTestOverlay": "default"
          }
        },
        "priority": {
          "description": "Sets CLRTestPriorityToBuild property.",
          "settings": {
            "CLRTestPriorityToBuild": "default"
          }
        },
        "skipRestore": {
          "description": "Skips restoring packages during build.",
          "settings": {
            "RestoreDuringBuild": false
          }
        },
        "portable": {
          "description": "Triggers a portable build.",
          "settings": {
            "PortableBuild": "1"
          }
        },
        "BuildTarget": {
          "description": "Runs the build target.",
          "settings": {
            "Build": "default"
          }
        }
      },
      "defaultValues": {
        "toolName": "msbuild",
        "settings": {
          "MsBuildLog": "default",
          "MsBuildWrn": "default",
          "MsBuildErr": "default",
          "MsBuildEventLogging": "default"
        }
      }
    },
    "sync": {
      "alias": {
        "p": {
          "description": "Restores all NuGet packages for repository.",
          "settings": {
            "Project": "./build.proj",
            "RestoreDuringBuild": true,
            "RestoreNETCorePlatforms": "default"
          }
        },
        "optdata": {
          "description": "Restores optimization profile data for the repository.",
          "settings": {
            "Project": "./build.proj",
            "RestoreDuringBuild": true,
            "RestoreOptData": "default"
          }
        },
        "ab": {
          "description": "Downloads the latests product packages from Azure. The values for '-AzureAccount' and '-AzureToken' are required",
          "settings": {
            "Project": "./src/syncAzure.proj"
          }
        },
        "n": {
          "description": "Downloads test native binaries. The values for '-AzureAccount', '-AzureToken', and '-Container' are required",
          "settings": {
            "Project": "./src/syncAzure.proj",
            "PublishTestNativeBins": "true"
          }
        },
        "azureToken": {
          "description": "Account token to connect to Azure Blob storage.",
          "settings": {
            "CloudDropAccessToken": "default"
          }
        },
        "azureAccount": {
          "description": "Account name to connect to Azure Blob storage.",
          "settings": {
            "CloudDropAccountName": "default"
          }
        },
        "container": {
          "description": "Container name to download from in Azure Blob storage.",
          "settings": {
            "__Container": "default"
          }
        },
        "runtimeId": {
          "description": "Runtime ID of the binaries in the specified container.",
          "settings": {
            "RuntimeId": "default"
          }
        },
        "verbose": {
          "description": "Passes /flp:v=diag to the msbuild command or the value passed by the user.",
          "settings": {
            "MsBuildFileLogging": "/flp:v=diag;LogFile=sync.log"
          }
        },
        "buildMajor": {
          "description": "To download a specific group of product packages, specify build number. The value for -BuildMinor required.",
          "settings": {
            "BuildNumberMajor": "default"
          }
        },
        "buildMinor": {
          "description": "To download a specific group of product packages, specify build number. The value for -BuildMajor required.",
          "settings": {
            "BuildNumberMinor": "default"
          }
        }
      },
      "defaultValues": {
        "toolName": "msbuild",
        "settings": {
          "MsBuildFileLogging": "/flp:v=detailed;LogFile=sync.log"
        }
      }
    },
    "publish-packages": {
      "alias": {
        "azureToken": {
          "description": "Account token to connect to Azure Blob storage.",
          "settings": {
            "CloudDropAccessToken": "default"
          }
        },
        "azureAccount": {
          "description": "Account name to connect to Azure Blob storage.",
          "settings": {
            "CloudDropAccountName": "default"
          }
        },
        "container": {
          "description": "Container name to upload into in Azure Blob storage.",
          "settings": {
            "__Container": "default"
          }
        },
        "buildArch": {
          "description": "Specifies architecture to publish, can be x64, x86, arm or arm64",
          "settings": {
            "__BuildArch": "default"
          }
        },
        "buildType": {
          "description": "Specifies configuration to publish, can be Release, Debug or Checked.",
          "settings": {
            "__BuildType": "default"
          }
        },
        "buildOS": {
          "description": "Specifies the OS to publish packages.",
          "settings": {
            "__BuildOS": "default"
          }
        },
        "distroRid": {
          "description": "Specifies distro rid for Unix OS.",
          "settings": {
            "__DistroRid": "default"
          }
        },
        "PublishTestNativeBins": {
          "description": "Publishes test native binaries.",
          "settings": {
            "PublishTestNativeBins": "default"
          }
        }
      },
      "defaultValues": {
        "toolName": "msbuild",
        "settings": {
          "Project": "./src/publish.proj",
          "MsBuildFileLogging": "/flp:v=detailed;LogFile=publish-packages.log"
        }
      }
    },
    "build-packages": {
      "alias": {
        "buildArch": {
          "description": "Specifies architecture to publish, can be x64, x86, arm or arm64",
          "settings": {
            "__BuildArch": "default"
          }
        },
        "portable": {
          "description": "Triggers a portable build.",
          "settings": {
            "PortableBuild": "1"
          }
        },
        "buildType": {
          "description": "Specifies configuration to publish, can be Release, Debug or Checked.",
          "settings": {
            "__BuildType": "default"
          }
        },
        "distroRid": {
          "description": "Specifies distro rid for Unix OS.",
          "settings": {
            "__DistroRid": "default"
          }
        }
      },
      "defaultValues": {
        "toolName": "msbuild",
        "settings": {
          "__BuildOS": "default",
          "MsBuildFileLogging": "/flp:v=detailed;Append;LogFile=build-packages.log",
          "MsBuildEventLogging": "default",
          "Project": "src/.nuget/packages.builds"
        }
      }
    }
  },
  "tools": {
    "msbuild": {
      "osSpecific": {
        "windows": {
          "defaultParameters": "/nologo /verbosity:minimal /clp:Summary /maxcpucount /nodeReuse:false",
          "path": "Tools/msbuild.cmd"
        },
        "unix": {
          "defaultParameters": "/nologo /verbosity:minimal /clp:Summary /maxcpucount",
          "path": "Tools/msbuild.sh"
        }
      },
      "valueTypes": {
        "property": "/p:{name}={value}",
        "target": "/t:{name}",
        "internal": "/{name}"
      }
    },
    "terminal": {
      "run": {
        "windows": "cmd",
        "unix": "sh"
      },
      "valueTypes": {}
    }
  }
}<|MERGE_RESOLUTION|>--- conflicted
+++ resolved
@@ -327,11 +327,7 @@
     "RuntimeId": {
       "description": "Specifies the OS to build Core_Root for",
       "valueType": "property",
-<<<<<<< HEAD
       "values": [ "debian.8-x64", "fedora.23-x64", "opensuse.42.1-x64", "osx.10.10-x64", "rhel.7-x64", "ubuntu.14.04-x64", "ubuntu.16.04-x64", "ubuntu.16.10-x64", "android.21-arm64", "android.21-arm" ],
-=======
-      "values": [ "debian.8-x64", "fedora.23-x64", "opensuse.42.1-x64", "osx.10.12-x64", "rhel.7-x64", "ubuntu.14.04-x64", "ubuntu.16.04-x64", "ubuntu.16.10-x64" ],
->>>>>>> 094f808f
       "defaultValue": "${__RuntimeId}"
     },
     "UpdateDependencies": {
