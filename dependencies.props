--- conflicted
+++ resolved
@@ -18,11 +18,7 @@
     <StabilizePackageVersion Condition="'$(StabilizePackageVersion)' == ''">false</StabilizePackageVersion>
     <StableVersion Condition="'$(StabilizePackageVersion)' == 'true' and '$(StableVersion)' == ''">$(PackageVersion)</StableVersion>
 
-<<<<<<< HEAD
     <PreReleaseLabel>alphautf8string</PreReleaseLabel>
-=======
-    <PreReleaseLabel>preview</PreReleaseLabel>
->>>>>>> ef93a727
   </PropertyGroup>
 
   <!-- Source of truth for dependency tooling: the commit hash of the dotnet/versions master branch as of the last auto-upgrade. -->
