--- conflicted
+++ resolved
@@ -1,22 +1,5 @@
 <Project ToolsVersion="12.0" DefaultTargets="Build" xmlns="http://schemas.microsoft.com/developer/msbuild/2003">
 
-<<<<<<< HEAD
-  <PropertyGroup>
-    <!-- Central place to set the versions of all nuget packages produced in the repo -->
-    <PackageVersion Condition="'$(PackageVersion)' == ''">2.1.0</PackageVersion>
-    
-    <!-- Set the boolean below to true to generate packages with stabilized versions -->
-    <StabilizePackageVersion Condition="'$(StabilizePackageVersion)' == ''">false</StabilizePackageVersion>
-    <StableVersion Condition="'$(StabilizePackageVersion)' == 'true' and '$(StableVersion)' == ''">$(PackageVersion)</StableVersion>
-
-    <PreReleaseLabel>b-uwp6</PreReleaseLabel>
-  </PropertyGroup>
-  
-  <!-- Source of truth for dependency tooling: the commit hash of the dotnet/versions master branch as of the last auto-upgrade. -->
-  <PropertyGroup>
-    <CoreFxCurrentRef>431d8ad2f1b7fd1e7753ca42589035ea36492842</CoreFxCurrentRef>
-    <CoreClrCurrentRef>40697681be31dff83b6c3b75a6de0d3adbc790a7</CoreClrCurrentRef>
-=======
   <!-- NuGet package restore sources. -->
   <PropertyGroup>
     <RestoreSources Condition="'$(DotNetBuildOffline)' != 'true'">
@@ -25,44 +8,30 @@
       https://api.nuget.org/v3/index.json;
       $(RestoreSources)
     </RestoreSources>
->>>>>>> 701ecbed
   </PropertyGroup>
 
   <PropertyGroup>
-<<<<<<< HEAD
-    <CoreFxPackageVersion>4.5.0-preview1-25531-01</CoreFxPackageVersion>
-    <PlatformPackageVersion>2.1.0-preview1-25631-01</PlatformPackageVersion>
-=======
     <!-- Central place to set the versions of all nuget packages produced in the repo -->
-    <PackageVersion Condition="'$(PackageVersion)' == ''">2.0.7</PackageVersion>
+    <PackageVersion Condition="'$(PackageVersion)' == ''">2.1.0</PackageVersion>
 
     <!-- Set the boolean below to true to generate packages with stabilized versions -->
     <StabilizePackageVersion Condition="'$(StabilizePackageVersion)' == ''">false</StabilizePackageVersion>
     <StableVersion Condition="'$(StabilizePackageVersion)' == 'true' and '$(StableVersion)' == ''">$(PackageVersion)</StableVersion>
 
-    <PreReleaseLabel>servicing</PreReleaseLabel>
->>>>>>> 701ecbed
+    <PreReleaseLabel>b-uwp6</PreReleaseLabel>
   </PropertyGroup>
 
   <!-- Source of truth for dependency tooling: the commit hash of the dotnet/versions master branch as of the last auto-upgrade. -->
   <PropertyGroup>
-<<<<<<< HEAD
-    <CoreClrPackageVersion>2.1.0-b-uwp6-25707-02</CoreClrPackageVersion>
-    <XunitPackageVersion>2.2.0-beta2-build3300</XunitPackageVersion>
-    <XUnitConsoleNetCoreVersion>1.0.2-prerelease-00177</XUnitConsoleNetCoreVersion>
-    <XUnitPerformanceApiVersion>1.0.0-beta-build0007</XUnitPerformanceApiVersion>
-    <MicrosoftDiagnosticsTracingLibraryVersion>1.0.3-alpha-experimental</MicrosoftDiagnosticsTracingLibraryVersion>
-    <VCRuntimeVersion>1.2.0</VCRuntimeVersion>
-=======
-    <CoreFxCurrentRef>919d6f0dba5fea7ec0f4c68cbb9707ad098fd7da</CoreFxCurrentRef>
-    <CoreClrCurrentRef>919d6f0dba5fea7ec0f4c68cbb9707ad098fd7da</CoreClrCurrentRef>
+    <CoreFxCurrentRef>431d8ad2f1b7fd1e7753ca42589035ea36492842</CoreFxCurrentRef>
+    <CoreClrCurrentRef>40697681be31dff83b6c3b75a6de0d3adbc790a7</CoreClrCurrentRef>
   </PropertyGroup>
 
   <!-- Tests/infrastructure dependency versions. -->
   <PropertyGroup>
-    <MicrosoftPrivateCoreFxNETCoreAppPackageVersion>4.4.4-servicing-26308-01</MicrosoftPrivateCoreFxNETCoreAppPackageVersion>
-    <MicrosoftNETCorePlatformsPackageVersion>2.0.1</MicrosoftNETCorePlatformsPackageVersion>
-    <MicrosoftNETCoreRuntimeCoreCLRPackageVersion>2.0.7-servicing-26309-02</MicrosoftNETCoreRuntimeCoreCLRPackageVersion>
+    <MicrosoftPrivateCoreFxNETCoreAppPackageVersion>4.5.0-preview1-25531-01</MicrosoftPrivateCoreFxNETCoreAppPackageVersion>
+    <MicrosoftNETCorePlatformsPackageVersion>2.1.0-preview1-25631-01</MicrosoftNETCorePlatformsPackageVersion>
+    <MicrosoftNETCoreRuntimeCoreCLRPackageVersion>2.1.0-b-uwp6-25707-02</MicrosoftNETCoreRuntimeCoreCLRPackageVersion>
     <SystemMemoryPackageVersion>4.4.0-preview3-25526-01</SystemMemoryPackageVersion>
     <SystemRuntimeCompilerServicesUnsafePackageVersion>4.4.0</SystemRuntimeCompilerServicesUnsafePackageVersion>
     <SystemSecurityPermissionsPackageVersion>4.4.1</SystemSecurityPermissionsPackageVersion>
@@ -70,17 +39,12 @@
     <XunitConsoleNetcorePackageVersion>1.0.2-prerelease-00177</XunitConsoleNetcorePackageVersion>
     <XunitPerformanceApiPackageVersion>1.0.0-beta-build0007</XunitPerformanceApiPackageVersion>
     <MicrosoftDiagnosticsTracingTraceEventPackageVersion>1.0.3-alpha-experimental</MicrosoftDiagnosticsTracingTraceEventPackageVersion>
->>>>>>> 701ecbed
   </PropertyGroup>
 
   <!-- Package dependency verification/auto-upgrade configuration. -->
   <PropertyGroup>
     <BaseDotNetBuildInfo>build-info/dotnet/</BaseDotNetBuildInfo>
-<<<<<<< HEAD
     <DependencyBranch>release/uwp6.0</DependencyBranch>
-=======
-    <DependencyBranch>release/2.0.0</DependencyBranch>
->>>>>>> 701ecbed
     <CurrentRefXmlPath>$(MSBuildThisFileFullPath)</CurrentRefXmlPath>
   </PropertyGroup>
 
@@ -100,19 +64,11 @@
 
     <XmlUpdateStep Include="CoreFx">
       <Path>$(MSBuildThisFileFullPath)</Path>
-<<<<<<< HEAD
-      <ElementName>CoreFxPackageVersion</ElementName>
-=======
       <ElementName>MicrosoftPrivateCoreFxNETCoreAppPackageVersion</ElementName>
->>>>>>> 701ecbed
       <PackageId>Microsoft.Private.CoreFx.NETCoreApp</PackageId>
     </XmlUpdateStep>
     <XmlUpdateStep Include="CoreFx">
       <Path>$(MSBuildThisFileFullPath)</Path>
-<<<<<<< HEAD
-      <ElementName>PlatformPackageVersion</ElementName>
-      <PackageId>Microsoft.NETCore.Platforms</PackageId>
-=======
       <ElementName>MicrosoftNETCorePlatformsPackageVersion</ElementName>
       <PackageId>Microsoft.NETCore.Platforms</PackageId>
     </XmlUpdateStep>
@@ -130,7 +86,6 @@
       <Path>$(MSBuildThisFileFullPath)</Path>
       <ElementName>SystemSecurityPermissionsPackageVersion</ElementName>
       <PackageId>System.Security.Permissions</PackageId>
->>>>>>> 701ecbed
     </XmlUpdateStep>
     <XmlUpdateStep Include="CoreClr">
       <Path>$(MSBuildThisFileFullPath)</Path>
@@ -167,19 +122,11 @@
     <XUnitPerformanceApiDependency Include="xunit.performance.execution" />
     <XUnitPerformanceApiDependency Include="xunit.performance.metrics" />
     <StaticDependency Include="@(XUnitPerformanceApiDependency)">
-<<<<<<< HEAD
-      <Version>$(XUnitPerformanceApiVersion)</Version>
-    </StaticDependency>
-
-    <StaticDependency Include="xunit.console.netcore">
-      <Version>$(XUnitConsoleNetCoreVersion)</Version>
-=======
       <Version>$(XunitPerformanceApiPackageVersion)</Version>
     </StaticDependency>
 
     <StaticDependency Include="xunit.console.netcore">
       <Version>$(XunitConsoleNetcorePackageVersion)</Version>
->>>>>>> 701ecbed
     </StaticDependency>
 
     <DependencyBuildInfo Include="@(StaticDependency)">
