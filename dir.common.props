<Project>

  <!-- This file contains build properties that apply to product
       projects and test projects. It's imported by
       tests/dir.common.props, and the global dir.props. -->

  <PropertyGroup>
    <CoreclrDir>$(MSBuildThisFileDirectory)</CoreclrDir>
    <PackagesDir>$(CoreclrDir)/.packages/</PackagesDir>
  </PropertyGroup>

  <!-- Define NuGet properties for scenarios where they aren't set. From the command line.
       Should match Nuget.config at root. -->
  <PropertyGroup>
    <NuGetPackageRoot>$(PackagesDir)</NuGetPackageRoot>
    <RestorePackagesPath>$(PackagesDir)</RestorePackagesPath>
  </PropertyGroup>

  <!-- Set default Configuration and Platform -->
  <PropertyGroup>
    <BuildArch>$(__BuildArch)</BuildArch>
    <BuildArch Condition="'$(__BuildArch)'==''">x64</BuildArch>
    <BuildArch Condition="'$(__BuildArch)' == 'amd64'">x64</BuildArch>

    <BuildType>$(__BuildType)</BuildType>
    <BuildType Condition="'$(__BuildType)'==''">Debug</BuildType>
    <BuildType Condition="'$(__BuildType)' == 'debug'">Debug</BuildType>
    <BuildType Condition="'$(__BuildType)' == 'release'">Release</BuildType>
    <BuildType Condition="'$(__BuildType)' == 'checked'">Checked</BuildType>

    <BuildOS>$(__BuildOS)</BuildOS>
    <BuildOS Condition="'$(__BuildOS)' == '' And '$([MSBuild]::IsOSPlatform(Windows))' == 'true'">Windows_NT</BuildOS>
    <BuildOS Condition="'$(__BuildOS)' == '' And '$([MSBuild]::IsOSPlatform(Linux))' == 'true'">Linux</BuildOS>
    <BuildOS Condition="'$(__BuildOS)' == '' And '$([MSBuild]::IsOSPlatform(OSX))' == 'true'">OSX</BuildOS>
    <!-- TODO: converge on one property for BuildOS and __BuildOS, and remove this extra line. -->
    <__BuildOS>$(BuildOS)</__BuildOS>

    <Configuration Condition="'$(Configuration)' == ''">$(BuildType)</Configuration>
    <Platform Condition="'$(Platform)' == ''">$(BuildArch)</Platform>

    <PlatformConfigPathPart>$(BuildOS).$(BuildArch).$(BuildType)</PlatformConfigPathPart>
  </PropertyGroup>

  <!-- Common properties -->
  <PropertyGroup>

    <ProjectDir>$(__ProjectDir)\</ProjectDir>
    <ProjectDir Condition="'$(__ProjectDir)'==''">$(MSBuildThisFileDirectory)</ProjectDir>

    <SourceDir>$(__SourceDir)\</SourceDir>
    <SourceDir Condition="'$(__SourceDir)'==''">$(ProjectDir)src\</SourceDir>

    <RootBinDir>$(__RootBinDir)\</RootBinDir>
    <RootBinDir Condition="'$(__RootBinDir)'==''">$(ProjectDir)bin\</RootBinDir>

    <BinDir>$(__BinDir)\</BinDir>
    <BinDir Condition="'$(__BinDir)'==''">$(RootBinDir)Product\$(PlatformConfigPathPart)\</BinDir>

    <!-- We don't append back slash because this path is used by nuget.exe as output directory and it
         fails to write packages to it if the path contains the forward slash.
    -->
    <PackagesBinDir>$(__PackagesBinDir)</PackagesBinDir>
    <PackagesBinDir Condition="'$(__PackagesBinDir)'==''">$(BinDir).nuget\</PackagesBinDir>
  </PropertyGroup>

  <PropertyGroup>
    <!-- Central place to set the versions of all nuget packages produced in the repo -->
<<<<<<< HEAD
    <PackageVersion Condition="'$(PackageVersion)' == ''">3.1.17</PackageVersion>
=======
    <PackageVersion Condition="'$(PackageVersion)' == ''">3.1.18</PackageVersion>
>>>>>>> 2aee3eb1
    <PreReleaseLabel>servicing</PreReleaseLabel>
  </PropertyGroup>

  <!-- Set up common target properties that we use to conditionally include sources -->
  <PropertyGroup>
    <TargetsFreeBSD Condition="'$(BuildOS)' == 'FreeBSD'">true</TargetsFreeBSD>
    <TargetsLinux Condition="'$(BuildOS)' == 'Linux'">true</TargetsLinux>
    <TargetsNetBSD Condition="'$(BuildOS)' == 'NetBSD'">true</TargetsNetBSD>
    <TargetsOSX Condition="'$(BuildOS)' == 'OSX'">true</TargetsOSX>
    <TargetsWindows Condition="'$(BuildOS)' == 'Windows_NT'">true</TargetsWindows>

    <TargetsUnix Condition="'$(TargetsFreeBSD)' == 'true' or '$(TargetsLinux)' == 'true' or '$(TargetsNetBSD)' == 'true' or '$(TargetsOSX)' == 'true'">true</TargetsUnix>

    <!-- We are only tracking Linux Distributions for Nuget RID mapping -->
    <DistroRid Condition="'$(TargetsLinux)' == 'true'">$(__DistroRid)</DistroRid>

    <!-- Folder for cross target components -->
    <CrossTargetComponentFolder Condition="'$(BuildArch)' == 'arm64'">x64</CrossTargetComponentFolder>
    <CrossTargetComponentFolder Condition="'$(BuildArch)' == 'arm' and '$(TargetsWindows)' == 'true'">x86</CrossTargetComponentFolder>
    <CrossTargetComponentFolder Condition="'$(BuildArch)' == 'arm' and '$(TargetsLinux)' == 'true'">x64</CrossTargetComponentFolder>

    <CrossDacFolders Condition="'$(CrossDac)' == 'true' and '$(BuildArch)' != 'arm'">$(RootBinDir)Product\*.$(BuildArch).$(BuildType)\x64</CrossDacFolders>
    <CrossDacFolders Condition="'$(CrossDac)' == 'true' and '$(BuildArch)' == 'arm'">$(RootBinDir)Product\*.$(BuildArch).$(BuildType)\x86</CrossDacFolders>

  </PropertyGroup>

</Project><|MERGE_RESOLUTION|>--- conflicted
+++ resolved
@@ -65,11 +65,7 @@
 
   <PropertyGroup>
     <!-- Central place to set the versions of all nuget packages produced in the repo -->
-<<<<<<< HEAD
-    <PackageVersion Condition="'$(PackageVersion)' == ''">3.1.17</PackageVersion>
-=======
     <PackageVersion Condition="'$(PackageVersion)' == ''">3.1.18</PackageVersion>
->>>>>>> 2aee3eb1
     <PreReleaseLabel>servicing</PreReleaseLabel>
   </PropertyGroup>
 
