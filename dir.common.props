--- conflicted
+++ resolved
@@ -65,11 +65,7 @@
 
   <PropertyGroup>
     <!-- Central place to set the versions of all nuget packages produced in the repo -->
-<<<<<<< HEAD
-    <PackageVersion Condition="'$(PackageVersion)' == ''">3.1.11</PackageVersion>
-=======
     <PackageVersion Condition="'$(PackageVersion)' == ''">3.1.12</PackageVersion>
->>>>>>> fa682a7b
     <PreReleaseLabel>servicing</PreReleaseLabel>
   </PropertyGroup>
 
