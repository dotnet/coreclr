<?xml version="1.0" encoding="utf-8"?>
<Project ToolsVersion="12.0" DefaultTargets="Build" xmlns="http://schemas.microsoft.com/developer/msbuild/2003">
  <Import Condition="Exists('..\dir.props')" Project="..\dir.props" />

  <!--
    $(OS) is set to Unix/Windows_NT. This comes from an environment variable on Windows and MSBuild on Unix.
  -->
  <PropertyGroup>
    <OsEnvironment Condition="'$(OsEnvironment)'=='' and '$(OS)'=='OSX'">Unix</OsEnvironment>
    <OsEnvironment Condition="'$(OsEnvironment)'==''">$(OS)</OsEnvironment>
  </PropertyGroup>

  <!-- Set the kind of PDB to Portable and turn on SourceLink (fetching source from GitHub) -->
  <PropertyGroup>
<<<<<<< HEAD
    <DebugType Condition="'$(DebugType)' == ''">Portable</DebugType>
=======
    <!-- <DebugType Condition="'$(DebugType)' == ''">Portable</DebugType> -->
>>>>>>> 2c2f0997
    <UseSourceLink>true</UseSourceLink>
  </PropertyGroup>

  <!-- Version numbers for both managed & native binaries -->
  <PropertyGroup>
    <MajorVersion>4</MajorVersion>
    <MinorVersion>6</MinorVersion>
  </PropertyGroup>

  <!-- Build Tools Versions -->
  <PropertyGroup>
    <RoslynVersion>1.0.0-rc3-20150510-01</RoslynVersion>
    <RoslynPackageName>Microsoft.Net.ToolsetCompilers</RoslynPackageName>
  </PropertyGroup>

  <!--
     Switching to the .NET Core version of the BuildTools tasks seems to break numerous scenarios, such as VS intellisense and resource designer
     as well as running the build on mono. Until we can get these sorted out we will continue using the .NET 4.5 version of the tasks.
     -->
  <PropertyGroup>
    <RunningOnCore>false</RunningOnCore>
    <RunningOnCore Condition="'$(MSBuildRuntimeType)' == 'Core'">true</RunningOnCore>
    <BuildToolsTargetsDesktop>false</BuildToolsTargetsDesktop>
    <BuildToolsTargetsDesktop Condition="'$(RunningOnCore)' != 'true'">true</BuildToolsTargetsDesktop>
    <BuildToolsTargets45>$(BuildToolsTargetsDesktop)</BuildToolsTargets45>
  </PropertyGroup>

  <!-- Common properties -->
  <PropertyGroup>
    <!-- Set basic properties and normalize -->
    <BuildArch>$(__BuildArch)</BuildArch>
    <BuildArch Condition="'$(__BuildArch)'==''">x64</BuildArch>
    <BuildArch Condition="'$(__BuildArch)' == 'amd64'">x64</BuildArch>

    <BuildType Condition="'$(__BuildType)'==''">Debug</BuildType>
    <BuildType Condition="'$(__BuildType)' == 'debug'">Debug</BuildType>
    <BuildType Condition="'$(__BuildType)' == 'release'">Release</BuildType>
    <BuildType Condition="'$(__BuildType)' == 'checked'">Checked</BuildType>

    <BuildOS>$(__BuildOS)</BuildOS>
    <BuildOS Condition="'$(__BuildOS)' == ''">Windows_NT</BuildOS>

    <ProjectDir>$(__ProjectDir)\</ProjectDir>
    <ProjectDir Condition="'$(__ProjectDir)'==''">$(MSBuildThisFileDirectory)</ProjectDir>

    <SourceDir>$(__SourceDir)\</SourceDir>
    <SourceDir Condition="'$(__SourceDir)'==''">$(ProjectDir)src\</SourceDir>

    <!-- This name is used to create a GIT repository URL https://github.com/dotnet/$(GitHubRepositoryName) used to find source code for debugging -->
    <GitHubRepositoryName Condition="'$(GitHubRepositoryName)' == ''">coreclr</GitHubRepositoryName>

    <PackagesDir>$(__PackagesDir)\</PackagesDir>
    <PackagesDir Condition="'$(__PackagesDir)'==''">$(ProjectDir)packages\</PackagesDir>

    <RootBinDir>$(__RootBinDir)\</RootBinDir>
    <RootBinDir Condition="'$(__RootBinDir)'==''">$(ProjectDir)bin\</RootBinDir>

    <BinDir>$(__BinDir)\</BinDir>
    <BinDir Condition="'$(__BinDir)'==''">$(RootBinDir)Product\$(BuildOS).$(BuildArch).$(BuildType)\</BinDir>

    <__IntermediatesDir Condition="'$(__IntermediatesDir)' == ''">$(RootBinDir)obj\$(BuildOS).$(BuildArch).$(BuildType)</__IntermediatesDir>
    <IntermediateOutputRootPath Condition="'$(IntermediateOutputRootPath)' == ''">$(__IntermediatesDir)\</IntermediateOutputRootPath>

    <!-- We don't append back slash because this path is used by nuget.exe as output directory and it
         fails to write packages to it if the path contains the forward slash.
    -->
    <PackagesBinDir>$(__PackagesBinDir)</PackagesBinDir>
    <PackagesBinDir Condition="'$(__PackagesBinDir)'==''">$(BinDir).nuget\</PackagesBinDir>

    <ToolsDir Condition="'$(ToolsDir)'==''">$(ProjectDir)Tools\</ToolsDir>
    <DotnetCliPath Condition="'$(DotnetCliPath)'==''">$(ToolsDir)dotnetcli\</DotnetCliPath>
    <OverrideToolHost>$(DotnetCliPath)dotnet</OverrideToolHost>
    <BuildToolsSemaphore Condition="'$(BuildToolsSemaphore)' == ''">$(ToolsDir)Microsoft.DotNet.Build.Tasks.dll</BuildToolsSemaphore>

    <TestWorkingDir>$(__TestWorkingDir)\</TestWorkingDir>
    <TestWorkingDir Condition="'$(__TestWorkingDir)'==''">$(RootBinDir)tests\$(BuildOS).$(BuildArch).$(BuildType)\</TestWorkingDir>

    <Platform Condition="'$(Platform)' == ''">$(BuildArch)</Platform>
    <Platform Condition="'$(Platform)' == 'amd64'">x64</Platform>

    <!-- Default to portable build if not explicitly set -->
    <PortableBuild Condition="'$(PortableBuild)' == ''">true</PortableBuild>
  </PropertyGroup>

  <!-- Output paths -->
  <PropertyGroup>
    <BaseIntermediateOutputPath Condition="'$(BaseIntermediateOutputPath)' == ''">$(RootBinDir)obj\</BaseIntermediateOutputPath>
    <IntermediateOutputPath Condition="'$(IntermediateOutputPath)' == ''">$(BaseIntermediateOutputPath)$(BuildOS).$(BuildArch).$(BuildType)\$(MSBuildProjectName)</IntermediateOutputPath>
    <OutputPath Condition="'$(OutputPath)' == ''">$(BinDir)</OutputPath>
  </PropertyGroup>

  <!-- Explicitly set BuildVersionFile before importing common. This is used by BuildVersion.targets. -->
  <PropertyGroup Condition="'$(OfficialBuildId)' != ''">
    <BuildVersionFile>$(BaseIntermediateOutputPath)BuildVersion-$(OfficialBuildId).props</BuildVersionFile>
  </PropertyGroup>

  <!-- Import Build tools common props file where repo-independent properties are found -->
  <Import Condition="Exists('$(ToolsDir)Build.Common.props')" Project="$(ToolsDir)Build.Common.props" />

  <!-- Setup common target properties that we use to conditionally include sources -->
  <PropertyGroup>
    <TargetsFreeBSD Condition="'$(BuildOS)' == 'FreeBSD'">true</TargetsFreeBSD>
    <TargetsLinux Condition="'$(BuildOS)' == 'Linux'">true</TargetsLinux>
    <TargetsNetBSD Condition="'$(BuildOS)' == 'NetBSD'">true</TargetsNetBSD>
    <TargetsOSX Condition="'$(BuildOS)' == 'OSX'">true</TargetsOSX>
    <TargetsWindows Condition="'$(BuildOS)' == 'Windows_NT'">true</TargetsWindows>

    <TargetsUnix Condition="'$(TargetsFreeBSD)' == 'true' or '$(TargetsLinux)' == 'true' or '$(TargetsNetBSD)' == 'true' or '$(TargetsOSX)' == 'true'">true</TargetsUnix>

    <!-- We are only tracking Linux Distributions for Nuget RID mapping -->
    <DistroRid Condition="'$(TargetsLinux)' == 'true'">$(__DistroRid)</DistroRid>

  </PropertyGroup>

  <!-- Provides properties for dependency versions and configures dependency verification/auto-upgrade. -->
  <Import Project="$(ProjectDir)dependencies.props" />

  <!-- Packaging properties -->
  <PropertyGroup>
    <LicenseUrl>https://github.com/dotnet/coreclr/blob/master/LICENSE.TXT</LicenseUrl>
    <PackageDescriptionFile>$(SourceDir).nuget/descriptions.json</PackageDescriptionFile>
    <PackageLicenseFile>$(ProjectDir)LICENSE.TXT</PackageLicenseFile>
    <PackageThirdPartyNoticesFile>$(ProjectDir)THIRD-PARTY-NOTICES.TXT</PackageThirdPartyNoticesFile>
    <SyncInfoDirectory>$(BaseIntermediateOutputPath)</SyncInfoDirectory>

    <!-- This should be kept in sync with package details in src/.nuget/init/project.json -->
    <RuntimeIdGraphDefinitionVersion>1.0.2-beta-24224-02</RuntimeIdGraphDefinitionVersion>
    <RuntimeIdGraphDefinitionFile>$(PackagesDir)/microsoft.netcore.platforms/$(RuntimeIdGraphDefinitionVersion)/runtime.json</RuntimeIdGraphDefinitionFile>

    <!-- This link should be updated for each release milestone, currently this points to 1.1.0-beta -->
    <ReleaseNotes>https://go.microsoft.com/fwlink/?LinkID=799421</ReleaseNotes>

    <ProjectUrl>https://dot.net</ProjectUrl>

    <!-- On Windows, MSbuild still runs against Desktop FX while it runs on .NET Core on non-Windows. this requires
         pulling in different packaging dependencies.
     -->
    <PackagingTaskDir Condition="'$(TargetsWindows)' == 'true'">$(ToolsDir)net46/</PackagingTaskDir>
    <!-- defined in buildtools packaging.targets, but we need this before targets are imported -->
    <PackagePlatform Condition="'$(PackagePlatform)' == ''">$(Platform)</PackagePlatform>
    <PackagePlatform Condition="'$(PackagePlatform)' == 'amd64'">x64</PackagePlatform>
    <MinOSForArch>win7</MinOSForArch>
    <MinOSForArch Condition="'$(PackagePlatform)' == 'arm'">win8</MinOSForArch>
    <MinOSForArch Condition="'$(PackagePlatform)' == 'arm64'">win10</MinOSForArch>
    <!-- This property must be set to disable local package installation -->
    <SkipInstallLocallyBuiltPackages>true</SkipInstallLocallyBuiltPackages>

    <!-- Define packaging attributes for cross target components -->
    <HasCrossTargetComponents Condition="'$(TargetsWindows)' == 'true' and ('$(PackagePlatform)' =='arm64' or '$(PackagePlatform)' =='arm')">true</HasCrossTargetComponents>
    <CrossTargetComponentFolder Condition="'$(PackagePlatform)' == 'arm64'">x64</CrossTargetComponentFolder>
    <CrossTargetComponentFolder Condition="'$(PackagePlatform)' == 'arm'">x86</CrossTargetComponentFolder>

    <PackageOutputPath>$(PackagesBinDir)/pkg/</PackageOutputPath>
    <SymbolPackageOutputPath>$(PackagesBinDir)/symbolpkg/</SymbolPackageOutputPath>
    <PackageIndexFile>$(MSBuildThisFileDirectory)/src/.nuget/packageIndex.json</PackageIndexFile>

    <!-- coreclr doesn't currently use the index so don't force it to be in sync -->
    <SkipIndexCheck>true</SkipIndexCheck>
  </PropertyGroup>

  <!-- Add required legal files to packages -->
  <ItemGroup Condition="'$(MSBuildProjectExtension)' == '.pkgproj'">
    <File Condition="Exists('$(PackageLicenseFile)')"
          Include="$(PackageLicenseFile)" >
      <SkipPackageFileCheck>true</SkipPackageFileCheck>
    </File>
    <File Condition="Exists('$(PackageThirdPartyNoticesFile)')"
          Include="$(PackageThirdPartyNoticesFile)" >
      <SkipPackageFileCheck>true</SkipPackageFileCheck>
    </File>
    <PackageIndex Include="$(PackageIndexFile)" />
  </ItemGroup>

  <!-- Use Roslyn Compilers to build -->
  <Import Project="$(RoslynPropsFile)" Condition="'$(RunningOnUnix)'!='true' and Exists('$(RoslynPropsFile)') and '$(UseRoslynCompilers)'!='false' and '$(RoslynIncompatibleMsbuildVersion)' != 'true'" />
  <Import Project="$(RoslynPropsFile)" Condition="'$(RunningOnUnix)'=='true' and Exists('$(RoslynPropsFile)') and '$(RoslynIncompatibleMsbuildVersion)' != 'true'" />
</Project><|MERGE_RESOLUTION|>--- conflicted
+++ resolved
@@ -12,11 +12,7 @@
 
   <!-- Set the kind of PDB to Portable and turn on SourceLink (fetching source from GitHub) -->
   <PropertyGroup>
-<<<<<<< HEAD
-    <DebugType Condition="'$(DebugType)' == ''">Portable</DebugType>
-=======
     <!-- <DebugType Condition="'$(DebugType)' == ''">Portable</DebugType> -->
->>>>>>> 2c2f0997
     <UseSourceLink>true</UseSourceLink>
   </PropertyGroup>
 
