<Dependencies>
  <ProductDependencies>
  </ProductDependencies>
  <ToolsetDependencies>
    <Dependency Name="Microsoft.DotNet.Arcade.Sdk" Version="1.0.0-beta.19411.1">
      <Uri>https://github.com/dotnet/arcade</Uri>
      <Sha>a11024c8c22cc762011addafc30c653c938048f4</Sha>
    </Dependency>
    <Dependency Name="Microsoft.DotNet.Helix.Sdk" Version="2.0.0-beta.19411.1">
      <Uri>https://github.com/dotnet/arcade</Uri>
      <Sha>a11024c8c22cc762011addafc30c653c938048f4</Sha>
    </Dependency>
    <Dependency Name="Microsoft.DotNet.Build.Tasks.Feed" Version="2.2.0-beta.19411.1">
      <Uri>https://github.com/dotnet/arcade</Uri>
      <Sha>a11024c8c22cc762011addafc30c653c938048f4</Sha>
    </Dependency>
    <Dependency Name="Microsoft.DotNet.Build.Tasks.Packaging" Version="1.0.0-beta.19411.1">
      <Uri>https://github.com/dotnet/arcade</Uri>
      <Sha>a11024c8c22cc762011addafc30c653c938048f4</Sha>
    </Dependency>
    <Dependency Name="Microsoft.Private.CoreFx.NETCoreApp" Version="4.6.0-preview9.19411.4">
      <Uri>https://github.com/dotnet/corefx</Uri>
      <Sha>3c699c4fbde216b765de918999eb8b7c6e161653</Sha>
    </Dependency>
    <Dependency Name="Microsoft.NETCore.Platforms" Version="3.0.0-preview9.19411.4">
      <Uri>https://github.com/dotnet/corefx</Uri>
      <Sha>3c699c4fbde216b765de918999eb8b7c6e161653</Sha>
    </Dependency>
<<<<<<< HEAD
    <Dependency Name="Microsoft.NETCore.App" Version="3.0.0-preview9-19407-10">
      <Uri>https://github.com/dotnet/core-setup</Uri>
      <Sha>88e391bb71d5659c28fdb23434752cab6878cc06</Sha>
=======
    <Dependency Name="Microsoft.NETCore.App" Version="3.0.0-preview9-19411-11">
      <Uri>https://github.com/dotnet/core-setup</Uri>
      <Sha>91004b0eb6f484c56f50d0f428988268e3ef455d</Sha>
>>>>>>> e8bff5bf
    </Dependency>
    <Dependency Name="optimization.IBC.CoreCLR" Version="99.99.99-master-20190807.1">
      <Uri>https://dev.azure.com/dnceng/internal/_git/dotnet-optimization</Uri>
      <Sha>f721b85e367cd7dacaa74f5761cfd34d9e4fc423</Sha>
    </Dependency>
    <Dependency Name="optimization.PGO.CoreCLR" Version="99.99.99-master-20190807.1">
      <Uri>https://dev.azure.com/dnceng/internal/_git/dotnet-optimization</Uri>
      <Sha>f721b85e367cd7dacaa74f5761cfd34d9e4fc423</Sha>
    </Dependency>
  </ToolsetDependencies>
</Dependencies><|MERGE_RESOLUTION|>--- conflicted
+++ resolved
@@ -26,15 +26,9 @@
       <Uri>https://github.com/dotnet/corefx</Uri>
       <Sha>3c699c4fbde216b765de918999eb8b7c6e161653</Sha>
     </Dependency>
-<<<<<<< HEAD
-    <Dependency Name="Microsoft.NETCore.App" Version="3.0.0-preview9-19407-10">
-      <Uri>https://github.com/dotnet/core-setup</Uri>
-      <Sha>88e391bb71d5659c28fdb23434752cab6878cc06</Sha>
-=======
     <Dependency Name="Microsoft.NETCore.App" Version="3.0.0-preview9-19411-11">
       <Uri>https://github.com/dotnet/core-setup</Uri>
       <Sha>91004b0eb6f484c56f50d0f428988268e3ef455d</Sha>
->>>>>>> e8bff5bf
     </Dependency>
     <Dependency Name="optimization.IBC.CoreCLR" Version="99.99.99-master-20190807.1">
       <Uri>https://dev.azure.com/dnceng/internal/_git/dotnet-optimization</Uri>
