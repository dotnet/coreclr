<?xml version="1.0" encoding="utf-8"?>
<Dependencies>
  <ProductDependencies>
  </ProductDependencies>
  <ToolsetDependencies>
<<<<<<< HEAD
    <Dependency Name="Microsoft.DotNet.Arcade.Sdk" Version="1.0.0-beta.19404.1">
      <Uri>https://github.com/dotnet/arcade</Uri>
      <Sha>b1c2f33f0cef32d1df6e7f388017fd6761d3fcad</Sha>
    </Dependency>
    <Dependency Name="Microsoft.DotNet.Helix.Sdk" Version="2.0.0-beta.19404.1">
      <Uri>https://github.com/dotnet/arcade</Uri>
      <Sha>b1c2f33f0cef32d1df6e7f388017fd6761d3fcad</Sha>
    </Dependency>
    <Dependency Name="Microsoft.DotNet.Build.Tasks.Feed" Version="2.2.0-beta.19404.1">
      <Uri>https://github.com/dotnet/arcade</Uri>
      <Sha>b1c2f33f0cef32d1df6e7f388017fd6761d3fcad</Sha>
    </Dependency>
    <Dependency Name="Microsoft.DotNet.Build.Tasks.Packaging" Version="1.0.0-beta.19404.1">
      <Uri>https://github.com/dotnet/arcade</Uri>
      <Sha>b1c2f33f0cef32d1df6e7f388017fd6761d3fcad</Sha>
=======
    <Dependency Name="Microsoft.DotNet.Arcade.Sdk" Version="1.0.0-beta.19403.1">
      <Uri>https://github.com/dotnet/arcade</Uri>
      <Sha>3b75ef38a33579dcd32f2912ee69e886356b0f18</Sha>
    </Dependency>
    <Dependency Name="Microsoft.DotNet.Helix.Sdk" Version="2.0.0-beta.19403.1">
      <Uri>https://github.com/dotnet/arcade</Uri>
      <Sha>3b75ef38a33579dcd32f2912ee69e886356b0f18</Sha>
    </Dependency>
    <Dependency Name="Microsoft.DotNet.Build.Tasks.Feed" Version="2.2.0-beta.19403.1">
      <Uri>https://github.com/dotnet/arcade</Uri>
      <Sha>3b75ef38a33579dcd32f2912ee69e886356b0f18</Sha>
    </Dependency>
    <Dependency Name="Microsoft.DotNet.Build.Tasks.Packaging" Version="1.0.0-beta.19403.1">
      <Uri>https://github.com/dotnet/arcade</Uri>
      <Sha>3b75ef38a33579dcd32f2912ee69e886356b0f18</Sha>
>>>>>>> f3dd26cb
    </Dependency>
    <Dependency Name="Microsoft.Private.CoreFx.NETCoreApp" Version="5.0.0-alpha1.19404.2">
      <Uri>https://github.com/dotnet/corefx</Uri>
      <Sha>8df22b4642c83e646b4472860442ab1fb11fb3cd</Sha>
    </Dependency>
    <Dependency Name="Microsoft.NETCore.Platforms" Version="5.0.0-alpha1.19404.2">
      <Uri>https://github.com/dotnet/corefx</Uri>
      <Sha>8df22b4642c83e646b4472860442ab1fb11fb3cd</Sha>
    </Dependency>
    <Dependency Name="Microsoft.NETCore.App" Version="5.0.0-alpha1.19404.5">
      <Uri>https://github.com/dotnet/core-setup</Uri>
      <Sha>62a9f1bdf39ba0b719875d33e248408d3802e925</Sha>
    </Dependency>
    <Dependency Name="optimization.IBC.CoreCLR" Version="99.99.99-master-20190716.1">
      <Uri>https://dev.azure.com/dnceng/internal/_git/dotnet-optimization</Uri>
      <Sha>d0bb63d2ec7060714e63ee4082fac48f2e57f3e2</Sha>
    </Dependency>
    <Dependency Name="optimization.PGO.CoreCLR" Version="99.99.99-master-20190716.1">
      <Uri>https://dev.azure.com/dnceng/internal/_git/dotnet-optimization</Uri>
      <Sha>d0bb63d2ec7060714e63ee4082fac48f2e57f3e2</Sha>
    </Dependency>
  </ToolsetDependencies>
</Dependencies><|MERGE_RESOLUTION|>--- conflicted
+++ resolved
@@ -3,7 +3,6 @@
   <ProductDependencies>
   </ProductDependencies>
   <ToolsetDependencies>
-<<<<<<< HEAD
     <Dependency Name="Microsoft.DotNet.Arcade.Sdk" Version="1.0.0-beta.19404.1">
       <Uri>https://github.com/dotnet/arcade</Uri>
       <Sha>b1c2f33f0cef32d1df6e7f388017fd6761d3fcad</Sha>
@@ -19,23 +18,6 @@
     <Dependency Name="Microsoft.DotNet.Build.Tasks.Packaging" Version="1.0.0-beta.19404.1">
       <Uri>https://github.com/dotnet/arcade</Uri>
       <Sha>b1c2f33f0cef32d1df6e7f388017fd6761d3fcad</Sha>
-=======
-    <Dependency Name="Microsoft.DotNet.Arcade.Sdk" Version="1.0.0-beta.19403.1">
-      <Uri>https://github.com/dotnet/arcade</Uri>
-      <Sha>3b75ef38a33579dcd32f2912ee69e886356b0f18</Sha>
-    </Dependency>
-    <Dependency Name="Microsoft.DotNet.Helix.Sdk" Version="2.0.0-beta.19403.1">
-      <Uri>https://github.com/dotnet/arcade</Uri>
-      <Sha>3b75ef38a33579dcd32f2912ee69e886356b0f18</Sha>
-    </Dependency>
-    <Dependency Name="Microsoft.DotNet.Build.Tasks.Feed" Version="2.2.0-beta.19403.1">
-      <Uri>https://github.com/dotnet/arcade</Uri>
-      <Sha>3b75ef38a33579dcd32f2912ee69e886356b0f18</Sha>
-    </Dependency>
-    <Dependency Name="Microsoft.DotNet.Build.Tasks.Packaging" Version="1.0.0-beta.19403.1">
-      <Uri>https://github.com/dotnet/arcade</Uri>
-      <Sha>3b75ef38a33579dcd32f2912ee69e886356b0f18</Sha>
->>>>>>> f3dd26cb
     </Dependency>
     <Dependency Name="Microsoft.Private.CoreFx.NETCoreApp" Version="5.0.0-alpha1.19404.2">
       <Uri>https://github.com/dotnet/corefx</Uri>
