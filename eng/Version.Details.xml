--- conflicted
+++ resolved
@@ -26,11 +26,6 @@
       <Uri>https://github.com/dotnet/corefx</Uri>
       <Sha>046765913dff824f9ed0f2d2fe0fb9b111906cf5</Sha>
     </Dependency>
-<<<<<<< HEAD
-    <Dependency Name="Microsoft.NETCore.App" Version="3.0.2-servicing-19571-02">
-      <Uri>https://github.com/dotnet/core-setup</Uri>
-      <Sha>07f338c15044f71b1ea6acdfcbb917d790fa4cc2</Sha>
-=======
     <Dependency Name="System.IO.FileSystem.AccessControl" Version="4.7.0-preview3.19551.4">
       <Uri>https://github.com/dotnet/corefx</Uri>
       <Sha>046765913dff824f9ed0f2d2fe0fb9b111906cf5</Sha>
@@ -38,7 +33,6 @@
     <Dependency Name="Microsoft.NETCore.App" Version="3.1.0-preview3.19553.2">
       <Uri>https://github.com/dotnet/core-setup</Uri>
       <Sha>13f35c3d86a40ff811bfde0b64cfb86431c19d15</Sha>
->>>>>>> 4e29494f
     </Dependency>
     <Dependency Name="optimization.IBC.CoreCLR" Version="99.99.99-master-20190912.1">
       <Uri>https://dev.azure.com/dnceng/internal/_git/dotnet-optimization</Uri>
