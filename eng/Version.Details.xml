--- conflicted
+++ resolved
@@ -14,13 +14,8 @@
     <Dependency Name="microsoft.dotnet.build.tasks.feed" Version="2.2.0-beta.19229.8">
       <Uri>https://github.com/dotnet/arcade</Uri>
       <Sha>a7a250e9c13147134543c35fef2fb81f19592edf</Sha>
-<<<<<<< HEAD
     </Dependency-->
     <Dependency Name="Microsoft.Private.CoreFx.NETCoreApp" Version="4.6.0-preview6.19263.9">
-=======
-    </Dependency>
-    <Dependency Name="Microsoft.Private.CoreFx.NETCoreApp" Version="4.6.0-preview6.19259.1">
->>>>>>> 1cbc6e46
       <Uri>https://github.com/dotnet/corefx</Uri>
       <Sha>f5be0283c5e00dd823a41f671f9c9a41170f0a85</Sha>
     </Dependency>
