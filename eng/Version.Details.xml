<?xml version="1.0" encoding="utf-8"?>
<Dependencies>
  <ProductDependencies>
  </ProductDependencies>
  <ToolsetDependencies>
    <Dependency Name="Microsoft.DotNet.Arcade.Sdk" Version="1.0.0-beta.19229.8">
      <Uri>https://github.com/dotnet/arcade</Uri>
      <Sha>a7a250e9c13147134543c35fef2fb81f19592edf</Sha>
    </Dependency>
    <Dependency Name="Microsoft.DotNet.Helix.Sdk" Version="2.0.0-beta.19257.7">
      <Uri>https://github.com/dotnet/arcade</Uri>
      <Sha>bda52d7619f9420de46f2c39ffc972864bbcab63</Sha>
    </Dependency>
    <Dependency Name="microsoft.dotnet.build.tasks.feed" Version="2.2.0-beta.19229.8">
      <Uri>https://github.com/dotnet/arcade</Uri>
      <Sha>a7a250e9c13147134543c35fef2fb81f19592edf</Sha>
<<<<<<< HEAD
    </Dependency>
    <Dependency Name="Microsoft.Private.CoreFx.NETCoreApp" Version="4.6.0-preview6.19257.8">
=======
    </Dependency-->
    <Dependency Name="Microsoft.Private.CoreFx.NETCoreApp" Version="4.6.0-preview6.19259.1">
>>>>>>> 5e35e287
      <Uri>https://github.com/dotnet/corefx</Uri>
      <Sha>f7cd353ab8b08ff45d45985851505e5f8f19f9ac</Sha>
    </Dependency>
    <Dependency Name="Microsoft.NETCore.Platforms" Version="3.0.0-preview6.19259.1">
      <Uri>https://github.com/dotnet/corefx</Uri>
      <Sha>f7cd353ab8b08ff45d45985851505e5f8f19f9ac</Sha>
    </Dependency>
    <Dependency Name="Microsoft.NETCore.App" Version="3.0.0-preview5-27620-01">
      <Uri>https://github.com/dotnet/core-setup</Uri>
      <Sha>b9a720984fa4d6454d1c66ae765bc1e34cb1d206</Sha>
    </Dependency>
    <Dependency Name="optimization.IBC.CoreCLR" Version="99.99.99-master-20190509.1">
      <Uri>https://dev.azure.com/dnceng/internal/_git/dotnet-optimization</Uri>
      <Sha>db72bf1818ade45a480461868abd67ab2fe03c35</Sha>
    </Dependency>
    <Dependency Name="optimization.PGO.CoreCLR" Version="99.99.99-master-20190509.1">
      <Uri>https://dev.azure.com/dnceng/internal/_git/dotnet-optimization</Uri>
      <Sha>db72bf1818ade45a480461868abd67ab2fe03c35</Sha>
    </Dependency>
  </ToolsetDependencies>
</Dependencies><|MERGE_RESOLUTION|>--- conflicted
+++ resolved
@@ -14,13 +14,8 @@
     <Dependency Name="microsoft.dotnet.build.tasks.feed" Version="2.2.0-beta.19229.8">
       <Uri>https://github.com/dotnet/arcade</Uri>
       <Sha>a7a250e9c13147134543c35fef2fb81f19592edf</Sha>
-<<<<<<< HEAD
-    </Dependency>
-    <Dependency Name="Microsoft.Private.CoreFx.NETCoreApp" Version="4.6.0-preview6.19257.8">
-=======
     </Dependency-->
     <Dependency Name="Microsoft.Private.CoreFx.NETCoreApp" Version="4.6.0-preview6.19259.1">
->>>>>>> 5e35e287
       <Uri>https://github.com/dotnet/corefx</Uri>
       <Sha>f7cd353ab8b08ff45d45985851505e5f8f19f9ac</Sha>
     </Dependency>
