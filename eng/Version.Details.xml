<Dependencies>
  <ProductDependencies>
  </ProductDependencies>
  <ToolsetDependencies>
    <Dependency Name="Microsoft.DotNet.Arcade.Sdk" Version="1.0.0-beta.19458.2">
      <Uri>https://github.com/dotnet/arcade</Uri>
      <Sha>29ee79a10c58dd6863a46157e374521cac610ad8</Sha>
    </Dependency>
    <Dependency Name="Microsoft.DotNet.Helix.Sdk" Version="2.0.0-beta.19458.2">
      <Uri>https://github.com/dotnet/arcade</Uri>
      <Sha>29ee79a10c58dd6863a46157e374521cac610ad8</Sha>
    </Dependency>
    <Dependency Name="Microsoft.DotNet.Build.Tasks.Feed" Version="2.2.0-beta.19458.2">
      <Uri>https://github.com/dotnet/arcade</Uri>
      <Sha>29ee79a10c58dd6863a46157e374521cac610ad8</Sha>
    </Dependency>
    <Dependency Name="Microsoft.DotNet.Build.Tasks.Packaging" Version="1.0.0-beta.19458.2">
      <Uri>https://github.com/dotnet/arcade</Uri>
      <Sha>29ee79a10c58dd6863a46157e374521cac610ad8</Sha>
    </Dependency>
<<<<<<< HEAD
    <Dependency Name="Microsoft.Private.CoreFx.NETCoreApp" Version="4.7.0-preview1.19459.13">
      <Uri>https://github.com/dotnet/corefx</Uri>
      <Sha>2d38da41c8c153e498ea5fbda88c7532389b2f3f</Sha>
    </Dependency>
    <Dependency Name="Microsoft.NETCore.Platforms" Version="3.1.0-preview1.19459.13">
      <Uri>https://github.com/dotnet/corefx</Uri>
      <Sha>2d38da41c8c153e498ea5fbda88c7532389b2f3f</Sha>
=======
    <Dependency Name="Microsoft.Private.CoreFx.NETCoreApp" Version="4.6.0-rc2.19458.3">
      <Uri>https://github.com/dotnet/corefx</Uri>
      <Sha>173d70b99a5dbb3ff9298a6e2e9c7f7e7b56dd7c</Sha>
    </Dependency>
    <Dependency Name="Microsoft.NETCore.Platforms" Version="3.0.0-rc2.19458.3">
      <Uri>https://github.com/dotnet/corefx</Uri>
      <Sha>173d70b99a5dbb3ff9298a6e2e9c7f7e7b56dd7c</Sha>
>>>>>>> 7730b6bc
    </Dependency>
    <Dependency Name="Microsoft.NETCore.App" Version="3.1.0-preview1.19458.7">
      <Uri>https://github.com/dotnet/core-setup</Uri>
      <Sha>604ef7a61aea16bc63a402dfcb2bbe5e6b7c5971</Sha>
    </Dependency>
    <Dependency Name="optimization.IBC.CoreCLR" Version="99.99.99-master-20190909.1">
      <Uri>https://dev.azure.com/dnceng/internal/_git/dotnet-optimization</Uri>
      <Sha>48fd58c24cddbc6c0b0de1c00204aae1170f4864</Sha>
    </Dependency>
    <Dependency Name="optimization.PGO.CoreCLR" Version="99.99.99-master-20190909.1">
      <Uri>https://dev.azure.com/dnceng/internal/_git/dotnet-optimization</Uri>
      <Sha>48fd58c24cddbc6c0b0de1c00204aae1170f4864</Sha>
    </Dependency>
  </ToolsetDependencies>
</Dependencies><|MERGE_RESOLUTION|>--- conflicted
+++ resolved
@@ -18,7 +18,6 @@
       <Uri>https://github.com/dotnet/arcade</Uri>
       <Sha>29ee79a10c58dd6863a46157e374521cac610ad8</Sha>
     </Dependency>
-<<<<<<< HEAD
     <Dependency Name="Microsoft.Private.CoreFx.NETCoreApp" Version="4.7.0-preview1.19459.13">
       <Uri>https://github.com/dotnet/corefx</Uri>
       <Sha>2d38da41c8c153e498ea5fbda88c7532389b2f3f</Sha>
@@ -26,15 +25,6 @@
     <Dependency Name="Microsoft.NETCore.Platforms" Version="3.1.0-preview1.19459.13">
       <Uri>https://github.com/dotnet/corefx</Uri>
       <Sha>2d38da41c8c153e498ea5fbda88c7532389b2f3f</Sha>
-=======
-    <Dependency Name="Microsoft.Private.CoreFx.NETCoreApp" Version="4.6.0-rc2.19458.3">
-      <Uri>https://github.com/dotnet/corefx</Uri>
-      <Sha>173d70b99a5dbb3ff9298a6e2e9c7f7e7b56dd7c</Sha>
-    </Dependency>
-    <Dependency Name="Microsoft.NETCore.Platforms" Version="3.0.0-rc2.19458.3">
-      <Uri>https://github.com/dotnet/corefx</Uri>
-      <Sha>173d70b99a5dbb3ff9298a6e2e9c7f7e7b56dd7c</Sha>
->>>>>>> 7730b6bc
     </Dependency>
     <Dependency Name="Microsoft.NETCore.App" Version="3.1.0-preview1.19458.7">
       <Uri>https://github.com/dotnet/core-setup</Uri>
