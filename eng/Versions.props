--- conflicted
+++ resolved
@@ -2,11 +2,7 @@
 <Project>
   <PropertyGroup>
     <!-- The .NET Core product branding version -->
-<<<<<<< HEAD
-    <ProductVersion>3.1.7</ProductVersion>
-=======
     <ProductVersion>3.1.8</ProductVersion>
->>>>>>> f897710b
     <!-- File version numbers -->
     <MajorVersion>4</MajorVersion>
     <MinorVersion>7</MinorVersion>
