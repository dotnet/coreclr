--- conflicted
+++ resolved
@@ -2,11 +2,7 @@
 <Project>
   <PropertyGroup>
     <!-- The .NET Core product branding version -->
-<<<<<<< HEAD
-    <ProductVersion>3.1.18</ProductVersion>
-=======
     <ProductVersion>3.1.19</ProductVersion>
->>>>>>> bb01933c
     <!-- File version numbers -->
     <MajorVersion>4</MajorVersion>
     <MinorVersion>7</MinorVersion>
