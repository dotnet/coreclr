<?xml version="1.0" encoding="utf-8"?>
<Project>
  <PropertyGroup>
    <!-- The .NET Core product branding version -->
    <ProductVersion>3.1.0</ProductVersion>
    <!-- File version numbers -->
    <MajorVersion>4</MajorVersion>
    <MinorVersion>7</MinorVersion>
    <!-- Always use shipping version instead of dummy versions -->
    <DotNetUseShippingVersions>true</DotNetUseShippingVersions>
<<<<<<< HEAD
    <PreReleaseVersionLabel>rc1</PreReleaseVersionLabel>
=======
    <PreReleaseVersionLabel>preview1</PreReleaseVersionLabel>
>>>>>>> ab0ab29d
    <!-- Opt-in/out repo features -->
    <UsingToolIbcOptimization>true</UsingToolIbcOptimization>
    <UsingToolMicrosoftNetCompilers>true</UsingToolMicrosoftNetCompilers>
    <UsingToolXliff>false</UsingToolXliff>
    <!-- Package versions -->
    <!-- arcade -->
    <MicrosoftDotNetBuildTasksFeedVersion>2.2.0-beta.19419.12</MicrosoftDotNetBuildTasksFeedVersion>
    <MicrosoftDotNetBuildTasksPackagingVersion>1.0.0-beta.19419.12</MicrosoftDotNetBuildTasksPackagingVersion>
    <MicrosoftDotNetXUnitConsoleRunnerVersion>2.5.1-beta.19278.1</MicrosoftDotNetXUnitConsoleRunnerVersion>
    <!-- roslyn -->
    <MicrosoftNetCompilersToolsetVersion>3.3.0-beta2-19367-02</MicrosoftNetCompilersToolsetVersion>
    <!-- corefx -->
    <MicrosoftPrivateCoreFxNETCoreAppVersion>4.6.0-rc1.19420.10</MicrosoftPrivateCoreFxNETCoreAppVersion>
    <MicrosoftNETCorePlatformsVersion>3.0.0-rc1.19420.10</MicrosoftNETCorePlatformsVersion>
    <MicrosoftBclAsyncInterfacesVersion>1.0.0-preview7.19326.2</MicrosoftBclAsyncInterfacesVersion>
    <!-- core-setup -->
    <MicrosoftNETCoreAppVersion>3.0.0-rc1-19420-08</MicrosoftNETCoreAppVersion>
    <!-- dotnet-core-internal-tooling -->
    <IbcMergePackageVersion>5.0.6-beta.19203.1</IbcMergePackageVersion>
    <!-- dotnet-optimization -->
    <optimizationIBCCoreCLRVersion>99.99.99-master-20190807.1</optimizationIBCCoreCLRVersion>
    <optimizationPGOCoreCLRVersion>99.99.99-master-20190807.1</optimizationPGOCoreCLRVersion>
  </PropertyGroup>
  <!--Package names-->
  <PropertyGroup>
    <MicrosoftDotNetXUnitConsoleRunnerPackage>Microsoft.DotNet.XUnitConsoleRunner</MicrosoftDotNetXUnitConsoleRunnerPackage>
    <MicrosoftPrivateCoreFxNETCoreAppPackage>Microsoft.Private.CoreFx.NETCoreApp</MicrosoftPrivateCoreFxNETCoreAppPackage>
    <MicrosoftNETCorePlatformsPackage>Microsoft.NETCore.Platforms</MicrosoftNETCorePlatformsPackage>
    <MicrosoftNETCoreAppPackage>Microsoft.NETCore.App</MicrosoftNETCoreAppPackage>
    <optimizationIBCCoreCLRPackage>optimization.IBC.CoreCLR</optimizationIBCCoreCLRPackage>
    <optimizationPGOCoreCLRPackage>optimization.PGO.CoreCLR</optimizationPGOCoreCLRPackage>
  </PropertyGroup>
</Project><|MERGE_RESOLUTION|>--- conflicted
+++ resolved
@@ -8,11 +8,7 @@
     <MinorVersion>7</MinorVersion>
     <!-- Always use shipping version instead of dummy versions -->
     <DotNetUseShippingVersions>true</DotNetUseShippingVersions>
-<<<<<<< HEAD
-    <PreReleaseVersionLabel>rc1</PreReleaseVersionLabel>
-=======
     <PreReleaseVersionLabel>preview1</PreReleaseVersionLabel>
->>>>>>> ab0ab29d
     <!-- Opt-in/out repo features -->
     <UsingToolIbcOptimization>true</UsingToolIbcOptimization>
     <UsingToolMicrosoftNetCompilers>true</UsingToolMicrosoftNetCompilers>
