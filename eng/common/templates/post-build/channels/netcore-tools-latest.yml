parameters:
  symbolPublishingAdditionalParameters: ''
  artifactsPublishingAdditionalParameters: ''
  publishInstallersAndChecksums: false
<<<<<<< HEAD
  publishToAzureDevOpsFeeds: false
  azureDevOpsToolsFeed: 'https://pkgs.dev.azure.com/dnceng/public/_packaging/dotnet-tools/nuget/v3/index.json'
=======
  publishToAzureDevOpsFeeds: true
>>>>>>> 1533d6a5

stages:
- stage: NetCore_Tools_Latest_Publish
  dependsOn: validate
  variables:
    - template: ../common-variables.yml
  displayName: .NET Tools - Latest Publishing
  jobs:
  - template: ../setup-maestro-vars.yml

  - job:
    displayName: Symbol Publishing
    dependsOn: setupMaestroVars
    condition: contains(dependencies.setupMaestroVars.outputs['setReleaseVars.InitialChannels'], format('[{0}]', variables.NetCore_Tools_Latest_Channel_Id))
    variables:
      - group: DotNet-Symbol-Server-Pats
    pool:
      vmImage: 'windows-2019'
    steps:
      - task: DownloadBuildArtifacts@0
        displayName: Download Blob Artifacts
        inputs:
          artifactName: 'BlobArtifacts'
        continueOnError: true

      - task: DownloadBuildArtifacts@0
        displayName: Download PDB Artifacts
        inputs:
          artifactName: 'PDBArtifacts'
        continueOnError: true

      - task: PowerShell@2
        displayName: Publish
        inputs:
          filePath: eng\common\sdk-task.ps1
          arguments: -task PublishToSymbolServers -restore -msbuildEngine dotnet
            /p:DotNetSymbolServerTokenMsdl=$(microsoft-symbol-server-pat)
            /p:DotNetSymbolServerTokenSymWeb=$(symweb-symbol-server-pat)
            /p:PDBArtifactsDirectory='$(Build.ArtifactStagingDirectory)/PDBArtifacts/'
            /p:BlobBasePath='$(Build.ArtifactStagingDirectory)/BlobArtifacts/'
            /p:SymbolPublishingExclusionsFile='$(Build.SourcesDirectory)/eng/SymbolPublishingExclusionsFile.txt'
            /p:Configuration=Release
            ${{ parameters.symbolPublishingAdditionalParameters }}

  - job: publish_assets
    displayName: Publish Assets
    dependsOn: setupMaestroVars
    variables:
      - group: DotNet-Blob-Feed
      - group: AzureDevOps-Artifact-Feeds-Pats
      - name: BARBuildId
        value: $[ dependencies.setupMaestroVars.outputs['setReleaseVars.BARBuildId'] ]
      - name: IsStableBuild
        value: $[ dependencies.setupMaestroVars.outputs['setReleaseVars.IsStableBuild'] ]
    condition: contains(dependencies.setupMaestroVars.outputs['setReleaseVars.InitialChannels'], format('[{0}]', variables.NetCore_Tools_Latest_Channel_Id))
    pool:
      vmImage: 'windows-2019'
    steps:
      - task: DownloadBuildArtifacts@0
        displayName: Download Package Artifacts
        inputs:
          buildType: current
          artifactName: PackageArtifacts

      - task: DownloadBuildArtifacts@0
        displayName: Download Blob Artifacts
        inputs:
          buildType: current
          artifactName: BlobArtifacts

      - task: DownloadBuildArtifacts@0
        displayName: Download Asset Manifests
        inputs:
          buildType: current
          artifactName: AssetManifests

      - task: NuGetToolInstaller@1
        displayName: 'Install NuGet.exe'

      # This is necessary whenever we want to publish/restore to an AzDO private feed
      - task: NuGetAuthenticate@0
        displayName: 'Authenticate to AzDO Feeds'

      - task: PowerShell@2
        displayName: Publish Assets
        env:
          AZURE_DEVOPS_EXT_PAT: $(dn-bot-dnceng-universal-packages-rw)
        inputs:
          filePath: eng\common\sdk-task.ps1
<<<<<<< HEAD
          arguments: -task PublishArtifactsInManifest -restore -msbuildEngine dotnet
            /p:ChannelId=$(NetCore_Tools_Latest_Channel_Id)
=======
          arguments: -task PublishArtifactsInManifest -restore -msbuildEngine dotnet 
>>>>>>> 1533d6a5
            /p:ArtifactsCategory=$(_DotNetArtifactsCategory)
            /p:IsStableBuild=$(IsStableBuild)
            /p:IsInternalBuild=$(IsInternalBuild)
            /p:RepositoryName=$(Build.Repository.Name)
            /p:CommitSha=$(Build.SourceVersion)
<<<<<<< HEAD
            /p:NugetPath=$(Agent.BuildDirectory)\Nuget\NuGet.exe
            /p:AzdoTargetFeedPAT='$(dn-bot-dnceng-unviersal-packages-rw)'
            /p:TargetFeedPAT='$(dn-bot-dnceng-unviersal-packages-rw)'
            /p:AzureStorageTargetFeedPAT='$(dotnetfeed-storage-access-key-1)'
            /p:BARBuildId=$(BARBuildId)
            /p:MaestroApiEndpoint='$(MaestroApiEndPoint)'
            /p:BuildAssetRegistryToken='$(MaestroApiAccessToken)'
            /p:ManifestsBasePath='$(Build.ArtifactStagingDirectory)/AssetManifests/'
            /p:BlobBasePath='$(Build.ArtifactStagingDirectory)/BlobArtifacts/'
            /p:PackageBasePath='$(Build.ArtifactStagingDirectory)/PackageArtifacts/'
            /p:Configuration=Release
            /p:InstallersTargetStaticFeed=$(InstallersBlobFeedUrl)
            /p:PublishInstallersAndChecksums=${{ parameters.publishInstallersAndChecksums }}
=======
            /p:StaticInternalFeed=$(StaticInternalFeed)
            /p:InternalChecksumsTargetStaticFeed=$(InternalChecksumsBlobFeedUrl)
            /p:InternalChecksumsTargetStaticFeedKey=$(InternalChecksumsBlobFeedKey)
            /p:InternalInstallersTargetStaticFeed=$(InternalInstallersBlobFeedUrl)
            /p:InternalInstallersTargetStaticFeedKey=$(InternalInstallersBlobFeedKey)
            /p:NugetPath=$(NuGetExeToolPath)
            /p:AzdoTargetFeedPAT='$(dn-bot-dnceng-universal-packages-rw)' 
            /p:TargetFeedPAT='$(dn-bot-dnceng-universal-packages-rw)' 
            /p:AzureStorageTargetFeedPAT='$(dotnetfeed-storage-access-key-1)' 
            /p:BARBuildId=$(BARBuildId) 
            /p:MaestroApiEndpoint='$(MaestroApiEndPoint)' 
            /p:BuildAssetRegistryToken='$(MaestroApiAccessToken)' 
            /p:ManifestsBasePath='$(Build.ArtifactStagingDirectory)/AssetManifests/' 
            /p:BlobBasePath='$(Build.ArtifactStagingDirectory)/BlobArtifacts/' 
            /p:PackageBasePath='$(Build.ArtifactStagingDirectory)/PackageArtifacts/' 
            /p:Configuration=Release
            /p:PublishInstallersAndChecksums=${{ parameters.publishInstallersAndChecksums }}
            /p:InstallersTargetStaticFeed=$(InstallersBlobFeedUrl)
>>>>>>> 1533d6a5
            /p:InstallersAzureAccountKey=$(dotnetcli-storage-key)
            /p:ChecksumsTargetStaticFeed=$(ChecksumsBlobFeedUrl)
            /p:ChecksumsAzureAccountKey=$(dotnetclichecksums-storage-key)
            /p:PublishToAzureDevOpsNuGetFeeds=${{ parameters.publishToAzureDevOpsFeeds }}
<<<<<<< HEAD
            /p:AzureDevOpsStaticShippingFeed=${{ parameters.azureDevOpsToolsFeed }}
            /p:AzureDevOpsStaticShippingFeedKey='$(dn-bot-dnceng-artifact-feeds-rw)'
            /p:AzureDevOpsStaticTransportFeed=${{ parameters.azureDevOpsToolsFeed }}
            /p:AzureDevOpsStaticTransportFeedKey='$(dn-bot-dnceng-artifact-feeds-rw)
            ${{ parameters.artifactsPublishingAdditionalParameters }}

      - task: NuGetCommand@2
        displayName: Publish Packages to AzDO Feed
        condition: contains(variables['TargetAzDOFeed'], 'pkgs.visualstudio.com')
        inputs:
          command: push
          vstsFeed: $(AzDoFeedName)
          packagesToPush: $(Build.ArtifactStagingDirectory)\PackageArtifacts\*.nupkg
          publishVstsFeed: $(AzDoFeedName)

      - task: PowerShell@2
        displayName: Publish Blobs to AzDO Feed
        inputs:
          filePath: $(Build.SourcesDirectory)/eng/common/post-build/publish-blobs-to-azdo.ps1
          arguments: -FeedName $(AzDoFeedName)
            -SourceFolderCollection $(Build.ArtifactStagingDirectory)/BlobArtifacts/
            -PersonalAccessToken $(dn-bot-dnceng-unviersal-packages-rw)
        enabled: false

=======
            /p:AzureDevOpsStaticShippingFeed='https://pkgs.dev.azure.com/dnceng/public/_packaging/dotnet-tools/nuget/v3/index.json'
            /p:AzureDevOpsStaticShippingFeedKey='$(dn-bot-dnceng-artifact-feeds-rw)'
            /p:AzureDevOpsStaticTransportFeed='https://pkgs.dev.azure.com/dnceng/public/_packaging/dotnet-tools/nuget/v3/index.json'
            /p:AzureDevOpsStaticTransportFeedKey='$(dn-bot-dnceng-artifact-feeds-rw)
            ${{ parameters.artifactsPublishingAdditionalParameters }}
        
>>>>>>> 1533d6a5

- stage: NetCore_Tools_Latest_PublishValidation
  displayName: .NET Tools - Latest Publish Validation
  variables:
    - template: ../common-variables.yml
  jobs:
  - template: ../setup-maestro-vars.yml

  - template: ../promote-build.yml
    parameters:
<<<<<<< HEAD
      ChannelId: ${{ variables.NetCore_Tools_Latest_Channel_Id }}

  - template: ../promote-build.yml
    parameters:
=======
>>>>>>> 1533d6a5
      ChannelId: ${{ variables.NetCore_Tools_Latest_Channel_Id }}<|MERGE_RESOLUTION|>--- conflicted
+++ resolved
@@ -2,12 +2,7 @@
   symbolPublishingAdditionalParameters: ''
   artifactsPublishingAdditionalParameters: ''
   publishInstallersAndChecksums: false
-<<<<<<< HEAD
-  publishToAzureDevOpsFeeds: false
-  azureDevOpsToolsFeed: 'https://pkgs.dev.azure.com/dnceng/public/_packaging/dotnet-tools/nuget/v3/index.json'
-=======
   publishToAzureDevOpsFeeds: true
->>>>>>> 1533d6a5
 
 stages:
 - stage: NetCore_Tools_Latest_Publish
@@ -97,32 +92,12 @@
           AZURE_DEVOPS_EXT_PAT: $(dn-bot-dnceng-universal-packages-rw)
         inputs:
           filePath: eng\common\sdk-task.ps1
-<<<<<<< HEAD
-          arguments: -task PublishArtifactsInManifest -restore -msbuildEngine dotnet
-            /p:ChannelId=$(NetCore_Tools_Latest_Channel_Id)
-=======
           arguments: -task PublishArtifactsInManifest -restore -msbuildEngine dotnet 
->>>>>>> 1533d6a5
             /p:ArtifactsCategory=$(_DotNetArtifactsCategory)
             /p:IsStableBuild=$(IsStableBuild)
             /p:IsInternalBuild=$(IsInternalBuild)
             /p:RepositoryName=$(Build.Repository.Name)
             /p:CommitSha=$(Build.SourceVersion)
-<<<<<<< HEAD
-            /p:NugetPath=$(Agent.BuildDirectory)\Nuget\NuGet.exe
-            /p:AzdoTargetFeedPAT='$(dn-bot-dnceng-unviersal-packages-rw)'
-            /p:TargetFeedPAT='$(dn-bot-dnceng-unviersal-packages-rw)'
-            /p:AzureStorageTargetFeedPAT='$(dotnetfeed-storage-access-key-1)'
-            /p:BARBuildId=$(BARBuildId)
-            /p:MaestroApiEndpoint='$(MaestroApiEndPoint)'
-            /p:BuildAssetRegistryToken='$(MaestroApiAccessToken)'
-            /p:ManifestsBasePath='$(Build.ArtifactStagingDirectory)/AssetManifests/'
-            /p:BlobBasePath='$(Build.ArtifactStagingDirectory)/BlobArtifacts/'
-            /p:PackageBasePath='$(Build.ArtifactStagingDirectory)/PackageArtifacts/'
-            /p:Configuration=Release
-            /p:InstallersTargetStaticFeed=$(InstallersBlobFeedUrl)
-            /p:PublishInstallersAndChecksums=${{ parameters.publishInstallersAndChecksums }}
-=======
             /p:StaticInternalFeed=$(StaticInternalFeed)
             /p:InternalChecksumsTargetStaticFeed=$(InternalChecksumsBlobFeedUrl)
             /p:InternalChecksumsTargetStaticFeedKey=$(InternalChecksumsBlobFeedKey)
@@ -141,44 +116,16 @@
             /p:Configuration=Release
             /p:PublishInstallersAndChecksums=${{ parameters.publishInstallersAndChecksums }}
             /p:InstallersTargetStaticFeed=$(InstallersBlobFeedUrl)
->>>>>>> 1533d6a5
             /p:InstallersAzureAccountKey=$(dotnetcli-storage-key)
             /p:ChecksumsTargetStaticFeed=$(ChecksumsBlobFeedUrl)
             /p:ChecksumsAzureAccountKey=$(dotnetclichecksums-storage-key)
             /p:PublishToAzureDevOpsNuGetFeeds=${{ parameters.publishToAzureDevOpsFeeds }}
-<<<<<<< HEAD
-            /p:AzureDevOpsStaticShippingFeed=${{ parameters.azureDevOpsToolsFeed }}
-            /p:AzureDevOpsStaticShippingFeedKey='$(dn-bot-dnceng-artifact-feeds-rw)'
-            /p:AzureDevOpsStaticTransportFeed=${{ parameters.azureDevOpsToolsFeed }}
-            /p:AzureDevOpsStaticTransportFeedKey='$(dn-bot-dnceng-artifact-feeds-rw)
-            ${{ parameters.artifactsPublishingAdditionalParameters }}
-
-      - task: NuGetCommand@2
-        displayName: Publish Packages to AzDO Feed
-        condition: contains(variables['TargetAzDOFeed'], 'pkgs.visualstudio.com')
-        inputs:
-          command: push
-          vstsFeed: $(AzDoFeedName)
-          packagesToPush: $(Build.ArtifactStagingDirectory)\PackageArtifacts\*.nupkg
-          publishVstsFeed: $(AzDoFeedName)
-
-      - task: PowerShell@2
-        displayName: Publish Blobs to AzDO Feed
-        inputs:
-          filePath: $(Build.SourcesDirectory)/eng/common/post-build/publish-blobs-to-azdo.ps1
-          arguments: -FeedName $(AzDoFeedName)
-            -SourceFolderCollection $(Build.ArtifactStagingDirectory)/BlobArtifacts/
-            -PersonalAccessToken $(dn-bot-dnceng-unviersal-packages-rw)
-        enabled: false
-
-=======
             /p:AzureDevOpsStaticShippingFeed='https://pkgs.dev.azure.com/dnceng/public/_packaging/dotnet-tools/nuget/v3/index.json'
             /p:AzureDevOpsStaticShippingFeedKey='$(dn-bot-dnceng-artifact-feeds-rw)'
             /p:AzureDevOpsStaticTransportFeed='https://pkgs.dev.azure.com/dnceng/public/_packaging/dotnet-tools/nuget/v3/index.json'
             /p:AzureDevOpsStaticTransportFeedKey='$(dn-bot-dnceng-artifact-feeds-rw)
             ${{ parameters.artifactsPublishingAdditionalParameters }}
         
->>>>>>> 1533d6a5
 
 - stage: NetCore_Tools_Latest_PublishValidation
   displayName: .NET Tools - Latest Publish Validation
@@ -189,11 +136,4 @@
 
   - template: ../promote-build.yml
     parameters:
-<<<<<<< HEAD
-      ChannelId: ${{ variables.NetCore_Tools_Latest_Channel_Id }}
-
-  - template: ../promote-build.yml
-    parameters:
-=======
->>>>>>> 1533d6a5
       ChannelId: ${{ variables.NetCore_Tools_Latest_Channel_Id }}