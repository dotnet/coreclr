parameters:
  artifactsPublishingAdditionalParameters: ''
  publishInstallersAndChecksums: false
<<<<<<< HEAD
=======
  publishToAzureDevOpsFeeds: true
>>>>>>> 7730b6bc

stages:
- stage: PVR_Publish
  dependsOn: validate
  variables:
    - template: ../common-variables.yml
  displayName: .NET Tools - Validation Publishing
  jobs:
  - template: ../setup-maestro-vars.yml

  - job: publish_assets
    displayName: Publish Assets
    dependsOn: setupMaestroVars
    variables:
      - group: DotNet-Blob-Feed
      - group: AzureDevOps-Artifact-Feeds-Pats
      - name: BARBuildId
        value: $[ dependencies.setupMaestroVars.outputs['setReleaseVars.BARBuildId'] ]
      - name: IsStableBuild
        value: $[ dependencies.setupMaestroVars.outputs['setReleaseVars.IsStableBuild'] ]
    condition: contains(dependencies.setupMaestroVars.outputs['setReleaseVars.InitialChannels'], format('[{0}]', variables.PublicValidationRelease_30_Channel_Id))
    pool:
      vmImage: 'windows-2019'
    steps:
      - task: DownloadBuildArtifacts@0
        displayName: Download Package Artifacts
        inputs:
          buildType: current
          artifactName: PackageArtifacts

      - task: DownloadBuildArtifacts@0
        displayName: Download Blob Artifacts
        inputs:
          buildType: current
          artifactName: BlobArtifacts

      - task: DownloadBuildArtifacts@0
        displayName: Download Asset Manifests
        inputs:
          buildType: current
          artifactName: AssetManifests

      - task: NuGetToolInstaller@1
        displayName: 'Install NuGet.exe'

      # This is necessary whenever we want to publish/restore to an AzDO private feed
      - task: NuGetAuthenticate@0
        displayName: 'Authenticate to AzDO Feeds'

      - task: PowerShell@2
        displayName: Publish Assets
        env:
          AZURE_DEVOPS_EXT_PAT: $(dn-bot-dnceng-universal-packages-rw)
        inputs:
          filePath: eng\common\sdk-task.ps1
          arguments: -task PublishArtifactsInManifest -restore -msbuildEngine dotnet 
            /p:ArtifactsCategory=$(_DotNetValidationArtifactsCategory)
            /p:IsStableBuild=$(IsStableBuild)
            /p:IsInternalBuild=$(IsInternalBuild)
            /p:RepositoryName=$(Build.Repository.Name)
            /p:CommitSha=$(Build.SourceVersion)
<<<<<<< HEAD
            /p:NugetPath=$(Agent.BuildDirectory)\Nuget\NuGet.exe
            /p:AzdoTargetFeedPAT='$(dn-bot-dnceng-unviersal-packages-rw)' 
            /p:TargetFeedPAT='$(dn-bot-dnceng-unviersal-packages-rw)' 
=======
            /p:NugetPath=$(NuGetExeToolPath)
            /p:AzdoTargetFeedPAT='$(dn-bot-dnceng-universal-packages-rw)' 
            /p:TargetFeedPAT='$(dn-bot-dnceng-universal-packages-rw)' 
>>>>>>> 7730b6bc
            /p:AzureStorageTargetFeedPAT='$(dotnetfeed-storage-access-key-1)' 
            /p:BARBuildId=$(BARBuildId) 
            /p:MaestroApiEndpoint='$(MaestroApiEndPoint)' 
            /p:BuildAssetRegistryToken='$(MaestroApiAccessToken)' 
            /p:ManifestsBasePath='$(Build.ArtifactStagingDirectory)/AssetManifests/' 
<<<<<<< HEAD
            /p:BlobBasePath='$(Build.ArtifactStagingDirectory)\BlobArtifacts' 
            /p:PackageBasePath='$(Build.ArtifactStagingDirectory)\PackageArtifacts' 
=======
            /p:BlobBasePath='$(Build.ArtifactStagingDirectory)/BlobArtifacts/' 
            /p:PackageBasePath='$(Build.ArtifactStagingDirectory)/PackageArtifacts/' 
>>>>>>> 7730b6bc
            /p:Configuration=Release
            /p:PublishInstallersAndChecksums=${{ parameters.publishInstallersAndChecksums }}
            /p:InstallersTargetStaticFeed=$(InstallersBlobFeedUrl)
            /p:InstallersAzureAccountKey=$(dotnetcli-storage-key)
            /p:ChecksumsTargetStaticFeed=$(ChecksumsBlobFeedUrl)
            /p:ChecksumsAzureAccountKey=$(dotnetclichecksums-storage-key)
<<<<<<< HEAD
=======
            /p:PublishToAzureDevOpsNuGetFeeds=${{ parameters.publishToAzureDevOpsFeeds }}
            /p:AzureDevOpsStaticShippingFeed='https://pkgs.dev.azure.com/dnceng/public/_packaging/dotnet-tools/nuget/v3/index.json'
            /p:AzureDevOpsStaticShippingFeedKey='$(dn-bot-dnceng-artifact-feeds-rw)'
            /p:AzureDevOpsStaticTransportFeed='https://pkgs.dev.azure.com/dnceng/public/_packaging/dotnet-tools/nuget/v3/index.json'
            /p:AzureDevOpsStaticTransportFeedKey='$(dn-bot-dnceng-artifact-feeds-rw)'
>>>>>>> 7730b6bc
            ${{ parameters.artifactsPublishingAdditionalParameters }}


- stage: PVR_PublishValidation
  displayName: .NET Tools - Validation Publish Validation
  variables:
    - template: ../common-variables.yml
  jobs:
  - template: ../setup-maestro-vars.yml

  - template: ../promote-build.yml
    parameters:
      ChannelId: ${{ variables.PublicValidationRelease_30_Channel_Id }}<|MERGE_RESOLUTION|>--- conflicted
+++ resolved
@@ -1,10 +1,7 @@
 parameters:
   artifactsPublishingAdditionalParameters: ''
   publishInstallersAndChecksums: false
-<<<<<<< HEAD
-=======
   publishToAzureDevOpsFeeds: true
->>>>>>> 7730b6bc
 
 stages:
 - stage: PVR_Publish
@@ -66,41 +63,27 @@
             /p:IsInternalBuild=$(IsInternalBuild)
             /p:RepositoryName=$(Build.Repository.Name)
             /p:CommitSha=$(Build.SourceVersion)
-<<<<<<< HEAD
-            /p:NugetPath=$(Agent.BuildDirectory)\Nuget\NuGet.exe
-            /p:AzdoTargetFeedPAT='$(dn-bot-dnceng-unviersal-packages-rw)' 
-            /p:TargetFeedPAT='$(dn-bot-dnceng-unviersal-packages-rw)' 
-=======
             /p:NugetPath=$(NuGetExeToolPath)
             /p:AzdoTargetFeedPAT='$(dn-bot-dnceng-universal-packages-rw)' 
             /p:TargetFeedPAT='$(dn-bot-dnceng-universal-packages-rw)' 
->>>>>>> 7730b6bc
             /p:AzureStorageTargetFeedPAT='$(dotnetfeed-storage-access-key-1)' 
             /p:BARBuildId=$(BARBuildId) 
             /p:MaestroApiEndpoint='$(MaestroApiEndPoint)' 
             /p:BuildAssetRegistryToken='$(MaestroApiAccessToken)' 
             /p:ManifestsBasePath='$(Build.ArtifactStagingDirectory)/AssetManifests/' 
-<<<<<<< HEAD
-            /p:BlobBasePath='$(Build.ArtifactStagingDirectory)\BlobArtifacts' 
-            /p:PackageBasePath='$(Build.ArtifactStagingDirectory)\PackageArtifacts' 
-=======
             /p:BlobBasePath='$(Build.ArtifactStagingDirectory)/BlobArtifacts/' 
             /p:PackageBasePath='$(Build.ArtifactStagingDirectory)/PackageArtifacts/' 
->>>>>>> 7730b6bc
             /p:Configuration=Release
             /p:PublishInstallersAndChecksums=${{ parameters.publishInstallersAndChecksums }}
             /p:InstallersTargetStaticFeed=$(InstallersBlobFeedUrl)
             /p:InstallersAzureAccountKey=$(dotnetcli-storage-key)
             /p:ChecksumsTargetStaticFeed=$(ChecksumsBlobFeedUrl)
             /p:ChecksumsAzureAccountKey=$(dotnetclichecksums-storage-key)
-<<<<<<< HEAD
-=======
             /p:PublishToAzureDevOpsNuGetFeeds=${{ parameters.publishToAzureDevOpsFeeds }}
             /p:AzureDevOpsStaticShippingFeed='https://pkgs.dev.azure.com/dnceng/public/_packaging/dotnet-tools/nuget/v3/index.json'
             /p:AzureDevOpsStaticShippingFeedKey='$(dn-bot-dnceng-artifact-feeds-rw)'
             /p:AzureDevOpsStaticTransportFeed='https://pkgs.dev.azure.com/dnceng/public/_packaging/dotnet-tools/nuget/v3/index.json'
             /p:AzureDevOpsStaticTransportFeedKey='$(dn-bot-dnceng-artifact-feeds-rw)'
->>>>>>> 7730b6bc
             ${{ parameters.artifactsPublishingAdditionalParameters }}
 
 
