--- conflicted
+++ resolved
@@ -30,14 +30,8 @@
       pool:
         name: NetCore1ESPool-Svc-Internal
         demands: ImageOverride -equals Build.Windows.10.Amd64.VS2017
-<<<<<<< HEAD
       dependsOn:
       - waitForValidation
       - ${{ if ne(parameters.dependsOn,'') }}:
         - ${{ parameters.dependsOn }}
-      publishUsingPipelines: true
-      enablePublishBuildArtifacts: true
-=======
-      dependsOn: ${{ parameters.dependsOn }}
-      publishUsingPipelines: true
->>>>>>> eb998b0c
+      publishUsingPipelines: true