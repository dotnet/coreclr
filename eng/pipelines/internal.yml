trigger:
  batch: true
  branches:
    include:
    - release/3.1-crossdac

pr: none

parameters:
# Set `CrossDacCoreClrVersion` to download and index against a specific version
- name: CrossDacCoreClrVersion
  type: string
  default: latest
# Set `SymStoreCrossDacIndex: true` to index the DAC for a given release
- name: SymStoreCrossDacIndex
  type: boolean
  default: false
# Set `MicrosoftSymbolUploaderBuildTaskVersion` to fix the version of the symbol task to use.
- name: MicrosoftSymbolUploaderBuildTaskVersion
  type: string
  default: 1.1.135802

variables:
- name: _DotNetArtifactsCategory
  value: CORECLR
- name: CrossDacCoreClrVersion
  value: ${{ parameters.CrossDacCoreClrVersion }}
- name: SymStoreCrossDacIndex
  value: ${{ parameters.SymStoreCrossDacIndex }}


stages:
  - stage: Prepare
    jobs:
    #
    # Cross-dac prepare
    #
    - template: /eng/platform-matrix.yml
      parameters:
        jobTemplate: build-crossdac-job.yml
        buildConfig: release
        platforms:
        - Linux_arm64 # Needs an ubuntu container

  - stage: Build
    jobs:
    #
    # Cross-dac build
    #
    - template: /eng/platform-matrix.yml
      parameters:
        jobTemplate: build-crossdac-job.yml
        buildConfig: release
        dependsOn:
        - build_Linux_arm64_release
        platforms:
        - Windows_NT_arm
        - Windows_NT_arm64
        - Windows_NT_x64
        jobParameters:
          # Publishing packages to blob feeds sometimes takes a long time
          # due to waiting for an exclusive lock on the feed.
          # See https://github.com/dotnet/arcade/blob/master/Documentation/CorePackages/AsyncPublishing.md
          timeoutInMinutes: 120

    #
    # Publish build information to Build Assets Registry
    #
    # This job gathers build assets from the pipeline (from each official
    # product build job), and publishes them to the build assets
    # registry. Its dependencies should be updated to include all of the
    # official builds if we add more platform/arch combinations.
    - template: /eng/finalize-publish.yml
      parameters:
        dependsOn:
<<<<<<< HEAD
=======
        - build_Linux_arm_release
        - build_Linux_arm64_release
        - build_Linux_musl_x64_release
        - build_Linux_musl_arm64_release
        - build_Linux_x64_release
        - build_OSX_x64_release
>>>>>>> d9c26e84
        - build_Windows_NT_x64_release
        - build_Windows_NT_arm_release
        - build_Windows_NT_arm64_release

  - ${{ if and(ne(variables['System.TeamProject'], 'public'), notin(variables['Build.Reason'], 'PullRequest')) }}:
    - template: /eng/common/templates/post-build/post-build.yml
      parameters:
        # Symbol validation is not entirely reliable as of yet, so should be turned off until https://github.com/dotnet/arcade/issues/2871 is resolved.
        enableSymbolValidation: false
        symbolPublishingAdditionalParameters: /p:MicrosoftSymbolUploaderBuildTaskVersion=${{ parameters.MicrosoftSymbolUploaderBuildTaskVersion }}<|MERGE_RESOLUTION|>--- conflicted
+++ resolved
@@ -73,15 +73,12 @@
     - template: /eng/finalize-publish.yml
       parameters:
         dependsOn:
-<<<<<<< HEAD
-=======
         - build_Linux_arm_release
         - build_Linux_arm64_release
         - build_Linux_musl_x64_release
         - build_Linux_musl_arm64_release
         - build_Linux_x64_release
         - build_OSX_x64_release
->>>>>>> d9c26e84
         - build_Windows_NT_x64_release
         - build_Windows_NT_arm_release
         - build_Windows_NT_arm64_release
