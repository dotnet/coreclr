parameters:
  jobTemplate: ''
  buildConfig: ''
  platforms: []
  # platformGroup is a named collection of platforms. Allowed values:
  # 'all' - all platforms
  # 'gcstress' - platforms that support running under GCStress0x3 and GCStress0xC scenarios
  platformGroup: ''
  # helixQueueGroup is a named collection of Helix Queues. If specified, it determines which Helix queues are
  # used, instead of the usual criteria. Allowed values:
  # 'pr' - the queues used for a pull request for the platform. Typically a small set.
  # 'ci' - the queues used for a CI (post-merge) test run.
  # 'all' - the queues used for non-PR, non-CI test runs, e.g., Manual or Scheduled runs. Typically this is all available queues.
  # 'corefx' - the queues used for a corefx test run.
  helixQueueGroup: 'pr'
  stagedBuild: false
  jobParameters: {}

jobs:
<<<<<<< HEAD

# Linux arm

- ${{ if or(containsValue(parameters.platforms, 'Linux_arm'), in(parameters.platformGroup, 'all', 'gcstress')) }}:
  - template: ${{ parameters.jobTemplate }}
    parameters:
      stagedBuild: ${{ parameters.stagedBuild }}
      buildConfig: ${{ parameters.buildConfig }}
      archType: arm
      osGroup: Linux
      container:
        image: ubuntu-16.04-cross-14.04-23cacb0-20190923200213
        registry: mcr
      helixQueues:
      - ${{ if eq(variables['System.TeamProject'], 'public') }}:
        - (Ubuntu.1804.Arm32.Open)Ubuntu.1604.Arm32.Open@mcr.microsoft.com/dotnet-buildtools/prereqs:ubuntu-18.04-helix-arm32v7-30f6673-20190814153226
      - ${{ if eq(variables['System.TeamProject'], 'internal') }}:
        - (Debian.9.Arm32)Ubuntu.1604.Arm32@mcr.microsoft.com/dotnet-buildtools/prereqs:debian-9-helix-arm32v7-74c9941-20190620155841
        - (Ubuntu.1604.Arm32)Ubuntu.1604.Arm32@mcr.microsoft.com/dotnet-buildtools/prereqs:ubuntu-16.04-helix-arm32v7-30f6673-20190814153219
        - (Ubuntu.1804.Arm32)Ubuntu.1604.Arm32@mcr.microsoft.com/dotnet-buildtools/prereqs:ubuntu-18.04-helix-arm32v7-30f6673-20190814153226
      crossrootfsDir: '/crossrootfs/arm'
      ${{ insert }}: ${{ parameters.jobParameters }}

# Linux arm64

- ${{ if or(containsValue(parameters.platforms, 'Linux_arm64'), in(parameters.platformGroup, 'all', 'gcstress')) }}:
  - template: ${{ parameters.jobTemplate }}
    parameters:
      stagedBuild: ${{ parameters.stagedBuild }}
      buildConfig: ${{ parameters.buildConfig }}
      archType: arm64
      osGroup: Linux
      container:
        image: ubuntu-16.04-cross-arm64-cfdd435-20190923200213
        registry: mcr
      helixQueues:
      - ${{ if eq(variables['System.TeamProject'], 'public') }}:
        - (Ubuntu.1804.Arm64.Open)Ubuntu.1604.Arm64.Docker.Open@mcr.microsoft.com/dotnet-buildtools/prereqs:ubuntu-18.04-helix-arm64v8-a45aeeb-20190620155855
      - ${{ if and(eq(variables['System.TeamProject'], 'public'), notIn(parameters.helixQueueGroup, 'pr', 'ci', 'corefx')) }}:
        - (Debian.9.Arm64.Open)Ubuntu.1604.Arm64.Docker.Open@mcr.microsoft.com/dotnet-buildtools/prereqs:debian-9-helix-arm64v8-74c9941-20190620155840
      - ${{ if eq(variables['System.TeamProject'], 'internal') }}:
        - (Debian.9.Arm64)Ubuntu.1604.Arm64.Docker@mcr.microsoft.com/dotnet-buildtools/prereqs:debian-9-helix-arm64v8-74c9941-20190620155840
        - (Ubuntu.1804.Arm64)Ubuntu.1604.Arm64.Docker@mcr.microsoft.com/dotnet-buildtools/prereqs:ubuntu-18.04-helix-arm64v8-a45aeeb-20190620155855
      crossrootfsDir: '/crossrootfs/arm64'
      ${{ insert }}: ${{ parameters.jobParameters }}

# Linux musl x64

- ${{ if or(containsValue(parameters.platforms, 'Linux_musl_x64'), eq(parameters.platformGroup, 'all')) }}:
  - template: ${{ parameters.jobTemplate }}
    parameters:
      stagedBuild: ${{ parameters.stagedBuild }}
      buildConfig: ${{ parameters.buildConfig }}
      archType: x64
      osGroup: Linux
      osSubgroup: _musl
      container:
        image: alpine-3.9-WithNode-0fc54a3-20190918214015
        registry: mcr
      helixQueues:
      - ${{ if eq(variables['System.TeamProject'], 'public') }}:
        - (Alpine.38.Amd64.Open)Ubuntu.1604.Amd64.Open@mcr.microsoft.com/dotnet-buildtools/prereqs:alpine-3.8-helix-09ca40b-20190508143246
      - ${{ if eq(variables['System.TeamProject'], 'internal') }}:
        - (Alpine.38.Amd64)ubuntu.1604.amd64@mcr.microsoft.com/dotnet-buildtools/prereqs:alpine-3.8-helix-09ca40b-20190508143246
        - (Alpine.39.Amd64)ubuntu.1604.amd64@mcr.microsoft.com/dotnet-buildtools/prereqs:alpine-3.9-helix-09ca40b-20190508143246
      ${{ insert }}: ${{ parameters.jobParameters }}

# Linux musl arm64

- ${{ if or(containsValue(parameters.platforms, 'Linux_musl_arm64'), eq(parameters.platformGroup, 'all')) }}:
  - template: ${{ parameters.jobTemplate }}
    parameters:
      stagedBuild: ${{ parameters.stagedBuild }}
      buildConfig: ${{ parameters.buildConfig }}
      archType: arm64
      osGroup: Linux
      osSubgroup: _musl
      container:
        image: ubuntu-16.04-cross-arm64-alpine-406629a-20190923200213
        registry: mcr
      helixQueues:
      - ${{ if eq(variables['System.TeamProject'], 'public') }}:
        - (Alpine.38.Arm64.Open)Ubuntu.1604.Arm64.Docker.Open@mcr.microsoft.com/dotnet-buildtools/prereqs:alpine-3.8-helix-arm64v8-a45aeeb-20190620184035
      - ${{ if eq(variables['System.TeamProject'], 'internal') }}:
        - (Alpine.38.Arm64)Ubuntu.1604.Arm64.Docker@mcr.microsoft.com/dotnet-buildtools/prereqs:alpine-3.8-helix-arm64v8-a45aeeb-20190620184035
      crossrootfsDir: '/crossrootfs/arm64'
      ${{ insert }}: ${{ parameters.jobParameters }}

# Linux rhel6 x64

- ${{ if or(containsValue(parameters.platforms, 'Linux_rhel6_x64'), eq(parameters.platformGroup, 'all')) }}:
  - template: ${{ parameters.jobTemplate }}
    parameters:
      stagedBuild: ${{ parameters.stagedBuild }}
      buildConfig: ${{ parameters.buildConfig }}
      archType: x64
      osGroup: Linux
      osSubgroup: _rhel6
      container:
        image: centos-6-50f0d02-20190918213956
        registry: mcr
      helixQueues:
      # TODO: enable RedHat.6.Amd64.Open once https://github.com/dotnet/coreclr/issues/23580 is resolved
      - ${{ if eq(variables['System.TeamProject'], 'internal') }}:
        - RedHat.6.Amd64
      ${{ insert }}: ${{ parameters.jobParameters }}

# Linux x64

- ${{ if or(containsValue(parameters.platforms, 'Linux_x64'), in(parameters.platformGroup, 'all', 'gcstress')) }}:
  - template: ${{ parameters.jobTemplate }}
    parameters:
      stagedBuild: ${{ parameters.stagedBuild }}
      buildConfig: ${{ parameters.buildConfig }}
      archType: x64
      osGroup: Linux
      container:
        image: centos-7-50f0d02-20190918214028
        registry: mcr
      helixQueues:
      - ${{ if and(eq(variables['System.TeamProject'], 'public'), in(parameters.helixQueueGroup, 'pr', 'ci', 'corefx')) }}:
        - Ubuntu.1804.Amd64.Open
      - ${{ if and(eq(variables['System.TeamProject'], 'public'), notIn(parameters.helixQueueGroup, 'pr', 'ci', 'corefx')) }}:
        - Debian.9.Amd64.Open
        - Ubuntu.1604.Amd64.Open
        - Ubuntu.1804.Amd64.Open
        - Centos.7.Amd64.Open
        - RedHat.7.Amd64.Open
      - ${{ if eq(variables['System.TeamProject'], 'internal') }}:
        - Debian.9.Amd64
        - Ubuntu.1604.Amd64
        - Ubuntu.1804.Amd64
        - Centos.7.Amd64
        - (Fedora.28.Amd64)Ubuntu.1604.amd64@mcr.microsoft.com/dotnet-buildtools/prereqs:fedora-28-helix-09ca40b-20190508143249
        - RedHat.7.Amd64
      ${{ insert }}: ${{ parameters.jobParameters }}

# FreeBSD

# FreeBSD machines are currenrly offline. Re-enable in the official build when
# the machines are healthy.

# - template: ${{ parameters.jobTemplate }}
#   parameters:
#     buildConfig: ${{ parameters.buildConfig }}
#     archType: x64
#     osGroup: FreeBSD
#     # There are no FreeBSD helix queues, so we don't run tests at the moment.
#     helixQueues:
#       asString: ''
#       asArray: []
#     ${{ insert }}: ${{ parameters.jobParameters }}

# macOS x64

- ${{ if or(containsValue(parameters.platforms, 'OSX_x64'), eq(parameters.platformGroup, 'all')) }}:
  - template: ${{ parameters.jobTemplate }}
    parameters:
      stagedBuild: ${{ parameters.stagedBuild }}
      buildConfig: ${{ parameters.buildConfig }}
      archType: x64
      osGroup: OSX
      helixQueues:
      - ${{ if and(eq(variables['System.TeamProject'], 'public'), in(parameters.helixQueueGroup, 'pr', 'ci', 'corefx')) }}:
        - OSX.1013.Amd64.Open
      - ${{ if and(eq(variables['System.TeamProject'], 'public'), notIn(parameters.helixQueueGroup, 'pr', 'ci', 'corefx')) }}:
        - OSX.1013.Amd64.Open
        - OSX.1014.Amd64.Open
      - ${{ if eq(variables['System.TeamProject'], 'internal') }}:
        - OSX.1013.Amd64
        - OSX.1014.Amd64
      ${{ insert }}: ${{ parameters.jobParameters }}

# Windows x64

- ${{ if or(containsValue(parameters.platforms, 'Windows_NT_x64'), in(parameters.platformGroup, 'all', 'gcstress')) }}:
  - template: ${{ parameters.jobTemplate }}
    parameters:
      stagedBuild: ${{ parameters.stagedBuild }}
      buildConfig: ${{ parameters.buildConfig }}
      archType: x64
      osGroup: Windows_NT
      helixQueues:
      - ${{ if and(eq(variables['System.TeamProject'], 'public'), in(parameters.helixQueueGroup, 'pr', 'ci', 'corefx')) }}:
        - Windows.10.Amd64.Open
      - ${{ if and(eq(variables['System.TeamProject'], 'public'), notIn(parameters.helixQueueGroup, 'pr', 'ci', 'corefx')) }}:
        # TODO: add Windows.10.Nano.Amd64.Open once https://github.com/dotnet/coreclr/issues/21693 has been resolved
        - Windows.7.Amd64.Open
        - Windows.81.Amd64.Open
        - Windows.10.Amd64.Open
      - ${{ if eq(variables['System.TeamProject'], 'internal') }}:
        - Windows.7.Amd64
        - Windows.81.Amd64
        - Windows.10.Amd64
        - Windows.10.Amd64.Core
        - (Windows.Nano.1803.Amd64)windows.10.amd64.serverrs4@mcr.microsoft.com/dotnet-buildtools/prereqs:nanoserver-1803-helix-amd64-05227e1-20190509225944
      ${{ insert }}: ${{ parameters.jobParameters }}

# Windows x86

- ${{ if or(containsValue(parameters.platforms, 'Windows_NT_x86'), in(parameters.platformGroup, 'all', 'gcstress')) }}:
  - template: ${{ parameters.jobTemplate }}
    parameters:
      stagedBuild: ${{ parameters.stagedBuild }}
      buildConfig: ${{ parameters.buildConfig }}
      archType: x86
      osGroup: Windows_NT
      helixQueues:
      - ${{ if and(eq(variables['System.TeamProject'], 'public'), in(parameters.helixQueueGroup, 'pr', 'ci', 'corefx')) }}:
        - Windows.10.Amd64.Open
      - ${{ if and(eq(variables['System.TeamProject'], 'public'), notIn(parameters.helixQueueGroup, 'pr', 'ci', 'corefx')) }}:
        - Windows.7.Amd64.Open
        - Windows.81.Amd64.Open
        - Windows.10.Amd64.Open
      - ${{ if eq(variables['System.TeamProject'], 'internal') }}:
        - Windows.7.Amd64
        - Windows.81.Amd64
        - Windows.10.Amd64
        - Windows.10.Amd64.Core
      ${{ insert }}: ${{ parameters.jobParameters }}

# Windows arm

- ${{ if or(containsValue(parameters.platforms, 'Windows_NT_arm'), eq(parameters.platformGroup, 'all')) }}:
  - template: ${{ parameters.jobTemplate }}
    parameters:
      stagedBuild: ${{ parameters.stagedBuild }}
      buildConfig: ${{ parameters.buildConfig }}
      archType: arm
      osGroup: Windows_NT
      helixQueues:
      # NOTE: there are no queues specified for Windows_NT_arm public with helixQueueGroup='pr'. This means that specifying
      # Windows_NT_arm for a PR job causes a build, but no test run. If the test build and test runs were separate jobs,
      # this could be more explicit (and less subtle).
      - ${{ if and(eq(variables['System.TeamProject'], 'public'), in(parameters.helixQueueGroup, 'ci', 'corefx')) }}:
        - Windows.10.Arm64.Open
      - ${{ if eq(variables['System.TeamProject'], 'internal') }}:
        - Windows.10.Arm64
      ${{ insert }}: ${{ parameters.jobParameters }}

# Windows arm64

- ${{ if or(containsValue(parameters.platforms, 'Windows_NT_arm64'), eq(parameters.platformGroup, 'all')) }}:
  - template: ${{ parameters.jobTemplate }}
    parameters:
      stagedBuild: ${{ parameters.stagedBuild }}
      buildConfig: ${{ parameters.buildConfig }}
      archType: arm64
      osGroup: Windows_NT
      helixQueues:
      # TODO: Consider adding Windows.10.Arm64.Open here if capacity is enough for handling both Windows_NT/arm and Windows_NT/arm64 testing
      - ${{ if eq(variables['System.TeamProject'], 'internal') }}:
        - Windows.10.Arm64
      ${{ insert }}: ${{ parameters.jobParameters }}
=======
- template: /eng/platform-matrix-combos.yml
  parameters:
    jobTemplate: ${{ parameters.jobTemplate }}
    buildConfig: ${{ parameters.buildConfig }}
    helixQueueGroup: ${{ parameters.helixQueueGroup }}
    stagedBuild: ${{ parameters.stagedBuild }}
    jobParameters: ${{ parameters.jobParameters }}

    linuxArm: ${{ or(containsValue(parameters.platforms, 'Linux_arm'), in(parameters.platformGroup, 'all', 'gcstress')) }}
    linuxArm64: ${{ or(containsValue(parameters.platforms, 'Linux_arm64'), in(parameters.platformGroup, 'all', 'gcstress')) }}
    linuxMuslX64: ${{ or(containsValue(parameters.platforms, 'Linux_musl_x64'), eq(parameters.platformGroup, 'all')) }}
    linuxMuslArm64: ${{ or(containsValue(parameters.platforms, 'Linux_musl_arm64'), eq(parameters.platformGroup, 'all')) }}
    linuxRhel6X64: ${{ or(containsValue(parameters.platforms, 'Linux_rhel6_x64'), eq(parameters.platformGroup, 'all')) }}
    linuxX64: ${{ or(containsValue(parameters.platforms, 'Linux_x64'), in(parameters.platformGroup, 'all', 'gcstress')) }}
    osxX64: ${{ or(containsValue(parameters.platforms, 'OSX_x64'), eq(parameters.platformGroup, 'all')) }}
    windowsX64: ${{ or(containsValue(parameters.platforms, 'Windows_NT_x64'), in(parameters.platformGroup, 'all', 'gcstress')) }}
    windowsX86: ${{ or(containsValue(parameters.platforms, 'Windows_NT_x86'), in(parameters.platformGroup, 'all', 'gcstress')) }}
    windowsArm: ${{ or(containsValue(parameters.platforms, 'Windows_NT_arm'), eq(parameters.platformGroup, 'all')) }}
    windowsArm64: ${{ or(containsValue(parameters.platforms, 'Windows_NT_arm64'), eq(parameters.platformGroup, 'all')) }}
>>>>>>> 98125970
<|MERGE_RESOLUTION|>--- conflicted
+++ resolved
@@ -17,262 +17,6 @@
   jobParameters: {}
 
 jobs:
-<<<<<<< HEAD
-
-# Linux arm
-
-- ${{ if or(containsValue(parameters.platforms, 'Linux_arm'), in(parameters.platformGroup, 'all', 'gcstress')) }}:
-  - template: ${{ parameters.jobTemplate }}
-    parameters:
-      stagedBuild: ${{ parameters.stagedBuild }}
-      buildConfig: ${{ parameters.buildConfig }}
-      archType: arm
-      osGroup: Linux
-      container:
-        image: ubuntu-16.04-cross-14.04-23cacb0-20190923200213
-        registry: mcr
-      helixQueues:
-      - ${{ if eq(variables['System.TeamProject'], 'public') }}:
-        - (Ubuntu.1804.Arm32.Open)Ubuntu.1604.Arm32.Open@mcr.microsoft.com/dotnet-buildtools/prereqs:ubuntu-18.04-helix-arm32v7-30f6673-20190814153226
-      - ${{ if eq(variables['System.TeamProject'], 'internal') }}:
-        - (Debian.9.Arm32)Ubuntu.1604.Arm32@mcr.microsoft.com/dotnet-buildtools/prereqs:debian-9-helix-arm32v7-74c9941-20190620155841
-        - (Ubuntu.1604.Arm32)Ubuntu.1604.Arm32@mcr.microsoft.com/dotnet-buildtools/prereqs:ubuntu-16.04-helix-arm32v7-30f6673-20190814153219
-        - (Ubuntu.1804.Arm32)Ubuntu.1604.Arm32@mcr.microsoft.com/dotnet-buildtools/prereqs:ubuntu-18.04-helix-arm32v7-30f6673-20190814153226
-      crossrootfsDir: '/crossrootfs/arm'
-      ${{ insert }}: ${{ parameters.jobParameters }}
-
-# Linux arm64
-
-- ${{ if or(containsValue(parameters.platforms, 'Linux_arm64'), in(parameters.platformGroup, 'all', 'gcstress')) }}:
-  - template: ${{ parameters.jobTemplate }}
-    parameters:
-      stagedBuild: ${{ parameters.stagedBuild }}
-      buildConfig: ${{ parameters.buildConfig }}
-      archType: arm64
-      osGroup: Linux
-      container:
-        image: ubuntu-16.04-cross-arm64-cfdd435-20190923200213
-        registry: mcr
-      helixQueues:
-      - ${{ if eq(variables['System.TeamProject'], 'public') }}:
-        - (Ubuntu.1804.Arm64.Open)Ubuntu.1604.Arm64.Docker.Open@mcr.microsoft.com/dotnet-buildtools/prereqs:ubuntu-18.04-helix-arm64v8-a45aeeb-20190620155855
-      - ${{ if and(eq(variables['System.TeamProject'], 'public'), notIn(parameters.helixQueueGroup, 'pr', 'ci', 'corefx')) }}:
-        - (Debian.9.Arm64.Open)Ubuntu.1604.Arm64.Docker.Open@mcr.microsoft.com/dotnet-buildtools/prereqs:debian-9-helix-arm64v8-74c9941-20190620155840
-      - ${{ if eq(variables['System.TeamProject'], 'internal') }}:
-        - (Debian.9.Arm64)Ubuntu.1604.Arm64.Docker@mcr.microsoft.com/dotnet-buildtools/prereqs:debian-9-helix-arm64v8-74c9941-20190620155840
-        - (Ubuntu.1804.Arm64)Ubuntu.1604.Arm64.Docker@mcr.microsoft.com/dotnet-buildtools/prereqs:ubuntu-18.04-helix-arm64v8-a45aeeb-20190620155855
-      crossrootfsDir: '/crossrootfs/arm64'
-      ${{ insert }}: ${{ parameters.jobParameters }}
-
-# Linux musl x64
-
-- ${{ if or(containsValue(parameters.platforms, 'Linux_musl_x64'), eq(parameters.platformGroup, 'all')) }}:
-  - template: ${{ parameters.jobTemplate }}
-    parameters:
-      stagedBuild: ${{ parameters.stagedBuild }}
-      buildConfig: ${{ parameters.buildConfig }}
-      archType: x64
-      osGroup: Linux
-      osSubgroup: _musl
-      container:
-        image: alpine-3.9-WithNode-0fc54a3-20190918214015
-        registry: mcr
-      helixQueues:
-      - ${{ if eq(variables['System.TeamProject'], 'public') }}:
-        - (Alpine.38.Amd64.Open)Ubuntu.1604.Amd64.Open@mcr.microsoft.com/dotnet-buildtools/prereqs:alpine-3.8-helix-09ca40b-20190508143246
-      - ${{ if eq(variables['System.TeamProject'], 'internal') }}:
-        - (Alpine.38.Amd64)ubuntu.1604.amd64@mcr.microsoft.com/dotnet-buildtools/prereqs:alpine-3.8-helix-09ca40b-20190508143246
-        - (Alpine.39.Amd64)ubuntu.1604.amd64@mcr.microsoft.com/dotnet-buildtools/prereqs:alpine-3.9-helix-09ca40b-20190508143246
-      ${{ insert }}: ${{ parameters.jobParameters }}
-
-# Linux musl arm64
-
-- ${{ if or(containsValue(parameters.platforms, 'Linux_musl_arm64'), eq(parameters.platformGroup, 'all')) }}:
-  - template: ${{ parameters.jobTemplate }}
-    parameters:
-      stagedBuild: ${{ parameters.stagedBuild }}
-      buildConfig: ${{ parameters.buildConfig }}
-      archType: arm64
-      osGroup: Linux
-      osSubgroup: _musl
-      container:
-        image: ubuntu-16.04-cross-arm64-alpine-406629a-20190923200213
-        registry: mcr
-      helixQueues:
-      - ${{ if eq(variables['System.TeamProject'], 'public') }}:
-        - (Alpine.38.Arm64.Open)Ubuntu.1604.Arm64.Docker.Open@mcr.microsoft.com/dotnet-buildtools/prereqs:alpine-3.8-helix-arm64v8-a45aeeb-20190620184035
-      - ${{ if eq(variables['System.TeamProject'], 'internal') }}:
-        - (Alpine.38.Arm64)Ubuntu.1604.Arm64.Docker@mcr.microsoft.com/dotnet-buildtools/prereqs:alpine-3.8-helix-arm64v8-a45aeeb-20190620184035
-      crossrootfsDir: '/crossrootfs/arm64'
-      ${{ insert }}: ${{ parameters.jobParameters }}
-
-# Linux rhel6 x64
-
-- ${{ if or(containsValue(parameters.platforms, 'Linux_rhel6_x64'), eq(parameters.platformGroup, 'all')) }}:
-  - template: ${{ parameters.jobTemplate }}
-    parameters:
-      stagedBuild: ${{ parameters.stagedBuild }}
-      buildConfig: ${{ parameters.buildConfig }}
-      archType: x64
-      osGroup: Linux
-      osSubgroup: _rhel6
-      container:
-        image: centos-6-50f0d02-20190918213956
-        registry: mcr
-      helixQueues:
-      # TODO: enable RedHat.6.Amd64.Open once https://github.com/dotnet/coreclr/issues/23580 is resolved
-      - ${{ if eq(variables['System.TeamProject'], 'internal') }}:
-        - RedHat.6.Amd64
-      ${{ insert }}: ${{ parameters.jobParameters }}
-
-# Linux x64
-
-- ${{ if or(containsValue(parameters.platforms, 'Linux_x64'), in(parameters.platformGroup, 'all', 'gcstress')) }}:
-  - template: ${{ parameters.jobTemplate }}
-    parameters:
-      stagedBuild: ${{ parameters.stagedBuild }}
-      buildConfig: ${{ parameters.buildConfig }}
-      archType: x64
-      osGroup: Linux
-      container:
-        image: centos-7-50f0d02-20190918214028
-        registry: mcr
-      helixQueues:
-      - ${{ if and(eq(variables['System.TeamProject'], 'public'), in(parameters.helixQueueGroup, 'pr', 'ci', 'corefx')) }}:
-        - Ubuntu.1804.Amd64.Open
-      - ${{ if and(eq(variables['System.TeamProject'], 'public'), notIn(parameters.helixQueueGroup, 'pr', 'ci', 'corefx')) }}:
-        - Debian.9.Amd64.Open
-        - Ubuntu.1604.Amd64.Open
-        - Ubuntu.1804.Amd64.Open
-        - Centos.7.Amd64.Open
-        - RedHat.7.Amd64.Open
-      - ${{ if eq(variables['System.TeamProject'], 'internal') }}:
-        - Debian.9.Amd64
-        - Ubuntu.1604.Amd64
-        - Ubuntu.1804.Amd64
-        - Centos.7.Amd64
-        - (Fedora.28.Amd64)Ubuntu.1604.amd64@mcr.microsoft.com/dotnet-buildtools/prereqs:fedora-28-helix-09ca40b-20190508143249
-        - RedHat.7.Amd64
-      ${{ insert }}: ${{ parameters.jobParameters }}
-
-# FreeBSD
-
-# FreeBSD machines are currenrly offline. Re-enable in the official build when
-# the machines are healthy.
-
-# - template: ${{ parameters.jobTemplate }}
-#   parameters:
-#     buildConfig: ${{ parameters.buildConfig }}
-#     archType: x64
-#     osGroup: FreeBSD
-#     # There are no FreeBSD helix queues, so we don't run tests at the moment.
-#     helixQueues:
-#       asString: ''
-#       asArray: []
-#     ${{ insert }}: ${{ parameters.jobParameters }}
-
-# macOS x64
-
-- ${{ if or(containsValue(parameters.platforms, 'OSX_x64'), eq(parameters.platformGroup, 'all')) }}:
-  - template: ${{ parameters.jobTemplate }}
-    parameters:
-      stagedBuild: ${{ parameters.stagedBuild }}
-      buildConfig: ${{ parameters.buildConfig }}
-      archType: x64
-      osGroup: OSX
-      helixQueues:
-      - ${{ if and(eq(variables['System.TeamProject'], 'public'), in(parameters.helixQueueGroup, 'pr', 'ci', 'corefx')) }}:
-        - OSX.1013.Amd64.Open
-      - ${{ if and(eq(variables['System.TeamProject'], 'public'), notIn(parameters.helixQueueGroup, 'pr', 'ci', 'corefx')) }}:
-        - OSX.1013.Amd64.Open
-        - OSX.1014.Amd64.Open
-      - ${{ if eq(variables['System.TeamProject'], 'internal') }}:
-        - OSX.1013.Amd64
-        - OSX.1014.Amd64
-      ${{ insert }}: ${{ parameters.jobParameters }}
-
-# Windows x64
-
-- ${{ if or(containsValue(parameters.platforms, 'Windows_NT_x64'), in(parameters.platformGroup, 'all', 'gcstress')) }}:
-  - template: ${{ parameters.jobTemplate }}
-    parameters:
-      stagedBuild: ${{ parameters.stagedBuild }}
-      buildConfig: ${{ parameters.buildConfig }}
-      archType: x64
-      osGroup: Windows_NT
-      helixQueues:
-      - ${{ if and(eq(variables['System.TeamProject'], 'public'), in(parameters.helixQueueGroup, 'pr', 'ci', 'corefx')) }}:
-        - Windows.10.Amd64.Open
-      - ${{ if and(eq(variables['System.TeamProject'], 'public'), notIn(parameters.helixQueueGroup, 'pr', 'ci', 'corefx')) }}:
-        # TODO: add Windows.10.Nano.Amd64.Open once https://github.com/dotnet/coreclr/issues/21693 has been resolved
-        - Windows.7.Amd64.Open
-        - Windows.81.Amd64.Open
-        - Windows.10.Amd64.Open
-      - ${{ if eq(variables['System.TeamProject'], 'internal') }}:
-        - Windows.7.Amd64
-        - Windows.81.Amd64
-        - Windows.10.Amd64
-        - Windows.10.Amd64.Core
-        - (Windows.Nano.1803.Amd64)windows.10.amd64.serverrs4@mcr.microsoft.com/dotnet-buildtools/prereqs:nanoserver-1803-helix-amd64-05227e1-20190509225944
-      ${{ insert }}: ${{ parameters.jobParameters }}
-
-# Windows x86
-
-- ${{ if or(containsValue(parameters.platforms, 'Windows_NT_x86'), in(parameters.platformGroup, 'all', 'gcstress')) }}:
-  - template: ${{ parameters.jobTemplate }}
-    parameters:
-      stagedBuild: ${{ parameters.stagedBuild }}
-      buildConfig: ${{ parameters.buildConfig }}
-      archType: x86
-      osGroup: Windows_NT
-      helixQueues:
-      - ${{ if and(eq(variables['System.TeamProject'], 'public'), in(parameters.helixQueueGroup, 'pr', 'ci', 'corefx')) }}:
-        - Windows.10.Amd64.Open
-      - ${{ if and(eq(variables['System.TeamProject'], 'public'), notIn(parameters.helixQueueGroup, 'pr', 'ci', 'corefx')) }}:
-        - Windows.7.Amd64.Open
-        - Windows.81.Amd64.Open
-        - Windows.10.Amd64.Open
-      - ${{ if eq(variables['System.TeamProject'], 'internal') }}:
-        - Windows.7.Amd64
-        - Windows.81.Amd64
-        - Windows.10.Amd64
-        - Windows.10.Amd64.Core
-      ${{ insert }}: ${{ parameters.jobParameters }}
-
-# Windows arm
-
-- ${{ if or(containsValue(parameters.platforms, 'Windows_NT_arm'), eq(parameters.platformGroup, 'all')) }}:
-  - template: ${{ parameters.jobTemplate }}
-    parameters:
-      stagedBuild: ${{ parameters.stagedBuild }}
-      buildConfig: ${{ parameters.buildConfig }}
-      archType: arm
-      osGroup: Windows_NT
-      helixQueues:
-      # NOTE: there are no queues specified for Windows_NT_arm public with helixQueueGroup='pr'. This means that specifying
-      # Windows_NT_arm for a PR job causes a build, but no test run. If the test build and test runs were separate jobs,
-      # this could be more explicit (and less subtle).
-      - ${{ if and(eq(variables['System.TeamProject'], 'public'), in(parameters.helixQueueGroup, 'ci', 'corefx')) }}:
-        - Windows.10.Arm64.Open
-      - ${{ if eq(variables['System.TeamProject'], 'internal') }}:
-        - Windows.10.Arm64
-      ${{ insert }}: ${{ parameters.jobParameters }}
-
-# Windows arm64
-
-- ${{ if or(containsValue(parameters.platforms, 'Windows_NT_arm64'), eq(parameters.platformGroup, 'all')) }}:
-  - template: ${{ parameters.jobTemplate }}
-    parameters:
-      stagedBuild: ${{ parameters.stagedBuild }}
-      buildConfig: ${{ parameters.buildConfig }}
-      archType: arm64
-      osGroup: Windows_NT
-      helixQueues:
-      # TODO: Consider adding Windows.10.Arm64.Open here if capacity is enough for handling both Windows_NT/arm and Windows_NT/arm64 testing
-      - ${{ if eq(variables['System.TeamProject'], 'internal') }}:
-        - Windows.10.Arm64
-      ${{ insert }}: ${{ parameters.jobParameters }}
-=======
 - template: /eng/platform-matrix-combos.yml
   parameters:
     jobTemplate: ${{ parameters.jobTemplate }}
@@ -291,5 +35,4 @@
     windowsX64: ${{ or(containsValue(parameters.platforms, 'Windows_NT_x64'), in(parameters.platformGroup, 'all', 'gcstress')) }}
     windowsX86: ${{ or(containsValue(parameters.platforms, 'Windows_NT_x86'), in(parameters.platformGroup, 'all', 'gcstress')) }}
     windowsArm: ${{ or(containsValue(parameters.platforms, 'Windows_NT_arm'), eq(parameters.platformGroup, 'all')) }}
-    windowsArm64: ${{ or(containsValue(parameters.platforms, 'Windows_NT_arm64'), eq(parameters.platformGroup, 'all')) }}
->>>>>>> 98125970
+    windowsArm64: ${{ or(containsValue(parameters.platforms, 'Windows_NT_arm64'), eq(parameters.platformGroup, 'all')) }}