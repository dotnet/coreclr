parameters:
  buildConfig: ''
  archType: ''
  osGroup: ''
  osIdentifier: ''
  testGroup: ''
  readyToRun: false
  helixQueues: ''
  crossrootfsDir: ''

### Test job

### Each test job depends on a corresponding build job with the same
### buildConfig and archType.

jobs:
- template: xplat-job.yml
  parameters:
    buildConfig: ${{ parameters.buildConfig }}
    archType: ${{ parameters.archType }}
    osGroup: ${{ parameters.osGroup }}
    osIdentifier: ${{ parameters.osIdentifier }}

    # Compute job name from template parameters
    ${{ if and(eq(parameters.testGroup, 'innerloop'), eq(parameters.readyToRun, false)) }}:
      name: ${{ format('testbuild_pri0_{0}_{1}_{2}', parameters.osIdentifier, parameters.archType, parameters.buildConfig) }}
      displayName: ${{ format('Test Pri0 {0} {1} {2}', parameters.osIdentifier, parameters.archType, parameters.buildConfig) }}
    ${{ if and(eq(parameters.testGroup, 'innerloop'), eq(parameters.readyToRun, true)) }}:
      name: ${{ format('testbuild_pri0_r2r_{0}_{1}_{2}', parameters.osIdentifier, parameters.archType, parameters.buildConfig) }}
      displayName: ${{ format('Test Pri0 R2R {0} {1} {2}', parameters.osIdentifier, parameters.archType, parameters.buildConfig) }}

    ${{ if and(ne(parameters.testGroup, 'innerloop'), eq(parameters.readyToRun, false)) }}:
      name: ${{ format('testbuild_pri1_{0}_{1}_{2}', parameters.osIdentifier, parameters.archType, parameters.buildConfig) }}
      displayName: ${{ format('Test Pri1 {0} {1} {2}', parameters.osIdentifier, parameters.archType, parameters.buildConfig) }}
    ${{ if and(ne(parameters.testGroup, 'innerloop'), eq(parameters.readyToRun, true)) }}:
      name: ${{ format('testbuild_pri1_r2r_{0}_{1}_{2}', parameters.osIdentifier, parameters.archType, parameters.buildConfig) }}
      displayName: ${{ format('Test Pri1 R2R {0} {1} {2}', parameters.osIdentifier, parameters.archType, parameters.buildConfig) }}

    crossrootfsDir: ${{ parameters.crossrootfsDir }}

    variables:
    - group: DotNet-HelixApi-Access
    # Map template parameters to command line arguments
    - name: priorityArg
      value: ''
    - ${{ if ne(parameters.testGroup, 'innerloop') }}:
      - ${{ if ne(parameters.osGroup, 'Windows_NT') }}:
        - name: priorityArg
          value: 'priority1'
      - ${{ if eq(parameters.osGroup, 'Windows_NT') }}:
        - name: priorityArg
          value: '-priority=1'

    - name: crossgenArg
      value: ''
    - ${{ if eq(parameters.readyToRun, true) }}:
      - name: crossgenArg
        value: 'crossgen'

    - name: clangArg
      value: ''
    # Our FreeBSD doesn't yet detect available clang versions, so pass it explicitly.
    - ${{ if eq(parameters.osGroup, 'FreeBSD') }}:
      - name: clangArg
        value: '-clang6.0'
    - ${{ if and(eq(parameters.osIdentifier, 'Linux_musl'), eq(parameters.archType, 'arm64')) }}:
      - name: clangArg
        value: '-clang5.0'

    # TODO: Enable crossgen in build-test.sh. It currently doesn't
    # accept a crossgen arg, so disable the macos/linux crossgen test
    # build jobs.
    ${{ if and(eq(parameters.readyToRun, true), in(parameters.osGroup, 'Linux', 'OSX')) }}:
      condition: false

    # FreeBSD test jobs are disabled since we don't have any FreeBSD helix queues.
    ${{ if eq(parameters.osGroup, 'FreeBSD') }}:
      condition: false

    # Test job depends on the corresponding build job
    dependsOn: ${{ format('build_{0}_{1}_{2}', parameters.osIdentifier, parameters.archType, parameters.buildConfig) }}

    # Run all steps in the container.
    # Note that the containers are resources defined in azure-pipelines.yml
    containerName: ${{ parameters.containerName }}

    # "Total" means building tests, waiting for a queue in Helix to become available, and running the tests.
    # In case test-job.yml gets split into two separate jobs (e.g. build-test-job.yml and run-test.yml)
    # this number should be adjusted accordingly.
    ${{ if eq(parameters.testGroup, 'innerloop') }}:
      timeoutInMinutes: 240
    ${{ if eq(parameters.testGroup, 'outerloop') }}:
      timeoutInMinutes: 360
    ${{ if in(parameters.testGroup, 'outerloop-jitminopts-jitstress1-jitstress2', 'outerloop-jitstressregs', 'outerloop-jitstress2-jitstressregs', 'outerloop-gcstress0x3-gcstress0xc') }}:
      timeoutInMinutes: 480

    steps:

    # Install test build dependencies
    - ${{ if eq(parameters.osGroup, 'OSX') }}:
      - script: sh eng/install-native-dependencies.sh $(osGroup)
        displayName: Install native dependencies


    # Download product build from pipeline artifact storage
    - ${{ if ne(parameters.osGroup, 'Windows_NT') }}:
      - task: DownloadPipelineArtifact@0
        displayName: Download product build pipeline artifact
        inputs:
          artifactName: ${{ format('{0}_{1}_{2}_build', parameters.osIdentifier, parameters.archType, parameters.buildConfig) }}
          targetPath: $(Build.SourcesDirectory)/bin/Product/$(osGroup).$(archType).$(buildConfigUpper)
    - ${{ if eq(parameters.osGroup, 'Windows_NT') }}:
      - task: DownloadPipelineArtifact@0
        displayName: Download product build pipeline artifact
        inputs:
          artifactName: ${{ format('{0}_{1}_{2}_build', parameters.osIdentifier, parameters.archType, parameters.buildConfig) }}
          targetPath: $(Build.SourcesDirectory)\bin\Product\Windows_NT.$(archType).$(buildConfigUpper)


    # Build tests
    # TODO: enable crossgen in build-test.sh
    - ${{ if ne(parameters.osGroup, 'Windows_NT') }}:
      - script: ./build-test.sh $(buildConfig) $(archType) $(crossArg) $(priorityArg) $(crossgenArg) $(clangArg)
        displayName: Build tests
    - ${{ if eq(parameters.osGroup, 'Windows_NT') }}:
      - script: build-test.cmd $(buildConfig) $(archType) $(priorityArg) $(crossgenArg)
        displayName: Build tests


    # Send tests to Helix
    - template: /eng/send-to-helix-step.yml
      parameters:
        displayName: Send tests to Helix
        buildConfig: ${{ parameters.buildConfig }}
        archType: ${{ parameters.archType }}
        osGroup: ${{ parameters.osGroup }}

        ${{ if eq(variables['System.TeamProject'], 'public') }}:
          creator: $(Build.DefinitionName)

        helixBuild: $(Build.BuildNumber)

        ${{ if and(eq(variables['System.TeamProject'], 'internal'), ne(variables['Build.Reason'], 'PullRequest')) }}:
          helixSource: official/dotnet/coreclr/$(Build.SourceBranch)
        ${{ if and(eq(variables['System.TeamProject'], 'public'), eq(variables['Build.Reason'], 'PullRequest')) }}:
          helixSource: pr/dotnet/coreclr/$(Build.SourceBranch)
        ${{ if and(eq(variables['System.TeamProject'], 'public'), ne(variables['Build.Reason'], 'PullRequest')) }}:
          helixSource: ci/dotnet/coreclr/$(Build.SourceBranch)

        ${{ if eq(parameters.readyToRun, false) }}:
          helixType: 'test/functional/cli/'
        ${{ if eq(parameters.readyToRun, true) }}:
          helixType: 'test/functional/r2r/cli/'

        helixQueues: ${{ parameters.helixQueues }}

        ${{ if eq(parameters.helixQueues.asString, '') }}:
          condition: false

        publishTestResults: true

        ${{ if eq(parameters.testGroup, 'innerloop') }}:
          # "PerCollection" is time needed for the "biggest" xUnit test collection to complete.
          # In case xUnit test wrappers get refactored this number should also be adjusted.
          timeoutPerTestCollectionInMinutes: 30
          # "PerTest" corresponds to individual test running time (i.e. __TestTimeout).
          timeoutPerTestInMinutes: 10
        ${{ if eq(parameters.testGroup, 'outerloop') }}:
          timeoutPerTestCollectionInMinutes: 60
          timeoutPerTestInMinutes: 10
        ${{ if in(parameters.testGroup, 'outerloop-jitminopts-jitstress1-jitstress2', 'outerloop-jitstressregs', 'outerloop-jitstress2-jitstressregs', 'outerloop-gcstress0x3-gcstress0xc') }}:
          timeoutPerTestCollectionInMinutes: 120
          timeoutPerTestInMinutes: 30

        runCrossGen: ${{ parameters.readyToRun }}

        ${{ if eq(variables['System.TeamProject'], 'internal') }}:
          # Access token variable for internal project from the
          # DotNet-HelixApi-Access variable group
          helixAccessToken: $(HelixApiAccessToken)

        ${{ if in(parameters.testGroup, 'innerloop', 'outerloop') }}:
          scenarios:
            asString: 'normal,no_tiered_compilation'
            asArray:
            - normal
            - no_tiered_compilation
        ${{ if eq(parameters.testGroup, 'outerloop-jitminopts-jitstress1-jitstress2') }}:
          scenarios:
            asString: 'jitminopts,jitstress1,jitstress1_tiered,jitstress2,jitstress2_tiered'
            asArray:
            - jitminopts
            - jitstress1
            - jitstress1_tiered
            - jitstress2
            - jitstress2_tiered
<<<<<<< HEAD
        ${{ if eq(parameters.testGroup, 'outerloop-jitstressregs') }}:
          scenarios:
            asString: 'jitstressregs1,jitstressregs2,jitstressregs3,jitstressregs4,jitstressregs8,jitstressregs0x10,jitstressregs0x80,jitstressregs0x1000'
            asArray:
            - jitstressregs1
            - jitstressregs2
            - jitstressregs3
            - jitstressregs4
            - jitstressregs8
            - jitstressregs0x10
            - jitstressregs0x80
            - jitstressregs0x1000
        ${{ if eq(parameters.testGroup, 'outerloop-jitstress2-jitstressregs') }}:
          scenarios:
            asString: 'jitstress2_jitstressregs1,jitstress2_jitstressregs2,jitstress2_jitstressregs3,jitstress2_jitstressregs4,jitstress2_jitstressregs8,jitstress2_jitstressregs0x10,jitstress2_jitstressregs0x80,jitstress2_jitstressregs0x1000'
            asArray:
            - jitstress2_jitstressregs1
            - jitstress2_jitstressregs2
            - jitstress2_jitstressregs3
            - jitstress2_jitstressregs4
            - jitstress2_jitstressregs8
            - jitstress2_jitstressregs0x10
            - jitstress2_jitstressregs0x80
            - jitstress2_jitstressregs0x1000
        ${{ if eq(parameters.testGroup, 'outerloop-gcstress0x3-gcstress0xc') }}:
          scenarios:
            asString: 'gcstress0x3,gcstress0xc'
            asArray:
            - gcstress0x3
            - gcstress0xc
=======

    # Publish Logs
    - task: PublishPipelineArtifact@0
      displayName: Publish Logs
      inputs:
        artifactName: ${{ format('testbuild_{0}_{1}_{2}_Logs', parameters.osIdentifier, parameters.archType, parameters.buildConfig) }}
        targetPath: $(Build.SourcesDirectory)/bin/Logs
      continueOnError: true
      condition: always()
>>>>>>> 0b6aa70f
<|MERGE_RESOLUTION|>--- conflicted
+++ resolved
@@ -194,7 +194,6 @@
             - jitstress1_tiered
             - jitstress2
             - jitstress2_tiered
-<<<<<<< HEAD
         ${{ if eq(parameters.testGroup, 'outerloop-jitstressregs') }}:
           scenarios:
             asString: 'jitstressregs1,jitstressregs2,jitstressregs3,jitstressregs4,jitstressregs8,jitstressregs0x10,jitstressregs0x80,jitstressregs0x1000'
@@ -225,7 +224,6 @@
             asArray:
             - gcstress0x3
             - gcstress0xc
-=======
 
     # Publish Logs
     - task: PublishPipelineArtifact@0
@@ -234,5 +232,4 @@
         artifactName: ${{ format('testbuild_{0}_{1}_{2}_Logs', parameters.osIdentifier, parameters.archType, parameters.buildConfig) }}
         targetPath: $(Build.SourcesDirectory)/bin/Logs
       continueOnError: true
-      condition: always()
->>>>>>> 0b6aa70f
+      condition: always()