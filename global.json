--- conflicted
+++ resolved
@@ -1,14 +1,5 @@
 {
-<<<<<<< HEAD
   "projects": [ "./tests/src", "./tests/src/Common" ],
-  "native-tools": {
-      "cmake": "3.11.1",
-      "python": "2.7.15"
-  },
-  "msbuild-sdks": {
-    "Microsoft.DotNet.Arcade.Sdk": "1.0.0-beta.18531.9",
-    "Microsoft.DotNet.Helix.Sdk": "1.0.0-beta.18531.9"
-=======
   "tools": {
     "dotnet": "2.1.401"
   },
@@ -17,8 +8,7 @@
     "python": "2.7.15"
   },
   "msbuild-sdks": {
-    "Microsoft.DotNet.Arcade.Sdk": "1.0.0-beta.18529.8",
-    "Microsoft.DotNet.Helix.Sdk": "1.0.0-beta.18529.8"
->>>>>>> 87dbecdc
+    "Microsoft.DotNet.Arcade.Sdk": "1.0.0-beta.18531.9",
+    "Microsoft.DotNet.Helix.Sdk": "1.0.0-beta.18531.9"
   }
 }