{
  "tools": {
<<<<<<< HEAD
    "dotnet": "3.0.101"
=======
    "dotnet": "3.1.100"
>>>>>>> 4e29494f
  },
  "native-tools": {
    "cmake": "3.11.1",
    "python": "2.7.15"
  },
  "msbuild-sdks": {
    "Microsoft.DotNet.Arcade.Sdk": "1.0.0-beta.19577.5",
    "Microsoft.DotNet.Helix.Sdk": "2.0.0-beta.19577.5",
    "Microsoft.Build.NoTargets": "1.0.53",
    "Microsoft.Build.Traversal": "2.0.2"
  }
}<|MERGE_RESOLUTION|>--- conflicted
+++ resolved
@@ -1,10 +1,6 @@
 {
   "tools": {
-<<<<<<< HEAD
-    "dotnet": "3.0.101"
-=======
     "dotnet": "3.1.100"
->>>>>>> 4e29494f
   },
   "native-tools": {
     "cmake": "3.11.1",
