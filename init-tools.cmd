@if not defined _echo @echo off
setlocal

:: Disable telemetry, first time experience, and global sdk lookup for the CLI
set DOTNET_CLI_TELEMETRY_OPTOUT=1
set DOTNET_SKIP_FIRST_TIME_EXPERIENCE=1
set DOTNET_MULTILEVEL_LOOKUP=0

set INIT_TOOLS_LOG=%~dp0init-tools.log
if [%PACKAGES_DIR%]==[] set PACKAGES_DIR=%~dp0packages\
if [%TOOLRUNTIME_DIR%]==[] set TOOLRUNTIME_DIR=%~dp0Tools
set DOTNET_PATH=%TOOLRUNTIME_DIR%\dotnetcli\
if [%DOTNET_CMD%]==[] set DOTNET_CMD=%DOTNET_PATH%dotnet.exe
if [%BUILDTOOLS_SOURCE%]==[] set BUILDTOOLS_SOURCE=https://dotnet.myget.org/F/dotnet-buildtools/api/v3/index.json
set /P BUILDTOOLS_VERSION=< "%~dp0BuildToolsVersion.txt"
set BUILD_TOOLS_PATH=%PACKAGES_DIR%Microsoft.DotNet.BuildTools\%BUILDTOOLS_VERSION%\lib\
set INIT_TOOLS_RESTORE_PROJECT=%~dp0init-tools.msbuild
set BUILD_TOOLS_SEMAPHORE_DIR=%TOOLRUNTIME_DIR%\%BUILDTOOLS_VERSION%
set BUILD_TOOLS_SEMAPHORE=%BUILD_TOOLS_SEMAPHORE_DIR%\init-tools.completed

:: if force option is specified then clean the tool runtime and build tools package directory to force it to get recreated
if [%1]==[force] (
  if exist "%TOOLRUNTIME_DIR%" rmdir /S /Q "%TOOLRUNTIME_DIR%"
  if exist "%PACKAGES_DIR%Microsoft.DotNet.BuildTools" rmdir /S /Q "%PACKAGES_DIR%Microsoft.DotNet.BuildTools"
)

:: If semaphore exists do nothing
if exist "%BUILD_TOOLS_SEMAPHORE%" (
  echo %__MsgPrefix%Tools are already initialized.
  goto :EOF
)

if exist "%TOOLRUNTIME_DIR%" rmdir /S /Q "%TOOLRUNTIME_DIR%"

if exist "%DotNetBuildToolsDir%" (
  echo Using tools from '%DotNetBuildToolsDir%'.
  mklink /j "%TOOLRUNTIME_DIR%" "%DotNetBuildToolsDir%"

  if not exist "%DOTNET_CMD%" (
    echo ERROR: Ensure that '%DotNetBuildToolsDir%' contains the .NET Core SDK at '%DOTNET_PATH%'
    exit /b 1
  )

  echo Done initializing tools.
  echo Using tools from '%DotNetBuildToolsDir%'. > "%BUILD_TOOLS_SEMAPHORE%"
  exit /b 0
)

echo Running %0 > "%INIT_TOOLS_LOG%"

set /p DOTNET_VERSION=< "%~dp0DotnetCLIVersion.txt"
if exist "%DOTNET_CMD%" goto :afterdotnetrestore

echo %__MsgPrefix%Installing dotnet cli...
if NOT exist "%DOTNET_PATH%" mkdir "%DOTNET_PATH%"
set DOTNET_ZIP_NAME=dotnet-sdk-%DOTNET_VERSION%-win-x64.zip
set DOTNET_REMOTE_PATH=https://dotnetcli.azureedge.net/dotnet/Sdk/%DOTNET_VERSION%/%DOTNET_ZIP_NAME%
set DOTNET_LOCAL_PATH=%DOTNET_PATH%%DOTNET_ZIP_NAME%
echo %__MsgPrefix%Installing '%DOTNET_REMOTE_PATH%' to '%DOTNET_LOCAL_PATH%' >> "%INIT_TOOLS_LOG%"
powershell -NoProfile -ExecutionPolicy unrestricted -Command "$retryCount = 0; $success = $false; do { try { (New-Object Net.WebClient).DownloadFile('%DOTNET_REMOTE_PATH%', '%DOTNET_LOCAL_PATH%'); $success = $true; } catch { if ($retryCount -ge 6) { throw; } else { $retryCount++; Start-Sleep -Seconds (5 * $retryCount); } } } while ($success -eq $false); Add-Type -Assembly 'System.IO.Compression.FileSystem' -ErrorVariable AddTypeErrors; if ($AddTypeErrors.Count -eq 0) { [System.IO.Compression.ZipFile]::ExtractToDirectory('%DOTNET_LOCAL_PATH%', '%DOTNET_PATH%') } else { (New-Object -com shell.application).namespace('%DOTNET_PATH%').CopyHere((new-object -com shell.application).namespace('%DOTNET_LOCAL_PATH%').Items(),16) }" >> "%INIT_TOOLS_LOG%"
if NOT exist "%DOTNET_LOCAL_PATH%" (
<<<<<<< HEAD
  echo ERROR: Could not install dotnet cli correctly. 1>&2
=======
  echo %__MsgPrefix%ERROR: Could not install dotnet cli correctly. 1>&2
>>>>>>> 701ecbed
  goto :error
)

:afterdotnetrestore

if exist "%BUILD_TOOLS_PATH%" goto :afterbuildtoolsrestore
echo %__MsgPrefix%Restoring BuildTools version %BUILDTOOLS_VERSION%...
echo %__MsgPrefix%Running: "%DOTNET_CMD%" restore "%INIT_TOOLS_RESTORE_PROJECT%" --no-cache --packages %PACKAGES_DIR% --source "%BUILDTOOLS_SOURCE%" /p:BuildToolsPackageVersion=%BUILDTOOLS_VERSION% >> "%INIT_TOOLS_LOG%"
call "%DOTNET_CMD%" restore "%INIT_TOOLS_RESTORE_PROJECT%" --no-cache --packages %PACKAGES_DIR% --source "%BUILDTOOLS_SOURCE%" /p:BuildToolsPackageVersion=%BUILDTOOLS_VERSION% >> "%INIT_TOOLS_LOG%"
if NOT exist "%BUILD_TOOLS_PATH%init-tools.cmd" (
<<<<<<< HEAD
  echo ERROR: Could not restore build tools correctly. 1>&2
=======
  %__MsgPrefix%echo ERROR: Could not restore build tools correctly. 1>&2
>>>>>>> 701ecbed
  goto :error
)

:afterbuildtoolsrestore

echo %__MsgPrefix%Initializing BuildTools...
echo %__MsgPrefix%Running: "%BUILD_TOOLS_PATH%init-tools.cmd" "%~dp0" "%DOTNET_CMD%" "%TOOLRUNTIME_DIR%" >> "%INIT_TOOLS_LOG%"
call "%BUILD_TOOLS_PATH%init-tools.cmd" "%~dp0" "%DOTNET_CMD%" "%TOOLRUNTIME_DIR%" >> "%INIT_TOOLS_LOG%"
set INIT_TOOLS_ERRORLEVEL=%ERRORLEVEL%
if not [%INIT_TOOLS_ERRORLEVEL%]==[0] (
  echo ERROR: An error occured when trying to initialize the tools. 1>&2
  goto :error
<<<<<<< HEAD
=======
)

:: Create semaphore file
echo %__MsgPrefix%Done initializing tools.
if NOT exist "%BUILD_TOOLS_SEMAPHORE_DIR%" (
  mkdir "%BUILD_TOOLS_SEMAPHORE_DIR%"
>>>>>>> 701ecbed
)
echo %__MsgPrefix%Init-Tools.cmd completed for BuildTools Version: %BUILDTOOLS_VERSION% > "%BUILD_TOOLS_SEMAPHORE%"
exit /b 0

<<<<<<< HEAD
:: Create semaphore file
echo Done initializing tools.
if NOT exist "%BUILD_TOOLS_SEMAPHORE_DIR%" (
	mkdir "%BUILD_TOOLS_SEMAPHORE_DIR%"
)
echo Init-Tools.cmd completed for BuildTools Version: %BUILDTOOLS_VERSION% > "%BUILD_TOOLS_SEMAPHORE%"
exit /b 0

:error
echo Please check the detailed log that follows. 1>&2
=======
:error
echo %__MsgPrefix%Please check the detailed log that follows. 1>&2
>>>>>>> 701ecbed
type "%INIT_TOOLS_LOG%" 1>&2
exit /b 1<|MERGE_RESOLUTION|>--- conflicted
+++ resolved
@@ -59,11 +59,7 @@
 echo %__MsgPrefix%Installing '%DOTNET_REMOTE_PATH%' to '%DOTNET_LOCAL_PATH%' >> "%INIT_TOOLS_LOG%"
 powershell -NoProfile -ExecutionPolicy unrestricted -Command "$retryCount = 0; $success = $false; do { try { (New-Object Net.WebClient).DownloadFile('%DOTNET_REMOTE_PATH%', '%DOTNET_LOCAL_PATH%'); $success = $true; } catch { if ($retryCount -ge 6) { throw; } else { $retryCount++; Start-Sleep -Seconds (5 * $retryCount); } } } while ($success -eq $false); Add-Type -Assembly 'System.IO.Compression.FileSystem' -ErrorVariable AddTypeErrors; if ($AddTypeErrors.Count -eq 0) { [System.IO.Compression.ZipFile]::ExtractToDirectory('%DOTNET_LOCAL_PATH%', '%DOTNET_PATH%') } else { (New-Object -com shell.application).namespace('%DOTNET_PATH%').CopyHere((new-object -com shell.application).namespace('%DOTNET_LOCAL_PATH%').Items(),16) }" >> "%INIT_TOOLS_LOG%"
 if NOT exist "%DOTNET_LOCAL_PATH%" (
-<<<<<<< HEAD
-  echo ERROR: Could not install dotnet cli correctly. 1>&2
-=======
   echo %__MsgPrefix%ERROR: Could not install dotnet cli correctly. 1>&2
->>>>>>> 701ecbed
   goto :error
 )
 
@@ -74,11 +70,7 @@
 echo %__MsgPrefix%Running: "%DOTNET_CMD%" restore "%INIT_TOOLS_RESTORE_PROJECT%" --no-cache --packages %PACKAGES_DIR% --source "%BUILDTOOLS_SOURCE%" /p:BuildToolsPackageVersion=%BUILDTOOLS_VERSION% >> "%INIT_TOOLS_LOG%"
 call "%DOTNET_CMD%" restore "%INIT_TOOLS_RESTORE_PROJECT%" --no-cache --packages %PACKAGES_DIR% --source "%BUILDTOOLS_SOURCE%" /p:BuildToolsPackageVersion=%BUILDTOOLS_VERSION% >> "%INIT_TOOLS_LOG%"
 if NOT exist "%BUILD_TOOLS_PATH%init-tools.cmd" (
-<<<<<<< HEAD
-  echo ERROR: Could not restore build tools correctly. 1>&2
-=======
   %__MsgPrefix%echo ERROR: Could not restore build tools correctly. 1>&2
->>>>>>> 701ecbed
   goto :error
 )
 
@@ -91,33 +83,17 @@
 if not [%INIT_TOOLS_ERRORLEVEL%]==[0] (
   echo ERROR: An error occured when trying to initialize the tools. 1>&2
   goto :error
-<<<<<<< HEAD
-=======
 )
 
 :: Create semaphore file
 echo %__MsgPrefix%Done initializing tools.
 if NOT exist "%BUILD_TOOLS_SEMAPHORE_DIR%" (
   mkdir "%BUILD_TOOLS_SEMAPHORE_DIR%"
->>>>>>> 701ecbed
 )
 echo %__MsgPrefix%Init-Tools.cmd completed for BuildTools Version: %BUILDTOOLS_VERSION% > "%BUILD_TOOLS_SEMAPHORE%"
 exit /b 0
 
-<<<<<<< HEAD
-:: Create semaphore file
-echo Done initializing tools.
-if NOT exist "%BUILD_TOOLS_SEMAPHORE_DIR%" (
-	mkdir "%BUILD_TOOLS_SEMAPHORE_DIR%"
-)
-echo Init-Tools.cmd completed for BuildTools Version: %BUILDTOOLS_VERSION% > "%BUILD_TOOLS_SEMAPHORE%"
-exit /b 0
-
-:error
-echo Please check the detailed log that follows. 1>&2
-=======
 :error
 echo %__MsgPrefix%Please check the detailed log that follows. 1>&2
->>>>>>> 701ecbed
 type "%INIT_TOOLS_LOG%" 1>&2
 exit /b 1