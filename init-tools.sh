--- conflicted
+++ resolved
@@ -12,51 +12,6 @@
 __DOTNET_TOOLS_VERSION=$(cat $__scriptpath/DotnetCLIVersion.txt)
 __BUILD_TOOLS_PATH=$__PACKAGES_DIR/microsoft.dotnet.buildtools/$__BUILD_TOOLS_PACKAGE_VERSION/lib
 __INIT_TOOLS_RESTORE_PROJECT=$__scriptpath/init-tools.msbuild
-<<<<<<< HEAD
-__INIT_TOOLS_DONE_MARKER_DIR=$__TOOLRUNTIME_DIR/$__BUILD_TOOLS_PACKAGE_VERSION
-__INIT_TOOLS_DONE_MARKER=$__INIT_TOOLS_DONE_MARKER_DIR/done
-
-if [ -z "$__DOTNET_PKG" ]; then
-    if [ "$(uname -m | grep "i[3456]86")" = "i686" ]; then
-        echo "Error: build not supported on 32 bit Unix"
-        exit 1
-    fi
-    OSName=$(uname -s)
-    case $OSName in
-        Darwin)
-            OS=OSX
-            __DOTNET_PKG=dotnet-dev-osx-x64
-            ulimit -n 2048
-            # Format x.y.z as single integer with three digits for each part
-            VERSION=`sw_vers -productVersion| sed -e 's/\./ /g' | xargs printf "%03d%03d%03d"`
-            if [ "$VERSION" -lt 010012000 ]; then
-                echo error: macOS version `sw_vers -productVersion` is too old. 10.12 is needed as minimum.
-                exit 1
-            fi
-            ;;
-
-        Linux)
-            __DOTNET_PKG=dotnet-dev-linux-x64
-            OS=Linux
-            ;;
-
-        *)
-            echo "Unsupported OS '$OSName' detected. Downloading linux-x64 tools."
-            OS=Linux
-            __DOTNET_PKG=dotnet-dev-linux-x64
-            ;;
-  esac
-fi
-
-display_error_message()
-{
-    echo "Please check the detailed log that follows." 1>&2
-    cat "$__init_tools_log" 1>&2
-}
-
-if [ ! -e $__INIT_TOOLS_DONE_MARKER ]; then
-    __PATCH_CLI_NUGET_FRAMEWORKS=0
-=======
 __BUILD_TOOLS_SEMAPHORE=$__TOOLRUNTIME_DIR/$__BUILD_TOOLS_PACKAGE_VERSION/init-tools.complete
 
 if [ -e $__BUILD_TOOLS_SEMAPHORE ]; then
@@ -65,7 +20,6 @@
 fi
 
 if [ -e $__TOOLRUNTIME_DIR ]; then rm -rf -- $__TOOLRUNTIME_DIR; fi
->>>>>>> 701ecbed
 
 if [ -d "$DotNetBuildToolsDir" ]; then
     echo "Using tools from '$DotNetBuildToolsDir'."
@@ -81,30 +35,6 @@
     return #return instead of exit because this script is inlined in other scripts which we don't want to exit
 fi
 
-<<<<<<< HEAD
-        if [ -n "$DOTNET_TOOLSET_DIR" ] && [ -d "$DOTNET_TOOLSET_DIR/$__DOTNET_TOOLS_VERSION" ]; then
-            echo "Copying $DOTNET_TOOLSET_DIR/$__DOTNET_TOOLS_VERSION to $__DOTNET_PATH" >> $__init_tools_log
-            cp -r $DOTNET_TOOLSET_DIR/$__DOTNET_TOOLS_VERSION/* $__DOTNET_PATH
-        elif [ -n "$DOTNET_TOOL_DIR" ] && [ -d "$DOTNET_TOOL_DIR" ]; then
-            echo "Copying $DOTNET_TOOL_DIR to $__DOTNET_PATH" >> $__init_tools_log
-            cp -r $DOTNET_TOOL_DIR/* $__DOTNET_PATH
-        else
-            echo "Installing dotnet cli..."
-            __DOTNET_LOCATION="https://dotnetcli.azureedge.net/dotnet/Sdk/${__DOTNET_TOOLS_VERSION}/${__DOTNET_PKG}.${__DOTNET_TOOLS_VERSION}.tar.gz"
-            # curl has HTTPS CA trust-issues less often than wget, so lets try that first.
-            echo "Installing '${__DOTNET_LOCATION}' to '$__DOTNET_PATH/dotnet.tar'" >> $__init_tools_log
-            if command -v curl > /dev/null; then
-                curl --retry 10 -sSL --create-dirs -o $__DOTNET_PATH/dotnet.tar ${__DOTNET_LOCATION}
-            else
-                wget -q -O $__DOTNET_PATH/dotnet.tar ${__DOTNET_LOCATION}
-            fi
-            cd $__DOTNET_PATH
-            tar -xf $__DOTNET_PATH/dotnet.tar
-
-            cd $__scriptpath
-
-            __PATCH_CLI_NUGET_FRAMEWORKS=1
-=======
 echo "Running: $__scriptpath/init-tools.sh" > $__init_tools_log
 
 display_error_message()
@@ -128,35 +58,16 @@
         else    
             say_err "Retry $count/$retries exited $exit, no more retries left."
             return $exit
->>>>>>> 701ecbed
         fi
     done
 
     return 0
 }
 
-<<<<<<< HEAD
-    if [ -n "$BUILD_TOOLS_TOOLSET_DIR" ] && [ -d "$BUILD_TOOLS_TOOLSET_DIR/$__BUILD_TOOLS_PACKAGE_VERSION" ]; then
-        echo "Copying $BUILD_TOOLS_TOOLSET_DIR/$__BUILD_TOOLS_PACKAGE_VERSION to $__TOOLRUNTIME_DIR" >> $__init_tools_log
-        cp -r $BUILD_TOOLS_TOOLSET_DIR/$__BUILD_TOOLS_PACKAGE_VERSION/* $__TOOLRUNTIME_DIR
-    elif [ -n "$BUILD_TOOLS_TOOL_DIR" ] && [ -d "$BUILD_TOOLS_TOOL_DIR" ]; then
-        echo "Copying $BUILD_TOOLS_TOOL_DIR to $__TOOLRUNTIME_DIR" >> $__init_tools_log
-        cp -r $BUILD_TOOLS_TOOL_DIR/* $__TOOLRUNTIME_DIR
-    else
-        if [ ! -e $__BUILD_TOOLS_PATH ]; then
-            echo "Restoring BuildTools version $__BUILD_TOOLS_PACKAGE_VERSION..."
-            echo "Running: $__DOTNET_CMD restore \"$__INIT_TOOLS_RESTORE_PROJECT\" --no-cache --packages $__PACKAGES_DIR --source $__BUILDTOOLS_SOURCE /p:BuildToolsPackageVersion=$__BUILD_TOOLS_PACKAGE_VERSION" >> $__init_tools_log
-            $__DOTNET_CMD restore "$__INIT_TOOLS_RESTORE_PROJECT" --no-cache --packages $__PACKAGES_DIR --source $__BUILDTOOLS_SOURCE /p:BuildToolsPackageVersion=$__BUILD_TOOLS_PACKAGE_VERSION >> $__init_tools_log
-            if [ ! -e "$__BUILD_TOOLS_PATH/init-tools.sh" ]; then
-                echo "ERROR: Could not restore build tools correctly." 1>&2
-                display_error_message
-            fi
-=======
 if [ ! -e $__DOTNET_PATH ]; then
     if [ -z "$__DOTNET_PKG" ]; then
         if [ "$(uname -m | grep "i[3456]86")" = "i686" ]; then
             echo "Warning: build not supported on 32 bit Unix"
->>>>>>> 701ecbed
         fi
 
         __PKG_ARCH=x64
@@ -205,15 +116,6 @@
     fi
     mkdir -p "$__DOTNET_PATH"
 
-<<<<<<< HEAD
-        # Executables restored with .NET Core 2.0 do not have executable permission flags. https://github.com/NuGet/Home/issues/4424
-        chmod +x $__BUILD_TOOLS_PATH/init-tools.sh
-        $__BUILD_TOOLS_PATH/init-tools.sh $__scriptpath $__DOTNET_CMD $__TOOLRUNTIME_DIR >> $__init_tools_log
-        if [ "$?" != "0" ]; then
-            echo "ERROR: An error occurred when trying to initialize the tools." 1>&2
-            display_error_message
-            exit 1
-=======
     echo "Installing dotnet cli..."
     __DOTNET_LOCATION="https://dotnetcli.azureedge.net/dotnet/Sdk/${__DOTNET_TOOLS_VERSION}/${__DOTNET_PKG}.tar.gz"
 
@@ -225,7 +127,6 @@
             curl --retry 10 -sSL --create-dirs -o $__DOTNET_PATH/dotnet.tar ${__DOTNET_LOCATION}
         else
             wget -q -O $__DOTNET_PATH/dotnet.tar ${__DOTNET_LOCATION}
->>>>>>> 701ecbed
         fi
         cd $__DOTNET_PATH
         tar -xf $__DOTNET_PATH/dotnet.tar
@@ -257,18 +158,13 @@
     exit 1
 fi
 
-<<<<<<< HEAD
-    mkdir -p $__INIT_TOOLS_DONE_MARKER_DIR
-    touch $__INIT_TOOLS_DONE_MARKER
-=======
 echo "Making all .sh files executable under Tools."
 # Executables restored with .NET Core 2.0 do not have executable permission flags. https://github.com/NuGet/Home/issues/4424
 ls $__scriptpath/Tools/*.sh | xargs chmod +x
 ls $__scriptpath/Tools/scripts/docker/*.sh | xargs chmod +x
->>>>>>> 701ecbed
 
 Tools/crossgen.sh $__scriptpath/Tools
 
 mkdir -p "$(dirname "$__BUILD_TOOLS_SEMAPHORE")" && touch $__BUILD_TOOLS_SEMAPHORE
 
-echo "Done initializing tools."
+echo "Done initializing tools."