--- conflicted
+++ resolved
@@ -482,22 +482,13 @@
                     def osGroup = getOSGroup(os)
                     def jobName = getBuildJobName(configuration, architecture, os, scenario) + "_tst"
                     def inputCoreCLRBuildName = Utilities.getFolderName(project) + '/' + 
-<<<<<<< HEAD
-                        Utilities.getFullJobName(project, getBuildJobName(configuration, architecture, os), isPR)
+                        Utilities.getFullJobName(project, getBuildJobName(configuration, architecture, os, scenario), isPR)
+                    def inputWindowTestsBuildName = Utilities.getFolderName(project) + '/' + 
+                        Utilities.getFullJobName(project, getBuildJobName(configuration, architecture, 'windows_nt', scenario), isPR)
                     def serverGCString = ""
                     if (os == 'Ubuntu' && isPR){
                         serverGCString = "--useServerGC"
                     }
-                    def name_suffix = ""
-                    if (buildPri1Tests)
-                    {
-                        name_suffix = "_pri1";
-                    }
-=======
-                        Utilities.getFullJobName(project, getBuildJobName(configuration, architecture, os, scenario), isPR)
->>>>>>> 183790c5
-                    def inputWindowTestsBuildName = Utilities.getFolderName(project) + '/' + 
-                        Utilities.getFullJobName(project, getBuildJobName(configuration, architecture, 'windows_nt', scenario), isPR)
 
                     def newJob = job(Utilities.getFullJobName(project, jobName, isPR)) {
                         // Add parameters for the inputs
