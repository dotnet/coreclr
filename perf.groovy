// Import the utility functionality.

import jobs.generation.*;

def project = GithubProject
def branch = GithubBranchName
def projectName = Utilities.getFolderName(project)
def projectFolder = projectName + '/' + Utilities.getFolderName(branch)

def static getOSGroup(def os) {
    def osGroupMap = ['Ubuntu14.04':'Linux',
        'RHEL7.2': 'Linux',
        'Ubuntu16.04': 'Linux',
        'Debian8.4':'Linux',
        'Fedora24':'Linux',
        'OSX':'OSX',
        'Windows_NT':'Windows_NT',
        'FreeBSD':'FreeBSD',
        'CentOS7.1': 'Linux',
        'OpenSUSE13.2': 'Linux',
        'OpenSUSE42.1': 'Linux',
        'LinuxARMEmulator': 'Linux']
    def osGroup = osGroupMap.get(os, null)
    assert osGroup != null : "Could not find os group for ${os}"
    return osGroupMap[os]
}

// Setup perflab tests runs
[true, false].each { isPR ->
    ['Windows_NT'].each { os ->
        ['x64', 'x86'].each { arch ->
            [true, false].each { isSmoketest ->
                def architecture = arch
                def jobName = isSmoketest ? "perf_perflab_${os}_${arch}_smoketest" : "perf_perflab_${os}_${arch}"

                if (arch == 'x86jit32')
                {
                    architecture = 'x86'
                    testEnv = '-testEnv %WORKSPACE%\\tests\\x86\\compatjit_x86_testenv.cmd'
                }
                else if (arch == 'x86')
                {
                    testEnv = '-testEnv %WORKSPACE%\\tests\\x86\\ryujit_x86_testenv.cmd'
                }

                def newJob = job(Utilities.getFullJobName(project, jobName, isPR)) {
                    // Set the label.
                    label('windows_server_2016_clr_perf')
                    wrappers {
                        credentialsBinding {
                            string('BV_UPLOAD_SAS_TOKEN', 'CoreCLR Perf BenchView Sas')
                        }
                    }

                    if (isPR)
                    {
                        parameters
                        {
                            stringParam('BenchviewCommitName', '\${ghprbPullTitle}', 'The name that you will be used to build the full title of a run in Benchview.  The final name will be of the form <branch> private BenchviewCommitName')
                        }
                    }
                    if (isSmoketest)
                    {
                        parameters
                        {
                            stringParam('XUNIT_PERFORMANCE_MAX_ITERATION', '2', 'Sets the number of iterations to two.  We want to do this so that we can run as fast as possible as this is just for smoke testing')
                            stringParam('XUNIT_PERFORMANCE_MAX_ITERATION_INNER_SPECIFIED', '2', 'Sets the number of iterations to two.  We want to do this so that we can run as fast as possible as this is just for smoke testing')
                        }
                    }
                    else
                    {
                        parameters
                        {
                            stringParam('XUNIT_PERFORMANCE_MAX_ITERATION', '21', 'Sets the number of iterations to twenty one.  We are doing this to limit the amount of data that we upload as 20 iterations is enought to get a good sample')
                            stringParam('XUNIT_PERFORMANCE_MAX_ITERATION_INNER_SPECIFIED', '21', 'Sets the number of iterations to twenty one.  We are doing this to limit the amount of data that we upload as 20 iterations is enought to get a good sample')
                        }
                    }
                    def configuration = 'Release'
                    def runType = isPR ? 'private' : 'rolling'
                    def benchViewName = isPR ? 'coreclr private %BenchviewCommitName%' : 'coreclr rolling %GIT_BRANCH_WITHOUT_ORIGIN% %GIT_COMMIT%'
                    def uploadString = isSmoketest ? '' : '-uploadToBenchview'

                    steps {
                        // Batch

                        batchFile("powershell wget https://dist.nuget.org/win-x86-commandline/latest/nuget.exe -OutFile \"%WORKSPACE%\\nuget.exe\"")
                        batchFile("if exist \"%WORKSPACE%\\Microsoft.BenchView.JSONFormat\" rmdir /s /q \"%WORKSPACE%\\Microsoft.BenchView.JSONFormat\"")
                        batchFile("\"%WORKSPACE%\\nuget.exe\" install Microsoft.BenchView.JSONFormat -Source http://benchviewtestfeed.azurewebsites.net/nuget -OutputDirectory \"%WORKSPACE%\" -Prerelease -ExcludeVersion")
                        //Do this here to remove the origin but at the front of the branch name as this is a problem for BenchView
                        //we have to do it all as one statement because cmd is called each time and we lose the set environment variable
                        batchFile("if \"%GIT_BRANCH:~0,7%\" == \"origin/\" (set \"GIT_BRANCH_WITHOUT_ORIGIN=%GIT_BRANCH:origin/=%\") else (set \"GIT_BRANCH_WITHOUT_ORIGIN=%GIT_BRANCH%\")\n" +
                        "set \"BENCHVIEWNAME=${benchViewName}\"\n" +
                        "set \"BENCHVIEWNAME=%BENCHVIEWNAME:\"=%\"\n" +
                        "py \"%WORKSPACE%\\Microsoft.BenchView.JSONFormat\\tools\\submission-metadata.py\" --name \"%BENCHVIEWNAME%\" --user-email \"dotnet-bot@microsoft.com\"\n" +
                        "py \"%WORKSPACE%\\Microsoft.BenchView.JSONFormat\\tools\\build.py\" git --branch %GIT_BRANCH_WITHOUT_ORIGIN% --type ${runType}")
                        batchFile("py \"%WORKSPACE%\\Microsoft.BenchView.JSONFormat\\tools\\machinedata.py\"")
                        batchFile("set __TestIntermediateDir=int&&build.cmd ${configuration} ${architecture}")

                        if (arch == 'x86jit32')
                        {
                            // Download package and copy compatjit into Core_Root
                            batchFile("C:\\Tools\\nuget.exe install runtime.win7-${architecture}.Microsoft.NETCore.Jit -Source https://dotnet.myget.org/F/dotnet-core -OutputDirectory \"%WORKSPACE%\" -Prerelease -ExcludeVersion\n" +
                            "xcopy \"%WORKSPACE%\\runtime.win7-x86.Microsoft.NETCore.Jit\\runtimes\\win7-x86\\native\\compatjit.dll\" \"%WORKSPACE%\\bin\\Product\\${os}.${architecture}.${configuration}\" /Y")
                        }

                        batchFile("tests\\runtest.cmd ${configuration} ${architecture} GenerateLayoutOnly")

                        // Run with just stopwatch: Profile=Off
                        batchFile("tests\\scripts\\run-xunit-perf.cmd -arch ${arch} -configuration ${configuration} -testBinLoc bin\\tests\\${os}.${architecture}.${configuration}\\performance\\perflab\\Perflab -library -generateBenchviewData \"%WORKSPACE%\\Microsoft.Benchview.JSONFormat\\tools\" ${uploadString} -runtype ${runType} -stabilityPrefix \"START \"CORECLR_PERF_RUN\" /B /WAIT /HIGH /AFFINITY 0x2\"")
                        batchFile("tests\\scripts\\run-xunit-perf.cmd -arch ${arch} -configuration ${configuration} -testBinLoc bin\\tests\\${os}.${architecture}.${configuration}\\Jit\\Performance\\CodeQuality -generateBenchviewData \"%WORKSPACE%\\Microsoft.Benchview.JSONFormat\\tools\" ${uploadString} -runtype ${runType} -stabilityPrefix \"START \"CORECLR_PERF_RUN\" /B /WAIT /HIGH /AFFINITY 0x2\"")
                        batchFile("tests\\scripts\\run-xunit-perf.cmd -arch ${arch} -configuration ${configuration} -testBinLoc bin\\tests\\${os}.${architecture}.${configuration}\\performance\\linkbench\\linkbench -generateBenchviewData \"%WORKSPACE%\\Microsoft.Benchview.JSONFormat\\tools\" ${uploadString} -nowarmup -runtype ${runType} -scenarioTest -group ILLink")

                        // Run with the full set of counters enabled: Profile=On
                        batchFile("tests\\scripts\\run-xunit-perf.cmd -arch ${arch} -configuration ${configuration} -testBinLoc bin\\tests\\${os}.${architecture}.${configuration}\\performance\\perflab\\Perflab -library -generateBenchviewData \"%WORKSPACE%\\Microsoft.Benchview.JSONFormat\\tools\" ${uploadString} -runtype ${runType} -collectionFlags default+BranchMispredictions+CacheMisses+InstructionRetired+gcapi -stabilityPrefix \"START \"CORECLR_PERF_RUN\" /B /WAIT /HIGH /AFFINITY 0x2\"")
                        batchFile("tests\\scripts\\run-xunit-perf.cmd -arch ${arch} -configuration ${configuration} -testBinLoc bin\\tests\\${os}.${architecture}.${configuration}\\Jit\\Performance\\CodeQuality -generateBenchviewData \"%WORKSPACE%\\Microsoft.Benchview.JSONFormat\\tools\" ${uploadString} -runtype ${runType} -collectionFlags default+BranchMispredictions+CacheMisses+InstructionRetired+gcapi -stabilityPrefix \"START \"CORECLR_PERF_RUN\" /B /WAIT /HIGH /AFFINITY 0x2\"")
                    }
                }

                if (isSmoketest)
                {
                    Utilities.setMachineAffinity(newJob, "Windows_NT", '20170427-elevated')
                }
                // Save machinedata.json to /artifact/bin/ Jenkins dir
                def archiveSettings = new ArchivalSettings()
                archiveSettings.addFiles('Perf-*.xml')
                archiveSettings.addFiles('Perf-*.etl')
                archiveSettings.addFiles('Perf-*.log')
                archiveSettings.addFiles('machinedata.json')
                Utilities.addArchival(newJob, archiveSettings)

                Utilities.standardJobSetup(newJob, project, isPR, "*/${branch}")

                newJob.with {
                    wrappers {
                        timeout {
                            absolute(240)
                        }
                    }
                }

                if (isPR) {
                    TriggerBuilder builder = TriggerBuilder.triggerOnPullRequest()
                    if (isSmoketest)
                    {
                        builder.setGithubContext("${os} ${arch} CoreCLR Perf Tests Correctness")
                    }
                    else
                    {
                        builder.setGithubContext("${os} ${arch} CoreCLR Perf Tests")
                        builder.triggerOnlyOnComment()
                        builder.setCustomTriggerPhrase("(?i).*test\\W+${os}\\W+${arch}\\W+perf.*")
                    }
                    builder.triggerForBranch(branch)
                    builder.emitTrigger(newJob)
                }
                else {
                    // Set a push trigger
                    TriggerBuilder builder = TriggerBuilder.triggerOnCommit()
                    builder.emitTrigger(newJob)
                }
            }
        }
    }
}

// Setup throughput perflab tests runs
[true, false].each { isPR ->
    ['Windows_NT'].each { os ->
        ['x64', 'x86'].each { arch ->
            ['full_opt', 'min_opt'].each { opt_level ->
                def architecture = arch

                def newJob = job(Utilities.getFullJobName(project, "perf_throughput_perflab_${os}_${arch}_${opt_level}", isPR)) {
                    // Set the label.
                    label('windows_server_2016_clr_perf')
                    wrappers {
                        credentialsBinding {
                            string('BV_UPLOAD_SAS_TOKEN', 'CoreCLR Perf BenchView Sas')
                        }
                    }

                    if (isPR)
                    {
                        parameters
                        {
                            stringParam('BenchviewCommitName', '\${ghprbPullTitle}', 'The name that will be used to build the full title of a run in Benchview.')
                        }
                    }
                    def configuration = 'Release'
                    def runType = isPR ? 'private' : 'rolling'
                    def benchViewName = isPR ? 'coreclr-throughput private %BenchviewCommitName%' : 'coreclr-throughput rolling %GIT_BRANCH_WITHOUT_ORIGIN% %GIT_COMMIT%'

                    steps {
                        // Batch

                        batchFile("if exist \"%WORKSPACE%\\Microsoft.BenchView.JSONFormat\" rmdir /s /q \"%WORKSPACE%\\Microsoft.BenchView.JSONFormat\"")
                        batchFile("if exist \"%WORKSPACE%\\Microsoft.BenchView.ThroughputBenchmarks.${architecture}.${os}\" rmdir /s /q \"%WORKSPACE%\\Microsoft.BenchView.ThroughputBenchmarks.${architecture}.${os}\"")
                        batchFile("C:\\Tools\\nuget.exe install Microsoft.BenchView.JSONFormat -Source http://benchviewtestfeed.azurewebsites.net/nuget -OutputDirectory \"%WORKSPACE%\" -Prerelease -ExcludeVersion")
                        batchFile("C:\\Tools\\nuget.exe install Microsoft.BenchView.ThroughputBenchmarks.${architecture}.${os} -Source https://dotnet.myget.org/F/dotnet-core -OutputDirectory \"%WORKSPACE%\" -Prerelease -ExcludeVersion")
                        //Do this here to remove the origin but at the front of the branch name as this is a problem for BenchView
                        //we have to do it all as one statement because cmd is called each time and we lose the set environment variable
                        batchFile("if \"%GIT_BRANCH:~0,7%\" == \"origin/\" (set \"GIT_BRANCH_WITHOUT_ORIGIN=%GIT_BRANCH:origin/=%\") else (set \"GIT_BRANCH_WITHOUT_ORIGIN=%GIT_BRANCH%\")\n" +
                        "set \"BENCHVIEWNAME=${benchViewName}\"\n" +
                        "set \"BENCHVIEWNAME=%BENCHVIEWNAME:\"=%\"\n" +
                        "py \"%WORKSPACE%\\Microsoft.BenchView.JSONFormat\\tools\\submission-metadata.py\" --name \"${benchViewName}\" --user-email \"dotnet-bot@microsoft.com\"\n" +
                        "py \"%WORKSPACE%\\Microsoft.BenchView.JSONFormat\\tools\\build.py\" git --branch %GIT_BRANCH_WITHOUT_ORIGIN% --type ${runType}")
                        batchFile("py \"%WORKSPACE%\\Microsoft.BenchView.JSONFormat\\tools\\machinedata.py\"")
                        batchFile("set __TestIntermediateDir=int&&build.cmd ${configuration} ${architecture} skiptests")
                        batchFile("tests\\runtest.cmd ${configuration} ${architecture} GenerateLayoutOnly")
                        batchFile("py -u tests\\scripts\\run-throughput-perf.py -arch ${arch} -os ${os} -configuration ${configuration} -opt_level ${opt_level} -clr_root \"%WORKSPACE%\" -assembly_root \"%WORKSPACE%\\Microsoft.BenchView.ThroughputBenchmarks.${architecture}.${os}\\lib\" -benchview_path \"%WORKSPACE%\\Microsoft.Benchview.JSONFormat\\tools\" -run_type ${runType}")
                    }
                }

                // Save machinedata.json to /artifact/bin/ Jenkins dir
                def archiveSettings = new ArchivalSettings()
                archiveSettings.addFiles('throughput-*.csv')
                Utilities.addArchival(newJob, archiveSettings)

                Utilities.standardJobSetup(newJob, project, isPR, "*/${branch}")

                if (isPR) {
                    def opts = ""
                    if (opt_level == 'min_opts')
                    {
                        opts = '\\W+min_opts'
                    }
                    TriggerBuilder builder = TriggerBuilder.triggerOnPullRequest()
                    builder.setGithubContext("${os} ${arch} ${opt_level} CoreCLR Throughput Perf Tests")
                    builder.triggerOnlyOnComment()
                    builder.setCustomTriggerPhrase("(?i).*test\\W+${os}\\W+${arch}${opts}\\W+throughput.*")
                    builder.triggerForBranch(branch)
                    builder.emitTrigger(newJob)
                }
                else {
                    // Set a push trigger
                    TriggerBuilder builder = TriggerBuilder.triggerOnCommit()
                    builder.emitTrigger(newJob)
                }
            }
        }
    }
}

def static getFullPerfJobName(def project, def os, def isPR) {
    return Utilities.getFullJobName(project, "perf_${os}", isPR)
}

// Create the Linux/OSX/CentOS coreclr test leg for debug and release and each scenario
[true, false].each { isPR ->
    def fullBuildJobName = Utilities.getFullJobName(project, 'perf_linux_build', isPR)
    def architecture = 'x64'
    def configuration = 'Release'

    // Build has to happen on RHEL7.2 (that's where we produce the bits we ship)
    ['RHEL7.2'].each { os ->
        def newBuildJob = job(fullBuildJobName) {
            steps {
                shell("./build.sh verbose ${architecture} ${configuration}")
            }
        }
        Utilities.setMachineAffinity(newBuildJob, os, 'latest-or-auto')
        Utilities.standardJobSetup(newBuildJob, project, isPR, "*/${branch}")
        Utilities.addArchival(newBuildJob, "bin/Product/**,bin/obj/*/tests/**/*.dylib,bin/obj/*/tests/**/*.so", "bin/Product/**/.nuget/**")
    }

    // Actual perf testing on the following OSes
    def perfOSList = ['Ubuntu14.04']
    perfOSList.each { os ->
        def newJob = job(getFullPerfJobName(project, os, isPR)) {

            label('ubuntu_1604_clr_perf')
            wrappers {
                credentialsBinding {
                    string('BV_UPLOAD_SAS_TOKEN', 'CoreCLR Perf BenchView Sas')
                }
            }

            if (isPR)
            {
                parameters
                {
                    stringParam('BenchviewCommitName', '\${ghprbPullTitle}', 'The name that you will be used to build the full title of a run in Benchview.  The final name will be of the form <branch> private BenchviewCommitName')
                }
            }

            parameters {
                // Cap the maximum number of iterations to 21.
                stringParam('XUNIT_PERFORMANCE_MAX_ITERATION', '21', 'Sets the number of iterations to twenty one.  We are doing this to limit the amount of data that we upload as 20 iterations is enought to get a good sample')
                stringParam('XUNIT_PERFORMANCE_MAX_ITERATION_INNER_SPECIFIED', '21', 'Sets the number of iterations to twenty one.  We are doing this to limit the amount of data that we upload as 20 iterations is enought to get a good sample')
                stringParam('PRODUCT_BUILD', '', 'Build number from which to copy down the CoreCLR Product binaries built for Linux')
            }

            def osGroup = getOSGroup(os)
            def runType = isPR ? 'private' : 'rolling'
            def benchViewName = isPR ? 'coreclr private \$BenchviewCommitName' : 'coreclr rolling \$GIT_BRANCH_WITHOUT_ORIGIN \$GIT_COMMIT'

            steps {
                shell("./tests/scripts/perf-prep.sh")
                shell("./init-tools.sh")
                copyArtifacts(fullBuildJobName) {
                    includePatterns("bin/**")
                    buildSelector {
                        buildNumber('\${PRODUCT_BUILD}')
                    }
                }
                shell("GIT_BRANCH_WITHOUT_ORIGIN=\$(echo \$GIT_BRANCH | sed \"s/[^/]*\\/\\(.*\\)/\\1 /\")\n" +
                "python3.5 \"\${WORKSPACE}/tests/scripts/Microsoft.BenchView.JSONFormat/tools/submission-metadata.py\" --name \" ${benchViewName} \" --user-email \"dotnet-bot@microsoft.com\"\n" +
                "python3.5 \"\${WORKSPACE}/tests/scripts/Microsoft.BenchView.JSONFormat/tools/build.py\" git --branch \$GIT_BRANCH_WITHOUT_ORIGIN --type ${runType}")
                shell("""./tests/scripts/run-xunit-perf.sh \\
                --testRootDir=\"\${WORKSPACE}/bin/tests/Windows_NT.${architecture}.${configuration}\" \\
                --testNativeBinDir=\"\${WORKSPACE}/bin/obj/${osGroup}.${architecture}.${configuration}/tests\" \\
                --coreClrBinDir=\"\${WORKSPACE}/bin/Product/${osGroup}.${architecture}.${configuration}\" \\
                --mscorlibDir=\"\${WORKSPACE}/bin/Product/${osGroup}.${architecture}.${configuration}\" \\
                --coreFxBinDir=\"\${WORKSPACE}/corefx\" \\
                --runType=\"${runType}\" \\
                --benchViewOS=\"${os}\" \\
                --generatebenchviewdata=\"\${WORKSPACE}/tests/scripts/Microsoft.BenchView.JSONFormat/tools\" \\
                --stabilityPrefix=\"taskset 0x00000002 nice --adjustment=-10\" \\
                --uploadToBenchview""")
            }
        }

        // Save machinedata.json to /artifact/bin/ Jenkins dir
        def archiveSettings = new ArchivalSettings()
        archiveSettings.addFiles('Perf-*.log')
        archiveSettings.addFiles('Perf-*.xml')
        archiveSettings.addFiles('machinedata.json')
        Utilities.addArchival(newJob, archiveSettings)

        Utilities.standardJobSetup(newJob, project, isPR, "*/${branch}")

        // For perf, we need to keep the run results longer
        newJob.with {
            // Enable the log rotator
            logRotator {
                artifactDaysToKeep(7)
                daysToKeep(300)
                artifactNumToKeep(25)
                numToKeep(1000)
            }
        }
    } // os

    def flowJobPerfRunList = perfOSList.collect { os ->
        "{ build(params + [PRODUCT_BUILD: b.build.number], '${getFullPerfJobName(project, os, isPR)}') }"
    }
    def newFlowJob = buildFlowJob(Utilities.getFullJobName(project, "perf_linux_flow", isPR, '')) {
        if (isPR) {
            parameters {
                stringParam('BenchviewCommitName', '\${ghprbPullTitle}', 'The name that you will be used to build the full title of a run in Benchview.  The final name will be of the form <branch> private BenchviewCommitName')
            }
        }
        buildFlow("""
// First, build the bits on RHEL7.2
b = build(params, '${fullBuildJobName}')

// Then, run the perf tests
parallel(
    ${flowJobPerfRunList.join(",\n    ")}
)
""")
    }

    Utilities.setMachineAffinity(newFlowJob, 'Windows_NT', 'latest-or-auto')
    Utilities.standardJobSetup(newFlowJob, project, isPR, "*/${branch}")

    if (isPR) {
        TriggerBuilder builder = TriggerBuilder.triggerOnPullRequest()
        builder.setGithubContext("Linux Perf Test Flow")
        builder.triggerOnlyOnComment()
        builder.setCustomTriggerPhrase("(?i).*test\\W+linux\\W+perf\\W+flow.*")
        builder.triggerForBranch(branch)
        builder.emitTrigger(newFlowJob)
    }
    else {
        // Set a push trigger
        TriggerBuilder builder = TriggerBuilder.triggerOnCommit()
        builder.emitTrigger(newFlowJob)
    }

} // isPR

def static getFullThroughputJobName(def project, def os, def isPR) {
    return Utilities.getFullJobName(project, "perf_throughput_${os}", isPR)
}

// Create the Linux/OSX/CentOS coreclr test leg for debug and release and each scenario
[true, false].each { isPR ->
    def fullBuildJobName = Utilities.getFullJobName(project, 'perf_throughput_linux_build', isPR)
    def architecture = 'x64'
    def configuration = 'Release'

    // Build has to happen on RHEL7.2 (that's where we produce the bits we ship)
    ['RHEL7.2'].each { os ->
        def newBuildJob = job(fullBuildJobName) {
            steps {
                shell("./build.sh verbose ${architecture} ${configuration}")
            }
        }
        Utilities.setMachineAffinity(newBuildJob, os, 'latest-or-auto')
        Utilities.standardJobSetup(newBuildJob, project, isPR, "*/${branch}")
        Utilities.addArchival(newBuildJob, "bin/Product/**")
    }

    // Actual perf testing on the following OSes
    def throughputOSList = ['Ubuntu14.04']
    def throughputOptLevelList = ['full_opt', 'min_opt']

    def throughputOSOptLevelList = []

    throughputOSList.each { os ->
        throughputOptLevelList.each { opt_level ->
            throughputOSOptLevelList.add("${os}_${opt_level}")
        }
    }

<<<<<<< HEAD
            label('ubuntu_1604_clr_perf')
                wrappers {
                    credentialsBinding {
                        string('BV_UPLOAD_SAS_TOKEN', 'CoreCLR Perf BenchView Sas')
=======
    throughputOSList.each { os ->
        throughputOptLevelList.each { opt_level ->
            def newJob = job(getFullThroughputJobName(project, "${os}_${opt_level}", isPR)) {

                label('linux_clr_perf')
                    wrappers {
                        credentialsBinding {
                            string('BV_UPLOAD_SAS_TOKEN', 'CoreCLR Perf BenchView Sas')
                        }
>>>>>>> c94aad28
                    }

                if (isPR)
                {
                    parameters
                    {
                        stringParam('BenchviewCommitName', '\${ghprbPullTitle}', 'The name that will be used to build the full title of a run in Benchview.')
                    }
                }

                parameters {
                    stringParam('PRODUCT_BUILD', '', 'Build number from which to copy down the CoreCLR Product binaries built for Linux')
                }

                def osGroup = getOSGroup(os)
                def runType = isPR ? 'private' : 'rolling'
                def benchViewName = isPR ? 'coreclr-throughput private \$BenchviewCommitName' : 'coreclr-throughput rolling \$GIT_BRANCH_WITHOUT_ORIGIN \$GIT_COMMIT'

                steps {
                    shell("bash ./tests/scripts/perf-prep.sh --throughput")
                    shell("./init-tools.sh")
                    copyArtifacts(fullBuildJobName) {
                        includePatterns("bin/Product/**")
                        buildSelector {
                            buildNumber('\${PRODUCT_BUILD}')
                        }
                    }
                    shell("GIT_BRANCH_WITHOUT_ORIGIN=\$(echo \$GIT_BRANCH | sed \"s/[^/]*\\/\\(.*\\)/\\1 /\")\n" +
                    "python3.5 \"\${WORKSPACE}/tests/scripts/Microsoft.BenchView.JSONFormat/tools/submission-metadata.py\" --name \" ${benchViewName} \" --user-email \"dotnet-bot@microsoft.com\"\n" +
                    "python3.5 \"\${WORKSPACE}/tests/scripts/Microsoft.BenchView.JSONFormat/tools/build.py\" git --branch \$GIT_BRANCH_WITHOUT_ORIGIN --type ${runType}")
                    shell("""python3.5 ./tests/scripts/run-throughput-perf.py \\
                    -arch \"${architecture}\" \\
                    -os \"${os}\" \\
                    -configuration \"${configuration}\" \\
                    -opt_level \"${opt_level}\" \\
                    -clr_root \"\${WORKSPACE}\" \\
                    -assembly_root \"\${WORKSPACE}/Microsoft.Benchview.ThroughputBenchmarks.${architecture}.Windows_NT/lib\" \\
                    -run_type \"${runType}\" \\
                    -benchview_path \"\${WORKSPACE}/tests/scripts/Microsoft.BenchView.JSONFormat/tools\"""")
                }
            }

            // Save machinedata.json to /artifact/bin/ Jenkins dir
            def archiveSettings = new ArchivalSettings()
            archiveSettings.addFiles('throughput-*.csv')
            archiveSettings.addFiles('machinedata.json')
            Utilities.addArchival(newJob, archiveSettings)

            Utilities.standardJobSetup(newJob, project, isPR, "*/${branch}")

            // For perf, we need to keep the run results longer
            newJob.with {
                // Enable the log rotator
                logRotator {
                    artifactDaysToKeep(7)
                    daysToKeep(300)
                    artifactNumToKeep(25)
                    numToKeep(1000)
                }
            }
        } // opt_level
    } // os

    def flowJobTPRunList = throughputOSOptLevelList.collect { os ->
        "{ build(params + [PRODUCT_BUILD: b.build.number], '${getFullThroughputJobName(project, os, isPR)}') }"
    }
    def newFlowJob = buildFlowJob(Utilities.getFullJobName(project, "perf_throughput_linux_flow", isPR, '')) {
        if (isPR) {
            parameters {
                stringParam('BenchviewCommitName', '\${ghprbPullTitle}', 'The name that you will be used to build the full title of a run in Benchview.  The final name will be of the form <branch> private BenchviewCommitName')
            }
        }
        buildFlow("""
// First, build the bits on RHEL7.2
b = build(params, '${fullBuildJobName}')

// Then, run the perf tests
parallel(
    ${flowJobTPRunList.join(",\n    ")}
)
""")
    }

    Utilities.setMachineAffinity(newFlowJob, 'Windows_NT', 'latest-or-auto')
    Utilities.standardJobSetup(newFlowJob, project, isPR, "*/${branch}")

    if (isPR) {
        TriggerBuilder builder = TriggerBuilder.triggerOnPullRequest()
        builder.setGithubContext("Linux Throughput Perf Test Flow")
        builder.triggerOnlyOnComment()
        builder.setCustomTriggerPhrase("(?i).*test\\W+linux\\W+throughput\\W+flow.*")
        builder.triggerForBranch(branch)
        builder.emitTrigger(newFlowJob)
    }
    else {
        // Set a push trigger
        TriggerBuilder builder = TriggerBuilder.triggerOnCommit()
        builder.emitTrigger(newFlowJob)
    }

} // isPR<|MERGE_RESOLUTION|>--- conflicted
+++ resolved
@@ -414,22 +414,16 @@
         }
     }
 
-<<<<<<< HEAD
-            label('ubuntu_1604_clr_perf')
-                wrappers {
-                    credentialsBinding {
-                        string('BV_UPLOAD_SAS_TOKEN', 'CoreCLR Perf BenchView Sas')
-=======
+
     throughputOSList.each { os ->
         throughputOptLevelList.each { opt_level ->
             def newJob = job(getFullThroughputJobName(project, "${os}_${opt_level}", isPR)) {
 
-                label('linux_clr_perf')
+                label('ubuntu_1604_clr_perf')
                     wrappers {
                         credentialsBinding {
                             string('BV_UPLOAD_SAS_TOKEN', 'CoreCLR Perf BenchView Sas')
                         }
->>>>>>> c94aad28
                     }
 
                 if (isPR)
