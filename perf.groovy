// Import the utility functionality.

import jobs.generation.*;

def project = GithubProject
def branch = GithubBranchName
def projectName = Utilities.getFolderName(project)
def projectFolder = projectName + '/' + Utilities.getFolderName(branch)

def static getOSGroup(def os) {
    def osGroupMap = ['Ubuntu14.04':'Linux',
        'RHEL7.2': 'Linux',
        'Ubuntu16.04': 'Linux',
        'Debian8.4':'Linux',
        'Fedora24':'Linux',
        'OSX':'OSX',
        'Windows_NT':'Windows_NT',
        'FreeBSD':'FreeBSD',
        'CentOS7.1': 'Linux',
        'OpenSUSE13.2': 'Linux',
        'OpenSUSE42.1': 'Linux',
        'LinuxARMEmulator': 'Linux']
    def osGroup = osGroupMap.get(os, null)
    assert osGroup != null : "Could not find os group for ${os}"
    return osGroupMap[os]
}

// Setup perflab tests runs
[true, false].each { isPR ->
    ['Windows_NT'].each { os ->
        ['x64', 'x86'].each { arch ->
            [true, false].each { isSmoketest ->
                def architecture = arch
                def jobName = isSmoketest ? "perf_perflab_${os}_${arch}_smoketest" : "perf_perflab_${os}_${arch}"

                if (arch == 'x86jit32')
                {
                    architecture = 'x86'
                    testEnv = '-testEnv %WORKSPACE%\\tests\\x86\\compatjit_x86_testenv.cmd'
                }
                else if (arch == 'x86')
                {
                    testEnv = '-testEnv %WORKSPACE%\\tests\\x86\\ryujit_x86_testenv.cmd'
                }

                def newJob = job(Utilities.getFullJobName(project, jobName, isPR)) {
                    // Set the label.
                    label('windows_server_2016_clr_perf')
                    wrappers {
                        credentialsBinding {
                            string('BV_UPLOAD_SAS_TOKEN', 'CoreCLR Perf BenchView Sas')
                        }
                    }

                    if (isPR)
                    {
                        parameters
                        {
                            stringParam('BenchviewCommitName', '\${ghprbPullTitle}', 'The name that you will be used to build the full title of a run in Benchview.  The final name will be of the form <branch> private BenchviewCommitName')
                        }
                    }
                    if (isSmoketest)
                    {
                        parameters
                        {
                            stringParam('XUNIT_PERFORMANCE_MAX_ITERATION', '2', 'Sets the number of iterations to two.  We want to do this so that we can run as fast as possible as this is just for smoke testing')
                            stringParam('XUNIT_PERFORMANCE_MAX_ITERATION_INNER_SPECIFIED', '2', 'Sets the number of iterations to two.  We want to do this so that we can run as fast as possible as this is just for smoke testing')
                        }
                    }
                    else
                    {
                        parameters
                        {
                            stringParam('XUNIT_PERFORMANCE_MAX_ITERATION', '21', 'Sets the number of iterations to twenty one.  We are doing this to limit the amount of data that we upload as 20 iterations is enought to get a good sample')
                            stringParam('XUNIT_PERFORMANCE_MAX_ITERATION_INNER_SPECIFIED', '21', 'Sets the number of iterations to twenty one.  We are doing this to limit the amount of data that we upload as 20 iterations is enought to get a good sample')
                        }
                    }
                    def configuration = 'Release'
                    def runType = isPR ? 'private' : 'rolling'
                    def benchViewName = isPR ? 'coreclr private %BenchviewCommitName%' : 'coreclr rolling %GIT_BRANCH_WITHOUT_ORIGIN% %GIT_COMMIT%'
                    def uploadString = isSmoketest ? '' : '-uploadToBenchview'

                    steps {
                        // Batch

                        batchFile("powershell wget https://dist.nuget.org/win-x86-commandline/latest/nuget.exe -OutFile \"%WORKSPACE%\\nuget.exe\"")
                        batchFile("if exist \"%WORKSPACE%\\Microsoft.BenchView.JSONFormat\" rmdir /s /q \"%WORKSPACE%\\Microsoft.BenchView.JSONFormat\"")
                        batchFile("\"%WORKSPACE%\\nuget.exe\" install Microsoft.BenchView.JSONFormat -Source http://benchviewtestfeed.azurewebsites.net/nuget -OutputDirectory \"%WORKSPACE%\" -Prerelease -ExcludeVersion")
                        //Do this here to remove the origin but at the front of the branch name as this is a problem for BenchView
                        //we have to do it all as one statement because cmd is called each time and we lose the set environment variable
                        batchFile("if \"%GIT_BRANCH:~0,7%\" == \"origin/\" (set \"GIT_BRANCH_WITHOUT_ORIGIN=%GIT_BRANCH:origin/=%\") else (set \"GIT_BRANCH_WITHOUT_ORIGIN=%GIT_BRANCH%\")\n" +
                        "set \"BENCHVIEWNAME=${benchViewName}\"\n" +
                        "set \"BENCHVIEWNAME=%BENCHVIEWNAME:\"=%\"\n" +
<<<<<<< HEAD
                        "py \"%WORKSPACE%\\Microsoft.BenchView.JSONFormat\\tools\\submission-metadata.py\" --name \"%BENCHVIEWNAME%\" --user \"dotnet-bot@microsoft.com\"\n" +
=======
                        "py \"%WORKSPACE%\\Microsoft.BenchView.JSONFormat\\tools\\submission-metadata.py\" --name \"%BENCHVIEWNAME%\" --user-email \"dotnet-bot@microsoft.com\"\n" +
>>>>>>> 701ecbed
                        "py \"%WORKSPACE%\\Microsoft.BenchView.JSONFormat\\tools\\build.py\" git --branch %GIT_BRANCH_WITHOUT_ORIGIN% --type ${runType}")
                        batchFile("py \"%WORKSPACE%\\Microsoft.BenchView.JSONFormat\\tools\\machinedata.py\"")
                        batchFile("set __TestIntermediateDir=int&&build.cmd ${configuration} ${architecture}")

                        if (arch == 'x86jit32')
                        {
                            // Download package and copy compatjit into Core_Root
                            batchFile("C:\\Tools\\nuget.exe install runtime.win7-${architecture}.Microsoft.NETCore.Jit -Source https://dotnet.myget.org/F/dotnet-core -OutputDirectory \"%WORKSPACE%\" -Prerelease -ExcludeVersion\n" +
                            "xcopy \"%WORKSPACE%\\runtime.win7-x86.Microsoft.NETCore.Jit\\runtimes\\win7-x86\\native\\compatjit.dll\" \"%WORKSPACE%\\bin\\Product\\${os}.${architecture}.${configuration}\" /Y")
                        }

                        batchFile("tests\\runtest.cmd ${configuration} ${architecture} GenerateLayoutOnly")

                        // Run with just stopwatch: Profile=Off
                        batchFile("tests\\scripts\\run-xunit-perf.cmd -arch ${arch} -configuration ${configuration} -testBinLoc bin\\tests\\${os}.${architecture}.${configuration}\\performance\\perflab\\Perflab -library -generateBenchviewData \"%WORKSPACE%\\Microsoft.Benchview.JSONFormat\\tools\" ${uploadString} -runtype ${runType} -stabilityPrefix \"START \"CORECLR_PERF_RUN\" /B /WAIT /HIGH /AFFINITY 0x2\"")
                        batchFile("tests\\scripts\\run-xunit-perf.cmd -arch ${arch} -configuration ${configuration} -testBinLoc bin\\tests\\${os}.${architecture}.${configuration}\\Jit\\Performance\\CodeQuality -generateBenchviewData \"%WORKSPACE%\\Microsoft.Benchview.JSONFormat\\tools\" ${uploadString} -runtype ${runType} -stabilityPrefix \"START \"CORECLR_PERF_RUN\" /B /WAIT /HIGH /AFFINITY 0x2\"")

                        // Run with the full set of counters enabled: Profile=On
                        batchFile("tests\\scripts\\run-xunit-perf.cmd -arch ${arch} -configuration ${configuration} -testBinLoc bin\\tests\\${os}.${architecture}.${configuration}\\performance\\perflab\\Perflab -library -generateBenchviewData \"%WORKSPACE%\\Microsoft.Benchview.JSONFormat\\tools\" ${uploadString} -runtype ${runType} -collectionFlags default+BranchMispredictions+CacheMisses+InstructionRetired+gcapi -stabilityPrefix \"START \"CORECLR_PERF_RUN\" /B /WAIT /HIGH /AFFINITY 0x2\"")
                        batchFile("tests\\scripts\\run-xunit-perf.cmd -arch ${arch} -configuration ${configuration} -testBinLoc bin\\tests\\${os}.${architecture}.${configuration}\\Jit\\Performance\\CodeQuality -generateBenchviewData \"%WORKSPACE%\\Microsoft.Benchview.JSONFormat\\tools\" ${uploadString} -runtype ${runType} -collectionFlags default+BranchMispredictions+CacheMisses+InstructionRetired+gcapi -stabilityPrefix \"START \"CORECLR_PERF_RUN\" /B /WAIT /HIGH /AFFINITY 0x2\"")
                    }
                }

                if (isSmoketest)
                {
                    Utilities.setMachineAffinity(newJob, "Windows_NT", '20170427-elevated')
                }
                // Save machinedata.json to /artifact/bin/ Jenkins dir
                def archiveSettings = new ArchivalSettings()
                archiveSettings.addFiles('Perf-*.xml')
                archiveSettings.addFiles('Perf-*.etl')
                archiveSettings.addFiles('Perf-*.log')
                archiveSettings.addFiles('machinedata.json')
                Utilities.addArchival(newJob, archiveSettings)

                Utilities.standardJobSetup(newJob, project, isPR, "*/${branch}")

                newJob.with {
                    wrappers {
                        timeout {
                            absolute(240)
                        }
                    }
                }

                if (isPR) {
                    TriggerBuilder builder = TriggerBuilder.triggerOnPullRequest()
                    if (isSmoketest)
                    {
                        builder.setGithubContext("${os} ${arch} CoreCLR Perf Tests Correctness")
                    }
                    else
                    {
                        builder.setGithubContext("${os} ${arch} CoreCLR Perf Tests")
                        builder.triggerOnlyOnComment()
                        builder.setCustomTriggerPhrase("(?i).*test\\W+${os}\\W+${arch}\\W+perf.*")
                    }
                    builder.triggerForBranch(branch)
                    builder.emitTrigger(newJob)
                }
                else {
                    // Set a push trigger
                    TriggerBuilder builder = TriggerBuilder.triggerOnCommit()
                    builder.emitTrigger(newJob)
                }
            }
        }
    }
}

// Setup throughput perflab tests runs
[true, false].each { isPR ->
    ['Windows_NT'].each { os ->
        ['x64', 'x86'].each { arch ->
            ['full_opt', 'min_opt'].each { opt_level ->
                def architecture = arch

                def newJob = job(Utilities.getFullJobName(project, "perf_throughput_perflab_${os}_${arch}_${opt_level}", isPR)) {
                    // Set the label.
                    label('windows_server_2016_clr_perf')
                    wrappers {
                        credentialsBinding {
                            string('BV_UPLOAD_SAS_TOKEN', 'CoreCLR Perf BenchView Sas')
                        }
                    }

<<<<<<< HEAD
            if (isPR)
            {
                parameters
                {
                    stringParam('BenchviewCommitName', '\${ghprbPullTitle}', 'The name that you will be used to build the full title of a run in Benchview.  The final name will be of the form <branch> private BenchviewCommitName')
                }
            }
            def configuration = 'Release'
            def runType = isPR ? 'private' : 'rolling'
            def benchViewName = isPR ? 'coreclr-throughput private %BenchviewCommitName%' : 'coreclr-throughput rolling %GIT_BRANCH_WITHOUT_ORIGIN% %GIT_COMMIT%'

                steps {
                    // Batch

                    batchFile("if exist \"%WORKSPACE%\\Microsoft.BenchView.JSONFormat\" rmdir /s /q \"%WORKSPACE%\\Microsoft.BenchView.JSONFormat\"")
                    batchFile("if exist \"%WORKSPACE%\\Microsoft.BenchView.ThroughputBenchmarks.${architecture}.${os}\" rmdir /s /q \"%WORKSPACE%\\Microsoft.BenchView.ThroughputBenchmarks.${architecture}.${os}\"")
                    batchFile("C:\\Tools\\nuget.exe install Microsoft.BenchView.JSONFormat -Source http://benchviewtestfeed.azurewebsites.net/nuget -OutputDirectory \"%WORKSPACE%\" -Prerelease -ExcludeVersion")
                    batchFile("C:\\Tools\\nuget.exe install Microsoft.BenchView.ThroughputBenchmarks.${architecture}.${os} -Source https://dotnet.myget.org/F/dotnet-core -OutputDirectory \"%WORKSPACE%\" -Prerelease -ExcludeVersion")
                    //Do this here to remove the origin but at the front of the branch name as this is a problem for BenchView
                    //we have to do it all as one statement because cmd is called each time and we lose the set environment variable
                    batchFile("if \"%GIT_BRANCH:~0,7%\" == \"origin/\" (set \"GIT_BRANCH_WITHOUT_ORIGIN=%GIT_BRANCH:origin/=%\") else (set \"GIT_BRANCH_WITHOUT_ORIGIN=%GIT_BRANCH%\")\n" +
                    "set \"BENCHVIEWNAME=${benchViewName}\"\n" +
                    "set \"BENCHVIEWNAME=%BENCHVIEWNAME:\"=%\"\n" +
                    "py \"%WORKSPACE%\\Microsoft.BenchView.JSONFormat\\tools\\submission-metadata.py\" --name \"${benchViewName}\" --user \"dotnet-bot@microsoft.com\"\n" +
                    "py \"%WORKSPACE%\\Microsoft.BenchView.JSONFormat\\tools\\build.py\" git --branch %GIT_BRANCH_WITHOUT_ORIGIN% --type ${runType}")
                    batchFile("py \"%WORKSPACE%\\Microsoft.BenchView.JSONFormat\\tools\\machinedata.py\"")
                    batchFile("set __TestIntermediateDir=int&&build.cmd ${configuration} ${architecture} skiptests")
                    batchFile("tests\\runtest.cmd ${configuration} ${architecture} GenerateLayoutOnly")
                    batchFile("py -u tests\\scripts\\run-throughput-perf.py -arch ${arch} -os ${os} -configuration ${configuration} -clr_root \"%WORKSPACE%\" -assembly_root \"%WORKSPACE%\\Microsoft.BenchView.ThroughputBenchmarks.${architecture}.${os}\\lib\" -benchview_path \"%WORKSPACE%\\Microsoft.Benchview.JSONFormat\\tools\" -run_type ${runType}")
=======
                    if (isPR)
                    {
                        parameters
                        {
                            stringParam('BenchviewCommitName', '\${ghprbPullTitle}', 'The name that will be used to build the full title of a run in Benchview.')
                        }
                    }
                    def configuration = 'Release'
                    def runType = isPR ? 'private' : 'rolling'
                    def benchViewName = isPR ? 'coreclr-throughput private %BenchviewCommitName%' : 'coreclr-throughput rolling %GIT_BRANCH_WITHOUT_ORIGIN% %GIT_COMMIT%'

                    steps {
                        // Batch

                        batchFile("if exist \"%WORKSPACE%\\Microsoft.BenchView.JSONFormat\" rmdir /s /q \"%WORKSPACE%\\Microsoft.BenchView.JSONFormat\"")
                        batchFile("if exist \"%WORKSPACE%\\Microsoft.BenchView.ThroughputBenchmarks.${architecture}.${os}\" rmdir /s /q \"%WORKSPACE%\\Microsoft.BenchView.ThroughputBenchmarks.${architecture}.${os}\"")
                        batchFile("C:\\Tools\\nuget.exe install Microsoft.BenchView.JSONFormat -Source http://benchviewtestfeed.azurewebsites.net/nuget -OutputDirectory \"%WORKSPACE%\" -Prerelease -ExcludeVersion")
                        batchFile("C:\\Tools\\nuget.exe install Microsoft.BenchView.ThroughputBenchmarks.${architecture}.${os} -Source https://dotnet.myget.org/F/dotnet-core -OutputDirectory \"%WORKSPACE%\" -Prerelease -ExcludeVersion")
                        //Do this here to remove the origin but at the front of the branch name as this is a problem for BenchView
                        //we have to do it all as one statement because cmd is called each time and we lose the set environment variable
                        batchFile("if \"%GIT_BRANCH:~0,7%\" == \"origin/\" (set \"GIT_BRANCH_WITHOUT_ORIGIN=%GIT_BRANCH:origin/=%\") else (set \"GIT_BRANCH_WITHOUT_ORIGIN=%GIT_BRANCH%\")\n" +
                        "set \"BENCHVIEWNAME=${benchViewName}\"\n" +
                        "set \"BENCHVIEWNAME=%BENCHVIEWNAME:\"=%\"\n" +
                        "py \"%WORKSPACE%\\Microsoft.BenchView.JSONFormat\\tools\\submission-metadata.py\" --name \"${benchViewName}\" --user-email \"dotnet-bot@microsoft.com\"\n" +
                        "py \"%WORKSPACE%\\Microsoft.BenchView.JSONFormat\\tools\\build.py\" git --branch %GIT_BRANCH_WITHOUT_ORIGIN% --type ${runType}")
                        batchFile("py \"%WORKSPACE%\\Microsoft.BenchView.JSONFormat\\tools\\machinedata.py\"")
                        batchFile("set __TestIntermediateDir=int&&build.cmd ${configuration} ${architecture} skiptests")
                        batchFile("tests\\runtest.cmd ${configuration} ${architecture} GenerateLayoutOnly")
                        batchFile("py -u tests\\scripts\\run-throughput-perf.py -arch ${arch} -os ${os} -configuration ${configuration} -opt_level ${opt_level} -clr_root \"%WORKSPACE%\" -assembly_root \"%WORKSPACE%\\Microsoft.BenchView.ThroughputBenchmarks.${architecture}.${os}\\lib\" -benchview_path \"%WORKSPACE%\\Microsoft.Benchview.JSONFormat\\tools\" -run_type ${runType}")
                    }
>>>>>>> 701ecbed
                }

                // Save machinedata.json to /artifact/bin/ Jenkins dir
                def archiveSettings = new ArchivalSettings()
                archiveSettings.addFiles('throughput-*.csv')
                Utilities.addArchival(newJob, archiveSettings)

                Utilities.standardJobSetup(newJob, project, isPR, "*/${branch}")

                if (isPR) {
                    def opts = ""
                    if (opt_level == 'min_opts')
                    {
                        opts = '\\W+min_opts'
                    }
                    TriggerBuilder builder = TriggerBuilder.triggerOnPullRequest()
                    builder.setGithubContext("${os} ${arch} ${opt_level} CoreCLR Throughput Perf Tests")
                    builder.triggerOnlyOnComment()
                    builder.setCustomTriggerPhrase("(?i).*test\\W+${os}\\W+${arch}${opts}\\W+throughput.*")
                    builder.triggerForBranch(branch)
                    builder.emitTrigger(newJob)
                }
                else {
                    // Set a push trigger
                    TriggerBuilder builder = TriggerBuilder.triggerOnCommit()
                    builder.emitTrigger(newJob)
                }
            }
        }
    }
}

def static getFullPerfJobName(def project, def os, def isPR) {
    return Utilities.getFullJobName(project, "perf_${os}", isPR)
}

// Create the Linux/OSX/CentOS coreclr test leg for debug and release and each scenario
[true, false].each { isPR ->
    def fullBuildJobName = Utilities.getFullJobName(project, 'perf_linux_build', isPR)
    def architecture = 'x64'
    def configuration = 'Release'

    // Build has to happen on RHEL7.2 (that's where we produce the bits we ship)
    ['RHEL7.2'].each { os ->
        def newBuildJob = job(fullBuildJobName) {
            steps {
                shell("./build.sh verbose ${architecture} ${configuration}")
            }
        }
        Utilities.setMachineAffinity(newBuildJob, os, 'latest-or-auto')
        Utilities.standardJobSetup(newBuildJob, project, isPR, "*/${branch}")
        Utilities.addArchival(newBuildJob, "bin/Product/**,bin/obj/*/tests/**/*.dylib,bin/obj/*/tests/**/*.so", "bin/Product/**/.nuget/**")
    }

    // Actual perf testing on the following OSes
<<<<<<< HEAD
    def perfOSList = ['Ubuntu14.04']
    perfOSList.each { os ->
        def newJob = job(getFullPerfJobName(project, os, isPR)) {

            label('linux_clr_perf')
=======
    def perfOSList = ['Ubuntu16.04']
    perfOSList.each { os ->
        def newJob = job(getFullPerfJobName(project, os, isPR)) {

            label('ubuntu_1604_clr_perf')
>>>>>>> 701ecbed
            wrappers {
                credentialsBinding {
                    string('BV_UPLOAD_SAS_TOKEN', 'CoreCLR Perf BenchView Sas')
                }
            }

            if (isPR)
            {
                parameters
                {
                    stringParam('BenchviewCommitName', '\${ghprbPullTitle}', 'The name that you will be used to build the full title of a run in Benchview.  The final name will be of the form <branch> private BenchviewCommitName')
                }
            }

            parameters {
                // Cap the maximum number of iterations to 21.
                stringParam('XUNIT_PERFORMANCE_MAX_ITERATION', '21', 'Sets the number of iterations to twenty one.  We are doing this to limit the amount of data that we upload as 20 iterations is enought to get a good sample')
                stringParam('XUNIT_PERFORMANCE_MAX_ITERATION_INNER_SPECIFIED', '21', 'Sets the number of iterations to twenty one.  We are doing this to limit the amount of data that we upload as 20 iterations is enought to get a good sample')
                stringParam('PRODUCT_BUILD', '', 'Build number from which to copy down the CoreCLR Product binaries built for Linux')
            }

            def osGroup = getOSGroup(os)
            def runType = isPR ? 'private' : 'rolling'
            def benchViewName = isPR ? 'coreclr private \$BenchviewCommitName' : 'coreclr rolling \$GIT_BRANCH_WITHOUT_ORIGIN \$GIT_COMMIT'

            steps {
                shell("./tests/scripts/perf-prep.sh")
                shell("./init-tools.sh")
                copyArtifacts(fullBuildJobName) {
                    includePatterns("bin/**")
                    buildSelector {
                        buildNumber('\${PRODUCT_BUILD}')
                    }
                }
                shell("GIT_BRANCH_WITHOUT_ORIGIN=\$(echo \$GIT_BRANCH | sed \"s/[^/]*\\/\\(.*\\)/\\1 /\")\n" +
                "python3.5 \"\${WORKSPACE}/tests/scripts/Microsoft.BenchView.JSONFormat/tools/submission-metadata.py\" --name \" ${benchViewName} \" --user-email \"dotnet-bot@microsoft.com\"\n" +
                "python3.5 \"\${WORKSPACE}/tests/scripts/Microsoft.BenchView.JSONFormat/tools/build.py\" git --branch \$GIT_BRANCH_WITHOUT_ORIGIN --type ${runType}")
                shell("""./tests/scripts/run-xunit-perf.sh \\
                --testRootDir=\"\${WORKSPACE}/bin/tests/Windows_NT.${architecture}.${configuration}\" \\
                --testNativeBinDir=\"\${WORKSPACE}/bin/obj/${osGroup}.${architecture}.${configuration}/tests\" \\
                --coreClrBinDir=\"\${WORKSPACE}/bin/Product/${osGroup}.${architecture}.${configuration}\" \\
                --mscorlibDir=\"\${WORKSPACE}/bin/Product/${osGroup}.${architecture}.${configuration}\" \\
                --coreFxBinDir=\"\${WORKSPACE}/corefx\" \\
                --runType=\"${runType}\" \\
                --benchViewOS=\"${os}\" \\
                --generatebenchviewdata=\"\${WORKSPACE}/tests/scripts/Microsoft.BenchView.JSONFormat/tools\" \\
                --stabilityPrefix=\"taskset 0x00000002 nice --adjustment=-10\" \\
                --uploadToBenchview""")
            }
        }

        // Save machinedata.json to /artifact/bin/ Jenkins dir
        def archiveSettings = new ArchivalSettings()
        archiveSettings.addFiles('Perf-*.log')
        archiveSettings.addFiles('Perf-*.xml')
        archiveSettings.addFiles('machinedata.json')
        Utilities.addArchival(newJob, archiveSettings)

        Utilities.standardJobSetup(newJob, project, isPR, "*/${branch}")

        // For perf, we need to keep the run results longer
        newJob.with {
            // Enable the log rotator
            logRotator {
                artifactDaysToKeep(7)
                daysToKeep(300)
                artifactNumToKeep(25)
                numToKeep(1000)
            }
        }
    } // os

    def flowJobPerfRunList = perfOSList.collect { os ->
        "{ build(params + [PRODUCT_BUILD: b.build.number], '${getFullPerfJobName(project, os, isPR)}') }"
    }
    def newFlowJob = buildFlowJob(Utilities.getFullJobName(project, "perf_linux_flow", isPR, '')) {
        if (isPR) {
            parameters {
                stringParam('BenchviewCommitName', '\${ghprbPullTitle}', 'The name that you will be used to build the full title of a run in Benchview.  The final name will be of the form <branch> private BenchviewCommitName')
            }
        }
        buildFlow("""
// First, build the bits on RHEL7.2
b = build(params, '${fullBuildJobName}')

// Then, run the perf tests
parallel(
    ${flowJobPerfRunList.join(",\n    ")}
)
""")
    }

    Utilities.setMachineAffinity(newFlowJob, 'Windows_NT', 'latest-or-auto')
    Utilities.standardJobSetup(newFlowJob, project, isPR, "*/${branch}")

    if (isPR) {
        TriggerBuilder builder = TriggerBuilder.triggerOnPullRequest()
        builder.setGithubContext("Linux Perf Test Flow")
        builder.triggerOnlyOnComment()
        builder.setCustomTriggerPhrase("(?i).*test\\W+linux\\W+perf\\W+flow.*")
        builder.triggerForBranch(branch)
        builder.emitTrigger(newFlowJob)
    }
    else {
        // Set a push trigger
        TriggerBuilder builder = TriggerBuilder.triggerOnCommit()
        builder.emitTrigger(newFlowJob)
    }

} // isPR

def static getFullThroughputJobName(def project, def os, def isPR) {
    return Utilities.getFullJobName(project, "perf_throughput_${os}", isPR)
}

// Create the Linux/OSX/CentOS coreclr test leg for debug and release and each scenario
[true, false].each { isPR ->
    def fullBuildJobName = Utilities.getFullJobName(project, 'perf_throughput_linux_build', isPR)
    def architecture = 'x64'
    def configuration = 'Release'

    // Build has to happen on RHEL7.2 (that's where we produce the bits we ship)
    ['RHEL7.2'].each { os ->
        def newBuildJob = job(fullBuildJobName) {
            steps {
                shell("./build.sh verbose ${architecture} ${configuration}")
            }
        }
        Utilities.setMachineAffinity(newBuildJob, os, 'latest-or-auto')
        Utilities.standardJobSetup(newBuildJob, project, isPR, "*/${branch}")
        Utilities.addArchival(newBuildJob, "bin/Product/**")
    }

    // Actual perf testing on the following OSes
<<<<<<< HEAD
    def throughputOSList = ['Ubuntu14.04']
    throughputOSList.each { os ->
        def newJob = job(getFullThroughputJobName(project, os, isPR)) {

            label('linux_clr_perf')
                wrappers {
                    credentialsBinding {
                        string('BV_UPLOAD_SAS_TOKEN', 'CoreCLR Perf BenchView Sas')
                    }
                }

            if (isPR)
            {
                parameters
=======
    def throughputOSList = ['Ubuntu16.04']
    def throughputOptLevelList = ['full_opt', 'min_opt']

    def throughputOSOptLevelList = []

    throughputOSList.each { os ->
        throughputOptLevelList.each { opt_level ->
            throughputOSOptLevelList.add("${os}_${opt_level}")
        }
    }

    throughputOSList.each { os ->
        throughputOptLevelList.each { opt_level ->
            def newJob = job(getFullThroughputJobName(project, "${os}_${opt_level}", isPR)) {

                label('ubuntu_1604_clr_perf')
                    wrappers {
                        credentialsBinding {
                            string('BV_UPLOAD_SAS_TOKEN', 'CoreCLR Perf BenchView Sas')
                        }
                    }

                if (isPR)
>>>>>>> 701ecbed
                {
                    parameters
                    {
                        stringParam('BenchviewCommitName', '\${ghprbPullTitle}', 'The name that will be used to build the full title of a run in Benchview.')
                    }
                }

                parameters {
                    stringParam('PRODUCT_BUILD', '', 'Build number from which to copy down the CoreCLR Product binaries built for Linux')
                }

                def osGroup = getOSGroup(os)
                def runType = isPR ? 'private' : 'rolling'
                def benchViewName = isPR ? 'coreclr-throughput private \$BenchviewCommitName' : 'coreclr-throughput rolling \$GIT_BRANCH_WITHOUT_ORIGIN \$GIT_COMMIT'

                steps {
                    shell("bash ./tests/scripts/perf-prep.sh --throughput")
                    shell("./init-tools.sh")
                    copyArtifacts(fullBuildJobName) {
                        includePatterns("bin/Product/**")
                        buildSelector {
                            buildNumber('\${PRODUCT_BUILD}')
                        }
                    }
                    shell("GIT_BRANCH_WITHOUT_ORIGIN=\$(echo \$GIT_BRANCH | sed \"s/[^/]*\\/\\(.*\\)/\\1 /\")\n" +
                    "python3.5 \"\${WORKSPACE}/tests/scripts/Microsoft.BenchView.JSONFormat/tools/submission-metadata.py\" --name \" ${benchViewName} \" --user-email \"dotnet-bot@microsoft.com\"\n" +
                    "python3.5 \"\${WORKSPACE}/tests/scripts/Microsoft.BenchView.JSONFormat/tools/build.py\" git --branch \$GIT_BRANCH_WITHOUT_ORIGIN --type ${runType}")
                    shell("""python3.5 ./tests/scripts/run-throughput-perf.py \\
                    -arch \"${architecture}\" \\
                    -os \"${os}\" \\
                    -configuration \"${configuration}\" \\
                    -opt_level \"${opt_level}\" \\
                    -clr_root \"\${WORKSPACE}\" \\
                    -assembly_root \"\${WORKSPACE}/Microsoft.Benchview.ThroughputBenchmarks.${architecture}.Windows_NT/lib\" \\
                    -run_type \"${runType}\" \\
                    -benchview_path \"\${WORKSPACE}/tests/scripts/Microsoft.BenchView.JSONFormat/tools\"""")
                }
            }
<<<<<<< HEAD

            parameters {
                stringParam('PRODUCT_BUILD', '', 'Build number from which to copy down the CoreCLR Product binaries built for Linux')
            }

            def osGroup = getOSGroup(os)
            def runType = isPR ? 'private' : 'rolling'
            def benchViewName = isPR ? 'coreclr private \$BenchviewCommitName' : 'coreclr rolling \$GIT_BRANCH_WITHOUT_ORIGIN \$GIT_COMMIT'

            steps {
                shell("bash ./tests/scripts/perf-prep.sh --throughput")
                shell("./init-tools.sh")
                copyArtifacts(fullBuildJobName) {
                    includePatterns("bin/Product/**")
                    buildSelector {
                        buildNumber('\${PRODUCT_BUILD}')
                    }
                }
                shell("GIT_BRANCH_WITHOUT_ORIGIN=\$(echo \$GIT_BRANCH | sed \"s/[^/]*\\/\\(.*\\)/\\1 /\")\n" +
                "python3.5 \"\${WORKSPACE}/tests/scripts/Microsoft.BenchView.JSONFormat/tools/submission-metadata.py\" --name \" ${benchViewName} \" --user \"dotnet-bot@microsoft.com\"\n" +
                "python3.5 \"\${WORKSPACE}/tests/scripts/Microsoft.BenchView.JSONFormat/tools/build.py\" git --branch \$GIT_BRANCH_WITHOUT_ORIGIN --type ${runType}")
                shell("""python3.5 ./tests/scripts/run-throughput-perf.py \\
                -arch \"${architecture}\" \\
                -os \"${os}\" \\
                -configuration \"${configuration}\" \\
                -clr_root \"\${WORKSPACE}\" \\
                -assembly_root \"\${WORKSPACE}/Microsoft.Benchview.ThroughputBenchmarks.${architecture}.Windows_NT/lib\" \\
                -run_type \"${runType}\" \\
                -benchview_path \"\${WORKSPACE}/tests/scripts/Microsoft.BenchView.JSONFormat/tools\"""")
            }
        }
=======
>>>>>>> 701ecbed

            // Save machinedata.json to /artifact/bin/ Jenkins dir
            def archiveSettings = new ArchivalSettings()
            archiveSettings.addFiles('throughput-*.csv')
            archiveSettings.addFiles('machinedata.json')
            Utilities.addArchival(newJob, archiveSettings)

            Utilities.standardJobSetup(newJob, project, isPR, "*/${branch}")

            // For perf, we need to keep the run results longer
            newJob.with {
                // Enable the log rotator
                logRotator {
                    artifactDaysToKeep(7)
                    daysToKeep(300)
                    artifactNumToKeep(25)
                    numToKeep(1000)
                }
            }
<<<<<<< HEAD
        }
    } // os

    def flowJobTPRunList = throughputOSList.collect { os ->
=======
        } // opt_level
    } // os

    def flowJobTPRunList = throughputOSOptLevelList.collect { os ->
>>>>>>> 701ecbed
        "{ build(params + [PRODUCT_BUILD: b.build.number], '${getFullThroughputJobName(project, os, isPR)}') }"
    }
    def newFlowJob = buildFlowJob(Utilities.getFullJobName(project, "perf_throughput_linux_flow", isPR, '')) {
        if (isPR) {
            parameters {
                stringParam('BenchviewCommitName', '\${ghprbPullTitle}', 'The name that you will be used to build the full title of a run in Benchview.  The final name will be of the form <branch> private BenchviewCommitName')
            }
<<<<<<< HEAD
        }
        buildFlow("""
// First, build the bits on RHEL7.2
b = build(params, '${fullBuildJobName}')

// Then, run the perf tests
parallel(
    ${flowJobTPRunList.join(",\n    ")}
)
""")
    }

    Utilities.setMachineAffinity(newFlowJob, 'Windows_NT', 'latest-or-auto')
    Utilities.standardJobSetup(newFlowJob, project, isPR, "*/${branch}")

    if (isPR) {
        TriggerBuilder builder = TriggerBuilder.triggerOnPullRequest()
        builder.setGithubContext("Linux Throughput Perf Test Flow")
        builder.triggerOnlyOnComment()
        builder.setCustomTriggerPhrase("(?i).*test\\W+linux\\W+throughput\\W+flow.*")
        builder.triggerForBranch(branch)
        builder.emitTrigger(newFlowJob)
    }
    else {
        // Set a push trigger
        TriggerBuilder builder = TriggerBuilder.triggerOnCommit()
        builder.emitTrigger(newFlowJob)
    }

} // isPR

// Setup ILLink tests
[true, false].each { isPR ->
    ['Windows_NT'].each { os ->
        ['x64'].each { arch ->
            def architecture = arch
            def newJob = job(Utilities.getFullJobName(project, "perf_illink_${os}_${arch}", isPR)) {
                // Set the label.
                label('windows_clr_perf')
                wrappers {
                    credentialsBinding {
                        string('BV_UPLOAD_SAS_TOKEN', 'CoreCLR Perf BenchView Sas')
                    }
                }

                if (isPR)
                {
                    parameters
                    {
                        stringParam('BenchviewCommitName', '\${ghprbPullTitle}', 'The name that you will be used to build the full title of a run in Benchview.  The final name will be of the form <branch> private BenchviewCommitName')
                    }
                }

                parameters
                {
                    stringParam('XUNIT_PERFORMANCE_MAX_ITERATION', '1', 'Size test, one iteration is sufficient')
                    stringParam('XUNIT_PERFORMANCE_MAX_ITERATION_INNER_SPECIFIED', '1', 'Size test, one iteration is sufficient')
                }
                def configuration = 'Release'
                def runType = isPR ? 'private' : 'rolling'
                def benchViewName = isPR ? 'coreclr private %BenchviewCommitName%' : 'coreclr rolling %GIT_BRANCH_WITHOUT_ORIGIN% %GIT_COMMIT%'
                def uploadString = '-uploadToBenchview'

                steps {
                    // Batch
                    batchFile("powershell wget https://dist.nuget.org/win-x86-commandline/latest/nuget.exe -OutFile \"%WORKSPACE%\\nuget.exe\"")
                    batchFile("if exist \"%WORKSPACE%\\Microsoft.BenchView.JSONFormat\" rmdir /s /q \"%WORKSPACE%\\Microsoft.BenchView.JSONFormat\"")
                    batchFile("\"%WORKSPACE%\\nuget.exe\" install Microsoft.BenchView.JSONFormat -Source http://benchviewtestfeed.azurewebsites.net/nuget -OutputDirectory \"%WORKSPACE%\" -Prerelease -ExcludeVersion")

                    //Do this here to remove the origin but at the front of the branch name as this is a problem for BenchView
                    //we have to do it all as one statement because cmd is called each time and we lose the set environment variable
                    batchFile("if \"%GIT_BRANCH:~0,7%\" == \"origin/\" (set \"GIT_BRANCH_WITHOUT_ORIGIN=%GIT_BRANCH:origin/=%\") else (set \"GIT_BRANCH_WITHOUT_ORIGIN=%GIT_BRANCH%\")\n" +
                    "set \"BENCHVIEWNAME=${benchViewName}\"\n" +
                    "set \"BENCHVIEWNAME=%BENCHVIEWNAME:\"=%\"\n" +
                    "py \"%WORKSPACE%\\Microsoft.BenchView.JSONFormat\\tools\\submission-metadata.py\" --name \"%BENCHVIEWNAME%\" --user \"dotnet-bot@microsoft.com\"\n" +
                    "py \"%WORKSPACE%\\Microsoft.BenchView.JSONFormat\\tools\\build.py\" git --branch %GIT_BRANCH_WITHOUT_ORIGIN% --type ${runType}")
                    batchFile("py \"%WORKSPACE%\\Microsoft.BenchView.JSONFormat\\tools\\machinedata.py\"")
                    batchFile("set __TestIntermediateDir=int&&build.cmd ${configuration} ${architecture}")

                    batchFile("tests\\runtest.cmd ${configuration} ${architecture} GenerateLayoutOnly")

                    // Run with just stopwatch: Profile=Off
                    batchFile("tests\\scripts\\run-xunit-perf.cmd -arch ${arch} -configuration ${configuration} -testBinLoc bin\\tests\\${os}.${architecture}.${configuration}\\performance\\linkbench\\linkbench -generateBenchviewData \"%WORKSPACE%\\Microsoft.Benchview.JSONFormat\\tools\" ${uploadString} -nowarmup -runtype ${runType} -scenarioTest -group ILLink")
                }
             }

             // Save machinedata.json to /artifact/bin/ Jenkins dir
            def archiveSettings = new ArchivalSettings()
            archiveSettings.addFiles('Perf-*.xml')
            archiveSettings.addFiles('Perf-*.log')
            archiveSettings.addFiles('machinedata.json')
            Utilities.addArchival(newJob, archiveSettings)

            Utilities.standardJobSetup(newJob, project, isPR, "*/${branch}")

            newJob.with {
                wrappers {
                    timeout {
                        absolute(240)
                    }
                }
            }

            if (isPR) {
                TriggerBuilder builder = TriggerBuilder.triggerOnPullRequest()
                builder.setGithubContext("${os} ${arch} ILLink Perf Tests")
                builder.triggerOnlyOnComment()
                builder.setCustomTriggerPhrase("(?i).*test\\W+${os}\\W+${arch}\\W+illink\\W+perf.*")
                builder.triggerForBranch(branch)
                builder.emitTrigger(newJob)
            }
            else {
                // Set a push trigger
                TriggerBuilder builder = TriggerBuilder.triggerOnCommit()
                builder.emitTrigger(newJob)
            }
        }
    }
}

Utilities.createHelperJob(this, project, branch,
    "Welcome to the ${project} Perf help",
    "Have a nice day!")
=======
        }
        buildFlow("""
// First, build the bits on RHEL7.2
b = build(params, '${fullBuildJobName}')

// Then, run the perf tests
parallel(
    ${flowJobTPRunList.join(",\n    ")}
)
""")
    }

    Utilities.setMachineAffinity(newFlowJob, 'Windows_NT', 'latest-or-auto')
    Utilities.standardJobSetup(newFlowJob, project, isPR, "*/${branch}")

    if (isPR) {
        TriggerBuilder builder = TriggerBuilder.triggerOnPullRequest()
        builder.setGithubContext("Linux Throughput Perf Test Flow")
        builder.triggerOnlyOnComment()
        builder.setCustomTriggerPhrase("(?i).*test\\W+linux\\W+throughput\\W+flow.*")
        builder.triggerForBranch(branch)
        builder.emitTrigger(newFlowJob)
    }
    else {
        // Set a push trigger
        TriggerBuilder builder = TriggerBuilder.triggerOnCommit()
        builder.emitTrigger(newFlowJob)
    }

} // isPR
>>>>>>> 701ecbed
<|MERGE_RESOLUTION|>--- conflicted
+++ resolved
@@ -91,11 +91,7 @@
                         batchFile("if \"%GIT_BRANCH:~0,7%\" == \"origin/\" (set \"GIT_BRANCH_WITHOUT_ORIGIN=%GIT_BRANCH:origin/=%\") else (set \"GIT_BRANCH_WITHOUT_ORIGIN=%GIT_BRANCH%\")\n" +
                         "set \"BENCHVIEWNAME=${benchViewName}\"\n" +
                         "set \"BENCHVIEWNAME=%BENCHVIEWNAME:\"=%\"\n" +
-<<<<<<< HEAD
-                        "py \"%WORKSPACE%\\Microsoft.BenchView.JSONFormat\\tools\\submission-metadata.py\" --name \"%BENCHVIEWNAME%\" --user \"dotnet-bot@microsoft.com\"\n" +
-=======
                         "py \"%WORKSPACE%\\Microsoft.BenchView.JSONFormat\\tools\\submission-metadata.py\" --name \"%BENCHVIEWNAME%\" --user-email \"dotnet-bot@microsoft.com\"\n" +
->>>>>>> 701ecbed
                         "py \"%WORKSPACE%\\Microsoft.BenchView.JSONFormat\\tools\\build.py\" git --branch %GIT_BRANCH_WITHOUT_ORIGIN% --type ${runType}")
                         batchFile("py \"%WORKSPACE%\\Microsoft.BenchView.JSONFormat\\tools\\machinedata.py\"")
                         batchFile("set __TestIntermediateDir=int&&build.cmd ${configuration} ${architecture}")
@@ -182,37 +178,6 @@
                         }
                     }
 
-<<<<<<< HEAD
-            if (isPR)
-            {
-                parameters
-                {
-                    stringParam('BenchviewCommitName', '\${ghprbPullTitle}', 'The name that you will be used to build the full title of a run in Benchview.  The final name will be of the form <branch> private BenchviewCommitName')
-                }
-            }
-            def configuration = 'Release'
-            def runType = isPR ? 'private' : 'rolling'
-            def benchViewName = isPR ? 'coreclr-throughput private %BenchviewCommitName%' : 'coreclr-throughput rolling %GIT_BRANCH_WITHOUT_ORIGIN% %GIT_COMMIT%'
-
-                steps {
-                    // Batch
-
-                    batchFile("if exist \"%WORKSPACE%\\Microsoft.BenchView.JSONFormat\" rmdir /s /q \"%WORKSPACE%\\Microsoft.BenchView.JSONFormat\"")
-                    batchFile("if exist \"%WORKSPACE%\\Microsoft.BenchView.ThroughputBenchmarks.${architecture}.${os}\" rmdir /s /q \"%WORKSPACE%\\Microsoft.BenchView.ThroughputBenchmarks.${architecture}.${os}\"")
-                    batchFile("C:\\Tools\\nuget.exe install Microsoft.BenchView.JSONFormat -Source http://benchviewtestfeed.azurewebsites.net/nuget -OutputDirectory \"%WORKSPACE%\" -Prerelease -ExcludeVersion")
-                    batchFile("C:\\Tools\\nuget.exe install Microsoft.BenchView.ThroughputBenchmarks.${architecture}.${os} -Source https://dotnet.myget.org/F/dotnet-core -OutputDirectory \"%WORKSPACE%\" -Prerelease -ExcludeVersion")
-                    //Do this here to remove the origin but at the front of the branch name as this is a problem for BenchView
-                    //we have to do it all as one statement because cmd is called each time and we lose the set environment variable
-                    batchFile("if \"%GIT_BRANCH:~0,7%\" == \"origin/\" (set \"GIT_BRANCH_WITHOUT_ORIGIN=%GIT_BRANCH:origin/=%\") else (set \"GIT_BRANCH_WITHOUT_ORIGIN=%GIT_BRANCH%\")\n" +
-                    "set \"BENCHVIEWNAME=${benchViewName}\"\n" +
-                    "set \"BENCHVIEWNAME=%BENCHVIEWNAME:\"=%\"\n" +
-                    "py \"%WORKSPACE%\\Microsoft.BenchView.JSONFormat\\tools\\submission-metadata.py\" --name \"${benchViewName}\" --user \"dotnet-bot@microsoft.com\"\n" +
-                    "py \"%WORKSPACE%\\Microsoft.BenchView.JSONFormat\\tools\\build.py\" git --branch %GIT_BRANCH_WITHOUT_ORIGIN% --type ${runType}")
-                    batchFile("py \"%WORKSPACE%\\Microsoft.BenchView.JSONFormat\\tools\\machinedata.py\"")
-                    batchFile("set __TestIntermediateDir=int&&build.cmd ${configuration} ${architecture} skiptests")
-                    batchFile("tests\\runtest.cmd ${configuration} ${architecture} GenerateLayoutOnly")
-                    batchFile("py -u tests\\scripts\\run-throughput-perf.py -arch ${arch} -os ${os} -configuration ${configuration} -clr_root \"%WORKSPACE%\" -assembly_root \"%WORKSPACE%\\Microsoft.BenchView.ThroughputBenchmarks.${architecture}.${os}\\lib\" -benchview_path \"%WORKSPACE%\\Microsoft.Benchview.JSONFormat\\tools\" -run_type ${runType}")
-=======
                     if (isPR)
                     {
                         parameters
@@ -243,7 +208,6 @@
                         batchFile("tests\\runtest.cmd ${configuration} ${architecture} GenerateLayoutOnly")
                         batchFile("py -u tests\\scripts\\run-throughput-perf.py -arch ${arch} -os ${os} -configuration ${configuration} -opt_level ${opt_level} -clr_root \"%WORKSPACE%\" -assembly_root \"%WORKSPACE%\\Microsoft.BenchView.ThroughputBenchmarks.${architecture}.${os}\\lib\" -benchview_path \"%WORKSPACE%\\Microsoft.Benchview.JSONFormat\\tools\" -run_type ${runType}")
                     }
->>>>>>> 701ecbed
                 }
 
                 // Save machinedata.json to /artifact/bin/ Jenkins dir
@@ -299,19 +263,11 @@
     }
 
     // Actual perf testing on the following OSes
-<<<<<<< HEAD
-    def perfOSList = ['Ubuntu14.04']
-    perfOSList.each { os ->
-        def newJob = job(getFullPerfJobName(project, os, isPR)) {
-
-            label('linux_clr_perf')
-=======
     def perfOSList = ['Ubuntu16.04']
     perfOSList.each { os ->
         def newJob = job(getFullPerfJobName(project, os, isPR)) {
 
             label('ubuntu_1604_clr_perf')
->>>>>>> 701ecbed
             wrappers {
                 credentialsBinding {
                     string('BV_UPLOAD_SAS_TOKEN', 'CoreCLR Perf BenchView Sas')
@@ -446,22 +402,6 @@
     }
 
     // Actual perf testing on the following OSes
-<<<<<<< HEAD
-    def throughputOSList = ['Ubuntu14.04']
-    throughputOSList.each { os ->
-        def newJob = job(getFullThroughputJobName(project, os, isPR)) {
-
-            label('linux_clr_perf')
-                wrappers {
-                    credentialsBinding {
-                        string('BV_UPLOAD_SAS_TOKEN', 'CoreCLR Perf BenchView Sas')
-                    }
-                }
-
-            if (isPR)
-            {
-                parameters
-=======
     def throughputOSList = ['Ubuntu16.04']
     def throughputOptLevelList = ['full_opt', 'min_opt']
 
@@ -485,7 +425,6 @@
                     }
 
                 if (isPR)
->>>>>>> 701ecbed
                 {
                     parameters
                     {
@@ -524,40 +463,7 @@
                     -benchview_path \"\${WORKSPACE}/tests/scripts/Microsoft.BenchView.JSONFormat/tools\"""")
                 }
             }
-<<<<<<< HEAD
-
-            parameters {
-                stringParam('PRODUCT_BUILD', '', 'Build number from which to copy down the CoreCLR Product binaries built for Linux')
-            }
-
-            def osGroup = getOSGroup(os)
-            def runType = isPR ? 'private' : 'rolling'
-            def benchViewName = isPR ? 'coreclr private \$BenchviewCommitName' : 'coreclr rolling \$GIT_BRANCH_WITHOUT_ORIGIN \$GIT_COMMIT'
-
-            steps {
-                shell("bash ./tests/scripts/perf-prep.sh --throughput")
-                shell("./init-tools.sh")
-                copyArtifacts(fullBuildJobName) {
-                    includePatterns("bin/Product/**")
-                    buildSelector {
-                        buildNumber('\${PRODUCT_BUILD}')
-                    }
-                }
-                shell("GIT_BRANCH_WITHOUT_ORIGIN=\$(echo \$GIT_BRANCH | sed \"s/[^/]*\\/\\(.*\\)/\\1 /\")\n" +
-                "python3.5 \"\${WORKSPACE}/tests/scripts/Microsoft.BenchView.JSONFormat/tools/submission-metadata.py\" --name \" ${benchViewName} \" --user \"dotnet-bot@microsoft.com\"\n" +
-                "python3.5 \"\${WORKSPACE}/tests/scripts/Microsoft.BenchView.JSONFormat/tools/build.py\" git --branch \$GIT_BRANCH_WITHOUT_ORIGIN --type ${runType}")
-                shell("""python3.5 ./tests/scripts/run-throughput-perf.py \\
-                -arch \"${architecture}\" \\
-                -os \"${os}\" \\
-                -configuration \"${configuration}\" \\
-                -clr_root \"\${WORKSPACE}\" \\
-                -assembly_root \"\${WORKSPACE}/Microsoft.Benchview.ThroughputBenchmarks.${architecture}.Windows_NT/lib\" \\
-                -run_type \"${runType}\" \\
-                -benchview_path \"\${WORKSPACE}/tests/scripts/Microsoft.BenchView.JSONFormat/tools\"""")
-            }
-        }
-=======
->>>>>>> 701ecbed
+
 
             // Save machinedata.json to /artifact/bin/ Jenkins dir
             def archiveSettings = new ArchivalSettings()
@@ -577,17 +483,10 @@
                     numToKeep(1000)
                 }
             }
-<<<<<<< HEAD
-        }
-    } // os
-
-    def flowJobTPRunList = throughputOSList.collect { os ->
-=======
         } // opt_level
     } // os
 
     def flowJobTPRunList = throughputOSOptLevelList.collect { os ->
->>>>>>> 701ecbed
         "{ build(params + [PRODUCT_BUILD: b.build.number], '${getFullThroughputJobName(project, os, isPR)}') }"
     }
     def newFlowJob = buildFlowJob(Utilities.getFullJobName(project, "perf_throughput_linux_flow", isPR, '')) {
@@ -595,7 +494,6 @@
             parameters {
                 stringParam('BenchviewCommitName', '\${ghprbPullTitle}', 'The name that you will be used to build the full title of a run in Benchview.  The final name will be of the form <branch> private BenchviewCommitName')
             }
-<<<<<<< HEAD
         }
         buildFlow("""
 // First, build the bits on RHEL7.2
@@ -718,36 +616,4 @@
 
 Utilities.createHelperJob(this, project, branch,
     "Welcome to the ${project} Perf help",
-    "Have a nice day!")
-=======
-        }
-        buildFlow("""
-// First, build the bits on RHEL7.2
-b = build(params, '${fullBuildJobName}')
-
-// Then, run the perf tests
-parallel(
-    ${flowJobTPRunList.join(",\n    ")}
-)
-""")
-    }
-
-    Utilities.setMachineAffinity(newFlowJob, 'Windows_NT', 'latest-or-auto')
-    Utilities.standardJobSetup(newFlowJob, project, isPR, "*/${branch}")
-
-    if (isPR) {
-        TriggerBuilder builder = TriggerBuilder.triggerOnPullRequest()
-        builder.setGithubContext("Linux Throughput Perf Test Flow")
-        builder.triggerOnlyOnComment()
-        builder.setCustomTriggerPhrase("(?i).*test\\W+linux\\W+throughput\\W+flow.*")
-        builder.triggerForBranch(branch)
-        builder.emitTrigger(newFlowJob)
-    }
-    else {
-        // Set a push trigger
-        TriggerBuilder builder = TriggerBuilder.triggerOnCommit()
-        builder.emitTrigger(newFlowJob)
-    }
-
-} // isPR
->>>>>>> 701ecbed
+    "Have a nice day!")