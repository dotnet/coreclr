--- conflicted
+++ resolved
@@ -1,86 +1,15 @@
 ﻿<?xml version="1.0" encoding="utf-8"?>
 <Project ToolsVersion="12.0" DefaultTargets="Build" xmlns="http://schemas.microsoft.com/developer/msbuild/2003">
   <Import Project="$([MSBuild]::GetDirectoryNameOfFileAbove($(MSBuildThisFileDirectory), dir.props))\dir.props" />
-<<<<<<< HEAD
 
   <PropertyGroup Condition="'$(PackageTargetRuntime)' == ''">
-    <PackagePlatforms>x64;x86;arm64;arm;</PackagePlatforms>  
+    <PackagePlatforms>x64;x86;arm64;arm;armel;</PackagePlatforms>  
     <IsLineupPackage Condition="'$(IsLineupPackage)' == ''">true</IsLineupPackage>
   </PropertyGroup>
 
   <ItemGroup Condition="'$(PackageTargetRuntime)' == ''">
     <ProjectReference Include="..\Microsoft.NETCore.Runtime.CoreCLR\Microsoft.NETCore.Runtime.CoreCLR.pkgproj">
       <AdditionalProperties>%(ProjectReference.AdditionalProperties);IsLineupPackage=false</AdditionalProperties>
-=======
-  <PropertyGroup>
-    <SkipPackageFileCheck>true</SkipPackageFileCheck>
-    <SkipValidatePackage>true</SkipValidatePackage>
-    <PackagePlatforms>x64;x86;arm64;arm;armel;</PackagePlatforms>
-    <OutputPath>$(PackagesOutputPath)</OutputPath>
-    <IncludeRuntimeJson>true</IncludeRuntimeJson>
-  </PropertyGroup>
-  <ItemGroup>
-    <ProjectReference Include="..\Microsoft.NETCore.Runtime.CoreCLR\Microsoft.NETCore.Runtime.CoreCLR.pkgproj" />
-    <ProjectReference Include="win\Microsoft.NETCore.ILDAsm.pkgproj">
-      <Platform>amd64</Platform>
-    </ProjectReference>
-    <ProjectReference Include="win\Microsoft.NETCore.ILDAsm.pkgproj">
-      <Platform>arm64</Platform>
-    </ProjectReference>
-    <ProjectReference Include="win\Microsoft.NETCore.ILDAsm.pkgproj">
-      <Platform>x86</Platform>
-    </ProjectReference>
-    <ProjectReference Include="win\Microsoft.NETCore.ILDAsm.pkgproj">
-      <Platform>arm</Platform>
-    </ProjectReference>
-    <ProjectReference Include="linux\Microsoft.NETCore.ILDAsm.pkgproj">
-      <Platform>amd64</Platform>
-    </ProjectReference>
-    <ProjectReference Include="debian\Microsoft.NETCore.ILDAsm.pkgproj">
-      <Platform>amd64</Platform>
-    </ProjectReference>
-    <ProjectReference Include="debian\Microsoft.NETCore.ILDAsm.pkgproj">
-      <Platform>armel</Platform>
-    </ProjectReference>
-    <ProjectReference Include="fedora\23\Microsoft.NETCore.ILDAsm.pkgproj">
-      <Platform>amd64</Platform>
-    </ProjectReference>
-    <ProjectReference Include="fedora\24\Microsoft.NETCore.ILDAsm.pkgproj">
-      <Platform>amd64</Platform>
-    </ProjectReference>
-    <ProjectReference Include="opensuse\13.2\Microsoft.NETCore.ILDAsm.pkgproj">
-      <Platform>amd64</Platform>
-    </ProjectReference>
-    <ProjectReference Include="opensuse\42.1\Microsoft.NETCore.ILDAsm.pkgproj">
-      <Platform>amd64</Platform>
-    </ProjectReference>
-    <ProjectReference Include="rhel\Microsoft.NETCore.ILDAsm.pkgproj">
-      <Platform>amd64</Platform>
-    </ProjectReference>
-    <ProjectReference Include="ubuntu\14.04\Microsoft.NETCore.ILDAsm.pkgproj">
-      <Platform>amd64</Platform>
-    </ProjectReference>
-    <ProjectReference Include="ubuntu\14.04\Microsoft.NETCore.ILDAsm.pkgproj">
-      <Platform>arm</Platform>
-    </ProjectReference>
-    <ProjectReference Include="ubuntu\16.04\Microsoft.NETCore.ILDAsm.pkgproj">
-      <Platform>amd64</Platform>
-    </ProjectReference>
-    <ProjectReference Include="ubuntu\16.04\Microsoft.NETCore.ILDAsm.pkgproj">
-      <Platform>arm</Platform>
-    </ProjectReference>
-    <ProjectReference Include="ubuntu\16.10\Microsoft.NETCore.ILDAsm.pkgproj">
-      <Platform>amd64</Platform>
-    </ProjectReference>
-    <ProjectReference Include="alpine\3.4.3\Microsoft.NETCore.ILDAsm.pkgproj">
-      <Platform>amd64</Platform>
-    </ProjectReference>
-    <ProjectReference Include="tizen\4.0.0\Microsoft.NETCore.ILDAsm.pkgproj">
-      <Platform>armel</Platform>
-    </ProjectReference>
-    <ProjectReference Include="osx\Microsoft.NETCore.ILDAsm.pkgproj">
-      <Platform>amd64</Platform>
->>>>>>> 5c0cf068
     </ProjectReference>
   </ItemGroup>
 
