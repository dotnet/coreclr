<Project>
  <Import Project="../Directory.Build.props" />
<<<<<<< HEAD
=======

  <!-- Properties that should be defined for all managed product assemblies -->
  <PropertyGroup>
    <Company>Microsoft Corporation</Company>
    <Product>Microsoft%AE .NET Core</Product>
  </PropertyGroup>

  <PropertyGroup>
    <!-- If true, indicates that this is not an officially supported release -->
    <!-- It is important to flip this to false in official release branches -->
    <!-- Keep it in sync with PRERELEASE in clrdefinitions.cmake -->
    <IsPrerelease>true</IsPrerelease>
  </PropertyGroup>
>>>>>>> 41239feb
</Project><|MERGE_RESOLUTION|>--- conflicted
+++ resolved
@@ -1,7 +1,5 @@
 <Project>
   <Import Project="../Directory.Build.props" />
-<<<<<<< HEAD
-=======
 
   <!-- Properties that should be defined for all managed product assemblies -->
   <PropertyGroup>
@@ -15,5 +13,4 @@
     <!-- Keep it in sync with PRERELEASE in clrdefinitions.cmake -->
     <IsPrerelease>true</IsPrerelease>
   </PropertyGroup>
->>>>>>> 41239feb
 </Project>