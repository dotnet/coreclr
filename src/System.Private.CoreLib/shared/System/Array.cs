--- conflicted
+++ resolved
@@ -1596,12 +1596,8 @@
                 ThrowHelper.ThrowArgumentNullException(ExceptionArgument.comparison);
             }
 
-<<<<<<< HEAD
-            var span = new Span<T>(ref Unsafe.As<byte, T>(ref array!.GetRawArrayData()), array!.Length); // TODO-NULLABLE: https://github.com/dotnet/csharplang/issues/538
-            ArraySortHelper<T>.Sort(span, 0, span.Length, comparison!); // TODO-NULLABLE: https://github.com/dotnet/csharplang/issues/538
-=======
-            ArraySortHelper<T>.Sort(array!, 0, array!.Length, comparison!); // TODO-NULLABLE: Remove ! when [DoesNotReturn] respected
->>>>>>> 6d783b29
+            var span = new Span<T>(ref Unsafe.As<byte, T>(ref array!.GetRawArrayData()), array!.Length); // TODO-NULLABLE: Remove ! when [DoesNotReturn] respected
+            ArraySortHelper<T>.Sort(span, 0, span.Length, comparison!); // TODO-NULLABLE: Remove ! when [DoesNotReturn] respected
         }
 
         public static bool TrueForAll<T>(T[] array, Predicate<T> match)
