﻿// Licensed to the .NET Foundation under one or more agreements.
// The .NET Foundation licenses this file to you under the MIT license.
// See the LICENSE file in the project root for more information.

using System.Runtime.CompilerServices;
using System.Runtime.InteropServices;
using System.Runtime.Intrinsics.X86;

using Internal.Runtime.CompilerServices;

// Some routines inspired by the Stanford Bit Twiddling Hacks by Sean Eron Anderson:
// http://graphics.stanford.edu/~seander/bithacks.html

namespace System
{
    /// <summary>
    /// Utility methods for intrinsic bit-twiddling operations.
    /// The methods use hardware intrinsics when available on the underlying platform,
    /// otherwise they use optimized software fallbacks.
    /// </summary>
    internal static class BitOps
    {
        // C# no-alloc optimization that directly wraps the data section of the dll (similar to string constants)
        // https://github.com/dotnet/roslyn/pull/24621

        private static ReadOnlySpan<byte> s_TrailingZeroCountDeBruijn => new byte[32]
        {
            00, 01, 28, 02, 29, 14, 24, 03,
            30, 22, 20, 15, 25, 17, 04, 08,
            31, 27, 13, 23, 21, 19, 16, 07,
            26, 12, 18, 06, 11, 05, 10, 09
        };

        private static ReadOnlySpan<byte> s_Log2DeBruijn => new byte[32]
        {
            00, 09, 01, 10, 13, 21, 02, 29,
            11, 14, 16, 18, 22, 25, 03, 30,
            08, 12, 20, 28, 15, 17, 24, 07,
            19, 27, 23, 06, 26, 05, 04, 31
        };

        /// <summary>
        /// Count the number of trailing zero bits in an integer value.
        /// Similar in behavior to the x86 instruction TZCNT.
        /// </summary>
        /// <param name="value">The value.</param>
        [MethodImpl(MethodImplOptions.AggressiveInlining)]
        public static int TrailingZeroCount(int value)
            => TrailingZeroCount((uint)value);

        /// <summary>
        /// Count the number of trailing zero bits in an integer value.
        /// Similar in behavior to the x86 instruction TZCNT.
        /// </summary>
        /// <param name="value">The value.</param>
        [MethodImpl(MethodImplOptions.AggressiveInlining)]
        public static int TrailingZeroCount(uint value)
        {
            if (Bmi1.IsSupported)
            {
                // TZCNT contract is 0->32
                return (int)Bmi1.TrailingZeroCount(value);
            }

            // Unguarded fallback contract is 0->0
            if (value == 0)
            {
                return 32;
            }

            // uint.MaxValue >> 27 is always in range [0 - 31] so we use Unsafe.AddByteOffset to avoid bounds check
            return Unsafe.AddByteOffset(
                // Using deBruijn sequence, k=2, n=5 (2^5=32) : 0b_0000_0111_0111_1100_1011_0101_0011_0001u
                ref MemoryMarshal.GetReference(s_TrailingZeroCountDeBruijn),
                // uint|long -> IntPtr cast on 32-bit platforms does expensive overflow checks not needed here
                (IntPtr)(int)(((value & (uint)-(int)value) * 0x077CB531u) >> 27)); // Multi-cast mitigates redundant conv.u8
        }

        /// <summary>
        /// Count the number of trailing zero bits in a mask.
        /// Similar in behavior to the x86 instruction TZCNT.
        /// </summary>
        /// <param name="value">The value.</param>
        [MethodImpl(MethodImplOptions.AggressiveInlining)]
        public static int TrailingZeroCount(long value)
            => TrailingZeroCount((ulong)value);

        /// <summary>
        /// Count the number of trailing zero bits in a mask.
        /// Similar in behavior to the x86 instruction TZCNT.
        /// </summary>
        /// <param name="value">The value.</param>
        [MethodImpl(MethodImplOptions.AggressiveInlining)]
        public static int TrailingZeroCount(ulong value)
        {
            if (Bmi1.X64.IsSupported)
            {
                // TZCNT contract is 0->64
                return (int)Bmi1.X64.TrailingZeroCount(value);
            }

            uint lo = (uint)value;

            if (lo == 0)
            {
                return 32 + TrailingZeroCount((uint)(value >> 32));
            }

            return TrailingZeroCount(lo);
        }

        /// <summary>
        /// Count the number of leading zero bits in a mask.
        /// Similar in behavior to the x86 instruction LZCNT.
        /// </summary>
        /// <param name="value">The value.</param>
        [MethodImpl(MethodImplOptions.AggressiveInlining)]
        public static int LeadingZeroCount(uint value)
        {
            if (Lzcnt.IsSupported)
            {
                // LZCNT contract is 0->32
                return (int)Lzcnt.LeadingZeroCount(value);
            }

            // Unguarded fallback contract is 0->31
            if (value == 0)
            {
                return 32;
            }

            return 31 - Log2SoftwareFallback(value);
        }

        /// <summary>
        /// Count the number of leading zero bits in a mask.
        /// Similar in behavior to the x86 instruction LZCNT.
        /// </summary>
        /// <param name="value">The value.</param>
        [MethodImpl(MethodImplOptions.AggressiveInlining)]
        public static int LeadingZeroCount(ulong value)
        {
            if (Lzcnt.X64.IsSupported)
            {
                // LZCNT contract is 0->64
                return (int)Lzcnt.X64.LeadingZeroCount(value);
            }

            uint hi = (uint)(value >> 32);

            if (hi == 0)
            {
                return 32 + LeadingZeroCount((uint)value);
            }

            return LeadingZeroCount(hi);
        }

        /// <summary>
        /// Returns the integer (floor) log of the specified value, base 2.
        /// Note that by convention, input value 0 returns 0 since Log(0) is undefined.
        /// </summary>
        /// <param name="value">The value.</param>
        [MethodImpl(MethodImplOptions.AggressiveInlining)]
        public static int Log2(uint value)
        {
            // value    lzcnt   actual  expected
            // ..0000   32      0        0 (by convention, guard clause)
            // ..0001   31      31-31    0
            // ..0010   30      31-30    1
            // 0010..    2      31-2    29
            // 0100..    1      31-1    30
            // 1000..    0      31-0    31
            if (Lzcnt.IsSupported)
            {
                // Enforce conventional contract 0->0 (Log(0) is undefined)
                if (value == 0)
                {
                    return 0;
                }

                // LZCNT contract is 0->32
                return 31 - (int)Lzcnt.LeadingZeroCount(value);
            }

            // Fallback contract is 0->0
            return Log2SoftwareFallback(value);
        }

        /// <summary>
        /// Returns the integer (floor) log of the specified value, base 2.
        /// Note that by convention, input value 0 returns 0 since Log(0) is undefined.
        /// Does not directly use any hardware intrinsics, nor does it incur branching.
        /// </summary>
        /// <param name="value">The value.</param>
        private static int Log2SoftwareFallback(uint value)
        {
            // No AggressiveInlining due to large method size
            // Has conventional contract 0->0 (Log(0) is undefined)

            // Fill trailing zeros with ones, eg 00010010 becomes 00011111
            value |= value >> 01;
            value |= value >> 02;
            value |= value >> 04;
            value |= value >> 08;
            value |= value >> 16;

            // uint.MaxValue >> 27 is always in range [0 - 31] so we use Unsafe.AddByteOffset to avoid bounds check
            return Unsafe.AddByteOffset(
                // Using deBruijn sequence, k=2, n=5 (2^5=32) : 0b_0000_0111_1100_0100_1010_1100_1101_1101u
                ref MemoryMarshal.GetReference(s_Log2DeBruijn),
                // uint|long -> IntPtr cast on 32-bit platforms does expensive overflow checks not needed here
                (IntPtr)(int)((value * 0x07C4ACDDu) >> 27));
        }

        /// <summary>
        /// Returns the integer (floor) log of the specified value, base 2.
        /// Note that by convention, input value 0 returns 0 since Log(0) is undefined.
        /// </summary>
        /// <param name="value">The value.</param>
        [MethodImpl(MethodImplOptions.AggressiveInlining)]
        public static int Log2(ulong value)
        {
            if (Lzcnt.X64.IsSupported)
            {
                // Enforce conventional contract 0->0 (Log(0) is undefined)
                if (value == 0)
                {
                    return 0;
                }

                // LZCNT contract is 0->64
                return 63 - (int)Lzcnt.X64.LeadingZeroCount(value);
            }

            uint hi = (uint)(value >> 32);

            if (hi == 0)
            {
                return Log2((uint)value);
            }

            return 32 + Log2(hi);
        }

        /// <summary>
        /// Rotates the specified value left by the specified number of bits.
        /// Similar in behavior to the x86 instruction ROL.
        /// </summary>
        /// <param name="value">The value to rotate.</param>
        /// <param name="offset">The number of bits to rotate by.
        /// Any value outside the range [0..31] is treated as congruent mod 32.</param>
        /// <returns>The rotated value.</returns>
        [MethodImpl(MethodImplOptions.AggressiveInlining)]
        public static uint RotateLeft(uint value, int offset)
            => (value << offset) | (value >> (32 - offset));

        /// <summary>
        /// Rotates the specified value left by the specified number of bits.
        /// Similar in behavior to the x86 instruction ROL.
        /// </summary>
        /// <param name="value">The value to rotate.</param>
        /// <param name="offset">The number of bits to rotate by.
        /// Any value outside the range [0..63] is treated as congruent mod 64.</param>
        /// <returns>The rotated value.</returns>
        [MethodImpl(MethodImplOptions.AggressiveInlining)]
        public static ulong RotateLeft(ulong value, int offset)
            => (value << offset) | (value >> (64 - offset));

        /// <summary>
        /// Rotates the specified value right by the specified number of bits.
        /// Similar in behavior to the x86 instruction ROR.
        /// </summary>
        /// <param name="value">The value to rotate.</param>
        /// <param name="offset">The number of bits to rotate by.
        /// Any value outside the range [0..31] is treated as congruent mod 32.</param>
        /// <returns>The rotated value.</returns>
        [MethodImpl(MethodImplOptions.AggressiveInlining)]
        public static uint RotateRight(uint value, int offset)
            => (value >> offset) | (value << (32 - offset));

        /// <summary>
        /// Rotates the specified value right by the specified number of bits.
        /// Similar in behavior to the x86 instruction ROR.
        /// </summary>
        /// <param name="value">The value to rotate.</param>
        /// <param name="offset">The number of bits to rotate by.
        /// Any value outside the range [0..63] is treated as congruent mod 64.</param>
        /// <returns>The rotated value.</returns>
        [MethodImpl(MethodImplOptions.AggressiveInlining)]
        public static ulong RotateRight(ulong value, int offset)
            => (value >> offset) | (value << (64 - offset));

        /// <summary>
        /// Returns the population count (number of bits set) of a mask.
        /// Similar in behavior to the x86 instruction POPCNT.
        /// </summary>
        /// <param name="value">The value.</param>
        [MethodImpl(MethodImplOptions.AggressiveInlining)]
        public static int PopCount(uint value)
        {
            if (Popcnt.IsSupported)
            {
                return (int)Popcnt.PopCount(value);
            }

            return SoftwareFallback(value);

            int SoftwareFallback(uint v)
            {
                const uint c1 = 0x_55555555u;
                const uint c2 = 0x_33333333u;
                const uint c3 = 0x_0F0F0F0Fu;
                const uint c4 = 0x_01010101u;

                v = v - ((v >> 1) & c1);
                v = (v & c2) + ((v >> 2) & c2);
                v = (((v + (v >> 4)) & c3) * c4) >> 24;

                return (int)v;
            }
        }

        /// <summary>
        /// Returns the population count (number of bits set) of a mask.
        /// Similar in behavior to the x86 instruction POPCNT.
        /// </summary>
        /// <param name="value">The value.</param>
        [MethodImpl(MethodImplOptions.AggressiveInlining)]
        public static int PopCount(ulong value)
        {
            if (Popcnt.X64.IsSupported)
            {
                return (int)Popcnt.X64.PopCount(value);
            }

#if BIT32
            return PopCount((uint)value) // lo
                + PopCount((uint)(value >> 32)); // hi
#else
            return SoftwareFallback(value);

            int SoftwareFallback(ulong v) 
            {
                const ulong c1 = 0x_55555555_55555555ul;
                const ulong c2 = 0x_33333333_33333333ul;
                const ulong c3 = 0x_0F0F0F0F_0F0F0F0Ful;
                const ulong c4 = 0x_01010101_01010101ul;

                v = v - ((v >> 1) & c1);
                v = (v & c2) + ((v >> 2) & c2);
                v = (((v + (v >> 4)) & c3) * c4) >> 56;

                return (int)v;
            }
#endif
        }
<<<<<<< HEAD

        // For bit-length N, it is conventional to treat N as congruent modulo-N under the shift operation.
        // So for uint, 1 << 33 == 1 << 1, and likewise 1 << -46 == 1 << +18.
        // Note -46 % 32 == -14. But -46 & 31 (0011_1111) == +18. 
        // So we use & not %.

        /// <summary>
        /// Reads whether the specified bit in a mask is set.
        /// Similar in behavior to the x86 instruction BT.
        /// </summary>
        /// <param name="value">The value.</param>
        /// <param name="bitOffset">The ordinal position of the bit to read.
        /// Any value outside the range [0..7] is treated as congruent mod 8.</param>
        [MethodImpl(MethodImplOptions.AggressiveInlining)]
        public static bool ExtractBit(byte value, int bitOffset) 
            => ExtractBit((uint)value, bitOffset & 7);

        /// <summary>
        /// Reads whether the specified bit in a mask is set.
        /// Similar in behavior to the x86 instruction BT.
        /// </summary>
        /// <param name="value">The value.</param>
        /// <param name="bitOffset">The ordinal position of the bit to read.
        /// Any value outside the range [0..31] is treated as congruent mod 32.</param>
        [MethodImpl(MethodImplOptions.AggressiveInlining)]
        public static bool ExtractBit(uint value, int bitOffset)
            => (value & (1u << bitOffset)) != 0;

        /// <summary>
        /// Reads whether the specified bit in a mask is set.
        /// Similar in behavior to the x86 instruction BT.
        /// </summary>
        /// <param name="value">The value.</param>
        /// <param name="bitOffset">The ordinal position of the bit to read.
        /// Any value outside the range [0..7] is treated as congruent mod 8.</param>
        [MethodImpl(MethodImplOptions.AggressiveInlining)]
        public static bool ExtractBit(int value, int bitOffset)
            => (value & (1 << bitOffset)) != 0;

        /* Legacy implementations
        TBD https://raw.githubusercontent.com/dotnet/iot/93f2bd3f2a4d64528ca97a8da09fe0bfe42d648f/src/devices/Mcp23xxx/Mcp23xxx.cs
        TBD https://raw.githubusercontent.com/dotnet/wpf/2cbb1ad9759c32dc575c7537057a29ee7da2e1b2/src/Microsoft.DotNet.Wpf/src/System.Xaml/System/Xaml/Schema/Reflector.cs
        */

        /// <summary>
        /// Clears the specified bit in a mask and returns whether it was originally set.
        /// Similar in behavior to the x86 instruction BTR.
        /// </summary>
        /// <param name="value">The value.</param>
        /// <param name="bitOffset">The ordinal position of the bit to clear.
        /// Any value outside the range [0..7] is treated as congruent mod 8.</param>
        [MethodImpl(MethodImplOptions.AggressiveInlining)]
        public static bool ClearBit(ref byte value, int bitOffset)
        {
            uint mask = 1u << (bitOffset & 7);

            bool btr = (value & mask) != 0;
            value = (byte)(value & ~mask);

            return btr;
        }

        /// <summary>
        /// Clears the specified bit in a mask and returns whether it was originally set.
        /// Similar in behavior to the x86 instruction BTR.
        /// </summary>
        /// <param name="value">The value.</param>
        /// <param name="bitOffset">The ordinal position of the bit to clear.
        /// Any value outside the range [0..31] is treated as congruent mod 32.</param>
        [MethodImpl(MethodImplOptions.AggressiveInlining)]
        public static bool ClearBit(ref uint value, int bitOffset)
        {
            uint mask = 1u << bitOffset;

            bool btr = (value & mask) != 0;
            value &= ~mask;

            return btr;
        }

        /// <summary>
        /// Clears the specified bit in a mask and returns whether it was originally set.
        /// Similar in behavior to the x86 instruction BTR.
        /// </summary>
        /// <param name="value">The value.</param>
        /// <param name="bitOffset">The ordinal position of the bit to clear.
        /// Any value outside the range [0..31] is treated as congruent mod 32.</param>
        [MethodImpl(MethodImplOptions.AggressiveInlining)]
        public static bool ClearBit(ref int value, int bitOffset)
        {
            int mask = 1 << bitOffset;

            bool btr = (value & mask) != 0;
            value &= ~mask;

            return btr;
        }

        /// <summary>
        /// Clears the specified bit in a mask and returns the new value.
        /// </summary>
        /// <param name="value">The value.</param>
        /// <param name="bitOffset">The ordinal position of the bit to clear.
        /// Any value outside the range [0..7] is treated as congruent mod 8.</param>
        [MethodImpl(MethodImplOptions.AggressiveInlining)]
        public static byte ClearBit(byte value, int bitOffset)
            => (byte)ClearBit((uint)value, bitOffset & 7);

        /// <summary>
        /// Clears the specified bit in a mask and returns the new value.
        /// </summary>
        /// <param name="value">The value.</param>
        /// <param name="bitOffset">The ordinal position of the bit to clear.
        /// Any value outside the range [0..31] is treated as congruent mod 32.</param>
        [MethodImpl(MethodImplOptions.AggressiveInlining)]
        public static uint ClearBit(uint value, int bitOffset) 
            => value & ~(1u << bitOffset);

        /// <summary>
        /// Clears the specified bit in a mask and returns the new value.
        /// </summary>
        /// <param name="value">The value.</param>
        /// <param name="bitOffset">The ordinal position of the bit to clear.
        /// Any value outside the range [0..31] is treated as congruent mod 32.</param>
        [MethodImpl(MethodImplOptions.AggressiveInlining)]
        public static int ClearBit(int value, int bitOffset)
            => value & ~(1 << bitOffset);

        /* Legacy implementations
        DONE https://raw.githubusercontent.com/dotnet/roslyn/367e08d8f9af968584d5bab84756eceda1587bd9/src/Workspaces/Core/Portable/Utilities/CompilerUtilities/ImmutableHashMap.cs
        DONE https://raw.githubusercontent.com/dotnet/corefx/bd414c68872c4e4c6e8b1a585675a8383b3a9555/src/System.DirectoryServices.AccountManagement/src/System/DirectoryServices/AccountManagement/Utils.cs
        TBD https://raw.githubusercontent.com/dotnet/iot/93f2bd3f2a4d64528ca97a8da09fe0bfe42d648f/src/devices/Mcp23xxx/Mcp23xxx.cs
        */

        /// <summary>
        /// Sets the specified bit in a mask and returns whether it was originally set.
        /// Similar in behavior to the x86 instruction BTS.
        /// </summary>
        /// <param name="value">The value.</param>
        /// <param name="bitOffset">The ordinal position of the bit to write.
        /// Any value outside the range [0..7] is treated as congruent mod 8.</param>
        [MethodImpl(MethodImplOptions.AggressiveInlining)]
        public static bool InsertBit(ref byte value, int bitOffset) // TODO: offset should maybe be uint
        {
            uint mask = 1u << (bitOffset & 7);

            bool bts = (value & mask) != 0;
            value = (byte)(value | mask);

            return bts;
        }

        /// <summary>
        /// Sets the specified bit in a mask and returns whether it was originally set.
        /// Similar in behavior to the x86 instruction BTS.
        /// </summary>
        /// <param name="value">The value.</param>
        /// <param name="bitOffset">The ordinal position of the bit to write.
        /// Any value outside the range [0..31] is treated as congruent mod 32.</param>
        [MethodImpl(MethodImplOptions.AggressiveInlining)]
        public static bool InsertBit(ref uint value, int bitOffset)
        {
            uint mask = 1u << bitOffset;

            bool bts = (value & mask) != 0;
            value |= mask;

            return bts;
        }

        /// <summary>
        /// Sets the specified bit in a mask and returns whether it was originally set.
        /// Similar in behavior to the x86 instruction BTS.
        /// </summary>
        /// <param name="value">The value.</param>
        /// <param name="bitOffset">The ordinal position of the bit to write.
        /// Any value outside the range [0..31] is treated as congruent mod 32.</param>
        [MethodImpl(MethodImplOptions.AggressiveInlining)]
        public static bool InsertBit(ref int value, int bitOffset)
        {
            int mask = 1 << bitOffset;

            bool bts = (value & mask) != 0;
            value |= mask;

            return bts;
        }

        /// <summary>
        /// Sets the specified bit in a mask and returns the new value.
        /// </summary>
        /// <param name="value">The value.</param>
        /// <param name="bitOffset">The ordinal position of the bit to write.
        /// Any value outside the range [0..7] is treated as congruent mod 8.</param>
        [MethodImpl(MethodImplOptions.AggressiveInlining)]
        public static byte InsertBit(byte value, int bitOffset)
            => (byte)InsertBit((uint)value, bitOffset & 7);

        /// <summary>
        /// Sets the specified bit in a mask and returns the new value.
        /// </summary>
        /// <param name="value">The value.</param>
        /// <param name="bitOffset">The ordinal position of the bit to write.
        /// Any value outside the range [0..31] is treated as congruent mod 32.</param>
        [MethodImpl(MethodImplOptions.AggressiveInlining)]
        public static uint InsertBit(uint value, int bitOffset) 
            => value | (1u << bitOffset);

        /// <summary>
        /// Sets the specified bit in a mask and returns the new value.
        /// </summary>
        /// <param name="value">The value.</param>
        /// <param name="bitOffset">The ordinal position of the bit to write.
        /// Any value outside the range [0..7] is treated as congruent mod 8.</param>
        [MethodImpl(MethodImplOptions.AggressiveInlining)]
        public static int InsertBit(int value, int bitOffset)
            => value | (1 << bitOffset);

        /* Legacy implementations
        DONE https://raw.githubusercontent.com/dotnet/roslyn/367e08d8f9af968584d5bab84756eceda1587bd9/src/Workspaces/Core/Portable/Utilities/CompilerUtilities/ImmutableHashMap.cs
        DONE https://raw.githubusercontent.com/dotnet/corefx/bd414c68872c4e4c6e8b1a585675a8383b3a9555/src/System.DirectoryServices.AccountManagement/src/System/DirectoryServices/AccountManagement/Utils.cs
        TBD https://raw.githubusercontent.com/dotnet/iot/93f2bd3f2a4d64528ca97a8da09fe0bfe42d648f/src/devices/Mcp23xxx/Mcp23xxx.cs
        TBD https://raw.githubusercontent.com/dotnet/wpf/2cbb1ad9759c32dc575c7537057a29ee7da2e1b2/src/Microsoft.DotNet.Wpf/src/System.Xaml/System/Xaml/Schema/Reflector.cs
        */
=======
>>>>>>> 171be182
    }
}<|MERGE_RESOLUTION|>--- conflicted
+++ resolved
@@ -355,7 +355,6 @@
             }
 #endif
         }
-<<<<<<< HEAD
 
         // For bit-length N, it is conventional to treat N as congruent modulo-N under the shift operation.
         // So for uint, 1 << 33 == 1 << 1, and likewise 1 << -46 == 1 << +18.
@@ -370,7 +369,7 @@
         /// <param name="bitOffset">The ordinal position of the bit to read.
         /// Any value outside the range [0..7] is treated as congruent mod 8.</param>
         [MethodImpl(MethodImplOptions.AggressiveInlining)]
-        public static bool ExtractBit(byte value, int bitOffset) 
+        public static bool ExtractBit(byte value, int bitOffset)
             => ExtractBit((uint)value, bitOffset & 7);
 
         /// <summary>
@@ -471,7 +470,7 @@
         /// <param name="bitOffset">The ordinal position of the bit to clear.
         /// Any value outside the range [0..31] is treated as congruent mod 32.</param>
         [MethodImpl(MethodImplOptions.AggressiveInlining)]
-        public static uint ClearBit(uint value, int bitOffset) 
+        public static uint ClearBit(uint value, int bitOffset)
             => value & ~(1u << bitOffset);
 
         /// <summary>
@@ -561,7 +560,7 @@
         /// <param name="bitOffset">The ordinal position of the bit to write.
         /// Any value outside the range [0..31] is treated as congruent mod 32.</param>
         [MethodImpl(MethodImplOptions.AggressiveInlining)]
-        public static uint InsertBit(uint value, int bitOffset) 
+        public static uint InsertBit(uint value, int bitOffset)
             => value | (1u << bitOffset);
 
         /// <summary>
@@ -580,7 +579,5 @@
         TBD https://raw.githubusercontent.com/dotnet/iot/93f2bd3f2a4d64528ca97a8da09fe0bfe42d648f/src/devices/Mcp23xxx/Mcp23xxx.cs
         TBD https://raw.githubusercontent.com/dotnet/wpf/2cbb1ad9759c32dc575c7537057a29ee7da2e1b2/src/Microsoft.DotNet.Wpf/src/System.Xaml/System/Xaml/Schema/Reflector.cs
         */
-=======
->>>>>>> 171be182
     }
 }