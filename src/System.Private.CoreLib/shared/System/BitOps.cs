--- conflicted
+++ resolved
@@ -5,6 +5,7 @@
 using System.Runtime.CompilerServices;
 using System.Runtime.InteropServices;
 using System.Runtime.Intrinsics.X86;
+
 using Internal.Runtime.CompilerServices;
 
 // Some routines inspired by the Stanford Bit Twiddling Hacks by Sean Eron Anderson:
@@ -14,11 +15,7 @@
 {
     internal static class BitOps
     {
-<<<<<<< HEAD
-        // Magic C# optimization that directly wraps the data section of the dll (a bit like string constants)
-=======
         // C# no-alloc optimization that directly wraps the data section of the dll (similar to string constants)
->>>>>>> 8e79024b
         // https://github.com/dotnet/roslyn/pull/24621
 
         private static ReadOnlySpan<byte> s_TrailingZeroCountDeBruijn => new byte[32]
@@ -29,7 +26,6 @@
             26, 12, 18, 06, 11, 05, 10, 09
         };
 
-<<<<<<< HEAD
         private static ReadOnlySpan<byte> s_Log2DeBruijn => new byte[32]
         {
             00, 09, 01, 10, 13, 21, 02, 29,
@@ -339,9 +335,6 @@
         #region TrailingZeroCount
 
         /// <summary>
-        /// Count the number of trailing zero bits in a mask.
-=======
-        /// <summary>
         /// Count the number of trailing zero bits in an integer value.
         /// Similar in behavior to the x86 instruction TZCNT.
         /// </summary>
@@ -352,33 +345,19 @@
 
         /// <summary>
         /// Count the number of trailing zero bits in an integer value.
->>>>>>> 8e79024b
         /// Similar in behavior to the x86 instruction TZCNT.
         /// </summary>
         /// <param name="value">The value.</param>
         [MethodImpl(MethodImplOptions.AggressiveInlining)]
-<<<<<<< HEAD
-        public static int TrailingZeroCount(int value)
-            => TrailingZeroCount((uint)value);
-
-        /// <summary>
-        /// Count the number of trailing zero bits in a mask.
-        /// Similar in behavior to the x86 instruction TZCNT.
-        /// </summary>
-        /// <param name="value">The value.</param>
-        [MethodImpl(MethodImplOptions.AggressiveInlining)]
-=======
->>>>>>> 8e79024b
         public static int TrailingZeroCount(uint value)
         {
             if (Bmi1.IsSupported)
             {
                 // Note that TZCNT contract specifies 0->32
                 return (int)Bmi1.TrailingZeroCount(value);
-<<<<<<< HEAD
-            }
-
-            // Main code has behavior 0->0, so special-case to match intrinsic path 0->32
+            }
+
+            // Main code has behavior 0->0, so special-case in order to match intrinsic path 0->32
             if (value == 0u)
                 return 32;
 
@@ -386,7 +365,7 @@
             return Unsafe.AddByteOffset(
                 ref MemoryMarshal.GetReference(s_TrailingZeroCountDeBruijn),
                 // Using deBruijn sequence, k=2, n=5 (2^5=32) : 0b_0000_0111_0111_1100_1011_0101_0011_0001u
-                (IntPtr)(((uint)((value & -value) * 0x077CB531u)) >> 27));
+                ((uint)((value & -value) * 0x077CB531u)) >> 27);
         }
 
         /// <summary>
@@ -669,19 +648,5 @@
         }
 
         #endregion
-=======
-            }
-
-            // Main code has behavior 0->0, so special-case in order to match intrinsic path 0->32
-            if (value == 0u)
-                return 32;
-
-            // uint.MaxValue >> 27 is always in range [0 - 31] so we use Unsafe.AddByteOffset to avoid bounds check
-            return Unsafe.AddByteOffset(
-                ref MemoryMarshal.GetReference(s_TrailingZeroCountDeBruijn), 
-                // Using deBruijn sequence, k=2, n=5 (2^5=32) : 0b_0000_0111_0111_1100_1011_0101_0011_0001u
-                ((uint)((value & -value) * 0x077CB531u)) >> 27);
-        }
->>>>>>> 8e79024b
     }
 }