--- conflicted
+++ resolved
@@ -13,15 +13,9 @@
 
 namespace System
 {
-    /// <summary>
-    /// Utility methods for intrinsic bit-twiddling operations.
-    /// The methods use hardware intrinsics when available on the underlying platform,
-    /// otherwise they use optimized software fallbacks.
-    /// Operations are all little-endian.
-    /// </summary>
     internal static class BitOps
     {
-        // C# no-alloc optimization that directly wraps the data section of the dll (similar to string const)
+        // C# no-alloc optimization that directly wraps the data section of the dll (similar to string constants)
         // https://github.com/dotnet/roslyn/pull/24621
 
         private static ReadOnlySpan<byte> s_TrailingZeroCountDeBruijn => new byte[32]
@@ -59,23 +53,15 @@
         {
             if (Bmi1.IsSupported)
             {
-                // TZCNT has contract 0->32
+                // Note that TZCNT contract specifies 0->32
                 return (int)Bmi1.TrailingZeroCount(value);
             }
 
-<<<<<<< HEAD
-=======
             // Software fallback has behavior 0->0, so special-case to match intrinsic path 0->32
->>>>>>> eee8c24c
             if (value == 0)
             {
                 return 32;
             }
-<<<<<<< HEAD
-
-            // Has contract 0->0
-=======
->>>>>>> eee8c24c
 
             // uint.MaxValue >> 27 is always in range [0 - 31] so we use Unsafe.AddByteOffset to avoid bounds check
             return Unsafe.AddByteOffset(
@@ -104,19 +90,10 @@
         {
             if (Bmi1.X64.IsSupported)
             {
-<<<<<<< HEAD
-                // TZCNT has contract 0->64
-                return (int)Bmi1.X64.TrailingZeroCount(value);
-            }
-
-            // Has contract 0->64
-
-=======
                 // Note that TZCNT contract specifies 0->64
                 return (int)Bmi1.X64.TrailingZeroCount(value);
             }
 
->>>>>>> eee8c24c
             uint lo = (uint)value;
 
             if (lo == 0)
@@ -137,27 +114,16 @@
         {
             if (Lzcnt.IsSupported)
             {
-<<<<<<< HEAD
-                // LZCNT has contract 0->32
-                return (int)Lzcnt.LeadingZeroCount(value);
-            }
-
-=======
                 // Note that LZCNT contract specifies 0->32
                 return (int)Lzcnt.LeadingZeroCount(value);
             }
 
             // Software fallback has behavior 0->0, so special-case to match intrinsic path 0->32
->>>>>>> eee8c24c
             if (value == 0)
             {
                 return 32;
             }
 
-<<<<<<< HEAD
-            // Log2 has contract 0->0
-=======
->>>>>>> eee8c24c
             return 31 - Log2(value);
         }
 
@@ -171,19 +137,10 @@
         {
             if (Lzcnt.X64.IsSupported)
             {
-<<<<<<< HEAD
-                // LZCNT has contract 0->64
-                return (int)Lzcnt.X64.LeadingZeroCount(value);
-            }
-
-            // Has contract 0->64
-
-=======
                 // Note that LZCNT contract specifies 0->64
                 return (int)Lzcnt.X64.LeadingZeroCount(value);
             }
 
->>>>>>> eee8c24c
             uint hi = (uint)(value >> 32);
 
             if (hi == 0)
@@ -217,44 +174,24 @@
                     return 0;
                 }
 
-<<<<<<< HEAD
-                // LZCNT has contract 0->32
-                return 31 - (int)Lzcnt.LeadingZeroCount(value);
-            }
-
-            // Has contract 0->0, without branching
-            return Log2Fallback(value);
-=======
                 // Note that LZCNT contract specifies 0->32
                 return 31 - (int)Lzcnt.LeadingZeroCount(value);
             }
 
             // Already has contract 0->0, without branching
             return Log2SoftwareFallback(value);
->>>>>>> eee8c24c
         }
 
         /// <summary>
         /// Returns the integer (floor) log of the specified value, base 2.
         /// Note that by convention, input value 0 returns 0 since Log(0) is undefined.
-<<<<<<< HEAD
-        /// </summary>
-        /// <param name="value">The value.</param>
-        private static int Log2Fallback(uint value)
+        /// Does not incur branching.
+        /// </summary>
+        /// <param name="value">The value.</param>
+        private static int Log2SoftwareFallback(uint value)
         {
             // No AggressiveInlining due to large method size
 
-            // Has contract 0->0, without branching
-
-=======
-        /// Does not incur branching.
-        /// </summary>
-        /// <param name="value">The value.</param>
-        private static int Log2SoftwareFallback(uint value)
-        {
-            // No AggressiveInlining due to large method size
-
->>>>>>> eee8c24c
             value |= value >> 01;
             value |= value >> 02;
             value |= value >> 04;
@@ -285,19 +222,10 @@
                     return 0;
                 }
 
-<<<<<<< HEAD
-                // LZCNT has contract 0->64
-                return 63 - (int)Lzcnt.X64.LeadingZeroCount(value);
-            }
-
-            // Has contract 0->0
-
-=======
                 // Note that LZCNT contract specifies 0->64
                 return 63 - (int)Lzcnt.X64.LeadingZeroCount(value);
             }
 
->>>>>>> eee8c24c
             uint hi = (uint)(value >> 32);
 
             if (hi == 0)
@@ -306,111 +234,6 @@
             }
 
             return 32 + Log2(hi);
-<<<<<<< HEAD
-        }
-
-        /// <summary>
-        /// Rotates the specified value left by the specified number of bits.
-        /// Similar in behavior to the x86 instruction ROL.
-        /// </summary>
-        /// <param name="value">The value to rotate.</param>
-        /// <param name="offset">The number of bits to rotate by.
-        /// Any value outside the range [0..31] is treated as congruent mod 32.</param>
-        /// <returns>The rotated value.</returns>
-        [MethodImpl(MethodImplOptions.AggressiveInlining)]
-        public static uint RotateLeft(uint value, int offset)
-            => (value << offset) | (value >> (32 - offset));
-
-        /// <summary>
-        /// Rotates the specified value left by the specified number of bits.
-        /// Similar in behavior to the x86 instruction ROL.
-        /// </summary>
-        /// <param name="value">The value to rotate.</param>
-        /// <param name="offset">The number of bits to rotate by.
-        /// Any value outside the range [0..63] is treated as congruent mod 64.</param>
-        /// <returns>The rotated value.</returns>
-        [MethodImpl(MethodImplOptions.AggressiveInlining)]
-        public static ulong RotateLeft(ulong value, int offset)
-            => (value << offset) | (value >> (64 - offset));
-
-        /// <summary>
-        /// Rotates the specified value right by the specified number of bits.
-        /// Similar in behavior to the x86 instruction ROR.
-        /// </summary>
-        /// <param name="value">The value to rotate.</param>
-        /// <param name="offset">The number of bits to rotate by.
-        /// Any value outside the range [0..31] is treated as congruent mod 32.</param>
-        /// <returns>The rotated value.</returns>
-        [MethodImpl(MethodImplOptions.AggressiveInlining)]
-        public static uint RotateRight(uint value, int offset)
-            => (value >> offset) | (value << (32 - offset));
-
-        /// <summary>
-        /// Rotates the specified value right by the specified number of bits.
-        /// Similar in behavior to the x86 instruction ROR.
-        /// </summary>
-        /// <param name="value">The value to rotate.</param>
-        /// <param name="offset">The number of bits to rotate by.
-        /// Any value outside the range [0..63] is treated as congruent mod 64.</param>
-        /// <returns>The rotated value.</returns>
-        [MethodImpl(MethodImplOptions.AggressiveInlining)]
-        public static ulong RotateRight(ulong value, int offset)
-            => (value >> offset) | (value << (64 - offset));
-
-        /// <summary>
-        /// Returns the population count (number of bits set) of a mask.
-        /// Similar in behavior to the x86 instruction POPCNT.
-        /// </summary>
-        /// <param name="value">The value.</param>
-        [MethodImpl(MethodImplOptions.AggressiveInlining)]
-        public static int PopCount(uint value)
-        {
-            if (Popcnt.IsSupported)
-            {
-                return (int)Popcnt.PopCount(value);
-            }
-
-            value = value - ((value >> 1) & 0x_55555555u);
-            value = (value & 0x_33333333u) + ((value >> 2) & 0x_33333333u);
-            value = (value + (value >> 4)) & 0x_0F0F0F0Fu;
-            value = value * 0x_01010101u;
-            value = value >> 24;
-
-            return (int)value;
-        }
-
-        /// <summary>
-        /// Returns the population count (number of bits set) of a mask.
-        /// Similar in behavior to the x86 instruction POPCNT.
-        /// </summary>
-        /// <param name="value">The value.</param>
-        [MethodImpl(MethodImplOptions.AggressiveInlining)]
-        public static int PopCount(ulong value)
-        {
-            if (Popcnt.IsSupported)
-            {
-                if (Popcnt.X64.IsSupported)
-                {
-                    return (int)Popcnt.X64.PopCount(value);
-                }
-
-                // Use the 32-bit function twice
-                return (int)(Popcnt.PopCount((uint)value) 
-                    + Popcnt.PopCount((uint)(value >> 32)));
-            }
-
-            //return PopCount((uint)value)
-            //    + PopCount((uint)(value >> 32));
-
-            value = value - ((value >> 1) & 0x_55555555_55555555ul);
-            value = (value & 0x_33333333_33333333ul) + ((value >> 2) & 0x_33333333_33333333ul);
-            value = (value + (value >> 4)) & 0x_0F0F0F0F_0F0F0F0Ful;
-            value = value * 0x_01010101_01010101ul;
-            value = value >> 56;
-
-            return (int)value;
-=======
->>>>>>> eee8c24c
         }
     }
 }