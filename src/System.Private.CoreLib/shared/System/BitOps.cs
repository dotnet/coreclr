﻿// Licensed to the .NET Foundation under one or more agreements.
// The .NET Foundation licenses this file to you under the MIT license.
// See the LICENSE file in the project root for more information.

using System.Runtime.CompilerServices;
using System.Runtime.InteropServices;
using System.Runtime.Intrinsics.X86;

using Internal.Runtime.CompilerServices; // Unsafe.AddByteOffset

// Some routines inspired by the Stanford Bit Twiddling Hacks by Sean Eron Anderson:
// http://graphics.stanford.edu/~seander/bithacks.html

namespace System
{
    internal static class BitOps
    {
        // C# no-alloc optimization that directly wraps the data section of the dll (similar to string constants)
        // https://github.com/dotnet/roslyn/pull/24621

        private static ReadOnlySpan<byte> s_TrailingZeroCountDeBruijn => new byte[32]
        {
            00, 01, 28, 02, 29, 14, 24, 03,
            30, 22, 20, 15, 25, 17, 04, 08,
            31, 27, 13, 23, 21, 19, 16, 07,
            26, 12, 18, 06, 11, 05, 10, 09
        };

        private static ReadOnlySpan<byte> s_Log2DeBruijn => new byte[32]
        {
            00, 09, 01, 10, 13, 21, 02, 29,
            11, 14, 16, 18, 22, 25, 03, 30,
            08, 12, 20, 28, 15, 17, 24, 07,
            19, 27, 23, 06, 26, 05, 04, 31
        };

        /// <summary>
        /// Count the number of trailing zero bits in an integer value.
        /// Similar in behavior to the x86 instruction TZCNT.
        /// </summary>
        /// <param name="value">The value.</param>
        [MethodImpl(MethodImplOptions.AggressiveInlining)]
        public static int TrailingZeroCount(int value)
            => TrailingZeroCount((uint)value);

        /// <summary>
        /// Count the number of trailing zero bits in an integer value.
        /// Similar in behavior to the x86 instruction TZCNT.
        /// </summary>
        /// <param name="value">The value.</param>
        [MethodImpl(MethodImplOptions.AggressiveInlining)]
        public static int TrailingZeroCount(uint value)
        {
            if (Bmi1.IsSupported)
            {
                // Note that TZCNT contract specifies 0->32
                return (int)Bmi1.TrailingZeroCount(value);
            }

<<<<<<< HEAD
            // Software fallback has behavior 0->0, so special-case in order to match intrinsic path 0->32
            if (value == 0u)
=======
            // Software fallback has behavior 0->0, so special-case to match intrinsic path 0->32
            if (value == 0)
            {
>>>>>>> df100cf3
                return 32;
            }

            // uint.MaxValue >> 27 is always in range [0 - 31] so we use Unsafe.AddByteOffset to avoid bounds check
            return Unsafe.AddByteOffset(
<<<<<<< HEAD
                ref MemoryMarshal.GetReference(s_TrailingZeroCountDeBruijn),
                // Using deBruijn sequence, k=2, n=5 (2^5=32) : 0b_0000_0111_0111_1100_1011_0101_0011_0001u
                (IntPtr)(((value & -value) * 0x077CB531u) >> 27));
=======
                // Using deBruijn sequence, k=2, n=5 (2^5=32) : 0b_0000_0111_0111_1100_1011_0101_0011_0001u
                ref MemoryMarshal.GetReference(s_TrailingZeroCountDeBruijn),
                // long -> IntPtr cast on 32-bit platforms is expensive - it does overflow checks not needed here
                (IntPtr)(int)(((uint)((value & -value) * 0x077CB531u)) >> 27)); // shift over long also expensive on 32-bit
        }

        /// <summary>
        /// Count the number of trailing zero bits in a mask.
        /// Similar in behavior to the x86 instruction TZCNT.
        /// </summary>
        /// <param name="value">The value.</param>
        [MethodImpl(MethodImplOptions.AggressiveInlining)]
        public static int TrailingZeroCount(long value)
            => TrailingZeroCount((ulong)value);

        /// <summary>
        /// Count the number of trailing zero bits in a mask.
        /// Similar in behavior to the x86 instruction TZCNT.
        /// </summary>
        /// <param name="value">The value.</param>
        [MethodImpl(MethodImplOptions.AggressiveInlining)]
        public static int TrailingZeroCount(ulong value)
        {
            if (Bmi1.X64.IsSupported)
            {
                // Note that TZCNT contract specifies 0->64
                return (int)Bmi1.X64.TrailingZeroCount(value);
            }

            uint lo = (uint)value;

            if (lo == 0)
            {
                return 32 + TrailingZeroCount((uint)(value >> 32));
            }

            return TrailingZeroCount(lo);
        }

        /// <summary>
        /// Count the number of leading zero bits in a mask.
        /// Similar in behavior to the x86 instruction LZCNT.
        /// </summary>
        /// <param name="value">The value.</param>
        [MethodImpl(MethodImplOptions.AggressiveInlining)]
        public static int LeadingZeroCount(uint value)
        {
            if (Lzcnt.IsSupported)
            {
                // Note that LZCNT contract specifies 0->32
                return (int)Lzcnt.LeadingZeroCount(value);
            }

            // Software fallback has behavior 0->0, so special-case to match intrinsic path 0->32
            if (value == 0)
            {
                return 32;
            }

            return 31 - Log2(value);
        }

        /// <summary>
        /// Count the number of leading zero bits in a mask.
        /// Similar in behavior to the x86 instruction LZCNT.
        /// </summary>
        /// <param name="value">The value.</param>
        [MethodImpl(MethodImplOptions.AggressiveInlining)]
        public static int LeadingZeroCount(ulong value)
        {
            if (Lzcnt.X64.IsSupported)
            {
                // Note that LZCNT contract specifies 0->64
                return (int)Lzcnt.X64.LeadingZeroCount(value);
            }

            uint hi = (uint)(value >> 32);

            if (hi == 0)
            {
                return 32 + LeadingZeroCount((uint)value);
            }

            return LeadingZeroCount(hi);
        }

        /// <summary>
        /// Returns the integer (floor) log of the specified value, base 2.
        /// Note that by convention, input value 0 returns 0 since Log(0) is undefined.
        /// Does not incur branching.
        /// </summary>
        /// <param name="value">The value.</param>
        [MethodImpl(MethodImplOptions.AggressiveInlining)]
        public static int Log2(uint value)
        {
            value = FoldTrailingOnes(value);

            // uint.MaxValue >> 27 is always in range [0 - 31] so we use Unsafe.AddByteOffset to avoid bounds check
            return Unsafe.AddByteOffset(
                // Using deBruijn sequence, k=2, n=5 (2^5=32) : 0b_0000_0111_1100_0100_1010_1100_1101_1101u
                ref MemoryMarshal.GetReference(s_Log2DeBruijn),
                // long -> IntPtr cast on 32-bit platforms is expensive - it does overflow checks not needed here
                (IntPtr)(int)((value * 0x07C4ACDDu) >> 27));
        }

        /// <summary>
        /// Returns the integer (floor) log of the specified value, base 2.
        /// Note that by convention, input value 0 returns 0 since Log(0) is undefined.
        /// </summary>
        /// <param name="value">The value.</param>
        [MethodImpl(MethodImplOptions.AggressiveInlining)]
        public static int Log2(ulong value)
        {
            uint hi = (uint)(value >> 32);

            if (hi == 0)
            {
                return Log2((uint)value);
            }

            return 32 + Log2(hi);
        }

        /// <summary>
        /// Fills the trailing zeros in a mask with ones.
        /// For example, 00010010 becomes 00011111.
        /// Does not incur branching.
        /// </summary>
        /// <param name="value">The value to mutate.</param>
        [MethodImpl(MethodImplOptions.AggressiveInlining)]
        private static uint FoldTrailingOnes(uint value)
        {
            // byte#                         4          3   2  1
            //                       1000 0000  0000 0000  00 00
            value |= value >> 01; // 1100 0000  0000 0000  00 00
            value |= value >> 02; // 1111 0000  0000 0000  00 00
            value |= value >> 04; // 1111 1111  0000 0000  00 00
            value |= value >> 08; // 1111 1111  1111 1111  00 00
            value |= value >> 16; // 1111 1111  1111 1111  FF FF

            return value;
>>>>>>> df100cf3
        }

        /// <summary>
        /// Returns the population count (number of bits set) of a mask.
        /// Similar in behavior to the x86 instruction POPCNT.
        /// </summary>
        /// <param name="value">The value.</param>
        [MethodImpl(MethodImplOptions.AggressiveInlining)]
        public static int PopCount(uint value)
        {
            if (Popcnt.IsSupported)
            {
                return (int)Popcnt.PopCount(value);
            }

            uint count = value;

            count -= (count >> 1) & 0x_5555_5555;
            count = (count & 0x_3333_3333) 
                + ((count >> 2) & 0x_3333_3333);
            count = (count + (count >> 4)) & 0x_0F0F_0F0F;
            count *= 0x_0101_0101;
            count >>= 24;

            return (int)count;
        }

        /// <summary>
        /// Returns the population count (number of bits set) of a mask.
        /// Similar in behavior to the x86 instruction POPCNT.
        /// </summary>
        /// <param name="value">The value.</param>
        [MethodImpl(MethodImplOptions.AggressiveInlining)]
        public static int PopCount(int value)
            => PopCount((uint)value);

        /// <summary>
        /// Returns the population count (number of bits set) of a mask.
        /// Similar in behavior to the x86 instruction POPCNT.
        /// </summary>
        /// <param name="value">The value.</param>
        [MethodImpl(MethodImplOptions.AggressiveInlining)]
        public static int PopCount(ulong value)
        {
            if (Popcnt.IsSupported)
            {
                if (Popcnt.X64.IsSupported)
                {
                    return (int)Popcnt.X64.PopCount(value);
                }

                // Use the 32-bit function twice
                uint pc = Popcnt.PopCount((uint)value)
                        + Popcnt.PopCount((uint)(value >> 32));

                return (int)pc;
            }

            ulong count = value;

            count -= (value >> 1) & 0x_5555_5555_5555_5555;
            count = (count & 0x_3333_3333_3333_3333) 
                + ((count >> 2) & 0x_3333_3333_3333_3333);
            count = (count + (count >> 4)) & 0x_0F0F_0F0F_0F0F_0F0F;
            count *= 0x_0101_0101_0101_0101;
            count >>= 56;

            return (int)count;
        }

        /// <summary>
        /// Returns the population count (number of bits set) of a mask.
        /// Similar in behavior to the x86 instruction POPCNT.
        /// </summary>
        /// <param name="value">The value.</param>
        [MethodImpl(MethodImplOptions.AggressiveInlining)]
        public static int PopCount(long value)
            => PopCount((ulong)value);

        /// <summary>
        /// Rotates the specified value right by the specified number of bits.
        /// Similar in behavior to the x86 instruction ROR.
        /// </summary>
        /// <param name="value">The value to rotate.</param>
        /// <param name="offset">The number of bits to rotate by.
        /// Any value outside the range [0..31] is treated as congruent mod 32.</param>
        /// <returns>The rotated value.</returns>
        [MethodImpl(MethodImplOptions.AggressiveInlining)]
        public static uint RotateRight(uint value, int offset)
            => (value >> offset) | (value << (32 - offset));

        /// <summary>
        /// Rotates the specified value right by the specified number of bits.
        /// Similar in behavior to the x86 instruction ROR.
        /// </summary>
        /// <param name="value">The value to rotate.</param>
        /// <param name="offset">The number of bits to rotate by.
        /// Any value outside the range [0..31] is treated as congruent mod 32.</param>
        /// <returns>The rotated value.</returns>
        [MethodImpl(MethodImplOptions.AggressiveInlining)]
        public static int RotateRight(int value, int offset)
            => unchecked((int)RotateRight((uint)value, offset));

        /// <summary>
        /// Rotates the specified value left by the specified number of bits.
        /// Similar in behavior to the x86 instruction ROL.
        /// </summary>
        /// <param name="value">The value to rotate.</param>
        /// <param name="offset">The number of bits to rotate by.
        /// Any value outside the range [0..31] is treated as congruent mod 32.</param>
        /// <returns>The rotated value.</returns>
        [MethodImpl(MethodImplOptions.AggressiveInlining)]
        public static uint RotateLeft(uint value, int offset)
            => (value << offset) | (value >> (32 - offset));

        /// <summary>
        /// Rotates the specified value left by the specified number of bits.
        /// Similar in behavior to the x86 instruction ROL.
        /// </summary>
        /// <param name="value">The value to rotate.</param>
        /// <param name="offset">The number of bits to rotate by.
        /// Any value outside the range [0..7] is treated as congruent mod 8.</param>
        /// <returns>The rotated value.</returns>
        [MethodImpl(MethodImplOptions.AggressiveInlining)]
        public static int RotateLeft(int value, int offset)
            => unchecked((int)RotateLeft((uint)value, offset));
    }
}<|MERGE_RESOLUTION|>--- conflicted
+++ resolved
@@ -57,24 +57,14 @@
                 return (int)Bmi1.TrailingZeroCount(value);
             }
 
-<<<<<<< HEAD
-            // Software fallback has behavior 0->0, so special-case in order to match intrinsic path 0->32
-            if (value == 0u)
-=======
             // Software fallback has behavior 0->0, so special-case to match intrinsic path 0->32
             if (value == 0)
             {
->>>>>>> df100cf3
                 return 32;
             }
 
             // uint.MaxValue >> 27 is always in range [0 - 31] so we use Unsafe.AddByteOffset to avoid bounds check
             return Unsafe.AddByteOffset(
-<<<<<<< HEAD
-                ref MemoryMarshal.GetReference(s_TrailingZeroCountDeBruijn),
-                // Using deBruijn sequence, k=2, n=5 (2^5=32) : 0b_0000_0111_0111_1100_1011_0101_0011_0001u
-                (IntPtr)(((value & -value) * 0x077CB531u) >> 27));
-=======
                 // Using deBruijn sequence, k=2, n=5 (2^5=32) : 0b_0000_0111_0111_1100_1011_0101_0011_0001u
                 ref MemoryMarshal.GetReference(s_TrailingZeroCountDeBruijn),
                 // long -> IntPtr cast on 32-bit platforms is expensive - it does overflow checks not needed here
@@ -197,6 +187,124 @@
 
             return 32 + Log2(hi);
         }
+
+        /// <summary>
+        /// Returns the population count (number of bits set) of a mask.
+        /// Similar in behavior to the x86 instruction POPCNT.
+        /// </summary>
+        /// <param name="value">The value.</param>
+        [MethodImpl(MethodImplOptions.AggressiveInlining)]
+        public static int PopCount(uint value)
+        {
+            if (Popcnt.IsSupported)
+            {
+                return (int)Popcnt.PopCount(value);
+            }
+
+            value -= (value >> 1) & 0x_5555_5555;
+            value = (value & 0x_3333_3333)
+                + ((value >> 2) & 0x_3333_3333);
+            value = (value + (value >> 4)) & 0x_0F0F_0F0F;
+            value *= 0x_0101_0101;
+            value >>= 24;
+
+            return (int)value;
+        }
+
+        /// <summary>
+        /// Returns the population count (number of bits set) of a mask.
+        /// Similar in behavior to the x86 instruction POPCNT.
+        /// </summary>
+        /// <param name="value">The value.</param>
+        [MethodImpl(MethodImplOptions.AggressiveInlining)]
+        public static int PopCount(int value)
+            => PopCount((uint)value);
+
+        /// <summary>
+        /// Returns the population count (number of bits set) of a mask.
+        /// Similar in behavior to the x86 instruction POPCNT.
+        /// </summary>
+        /// <param name="value">The value.</param>
+        [MethodImpl(MethodImplOptions.AggressiveInlining)]
+        public static int PopCount(ulong value)
+        {
+            if (Popcnt.IsSupported)
+            {
+                if (Popcnt.X64.IsSupported)
+                {
+                    return (int)Popcnt.X64.PopCount(value);
+                }
+
+                // Use the 32-bit function twice
+                return (int)(Popcnt.PopCount((uint)value) + Popcnt.PopCount((uint)(value >> 32)));
+            }
+
+            value -= (value >> 1) & 0x_5555_5555_5555_5555;
+            value = (value & 0x_3333_3333_3333_3333)
+                + ((value >> 2) & 0x_3333_3333_3333_3333);
+            value = (value + (value >> 4)) & 0x_0F0F_0F0F_0F0F_0F0F;
+            value *= 0x_0101_0101_0101_0101;
+            value >>= 56;
+
+            return (int)value;
+        }
+
+        /// <summary>
+        /// Returns the population count (number of bits set) of a mask.
+        /// Similar in behavior to the x86 instruction POPCNT.
+        /// </summary>
+        /// <param name="value">The value.</param>
+        [MethodImpl(MethodImplOptions.AggressiveInlining)]
+        public static int PopCount(long value)
+            => PopCount((ulong)value);
+
+        /// <summary>
+        /// Rotates the specified value right by the specified number of bits.
+        /// Similar in behavior to the x86 instruction ROR.
+        /// </summary>
+        /// <param name="value">The value to rotate.</param>
+        /// <param name="offset">The number of bits to rotate by.
+        /// Any value outside the range [0..31] is treated as congruent mod 32.</param>
+        /// <returns>The rotated value.</returns>
+        [MethodImpl(MethodImplOptions.AggressiveInlining)]
+        public static uint RotateRight(uint value, int offset)
+            => (value >> offset) | (value << (32 - offset));
+
+        /// <summary>
+        /// Rotates the specified value right by the specified number of bits.
+        /// Similar in behavior to the x86 instruction ROR.
+        /// </summary>
+        /// <param name="value">The value to rotate.</param>
+        /// <param name="offset">The number of bits to rotate by.
+        /// Any value outside the range [0..31] is treated as congruent mod 32.</param>
+        /// <returns>The rotated value.</returns>
+        [MethodImpl(MethodImplOptions.AggressiveInlining)]
+        public static int RotateRight(int value, int offset)
+            => unchecked((int)RotateRight((uint)value, offset));
+
+        /// <summary>
+        /// Rotates the specified value left by the specified number of bits.
+        /// Similar in behavior to the x86 instruction ROL.
+        /// </summary>
+        /// <param name="value">The value to rotate.</param>
+        /// <param name="offset">The number of bits to rotate by.
+        /// Any value outside the range [0..31] is treated as congruent mod 32.</param>
+        /// <returns>The rotated value.</returns>
+        [MethodImpl(MethodImplOptions.AggressiveInlining)]
+        public static uint RotateLeft(uint value, int offset)
+            => (value << offset) | (value >> (32 - offset));
+
+        /// <summary>
+        /// Rotates the specified value left by the specified number of bits.
+        /// Similar in behavior to the x86 instruction ROL.
+        /// </summary>
+        /// <param name="value">The value to rotate.</param>
+        /// <param name="offset">The number of bits to rotate by.
+        /// Any value outside the range [0..7] is treated as congruent mod 8.</param>
+        /// <returns>The rotated value.</returns>
+        [MethodImpl(MethodImplOptions.AggressiveInlining)]
+        public static int RotateLeft(int value, int offset)
+            => unchecked((int)RotateLeft((uint)value, offset));
 
         /// <summary>
         /// Fills the trailing zeros in a mask with ones.
@@ -216,132 +324,6 @@
             value |= value >> 16; // 1111 1111  1111 1111  FF FF
 
             return value;
->>>>>>> df100cf3
-        }
-
-        /// <summary>
-        /// Returns the population count (number of bits set) of a mask.
-        /// Similar in behavior to the x86 instruction POPCNT.
-        /// </summary>
-        /// <param name="value">The value.</param>
-        [MethodImpl(MethodImplOptions.AggressiveInlining)]
-        public static int PopCount(uint value)
-        {
-            if (Popcnt.IsSupported)
-            {
-                return (int)Popcnt.PopCount(value);
-            }
-
-            uint count = value;
-
-            count -= (count >> 1) & 0x_5555_5555;
-            count = (count & 0x_3333_3333) 
-                + ((count >> 2) & 0x_3333_3333);
-            count = (count + (count >> 4)) & 0x_0F0F_0F0F;
-            count *= 0x_0101_0101;
-            count >>= 24;
-
-            return (int)count;
-        }
-
-        /// <summary>
-        /// Returns the population count (number of bits set) of a mask.
-        /// Similar in behavior to the x86 instruction POPCNT.
-        /// </summary>
-        /// <param name="value">The value.</param>
-        [MethodImpl(MethodImplOptions.AggressiveInlining)]
-        public static int PopCount(int value)
-            => PopCount((uint)value);
-
-        /// <summary>
-        /// Returns the population count (number of bits set) of a mask.
-        /// Similar in behavior to the x86 instruction POPCNT.
-        /// </summary>
-        /// <param name="value">The value.</param>
-        [MethodImpl(MethodImplOptions.AggressiveInlining)]
-        public static int PopCount(ulong value)
-        {
-            if (Popcnt.IsSupported)
-            {
-                if (Popcnt.X64.IsSupported)
-                {
-                    return (int)Popcnt.X64.PopCount(value);
-                }
-
-                // Use the 32-bit function twice
-                uint pc = Popcnt.PopCount((uint)value)
-                        + Popcnt.PopCount((uint)(value >> 32));
-
-                return (int)pc;
-            }
-
-            ulong count = value;
-
-            count -= (value >> 1) & 0x_5555_5555_5555_5555;
-            count = (count & 0x_3333_3333_3333_3333) 
-                + ((count >> 2) & 0x_3333_3333_3333_3333);
-            count = (count + (count >> 4)) & 0x_0F0F_0F0F_0F0F_0F0F;
-            count *= 0x_0101_0101_0101_0101;
-            count >>= 56;
-
-            return (int)count;
-        }
-
-        /// <summary>
-        /// Returns the population count (number of bits set) of a mask.
-        /// Similar in behavior to the x86 instruction POPCNT.
-        /// </summary>
-        /// <param name="value">The value.</param>
-        [MethodImpl(MethodImplOptions.AggressiveInlining)]
-        public static int PopCount(long value)
-            => PopCount((ulong)value);
-
-        /// <summary>
-        /// Rotates the specified value right by the specified number of bits.
-        /// Similar in behavior to the x86 instruction ROR.
-        /// </summary>
-        /// <param name="value">The value to rotate.</param>
-        /// <param name="offset">The number of bits to rotate by.
-        /// Any value outside the range [0..31] is treated as congruent mod 32.</param>
-        /// <returns>The rotated value.</returns>
-        [MethodImpl(MethodImplOptions.AggressiveInlining)]
-        public static uint RotateRight(uint value, int offset)
-            => (value >> offset) | (value << (32 - offset));
-
-        /// <summary>
-        /// Rotates the specified value right by the specified number of bits.
-        /// Similar in behavior to the x86 instruction ROR.
-        /// </summary>
-        /// <param name="value">The value to rotate.</param>
-        /// <param name="offset">The number of bits to rotate by.
-        /// Any value outside the range [0..31] is treated as congruent mod 32.</param>
-        /// <returns>The rotated value.</returns>
-        [MethodImpl(MethodImplOptions.AggressiveInlining)]
-        public static int RotateRight(int value, int offset)
-            => unchecked((int)RotateRight((uint)value, offset));
-
-        /// <summary>
-        /// Rotates the specified value left by the specified number of bits.
-        /// Similar in behavior to the x86 instruction ROL.
-        /// </summary>
-        /// <param name="value">The value to rotate.</param>
-        /// <param name="offset">The number of bits to rotate by.
-        /// Any value outside the range [0..31] is treated as congruent mod 32.</param>
-        /// <returns>The rotated value.</returns>
-        [MethodImpl(MethodImplOptions.AggressiveInlining)]
-        public static uint RotateLeft(uint value, int offset)
-            => (value << offset) | (value >> (32 - offset));
-
-        /// <summary>
-        /// Rotates the specified value left by the specified number of bits.
-        /// Similar in behavior to the x86 instruction ROL.
-        /// </summary>
-        /// <param name="value">The value to rotate.</param>
-        /// <param name="offset">The number of bits to rotate by.
-        /// Any value outside the range [0..7] is treated as congruent mod 8.</param>
-        /// <returns>The rotated value.</returns>
-        [MethodImpl(MethodImplOptions.AggressiveInlining)]
-        public static int RotateLeft(int value, int offset)
-            => unchecked((int)RotateLeft((uint)value, offset));
+        }
     }
 }