--- conflicted
+++ resolved
@@ -103,16 +103,9 @@
         [MethodImpl(MethodImplOptions.AggressiveInlining)]
         public static int CountHexDigits(ulong value)
         {
-<<<<<<< HEAD
-            int right = 64 - (int)BitOps.LeadingZeroCount(value | 1);
-            return (right + 3) >> 2;
-        }
-        
-=======
             return (64 - BitOps.LeadingZeroCount(value | 1) + 3) >> 2;
         }
 
->>>>>>> 5db853d9
         // Counts the number of trailing '0' digits in a decimal number.
         // e.g., value =      0 => retVal = 0, valueWithoutTrailingZeros = 0
         //       value =   1234 => retVal = 0, valueWithoutTrailingZeros = 1234
