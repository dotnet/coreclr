--- conflicted
+++ resolved
@@ -153,25 +153,13 @@
             HashHelpers.SerializationInfoTable.Add(this, info);
         }
 
-<<<<<<< HEAD
-        public IEqualityComparer<TKey> Comparer
-        {
-            get
-            {
-                return _comparer switch
-                {
-                    null => EqualityComparer<TKey>.Default,
-                    NonRandomizedStringEqualityComparer nr => Unsafe.As<IEqualityComparer<TKey>>(nr.BackingComparer),
-                    _ => _comparer
-                };
-            }
-        }
-=======
         public IEqualityComparer<TKey> Comparer =>
-            (_comparer == null ||_comparer is NonRandomizedStringEqualityComparer) ?
-                EqualityComparer<TKey>.Default :
-                _comparer;
->>>>>>> 8a2c065c
+            _comparer switch
+            {
+                null => EqualityComparer<TKey>.Default,
+                NonRandomizedStringEqualityComparer nr => Unsafe.As<IEqualityComparer<TKey>>(nr.BackingComparer),
+                _ => _comparer
+            };
 
         public int Count => _count - _freeCount;
 
