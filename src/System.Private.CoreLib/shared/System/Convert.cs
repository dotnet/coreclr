﻿// Licensed to the .NET Foundation under one or more agreements.
// The .NET Foundation licenses this file to you under the MIT license.
// See the LICENSE file in the project root for more information.

using System.Globalization;
using System.Runtime.CompilerServices;
using System.Runtime.InteropServices;
using System.Diagnostics;
using System.Diagnostics.CodeAnalysis;
using System.Runtime.Intrinsics.X86;
using System.Runtime.Intrinsics;

namespace System
{
    [Flags]
    public enum Base64FormattingOptions
    {
        None = 0,
        InsertLineBreaks = 1
    }

    // Returns the type code of this object. An implementation of this method
    // must not return TypeCode.Empty (which represents a null reference) or
    // TypeCode.Object (which represents an object that doesn't implement the
    // IConvertible interface). An implementation of this method should return
    // TypeCode.DBNull if the value of this object is a database null. For
    // example, a nullable integer type should return TypeCode.DBNull if the
    // value of the object is the database null. Otherwise, an implementation
    // of this method should return the TypeCode that best describes the
    // internal representation of the object.
    // The Value class provides conversion and querying methods for values. The
    // Value class contains static members only, and it is not possible to create
    // instances of the class.
    //
    // The statically typed conversion methods provided by the Value class are all
    // of the form:
    //
    //    public static XXX ToXXX(YYY value)
    //
    // where XXX is the target type and YYY is the source type. The matrix below
    // shows the set of supported conversions. The set of conversions is symmetric
    // such that for every ToXXX(YYY) there is also a ToYYY(XXX).
    //
    // From:  To: Bol Chr SBy Byt I16 U16 I32 U32 I64 U64 Sgl Dbl Dec Dat Str
    // ----------------------------------------------------------------------
    // Boolean     x       x   x   x   x   x   x   x   x   x   x   x       x
    // Char            x   x   x   x   x   x   x   x   x                   x
    // SByte       x   x   x   x   x   x   x   x   x   x   x   x   x       x
    // Byte        x   x   x   x   x   x   x   x   x   x   x   x   x       x
    // Int16       x   x   x   x   x   x   x   x   x   x   x   x   x       x
    // UInt16      x   x   x   x   x   x   x   x   x   x   x   x   x       x
    // Int32       x   x   x   x   x   x   x   x   x   x   x   x   x       x
    // UInt32      x   x   x   x   x   x   x   x   x   x   x   x   x       x
    // Int64       x   x   x   x   x   x   x   x   x   x   x   x   x       x
    // UInt64      x   x   x   x   x   x   x   x   x   x   x   x   x       x
    // Single      x       x   x   x   x   x   x   x   x   x   x   x       x
    // Double      x       x   x   x   x   x   x   x   x   x   x   x       x
    // Decimal     x       x   x   x   x   x   x   x   x   x   x   x       x
    // DateTime                                                        x   x
    // String      x   x   x   x   x   x   x   x   x   x   x   x   x   x   x
    // ----------------------------------------------------------------------
    //
    // For dynamic conversions, the Value class provides a set of methods of the
    // form:
    //
    //    public static XXX ToXXX(object value)
    //
    // where XXX is the target type (Boolean, Char, SByte, Byte, Int16, UInt16,
    // Int32, UInt32, Int64, UInt64, Single, Double, Decimal, DateTime,
    // or String). The implementations of these methods all take the form:
    //
    //    public static XXX toXXX(object value) {
    //        return value == null? XXX.Default: ((IConvertible)value).ToXXX();
    //    }
    //
    // The code first checks if the given value is a null reference (which is the
    // same as Value.Empty), in which case it returns the default value for type
    // XXX. Otherwise, a cast to IConvertible is performed, and the appropriate ToXXX()
    // method is invoked on the object. An InvalidCastException is thrown if the
    // cast to IConvertible fails, and that exception is simply allowed to propagate out
    // of the conversion method.

    // Constant representing the database null value. This value is used in
    // database applications to indicate the absence of a known value. Note
    // that Value.DBNull is NOT the same as a null object reference, which is
    // represented by Value.Empty.
    //
    // The Equals() method of DBNull always returns false, even when the
    // argument is itself DBNull.
    //
    // When passed Value.DBNull, the Value.GetTypeCode() method returns
    // TypeCode.DBNull.
    //
    // When passed Value.DBNull, the Value.ToXXX() methods all throw an
    // InvalidCastException.

    public static partial class Convert
    {
        // A typeof operation is fairly expensive (does a system call), so we'll cache these here
        // statically.  These are exactly lined up with the TypeCode, eg. ConvertType[TypeCode.Int16]
        // will give you the type of an short.
        internal static readonly Type[] ConvertTypes = {
            typeof(System.Empty),
            typeof(object),
            typeof(System.DBNull),
            typeof(bool),
            typeof(char),
            typeof(sbyte),
            typeof(byte),
            typeof(short),
            typeof(ushort),
            typeof(int),
            typeof(uint),
            typeof(long),
            typeof(ulong),
            typeof(float),
            typeof(double),
            typeof(decimal),
            typeof(DateTime),
            typeof(object), // TypeCode is discontinuous so we need a placeholder.
            typeof(string)
        };

        // Need to special case Enum because typecode will be underlying type, e.g. Int32
        private static readonly Type EnumType = typeof(Enum);

        internal static readonly char[] base64Table = { 'A', 'B', 'C', 'D', 'E', 'F', 'G', 'H', 'I', 'J', 'K', 'L', 'M', 'N', 'O',
                                                        'P', 'Q', 'R', 'S', 'T', 'U', 'V', 'W', 'X', 'Y', 'Z', 'a', 'b', 'c', 'd',
                                                        'e', 'f', 'g', 'h', 'i', 'j', 'k', 'l', 'm', 'n', 'o', 'p', 'q', 'r', 's',
                                                        't', 'u', 'v', 'w', 'x', 'y', 'z', '0', '1', '2', '3', '4', '5', '6', '7',
                                                        '8', '9', '+', '/', '=' };

        private const int base64LineBreakPosition = 76;

#if DEBUG
        static Convert()
        {
            Debug.Assert(ConvertTypes != null, "[Convert.cctor]ConvertTypes!=null");
            Debug.Assert(ConvertTypes.Length == ((int)TypeCode.String + 1), "[Convert.cctor]ConvertTypes.Length == ((int)TypeCode.String + 1)");
            Debug.Assert(ConvertTypes[(int)TypeCode.Empty] == typeof(System.Empty),
                            "[Convert.cctor]ConvertTypes[(int)TypeCode.Empty]==typeof(System.Empty)");
            Debug.Assert(ConvertTypes[(int)TypeCode.String] == typeof(string),
                            "[Convert.cctor]ConvertTypes[(int)TypeCode.String]==typeof(System.String)");
            Debug.Assert(ConvertTypes[(int)TypeCode.Int32] == typeof(int),
                            "[Convert.cctor]ConvertTypes[(int)TypeCode.Int32]==typeof(int)");
        }
#endif

        public static readonly object DBNull = System.DBNull.Value;

        // Returns the type code for the given object. If the argument is null,
        // the result is TypeCode.Empty. If the argument is not a value (i.e. if
        // the object does not implement IConvertible), the result is TypeCode.Object.
        // Otherwise, the result is the type code of the object, as determined by
        // the object's implementation of IConvertible.
        public static TypeCode GetTypeCode(object? value)
        {
            if (value == null) return TypeCode.Empty;
            if (value is IConvertible temp)
            {
                return temp.GetTypeCode();
            }
            return TypeCode.Object;
        }

        // Returns true if the given object is a database null. This operation
        // corresponds to "value.GetTypeCode() == TypeCode.DBNull".
        public static bool IsDBNull(object? value)
        {
            if (value == System.DBNull.Value) return true;
            return value is IConvertible convertible ? convertible.GetTypeCode() == TypeCode.DBNull : false;
        }

        // Converts the given object to the given type. In general, this method is
        // equivalent to calling the Value.ToXXX(value) method for the given
        // typeCode and boxing the result.
        //
        // The method first checks if the given object implements IConvertible. If not,
        // the only permitted conversion is from a null to TypeCode.Empty, the
        // result of which is null.
        //
        // If the object does implement IConvertible, a check is made to see if the
        // object already has the given type code, in which case the object is
        // simply returned. Otherwise, the appropriate ToXXX() is invoked on the
        // object's implementation of IConvertible.
        [return: NotNullIfNotNull("value")]
        public static object? ChangeType(object? value, TypeCode typeCode)
        {
            return ChangeType(value, typeCode, CultureInfo.CurrentCulture);
        }

        [return: NotNullIfNotNull("value")]
        public static object? ChangeType(object? value, TypeCode typeCode, IFormatProvider? provider)
        {
            if (value == null && (typeCode == TypeCode.Empty || typeCode == TypeCode.String || typeCode == TypeCode.Object))
            {
                return null;
            }

            if (!(value is IConvertible v))
            {
                throw new InvalidCastException(SR.InvalidCast_IConvertible);
            }

            // This line is invalid for things like Enums that return a TypeCode
            // of int, but the object can't actually be cast to an int.
            //            if (v.GetTypeCode() == typeCode) return value;
            return typeCode switch
            {
                TypeCode.Boolean => v.ToBoolean(provider),
                TypeCode.Char => v.ToChar(provider),
                TypeCode.SByte => v.ToSByte(provider),
                TypeCode.Byte => v.ToByte(provider),
                TypeCode.Int16 => v.ToInt16(provider),
                TypeCode.UInt16 => v.ToUInt16(provider),
                TypeCode.Int32 => v.ToInt32(provider),
                TypeCode.UInt32 => v.ToUInt32(provider),
                TypeCode.Int64 => v.ToInt64(provider),
                TypeCode.UInt64 => v.ToUInt64(provider),
                TypeCode.Single => v.ToSingle(provider),
                TypeCode.Double => v.ToDouble(provider),
                TypeCode.Decimal => v.ToDecimal(provider),
                TypeCode.DateTime => v.ToDateTime(provider),
                TypeCode.String => v.ToString(provider),
                TypeCode.Object => value,
                TypeCode.DBNull => throw new InvalidCastException(SR.InvalidCast_DBNull),
                TypeCode.Empty => throw new InvalidCastException(SR.InvalidCast_Empty),
                _ => throw new ArgumentException(SR.Arg_UnknownTypeCode),
            };
        }

        internal static object DefaultToType(IConvertible value, Type targetType, IFormatProvider? provider)
        {
            Debug.Assert(value != null, "[Convert.DefaultToType]value!=null");
            if (targetType == null)
            {
                throw new ArgumentNullException(nameof(targetType));
            }

            if (ReferenceEquals(value.GetType(), targetType))
            {
                return value;
            }

            if (ReferenceEquals(targetType, ConvertTypes[(int)TypeCode.Boolean]))
                return value.ToBoolean(provider);
            if (ReferenceEquals(targetType, ConvertTypes[(int)TypeCode.Char]))
                return value.ToChar(provider);
            if (ReferenceEquals(targetType, ConvertTypes[(int)TypeCode.SByte]))
                return value.ToSByte(provider);
            if (ReferenceEquals(targetType, ConvertTypes[(int)TypeCode.Byte]))
                return value.ToByte(provider);
            if (ReferenceEquals(targetType, ConvertTypes[(int)TypeCode.Int16]))
                return value.ToInt16(provider);
            if (ReferenceEquals(targetType, ConvertTypes[(int)TypeCode.UInt16]))
                return value.ToUInt16(provider);
            if (ReferenceEquals(targetType, ConvertTypes[(int)TypeCode.Int32]))
                return value.ToInt32(provider);
            if (ReferenceEquals(targetType, ConvertTypes[(int)TypeCode.UInt32]))
                return value.ToUInt32(provider);
            if (ReferenceEquals(targetType, ConvertTypes[(int)TypeCode.Int64]))
                return value.ToInt64(provider);
            if (ReferenceEquals(targetType, ConvertTypes[(int)TypeCode.UInt64]))
                return value.ToUInt64(provider);
            if (ReferenceEquals(targetType, ConvertTypes[(int)TypeCode.Single]))
                return value.ToSingle(provider);
            if (ReferenceEquals(targetType, ConvertTypes[(int)TypeCode.Double]))
                return value.ToDouble(provider);
            if (ReferenceEquals(targetType, ConvertTypes[(int)TypeCode.Decimal]))
                return value.ToDecimal(provider);
            if (ReferenceEquals(targetType, ConvertTypes[(int)TypeCode.DateTime]))
                return value.ToDateTime(provider);
            if (ReferenceEquals(targetType, ConvertTypes[(int)TypeCode.String]))
                return value.ToString(provider);
            if (ReferenceEquals(targetType, ConvertTypes[(int)TypeCode.Object]))
                return (object)value;
            // Need to special case Enum because typecode will be underlying type, e.g. Int32
            if (ReferenceEquals(targetType, EnumType))
                return (Enum)value;
            if (ReferenceEquals(targetType, ConvertTypes[(int)TypeCode.DBNull]))
                throw new InvalidCastException(SR.InvalidCast_DBNull);
            if (ReferenceEquals(targetType, ConvertTypes[(int)TypeCode.Empty]))
                throw new InvalidCastException(SR.InvalidCast_Empty);

            throw new InvalidCastException(SR.Format(SR.InvalidCast_FromTo, value.GetType().FullName, targetType.FullName));
        }

        [return: NotNullIfNotNull("value")]
        public static object? ChangeType(object? value, Type conversionType)
        {
            return ChangeType(value, conversionType, CultureInfo.CurrentCulture);
        }

        [return: NotNullIfNotNull("value")]
        public static object? ChangeType(object? value, Type conversionType, IFormatProvider? provider)
        {
            if (conversionType is null)
            {
                throw new ArgumentNullException(nameof(conversionType));
            }

            if (value == null)
            {
                if (conversionType.IsValueType)
                {
                    throw new InvalidCastException(SR.InvalidCast_CannotCastNullToValueType);
                }
                return null;
            }

            if (!(value is IConvertible ic))
            {
                if (value.GetType() == conversionType)
                {
                    return value;
                }
                throw new InvalidCastException(SR.InvalidCast_IConvertible);
            }

            if (ReferenceEquals(conversionType, ConvertTypes[(int)TypeCode.Boolean]))
                return ic.ToBoolean(provider);
            if (ReferenceEquals(conversionType, ConvertTypes[(int)TypeCode.Char]))
                return ic.ToChar(provider);
            if (ReferenceEquals(conversionType, ConvertTypes[(int)TypeCode.SByte]))
                return ic.ToSByte(provider);
            if (ReferenceEquals(conversionType, ConvertTypes[(int)TypeCode.Byte]))
                return ic.ToByte(provider);
            if (ReferenceEquals(conversionType, ConvertTypes[(int)TypeCode.Int16]))
                return ic.ToInt16(provider);
            if (ReferenceEquals(conversionType, ConvertTypes[(int)TypeCode.UInt16]))
                return ic.ToUInt16(provider);
            if (ReferenceEquals(conversionType, ConvertTypes[(int)TypeCode.Int32]))
                return ic.ToInt32(provider);
            if (ReferenceEquals(conversionType, ConvertTypes[(int)TypeCode.UInt32]))
                return ic.ToUInt32(provider);
            if (ReferenceEquals(conversionType, ConvertTypes[(int)TypeCode.Int64]))
                return ic.ToInt64(provider);
            if (ReferenceEquals(conversionType, ConvertTypes[(int)TypeCode.UInt64]))
                return ic.ToUInt64(provider);
            if (ReferenceEquals(conversionType, ConvertTypes[(int)TypeCode.Single]))
                return ic.ToSingle(provider);
            if (ReferenceEquals(conversionType, ConvertTypes[(int)TypeCode.Double]))
                return ic.ToDouble(provider);
            if (ReferenceEquals(conversionType, ConvertTypes[(int)TypeCode.Decimal]))
                return ic.ToDecimal(provider);
            if (ReferenceEquals(conversionType, ConvertTypes[(int)TypeCode.DateTime]))
                return ic.ToDateTime(provider);
            if (ReferenceEquals(conversionType, ConvertTypes[(int)TypeCode.String]))
                return ic.ToString(provider);
            if (ReferenceEquals(conversionType, ConvertTypes[(int)TypeCode.Object]))
                return (object)value;

            return ic.ToType(conversionType, provider);
        }

        [DoesNotReturn]
        private static void ThrowCharOverflowException() { throw new OverflowException(SR.Overflow_Char); }

        [DoesNotReturn]
        private static void ThrowByteOverflowException() { throw new OverflowException(SR.Overflow_Byte); }

        [DoesNotReturn]
        private static void ThrowSByteOverflowException() { throw new OverflowException(SR.Overflow_SByte); }

        [DoesNotReturn]
        private static void ThrowInt16OverflowException() { throw new OverflowException(SR.Overflow_Int16); }

        [DoesNotReturn]
        private static void ThrowUInt16OverflowException() { throw new OverflowException(SR.Overflow_UInt16); }

        [DoesNotReturn]
        private static void ThrowInt32OverflowException() { throw new OverflowException(SR.Overflow_Int32); }

        [DoesNotReturn]
        private static void ThrowUInt32OverflowException() { throw new OverflowException(SR.Overflow_UInt32); }

        [DoesNotReturn]
        private static void ThrowInt64OverflowException() { throw new OverflowException(SR.Overflow_Int64); }

        [DoesNotReturn]
        private static void ThrowUInt64OverflowException() { throw new OverflowException(SR.Overflow_UInt64); }

        // Conversions to Boolean
        public static bool ToBoolean(object? value)
        {
            return value == null ? false : ((IConvertible)value).ToBoolean(null);
        }

        public static bool ToBoolean(object? value, IFormatProvider? provider)
        {
            return value == null ? false : ((IConvertible)value).ToBoolean(provider);
        }

        public static bool ToBoolean(bool value)
        {
            return value;
        }

        [CLSCompliant(false)]
        public static bool ToBoolean(sbyte value)
        {
            return value != 0;
        }

        // To be consistent with IConvertible in the base data types else we get different semantics
        // with widening operations. Without this operator this widen succeeds,with this API the widening throws.
        public static bool ToBoolean(char value)
        {
            return ((IConvertible)value).ToBoolean(null);
        }

        public static bool ToBoolean(byte value)
        {
            return value != 0;
        }

        public static bool ToBoolean(short value)
        {
            return value != 0;
        }

        [CLSCompliant(false)]
        public static bool ToBoolean(ushort value)
        {
            return value != 0;
        }

        public static bool ToBoolean(int value)
        {
            return value != 0;
        }

        [CLSCompliant(false)]
        public static bool ToBoolean(uint value)
        {
            return value != 0;
        }

        public static bool ToBoolean(long value)
        {
            return value != 0;
        }

        [CLSCompliant(false)]
        public static bool ToBoolean(ulong value)
        {
            return value != 0;
        }

        public static bool ToBoolean(string? value)
        {
            if (value == null)
                return false;
            return bool.Parse(value);
        }

        public static bool ToBoolean(string? value, IFormatProvider? provider)
        {
            if (value == null)
                return false;
            return bool.Parse(value);
        }

        public static bool ToBoolean(float value)
        {
            return value != 0;
        }

        public static bool ToBoolean(double value)
        {
            return value != 0;
        }

        public static bool ToBoolean(decimal value)
        {
            return value != 0;
        }

        public static bool ToBoolean(DateTime value)
        {
            return ((IConvertible)value).ToBoolean(null);
        }

        // Disallowed conversions to Boolean
        // public static bool ToBoolean(TimeSpan value)

        // Conversions to Char

        public static char ToChar(object? value)
        {
            return value == null ? (char)0 : ((IConvertible)value).ToChar(null);
        }

        public static char ToChar(object? value, IFormatProvider? provider)
        {
            return value == null ? (char)0 : ((IConvertible)value).ToChar(provider);
        }

        public static char ToChar(bool value)
        {
            return ((IConvertible)value).ToChar(null);
        }

        public static char ToChar(char value)
        {
            return value;
        }

        [CLSCompliant(false)]
        public static char ToChar(sbyte value)
        {
            if (value < 0) ThrowCharOverflowException();
            return (char)value;
        }

        public static char ToChar(byte value)
        {
            return (char)value;
        }

        public static char ToChar(short value)
        {
            if (value < 0) ThrowCharOverflowException();
            return (char)value;
        }

        [CLSCompliant(false)]
        public static char ToChar(ushort value)
        {
            return (char)value;
        }

        public static char ToChar(int value)
        {
            if (value < 0 || value > char.MaxValue) ThrowCharOverflowException();
            return (char)value;
        }

        [CLSCompliant(false)]
        public static char ToChar(uint value)
        {
            if (value > char.MaxValue) ThrowCharOverflowException();
            return (char)value;
        }

        public static char ToChar(long value)
        {
            if (value < 0 || value > char.MaxValue) ThrowCharOverflowException();
            return (char)value;
        }

        [CLSCompliant(false)]
        public static char ToChar(ulong value)
        {
            if (value > char.MaxValue) ThrowCharOverflowException();
            return (char)value;
        }

        //
        // @VariantSwitch
        // Remove FormatExceptions;
        //
        public static char ToChar(string value)
        {
            return ToChar(value, null);
        }

        public static char ToChar(string value, IFormatProvider? provider)
        {
            if (value == null)
                throw new ArgumentNullException(nameof(value));

            if (value.Length != 1)
                throw new FormatException(SR.Format_NeedSingleChar);

            return value[0];
        }

        // To be consistent with IConvertible in the base data types else we get different semantics
        // with widening operations. Without this operator this widen succeeds,with this API the widening throws.
        public static char ToChar(float value)
        {
            return ((IConvertible)value).ToChar(null);
        }

        // To be consistent with IConvertible in the base data types else we get different semantics
        // with widening operations. Without this operator this widen succeeds,with this API the widening throws.
        public static char ToChar(double value)
        {
            return ((IConvertible)value).ToChar(null);
        }

        // To be consistent with IConvertible in the base data types else we get different semantics
        // with widening operations. Without this operator this widen succeeds,with this API the widening throws.
        public static char ToChar(decimal value)
        {
            return ((IConvertible)value).ToChar(null);
        }

        public static char ToChar(DateTime value)
        {
            return ((IConvertible)value).ToChar(null);
        }

        // Disallowed conversions to Char
        // public static char ToChar(TimeSpan value)

        // Conversions to SByte

        [CLSCompliant(false)]
        public static sbyte ToSByte(object? value)
        {
            return value == null ? (sbyte)0 : ((IConvertible)value).ToSByte(null);
        }

        [CLSCompliant(false)]
        public static sbyte ToSByte(object? value, IFormatProvider? provider)
        {
            return value == null ? (sbyte)0 : ((IConvertible)value).ToSByte(provider);
        }

        [CLSCompliant(false)]
        public static sbyte ToSByte(bool value)
        {
            return value ? (sbyte)bool.True : (sbyte)bool.False;
        }

        [CLSCompliant(false)]
        public static sbyte ToSByte(sbyte value)
        {
            return value;
        }

        [CLSCompliant(false)]
        public static sbyte ToSByte(char value)
        {
            if (value > sbyte.MaxValue) ThrowSByteOverflowException();
            return (sbyte)value;
        }

        [CLSCompliant(false)]
        public static sbyte ToSByte(byte value)
        {
            if (value > sbyte.MaxValue) ThrowSByteOverflowException();
            return (sbyte)value;
        }

        [CLSCompliant(false)]
        public static sbyte ToSByte(short value)
        {
            if (value < sbyte.MinValue || value > sbyte.MaxValue) ThrowSByteOverflowException();
            return (sbyte)value;
        }

        [CLSCompliant(false)]
        public static sbyte ToSByte(ushort value)
        {
            if (value > sbyte.MaxValue) ThrowSByteOverflowException();
            return (sbyte)value;
        }

        [CLSCompliant(false)]
        public static sbyte ToSByte(int value)
        {
            if (value < sbyte.MinValue || value > sbyte.MaxValue) ThrowSByteOverflowException();
            return (sbyte)value;
        }

        [CLSCompliant(false)]
        public static sbyte ToSByte(uint value)
        {
            if (value > sbyte.MaxValue) ThrowSByteOverflowException();
            return (sbyte)value;
        }

        [CLSCompliant(false)]
        public static sbyte ToSByte(long value)
        {
            if (value < sbyte.MinValue || value > sbyte.MaxValue) ThrowSByteOverflowException();
            return (sbyte)value;
        }

        [CLSCompliant(false)]
        public static sbyte ToSByte(ulong value)
        {
            if (value > (ulong)sbyte.MaxValue) ThrowSByteOverflowException();
            return (sbyte)value;
        }

        [CLSCompliant(false)]
        public static sbyte ToSByte(float value)
        {
            return ToSByte((double)value);
        }

        [CLSCompliant(false)]
        public static sbyte ToSByte(double value)
        {
            return ToSByte(ToInt32(value));
        }

        [CLSCompliant(false)]
        public static sbyte ToSByte(decimal value)
        {
            return decimal.ToSByte(decimal.Round(value, 0));
        }

        [CLSCompliant(false)]
        public static sbyte ToSByte(string? value)
        {
            if (value == null)
                return 0;
            return sbyte.Parse(value, CultureInfo.CurrentCulture);
        }

        [CLSCompliant(false)]
        public static sbyte ToSByte(string value, IFormatProvider? provider)
        {
            return sbyte.Parse(value, NumberStyles.Integer, provider);
        }

        [CLSCompliant(false)]
        public static sbyte ToSByte(DateTime value)
        {
            return ((IConvertible)value).ToSByte(null);
        }

        // Disallowed conversions to SByte
        // public static sbyte ToSByte(TimeSpan value)

        // Conversions to Byte

        public static byte ToByte(object? value)
        {
            return value == null ? (byte)0 : ((IConvertible)value).ToByte(null);
        }

        public static byte ToByte(object? value, IFormatProvider? provider)
        {
            return value == null ? (byte)0 : ((IConvertible)value).ToByte(provider);
        }

        public static byte ToByte(bool value)
        {
            return value ? (byte)bool.True : (byte)bool.False;
        }

        public static byte ToByte(byte value)
        {
            return value;
        }

        public static byte ToByte(char value)
        {
            if (value > byte.MaxValue) ThrowByteOverflowException();
            return (byte)value;
        }

        [CLSCompliant(false)]
        public static byte ToByte(sbyte value)
        {
            if (value < byte.MinValue) ThrowByteOverflowException();
            return (byte)value;
        }

        public static byte ToByte(short value)
        {
            if (value < byte.MinValue || value > byte.MaxValue) ThrowByteOverflowException();
            return (byte)value;
        }

        [CLSCompliant(false)]
        public static byte ToByte(ushort value)
        {
            if (value > byte.MaxValue) ThrowByteOverflowException();
            return (byte)value;
        }

        public static byte ToByte(int value)
        {
            if (value < byte.MinValue || value > byte.MaxValue) ThrowByteOverflowException();
            return (byte)value;
        }

        [CLSCompliant(false)]
        public static byte ToByte(uint value)
        {
            if (value > byte.MaxValue) ThrowByteOverflowException();
            return (byte)value;
        }

        public static byte ToByte(long value)
        {
            if (value < byte.MinValue || value > byte.MaxValue) ThrowByteOverflowException();
            return (byte)value;
        }

        [CLSCompliant(false)]
        public static byte ToByte(ulong value)
        {
            if (value > byte.MaxValue) ThrowByteOverflowException();
            return (byte)value;
        }

        public static byte ToByte(float value)
        {
            return ToByte((double)value);
        }

        public static byte ToByte(double value)
        {
            return ToByte(ToInt32(value));
        }

        public static byte ToByte(decimal value)
        {
            return decimal.ToByte(decimal.Round(value, 0));
        }

        public static byte ToByte(string? value)
        {
            if (value == null)
                return 0;
            return byte.Parse(value, CultureInfo.CurrentCulture);
        }

        public static byte ToByte(string? value, IFormatProvider? provider)
        {
            if (value == null)
                return 0;
            return byte.Parse(value, NumberStyles.Integer, provider);
        }

        public static byte ToByte(DateTime value)
        {
            return ((IConvertible)value).ToByte(null);
        }

        // Disallowed conversions to Byte
        // public static byte ToByte(TimeSpan value)

        // Conversions to Int16

        public static short ToInt16(object? value)
        {
            return value == null ? (short)0 : ((IConvertible)value).ToInt16(null);
        }

        public static short ToInt16(object? value, IFormatProvider? provider)
        {
            return value == null ? (short)0 : ((IConvertible)value).ToInt16(provider);
        }

        public static short ToInt16(bool value)
        {
            return value ? (short)bool.True : (short)bool.False;
        }

        public static short ToInt16(char value)
        {
            if (value > short.MaxValue) ThrowInt16OverflowException();
            return (short)value;
        }

        [CLSCompliant(false)]
        public static short ToInt16(sbyte value)
        {
            return value;
        }

        public static short ToInt16(byte value)
        {
            return value;
        }

        [CLSCompliant(false)]
        public static short ToInt16(ushort value)
        {
            if (value > short.MaxValue) ThrowInt16OverflowException();
            return (short)value;
        }

        public static short ToInt16(int value)
        {
            if (value < short.MinValue || value > short.MaxValue) ThrowInt16OverflowException();
            return (short)value;
        }

        [CLSCompliant(false)]
        public static short ToInt16(uint value)
        {
            if (value > short.MaxValue) ThrowInt16OverflowException();
            return (short)value;
        }

        public static short ToInt16(short value)
        {
            return value;
        }

        public static short ToInt16(long value)
        {
            if (value < short.MinValue || value > short.MaxValue) ThrowInt16OverflowException();
            return (short)value;
        }

        [CLSCompliant(false)]
        public static short ToInt16(ulong value)
        {
            if (value > (ulong)short.MaxValue) ThrowInt16OverflowException();
            return (short)value;
        }

        public static short ToInt16(float value)
        {
            return ToInt16((double)value);
        }

        public static short ToInt16(double value)
        {
            return ToInt16(ToInt32(value));
        }

        public static short ToInt16(decimal value)
        {
            return decimal.ToInt16(decimal.Round(value, 0));
        }

        public static short ToInt16(string? value)
        {
            if (value == null)
                return 0;
            return short.Parse(value, CultureInfo.CurrentCulture);
        }

        public static short ToInt16(string? value, IFormatProvider? provider)
        {
            if (value == null)
                return 0;
            return short.Parse(value, NumberStyles.Integer, provider);
        }

        public static short ToInt16(DateTime value)
        {
            return ((IConvertible)value).ToInt16(null);
        }

        // Disallowed conversions to Int16
        // public static short ToInt16(TimeSpan value)

        // Conversions to UInt16

        [CLSCompliant(false)]
        public static ushort ToUInt16(object? value)
        {
            return value == null ? (ushort)0 : ((IConvertible)value).ToUInt16(null);
        }

        [CLSCompliant(false)]
        public static ushort ToUInt16(object? value, IFormatProvider? provider)
        {
            return value == null ? (ushort)0 : ((IConvertible)value).ToUInt16(provider);
        }

        [CLSCompliant(false)]
        public static ushort ToUInt16(bool value)
        {
            return value ? (ushort)bool.True : (ushort)bool.False;
        }

        [CLSCompliant(false)]
        public static ushort ToUInt16(char value)
        {
            return value;
        }

        [CLSCompliant(false)]
        public static ushort ToUInt16(sbyte value)
        {
            if (value < 0) ThrowUInt16OverflowException();
            return (ushort)value;
        }

        [CLSCompliant(false)]
        public static ushort ToUInt16(byte value)
        {
            return value;
        }

        [CLSCompliant(false)]
        public static ushort ToUInt16(short value)
        {
            if (value < 0) ThrowUInt16OverflowException();
            return (ushort)value;
        }

        [CLSCompliant(false)]
        public static ushort ToUInt16(int value)
        {
            if (value < 0 || value > ushort.MaxValue) ThrowUInt16OverflowException();
            return (ushort)value;
        }

        [CLSCompliant(false)]
        public static ushort ToUInt16(ushort value)
        {
            return value;
        }

        [CLSCompliant(false)]
        public static ushort ToUInt16(uint value)
        {
            if (value > ushort.MaxValue) ThrowUInt16OverflowException();
            return (ushort)value;
        }

        [CLSCompliant(false)]
        public static ushort ToUInt16(long value)
        {
            if (value < 0 || value > ushort.MaxValue) ThrowUInt16OverflowException();
            return (ushort)value;
        }

        [CLSCompliant(false)]
        public static ushort ToUInt16(ulong value)
        {
            if (value > ushort.MaxValue) ThrowUInt16OverflowException();
            return (ushort)value;
        }

        [CLSCompliant(false)]
        public static ushort ToUInt16(float value)
        {
            return ToUInt16((double)value);
        }

        [CLSCompliant(false)]
        public static ushort ToUInt16(double value)
        {
            return ToUInt16(ToInt32(value));
        }

        [CLSCompliant(false)]
        public static ushort ToUInt16(decimal value)
        {
            return decimal.ToUInt16(decimal.Round(value, 0));
        }

        [CLSCompliant(false)]
        public static ushort ToUInt16(string? value)
        {
            if (value == null)
                return 0;
            return ushort.Parse(value, CultureInfo.CurrentCulture);
        }

        [CLSCompliant(false)]
        public static ushort ToUInt16(string? value, IFormatProvider? provider)
        {
            if (value == null)
                return 0;
            return ushort.Parse(value, NumberStyles.Integer, provider);
        }

        [CLSCompliant(false)]
        public static ushort ToUInt16(DateTime value)
        {
            return ((IConvertible)value).ToUInt16(null);
        }

        // Disallowed conversions to UInt16
        // public static ushort ToUInt16(TimeSpan value)

        // Conversions to Int32

        public static int ToInt32(object? value)
        {
            return value == null ? 0 : ((IConvertible)value).ToInt32(null);
        }

        public static int ToInt32(object? value, IFormatProvider? provider)
        {
            return value == null ? 0 : ((IConvertible)value).ToInt32(provider);
        }

        public static int ToInt32(bool value)
        {
            return value ? bool.True : bool.False;
        }

        public static int ToInt32(char value)
        {
            return value;
        }

        [CLSCompliant(false)]
        public static int ToInt32(sbyte value)
        {
            return value;
        }

        public static int ToInt32(byte value)
        {
            return value;
        }

        public static int ToInt32(short value)
        {
            return value;
        }

        [CLSCompliant(false)]
        public static int ToInt32(ushort value)
        {
            return value;
        }

        [CLSCompliant(false)]
        public static int ToInt32(uint value)
        {
            if (value > int.MaxValue) ThrowInt32OverflowException();
            return (int)value;
        }

        public static int ToInt32(int value)
        {
            return value;
        }

        public static int ToInt32(long value)
        {
            if (value < int.MinValue || value > int.MaxValue) ThrowInt32OverflowException();
            return (int)value;
        }

        [CLSCompliant(false)]
        public static int ToInt32(ulong value)
        {
            if (value > int.MaxValue) ThrowInt32OverflowException();
            return (int)value;
        }

        public static int ToInt32(float value)
        {
            return ToInt32((double)value);
        }

        public static int ToInt32(double value)
        {
            if (value >= 0)
            {
                if (value < 2147483647.5)
                {
                    int result = (int)value;
                    double dif = value - result;
                    if (dif > 0.5 || dif == 0.5 && (result & 1) != 0) result++;
                    return result;
                }
            }
            else
            {
                if (value >= -2147483648.5)
                {
                    int result = (int)value;
                    double dif = value - result;
                    if (dif < -0.5 || dif == -0.5 && (result & 1) != 0) result--;
                    return result;
                }
            }
            throw new OverflowException(SR.Overflow_Int32);
        }

        public static int ToInt32(decimal value)
        {
            return decimal.ToInt32(decimal.Round(value, 0));
        }

        public static int ToInt32(string? value)
        {
            if (value == null)
                return 0;
            return int.Parse(value, CultureInfo.CurrentCulture);
        }

        public static int ToInt32(string? value, IFormatProvider? provider)
        {
            if (value == null)
                return 0;
            return int.Parse(value, NumberStyles.Integer, provider);
        }

        public static int ToInt32(DateTime value)
        {
            return ((IConvertible)value).ToInt32(null);
        }

        // Disallowed conversions to Int32
        // public static int ToInt32(TimeSpan value)

        // Conversions to UInt32

        [CLSCompliant(false)]
        public static uint ToUInt32(object? value)
        {
            return value == null ? 0 : ((IConvertible)value).ToUInt32(null);
        }

        [CLSCompliant(false)]
        public static uint ToUInt32(object? value, IFormatProvider? provider)
        {
            return value == null ? 0 : ((IConvertible)value).ToUInt32(provider);
        }

        [CLSCompliant(false)]
        public static uint ToUInt32(bool value)
        {
            return value ? (uint)bool.True : (uint)bool.False;
        }

        [CLSCompliant(false)]
        public static uint ToUInt32(char value)
        {
            return value;
        }

        [CLSCompliant(false)]
        public static uint ToUInt32(sbyte value)
        {
            if (value < 0) ThrowUInt32OverflowException();
            return (uint)value;
        }

        [CLSCompliant(false)]
        public static uint ToUInt32(byte value)
        {
            return value;
        }

        [CLSCompliant(false)]
        public static uint ToUInt32(short value)
        {
            if (value < 0) ThrowUInt32OverflowException();
            return (uint)value;
        }

        [CLSCompliant(false)]
        public static uint ToUInt32(ushort value)
        {
            return value;
        }

        [CLSCompliant(false)]
        public static uint ToUInt32(int value)
        {
            if (value < 0) ThrowUInt32OverflowException();
            return (uint)value;
        }

        [CLSCompliant(false)]
        public static uint ToUInt32(uint value)
        {
            return value;
        }

        [CLSCompliant(false)]
        public static uint ToUInt32(long value)
        {
            if (value < 0 || value > uint.MaxValue) ThrowUInt32OverflowException();
            return (uint)value;
        }

        [CLSCompliant(false)]
        public static uint ToUInt32(ulong value)
        {
            if (value > uint.MaxValue) ThrowUInt32OverflowException();
            return (uint)value;
        }

        [CLSCompliant(false)]
        public static uint ToUInt32(float value)
        {
            return ToUInt32((double)value);
        }

        [CLSCompliant(false)]
        public static uint ToUInt32(double value)
        {
            if (value >= -0.5 && value < 4294967295.5)
            {
                uint result = (uint)value;
                double dif = value - result;
                if (dif > 0.5 || dif == 0.5 && (result & 1) != 0) result++;
                return result;
            }
            throw new OverflowException(SR.Overflow_UInt32);
        }

        [CLSCompliant(false)]
        public static uint ToUInt32(decimal value)
        {
            return decimal.ToUInt32(decimal.Round(value, 0));
        }

        [CLSCompliant(false)]
        public static uint ToUInt32(string? value)
        {
            if (value == null)
                return 0;
            return uint.Parse(value, CultureInfo.CurrentCulture);
        }

        [CLSCompliant(false)]
        public static uint ToUInt32(string? value, IFormatProvider? provider)
        {
            if (value == null)
                return 0;
            return uint.Parse(value, NumberStyles.Integer, provider);
        }

        [CLSCompliant(false)]
        public static uint ToUInt32(DateTime value)
        {
            return ((IConvertible)value).ToUInt32(null);
        }

        // Disallowed conversions to UInt32
        // public static uint ToUInt32(TimeSpan value)

        // Conversions to Int64

        public static long ToInt64(object? value)
        {
            return value == null ? 0 : ((IConvertible)value).ToInt64(null);
        }

        public static long ToInt64(object? value, IFormatProvider? provider)
        {
            return value == null ? 0 : ((IConvertible)value).ToInt64(provider);
        }

        public static long ToInt64(bool value)
        {
            return value ? bool.True : bool.False;
        }

        public static long ToInt64(char value)
        {
            return value;
        }

        [CLSCompliant(false)]
        public static long ToInt64(sbyte value)
        {
            return value;
        }

        public static long ToInt64(byte value)
        {
            return value;
        }

        public static long ToInt64(short value)
        {
            return value;
        }

        [CLSCompliant(false)]
        public static long ToInt64(ushort value)
        {
            return value;
        }

        public static long ToInt64(int value)
        {
            return value;
        }

        [CLSCompliant(false)]
        public static long ToInt64(uint value)
        {
            return value;
        }

        [CLSCompliant(false)]
        public static long ToInt64(ulong value)
        {
            if (value > long.MaxValue) ThrowInt64OverflowException();
            return (long)value;
        }

        public static long ToInt64(long value)
        {
            return value;
        }

        public static long ToInt64(float value)
        {
            return ToInt64((double)value);
        }

        public static long ToInt64(double value)
        {
            return checked((long)Math.Round(value));
        }

        public static long ToInt64(decimal value)
        {
            return decimal.ToInt64(decimal.Round(value, 0));
        }

        public static long ToInt64(string? value)
        {
            if (value == null)
                return 0;
            return long.Parse(value, CultureInfo.CurrentCulture);
        }

        public static long ToInt64(string? value, IFormatProvider? provider)
        {
            if (value == null)
                return 0;
            return long.Parse(value, NumberStyles.Integer, provider);
        }

        public static long ToInt64(DateTime value)
        {
            return ((IConvertible)value).ToInt64(null);
        }

        // Disallowed conversions to Int64
        // public static long ToInt64(TimeSpan value)

        // Conversions to UInt64

        [CLSCompliant(false)]
        public static ulong ToUInt64(object? value)
        {
            return value == null ? 0 : ((IConvertible)value).ToUInt64(null);
        }

        [CLSCompliant(false)]
        public static ulong ToUInt64(object? value, IFormatProvider? provider)
        {
            return value == null ? 0 : ((IConvertible)value).ToUInt64(provider);
        }

        [CLSCompliant(false)]
        public static ulong ToUInt64(bool value)
        {
            return value ? (ulong)bool.True : (ulong)bool.False;
        }

        [CLSCompliant(false)]
        public static ulong ToUInt64(char value)
        {
            return value;
        }

        [CLSCompliant(false)]
        public static ulong ToUInt64(sbyte value)
        {
            if (value < 0) ThrowUInt64OverflowException();
            return (ulong)value;
        }

        [CLSCompliant(false)]
        public static ulong ToUInt64(byte value)
        {
            return value;
        }

        [CLSCompliant(false)]
        public static ulong ToUInt64(short value)
        {
            if (value < 0) ThrowUInt64OverflowException();
            return (ulong)value;
        }

        [CLSCompliant(false)]
        public static ulong ToUInt64(ushort value)
        {
            return value;
        }

        [CLSCompliant(false)]
        public static ulong ToUInt64(int value)
        {
            if (value < 0) ThrowUInt64OverflowException();
            return (ulong)value;
        }

        [CLSCompliant(false)]
        public static ulong ToUInt64(uint value)
        {
            return value;
        }

        [CLSCompliant(false)]
        public static ulong ToUInt64(long value)
        {
            if (value < 0) ThrowUInt64OverflowException();
            return (ulong)value;
        }

        [CLSCompliant(false)]
        public static ulong ToUInt64(ulong value)
        {
            return value;
        }

        [CLSCompliant(false)]
        public static ulong ToUInt64(float value)
        {
            return ToUInt64((double)value);
        }

        [CLSCompliant(false)]
        public static ulong ToUInt64(double value)
        {
            return checked((ulong)Math.Round(value));
        }

        [CLSCompliant(false)]
        public static ulong ToUInt64(decimal value)
        {
            return decimal.ToUInt64(decimal.Round(value, 0));
        }

        [CLSCompliant(false)]
        public static ulong ToUInt64(string? value)
        {
            if (value == null)
                return 0;
            return ulong.Parse(value, CultureInfo.CurrentCulture);
        }

        [CLSCompliant(false)]
        public static ulong ToUInt64(string? value, IFormatProvider? provider)
        {
            if (value == null)
                return 0;
            return ulong.Parse(value, NumberStyles.Integer, provider);
        }

        [CLSCompliant(false)]
        public static ulong ToUInt64(DateTime value)
        {
            return ((IConvertible)value).ToUInt64(null);
        }

        // Disallowed conversions to UInt64
        // public static ulong ToUInt64(TimeSpan value)

        // Conversions to Single

        public static float ToSingle(object? value)
        {
            return value == null ? 0 : ((IConvertible)value).ToSingle(null);
        }

        public static float ToSingle(object? value, IFormatProvider? provider)
        {
            return value == null ? 0 : ((IConvertible)value).ToSingle(provider);
        }

        [CLSCompliant(false)]
        public static float ToSingle(sbyte value)
        {
            return value;
        }

        public static float ToSingle(byte value)
        {
            return value;
        }

        public static float ToSingle(char value)
        {
            return ((IConvertible)value).ToSingle(null);
        }

        public static float ToSingle(short value)
        {
            return value;
        }

        [CLSCompliant(false)]
        public static float ToSingle(ushort value)
        {
            return value;
        }

        public static float ToSingle(int value)
        {
            return value;
        }

        [CLSCompliant(false)]
        public static float ToSingle(uint value)
        {
            return value;
        }

        public static float ToSingle(long value)
        {
            return value;
        }

        [CLSCompliant(false)]
        public static float ToSingle(ulong value)
        {
            return value;
        }

        public static float ToSingle(float value)
        {
            return value;
        }

        public static float ToSingle(double value)
        {
            return (float)value;
        }

        public static float ToSingle(decimal value)
        {
            return (float)value;
        }

        public static float ToSingle(string? value)
        {
            if (value == null)
                return 0;
            return float.Parse(value, CultureInfo.CurrentCulture);
        }

        public static float ToSingle(string? value, IFormatProvider? provider)
        {
            if (value == null)
                return 0;
            return float.Parse(value, NumberStyles.Float | NumberStyles.AllowThousands, provider);
        }

        public static float ToSingle(bool value)
        {
            return value ? bool.True : bool.False;
        }

        public static float ToSingle(DateTime value)
        {
            return ((IConvertible)value).ToSingle(null);
        }

        // Disallowed conversions to Single
        // public static float ToSingle(TimeSpan value)

        // Conversions to Double

        public static double ToDouble(object? value)
        {
            return value == null ? 0 : ((IConvertible)value).ToDouble(null);
        }

        public static double ToDouble(object? value, IFormatProvider? provider)
        {
            return value == null ? 0 : ((IConvertible)value).ToDouble(provider);
        }

        [CLSCompliant(false)]
        public static double ToDouble(sbyte value)
        {
            return value;
        }

        public static double ToDouble(byte value)
        {
            return value;
        }

        public static double ToDouble(short value)
        {
            return value;
        }

        public static double ToDouble(char value)
        {
            return ((IConvertible)value).ToDouble(null);
        }

        [CLSCompliant(false)]
        public static double ToDouble(ushort value)
        {
            return value;
        }

        public static double ToDouble(int value)
        {
            return value;
        }

        [CLSCompliant(false)]
        public static double ToDouble(uint value)
        {
            return value;
        }

        public static double ToDouble(long value)
        {
            return value;
        }

        [CLSCompliant(false)]
        public static double ToDouble(ulong value)
        {
            return value;
        }

        public static double ToDouble(float value)
        {
            return value;
        }

        public static double ToDouble(double value)
        {
            return value;
        }

        public static double ToDouble(decimal value)
        {
            return (double)value;
        }

        public static double ToDouble(string? value)
        {
            if (value == null)
                return 0;
            return double.Parse(value, CultureInfo.CurrentCulture);
        }

        public static double ToDouble(string? value, IFormatProvider? provider)
        {
            if (value == null)
                return 0;
            return double.Parse(value, NumberStyles.Float | NumberStyles.AllowThousands, provider);
        }

        public static double ToDouble(bool value)
        {
            return value ? bool.True : bool.False;
        }

        public static double ToDouble(DateTime value)
        {
            return ((IConvertible)value).ToDouble(null);
        }

        // Disallowed conversions to Double
        // public static double ToDouble(TimeSpan value)

        // Conversions to Decimal

        public static decimal ToDecimal(object? value)
        {
            return value == null ? 0 : ((IConvertible)value).ToDecimal(null);
        }

        public static decimal ToDecimal(object? value, IFormatProvider? provider)
        {
            return value == null ? 0 : ((IConvertible)value).ToDecimal(provider);
        }

        [CLSCompliant(false)]
        public static decimal ToDecimal(sbyte value)
        {
            return value;
        }

        public static decimal ToDecimal(byte value)
        {
            return value;
        }

        public static decimal ToDecimal(char value)
        {
            return ((IConvertible)value).ToDecimal(null);
        }

        public static decimal ToDecimal(short value)
        {
            return value;
        }

        [CLSCompliant(false)]
        public static decimal ToDecimal(ushort value)
        {
            return value;
        }

        public static decimal ToDecimal(int value)
        {
            return value;
        }

        [CLSCompliant(false)]
        public static decimal ToDecimal(uint value)
        {
            return value;
        }

        public static decimal ToDecimal(long value)
        {
            return value;
        }

        [CLSCompliant(false)]
        public static decimal ToDecimal(ulong value)
        {
            return value;
        }

        public static decimal ToDecimal(float value)
        {
            return (decimal)value;
        }

        public static decimal ToDecimal(double value)
        {
            return (decimal)value;
        }

        public static decimal ToDecimal(string? value)
        {
            if (value == null)
                return 0m;
            return decimal.Parse(value, CultureInfo.CurrentCulture);
        }

        public static decimal ToDecimal(string? value, IFormatProvider? provider)
        {
            if (value == null)
                return 0m;
            return decimal.Parse(value, NumberStyles.Number, provider);
        }

        public static decimal ToDecimal(decimal value)
        {
            return value;
        }

        public static decimal ToDecimal(bool value)
        {
            return value ? bool.True : bool.False;
        }

        public static decimal ToDecimal(DateTime value)
        {
            return ((IConvertible)value).ToDecimal(null);
        }

        // Disallowed conversions to Decimal
        // public static decimal ToDecimal(TimeSpan value)

        // Conversions to DateTime

        public static DateTime ToDateTime(DateTime value)
        {
            return value;
        }

        public static DateTime ToDateTime(object? value)
        {
            return value == null ? DateTime.MinValue : ((IConvertible)value).ToDateTime(null);
        }

        public static DateTime ToDateTime(object? value, IFormatProvider? provider)
        {
            return value == null ? DateTime.MinValue : ((IConvertible)value).ToDateTime(provider);
        }

        public static DateTime ToDateTime(string? value)
        {
            if (value == null)
                return new DateTime(0);
            return DateTime.Parse(value, CultureInfo.CurrentCulture);
        }

        public static DateTime ToDateTime(string? value, IFormatProvider? provider)
        {
            if (value == null)
                return new DateTime(0);
            return DateTime.Parse(value, provider);
        }

        [CLSCompliant(false)]
        public static DateTime ToDateTime(sbyte value)
        {
            return ((IConvertible)value).ToDateTime(null);
        }

        public static DateTime ToDateTime(byte value)
        {
            return ((IConvertible)value).ToDateTime(null);
        }

        public static DateTime ToDateTime(short value)
        {
            return ((IConvertible)value).ToDateTime(null);
        }

        [CLSCompliant(false)]
        public static DateTime ToDateTime(ushort value)
        {
            return ((IConvertible)value).ToDateTime(null);
        }

        public static DateTime ToDateTime(int value)
        {
            return ((IConvertible)value).ToDateTime(null);
        }

        [CLSCompliant(false)]
        public static DateTime ToDateTime(uint value)
        {
            return ((IConvertible)value).ToDateTime(null);
        }

        public static DateTime ToDateTime(long value)
        {
            return ((IConvertible)value).ToDateTime(null);
        }

        [CLSCompliant(false)]
        public static DateTime ToDateTime(ulong value)
        {
            return ((IConvertible)value).ToDateTime(null);
        }

        public static DateTime ToDateTime(bool value)
        {
            return ((IConvertible)value).ToDateTime(null);
        }

        public static DateTime ToDateTime(char value)
        {
            return ((IConvertible)value).ToDateTime(null);
        }

        public static DateTime ToDateTime(float value)
        {
            return ((IConvertible)value).ToDateTime(null);
        }

        public static DateTime ToDateTime(double value)
        {
            return ((IConvertible)value).ToDateTime(null);
        }

        public static DateTime ToDateTime(decimal value)
        {
            return ((IConvertible)value).ToDateTime(null);
        }

        // Disallowed conversions to DateTime
        // public static DateTime ToDateTime(TimeSpan value)

        // Conversions to String

        public static string? ToString(object? value)
        {
            return ToString(value, null);
        }

        public static string? ToString(object? value, IFormatProvider? provider)
        {
            if (value is IConvertible ic)
                return ic.ToString(provider);
            if (value is IFormattable formattable)
                return formattable.ToString(null, provider);
            return value == null ? string.Empty : value.ToString();
        }

        public static string ToString(bool value)
        {
            return value.ToString();
        }

        public static string ToString(bool value, IFormatProvider? provider)
        {
            return value.ToString();
        }

        public static string ToString(char value)
        {
            return char.ToString(value);
        }

        public static string ToString(char value, IFormatProvider? provider)
        {
            return value.ToString();
        }

        [CLSCompliant(false)]
        public static string ToString(sbyte value)
        {
            return value.ToString(CultureInfo.CurrentCulture);
        }

        [CLSCompliant(false)]
        public static string ToString(sbyte value, IFormatProvider? provider)
        {
            return value.ToString(provider);
        }

        public static string ToString(byte value)
        {
            return value.ToString(CultureInfo.CurrentCulture);
        }

        public static string ToString(byte value, IFormatProvider? provider)
        {
            return value.ToString(provider);
        }

        public static string ToString(short value)
        {
            return value.ToString(CultureInfo.CurrentCulture);
        }

        public static string ToString(short value, IFormatProvider? provider)
        {
            return value.ToString(provider);
        }

        [CLSCompliant(false)]
        public static string ToString(ushort value)
        {
            return value.ToString(CultureInfo.CurrentCulture);
        }

        [CLSCompliant(false)]
        public static string ToString(ushort value, IFormatProvider? provider)
        {
            return value.ToString(provider);
        }

        public static string ToString(int value)
        {
            return value.ToString(CultureInfo.CurrentCulture);
        }

        public static string ToString(int value, IFormatProvider? provider)
        {
            return value.ToString(provider);
        }

        [CLSCompliant(false)]
        public static string ToString(uint value)
        {
            return value.ToString(CultureInfo.CurrentCulture);
        }

        [CLSCompliant(false)]
        public static string ToString(uint value, IFormatProvider? provider)
        {
            return value.ToString(provider);
        }

        public static string ToString(long value)
        {
            return value.ToString(CultureInfo.CurrentCulture);
        }

        public static string ToString(long value, IFormatProvider? provider)
        {
            return value.ToString(provider);
        }

        [CLSCompliant(false)]
        public static string ToString(ulong value)
        {
            return value.ToString(CultureInfo.CurrentCulture);
        }

        [CLSCompliant(false)]
        public static string ToString(ulong value, IFormatProvider? provider)
        {
            return value.ToString(provider);
        }

        public static string ToString(float value)
        {
            return value.ToString(CultureInfo.CurrentCulture);
        }

        public static string ToString(float value, IFormatProvider? provider)
        {
            return value.ToString(provider);
        }

        public static string ToString(double value)
        {
            return value.ToString(CultureInfo.CurrentCulture);
        }

        public static string ToString(double value, IFormatProvider? provider)
        {
            return value.ToString(provider);
        }

        public static string ToString(decimal value)
        {
            return value.ToString(CultureInfo.CurrentCulture);
        }

        public static string ToString(decimal value, IFormatProvider? provider)
        {
            return value.ToString(provider);
        }

        public static string ToString(DateTime value)
        {
            return value.ToString();
        }

        public static string ToString(DateTime value, IFormatProvider? provider)
        {
            return value.ToString(provider);
        }

        [return: NotNullIfNotNull("value")]
        public static string? ToString(string? value)
        {
            return value;
        }

        [return: NotNullIfNotNull("value")]
        public static string? ToString(string? value, IFormatProvider? provider)
        {
            return value;
        }

        //
        // Conversions which understand Base XXX numbers.
        //
        // Parses value in base base.  base can only
        // be 2, 8, 10, or 16.  If base is 16, the number may be preceded
        // by 0x; any other leading or trailing characters cause an error.
        //
        public static byte ToByte(string? value, int fromBase)
        {
            if (fromBase != 2 && fromBase != 8 && fromBase != 10 && fromBase != 16)
            {
                throw new ArgumentException(SR.Arg_InvalidBase);
            }

            if (value == null)
            {
                return 0;
            }

            int r = ParseNumbers.StringToInt(value.AsSpan(), fromBase, ParseNumbers.IsTight | ParseNumbers.TreatAsUnsigned);
            if (r < byte.MinValue || r > byte.MaxValue)
                ThrowByteOverflowException();
            return (byte)r;
        }

        // Parses value in base fromBase.  fromBase can only
        // be 2, 8, 10, or 16.  If fromBase is 16, the number may be preceded
        // by 0x; any other leading or trailing characters cause an error.
        //
        [CLSCompliant(false)]
        public static sbyte ToSByte(string? value, int fromBase)
        {
            if (fromBase != 2 && fromBase != 8 && fromBase != 10 && fromBase != 16)
            {
                throw new ArgumentException(SR.Arg_InvalidBase);
            }

            if (value == null)
            {
                return 0;
            }

            int r = ParseNumbers.StringToInt(value.AsSpan(), fromBase, ParseNumbers.IsTight | ParseNumbers.TreatAsI1);
            if (fromBase != 10 && r <= byte.MaxValue)
                return (sbyte)r;

            if (r < sbyte.MinValue || r > sbyte.MaxValue)
                ThrowSByteOverflowException();
            return (sbyte)r;
        }

        // Parses value in base fromBase.  fromBase can only
        // be 2, 8, 10, or 16.  If fromBase is 16, the number may be preceded
        // by 0x; any other leading or trailing characters cause an error.
        //
        public static short ToInt16(string? value, int fromBase)
        {
            if (fromBase != 2 && fromBase != 8 && fromBase != 10 && fromBase != 16)
            {
                throw new ArgumentException(SR.Arg_InvalidBase);
            }

            if (value == null)
            {
                return 0;
            }

            int r = ParseNumbers.StringToInt(value.AsSpan(), fromBase, ParseNumbers.IsTight | ParseNumbers.TreatAsI2);
            if (fromBase != 10 && r <= ushort.MaxValue)
                return (short)r;

            if (r < short.MinValue || r > short.MaxValue)
                ThrowInt16OverflowException();
            return (short)r;
        }

        // Parses value in base fromBase.  fromBase can only
        // be 2, 8, 10, or 16.  If fromBase is 16, the number may be preceded
        // by 0x; any other leading or trailing characters cause an error.
        //
        [CLSCompliant(false)]
        public static ushort ToUInt16(string? value, int fromBase)
        {
            if (fromBase != 2 && fromBase != 8 && fromBase != 10 && fromBase != 16)
            {
                throw new ArgumentException(SR.Arg_InvalidBase);
            }

            if (value == null)
            {
                return 0;
            }

            int r = ParseNumbers.StringToInt(value.AsSpan(), fromBase, ParseNumbers.IsTight | ParseNumbers.TreatAsUnsigned);
            if (r < ushort.MinValue || r > ushort.MaxValue)
                ThrowUInt16OverflowException();
            return (ushort)r;
        }

        // Parses value in base fromBase.  fromBase can only
        // be 2, 8, 10, or 16.  If fromBase is 16, the number may be preceded
        // by 0x; any other leading or trailing characters cause an error.
        //
        public static int ToInt32(string? value, int fromBase)
        {
            if (fromBase != 2 && fromBase != 8 && fromBase != 10 && fromBase != 16)
            {
                throw new ArgumentException(SR.Arg_InvalidBase);
            }
            return value != null ?
                ParseNumbers.StringToInt(value.AsSpan(), fromBase, ParseNumbers.IsTight) :
                0;
        }

        // Parses value in base fromBase.  fromBase can only
        // be 2, 8, 10, or 16.  If fromBase is 16, the number may be preceded
        // by 0x; any other leading or trailing characters cause an error.
        //
        [CLSCompliant(false)]
        public static uint ToUInt32(string? value, int fromBase)
        {
            if (fromBase != 2 && fromBase != 8 && fromBase != 10 && fromBase != 16)
            {
                throw new ArgumentException(SR.Arg_InvalidBase);
            }
            return value != null ?
                (uint)ParseNumbers.StringToInt(value.AsSpan(), fromBase, ParseNumbers.TreatAsUnsigned | ParseNumbers.IsTight) :
                0;
        }

        // Parses value in base fromBase.  fromBase can only
        // be 2, 8, 10, or 16.  If fromBase is 16, the number may be preceded
        // by 0x; any other leading or trailing characters cause an error.
        //
        public static long ToInt64(string? value, int fromBase)
        {
            if (fromBase != 2 && fromBase != 8 && fromBase != 10 && fromBase != 16)
            {
                throw new ArgumentException(SR.Arg_InvalidBase);
            }
            return value != null ?
                ParseNumbers.StringToLong(value.AsSpan(), fromBase, ParseNumbers.IsTight) :
                0;
        }

        // Parses value in base fromBase.  fromBase can only
        // be 2, 8, 10, or 16.  If fromBase is 16, the number may be preceded
        // by 0x; any other leading or trailing characters cause an error.
        //
        [CLSCompliant(false)]
        public static ulong ToUInt64(string? value, int fromBase)
        {
            if (fromBase != 2 && fromBase != 8 && fromBase != 10 && fromBase != 16)
            {
                throw new ArgumentException(SR.Arg_InvalidBase);
            }
            return value != null ?
                (ulong)ParseNumbers.StringToLong(value.AsSpan(), fromBase, ParseNumbers.TreatAsUnsigned | ParseNumbers.IsTight) :
                0;
        }

        // Convert the byte value to a string in base fromBase
        public static string ToString(byte value, int toBase)
        {
            if (toBase != 2 && toBase != 8 && toBase != 10 && toBase != 16)
            {
                throw new ArgumentException(SR.Arg_InvalidBase);
            }
            return ParseNumbers.IntToString((int)value, toBase, -1, ' ', ParseNumbers.PrintAsI1);
        }

        // Convert the Int16 value to a string in base fromBase
        public static string ToString(short value, int toBase)
        {
            if (toBase != 2 && toBase != 8 && toBase != 10 && toBase != 16)
            {
                throw new ArgumentException(SR.Arg_InvalidBase);
            }
            return ParseNumbers.IntToString((int)value, toBase, -1, ' ', ParseNumbers.PrintAsI2);
        }

        // Convert the Int32 value to a string in base toBase
        public static string ToString(int value, int toBase)
        {
            if (toBase != 2 && toBase != 8 && toBase != 10 && toBase != 16)
            {
                throw new ArgumentException(SR.Arg_InvalidBase);
            }
            return ParseNumbers.IntToString(value, toBase, -1, ' ', 0);
        }

        // Convert the Int64 value to a string in base toBase
        public static string ToString(long value, int toBase)
        {
            if (toBase != 2 && toBase != 8 && toBase != 10 && toBase != 16)
            {
                throw new ArgumentException(SR.Arg_InvalidBase);
            }
            return ParseNumbers.LongToString(value, toBase, -1, ' ', 0);
        }

        public static string ToBase64String(byte[] inArray)
        {
            if (inArray == null)
            {
                throw new ArgumentNullException(nameof(inArray));
            }
            return ToBase64String(new ReadOnlySpan<byte>(inArray), Base64FormattingOptions.None);
        }

        public static string ToBase64String(byte[] inArray, Base64FormattingOptions options)
        {
            if (inArray == null)
            {
                throw new ArgumentNullException(nameof(inArray));
            }
            return ToBase64String(new ReadOnlySpan<byte>(inArray), options);
        }

        public static string ToBase64String(byte[] inArray, int offset, int length)
        {
            return ToBase64String(inArray, offset, length, Base64FormattingOptions.None);
        }

        public static string ToBase64String(byte[] inArray, int offset, int length, Base64FormattingOptions options)
        {
            if (inArray == null)
                throw new ArgumentNullException(nameof(inArray));
            if (length < 0)
                throw new ArgumentOutOfRangeException(nameof(length), SR.ArgumentOutOfRange_Index);
            if (offset < 0)
                throw new ArgumentOutOfRangeException(nameof(offset), SR.ArgumentOutOfRange_GenericPositive);
            if (offset > (inArray.Length - length))
                throw new ArgumentOutOfRangeException(nameof(offset), SR.ArgumentOutOfRange_OffsetLength);

            return ToBase64String(new ReadOnlySpan<byte>(inArray, offset, length), options);
        }

        public static string ToBase64String(ReadOnlySpan<byte> bytes, Base64FormattingOptions options = Base64FormattingOptions.None)
        {
            if (options < Base64FormattingOptions.None || options > Base64FormattingOptions.InsertLineBreaks)
            {
                throw new ArgumentException(SR.Format(SR.Arg_EnumIllegalVal, (int)options), nameof(options));
            }

            if (bytes.Length == 0)
            {
                return string.Empty;
            }

            bool insertLineBreaks = (options == Base64FormattingOptions.InsertLineBreaks);
            string result = string.FastAllocateString(ToBase64_CalculateAndValidateOutputLength(bytes.Length, insertLineBreaks));

            unsafe
            {
                fixed (byte* bytesPtr = &MemoryMarshal.GetReference(bytes))
                fixed (char* charsPtr = result)
                {
                    int charsWritten = ConvertToBase64Array(charsPtr, bytesPtr, 0, bytes.Length, insertLineBreaks);
                    Debug.Assert(result.Length == charsWritten, $"Expected {result.Length} == {charsWritten}");
                }
            }

            return result;
        }

        public static int ToBase64CharArray(byte[] inArray, int offsetIn, int length, char[] outArray, int offsetOut)
        {
            return ToBase64CharArray(inArray, offsetIn, length, outArray, offsetOut, Base64FormattingOptions.None);
        }

        public static unsafe int ToBase64CharArray(byte[] inArray, int offsetIn, int length, char[] outArray, int offsetOut, Base64FormattingOptions options)
        {
            // Do data verfication
            if (inArray == null)
                throw new ArgumentNullException(nameof(inArray));
            if (outArray == null)
                throw new ArgumentNullException(nameof(outArray));
            if (length < 0)
                throw new ArgumentOutOfRangeException(nameof(length), SR.ArgumentOutOfRange_Index);
            if (offsetIn < 0)
                throw new ArgumentOutOfRangeException(nameof(offsetIn), SR.ArgumentOutOfRange_GenericPositive);
            if (offsetOut < 0)
                throw new ArgumentOutOfRangeException(nameof(offsetOut), SR.ArgumentOutOfRange_GenericPositive);

            if (options < Base64FormattingOptions.None || options > Base64FormattingOptions.InsertLineBreaks)
            {
                throw new ArgumentException(SR.Format(SR.Arg_EnumIllegalVal, (int)options), nameof(options));
            }

            int retVal;

            int inArrayLength;
            int outArrayLength;
            int numElementsToCopy;

            inArrayLength = inArray.Length;

            if (offsetIn > (int)(inArrayLength - length))
                throw new ArgumentOutOfRangeException(nameof(offsetIn), SR.ArgumentOutOfRange_OffsetLength);

            if (inArrayLength == 0)
                return 0;

            bool insertLineBreaks = (options == Base64FormattingOptions.InsertLineBreaks);
            // This is the maximally required length that must be available in the char array
            outArrayLength = outArray.Length;

            // Length of the char buffer required
            numElementsToCopy = ToBase64_CalculateAndValidateOutputLength(length, insertLineBreaks);

            if (offsetOut > (int)(outArrayLength - numElementsToCopy))
                throw new ArgumentOutOfRangeException(nameof(offsetOut), SR.ArgumentOutOfRange_OffsetOut);

            fixed (char* outChars = &outArray[offsetOut])
            {
                fixed (byte* inData = &inArray[0])
                {
                    retVal = ConvertToBase64Array(outChars, inData, offsetIn, length, insertLineBreaks);
                }
            }

            return retVal;
        }

        public static unsafe bool TryToBase64Chars(ReadOnlySpan<byte> bytes, Span<char> chars, out int charsWritten, Base64FormattingOptions options = Base64FormattingOptions.None)
        {
            if (options < Base64FormattingOptions.None || options > Base64FormattingOptions.InsertLineBreaks)
            {
                throw new ArgumentException(SR.Format(SR.Arg_EnumIllegalVal, (int)options), nameof(options));
            }

            if (bytes.Length == 0)
            {
                charsWritten = 0;
                return true;
            }

            bool insertLineBreaks = (options == Base64FormattingOptions.InsertLineBreaks);

            int charLengthRequired = ToBase64_CalculateAndValidateOutputLength(bytes.Length, insertLineBreaks);
            if (charLengthRequired > chars.Length)
            {
                charsWritten = 0;
                return false;
            }

            fixed (char* outChars = &MemoryMarshal.GetReference(chars))
            fixed (byte* inData = &MemoryMarshal.GetReference(bytes))
            {
                charsWritten = ConvertToBase64Array(outChars, inData, 0, bytes.Length, insertLineBreaks);
                return true;
            }
        }      

        internal static readonly Vector128<byte> s_base64ShuffleMask = Vector128.Create((byte)
            1, 0, 2, 1, 4, 3, 5, 4, 7, 6, 8, 7, 10, 9, 11, 10);

        internal static readonly Vector128<byte> s_base64ShiftLut = Vector128.Create(
            (sbyte)'a' - 26, (sbyte)'0' - 52,
            (sbyte)'0' - 52, (sbyte)'0' - 52,
            (sbyte)'0' - 52, (sbyte)'0' - 52,
            (sbyte)'0' - 52, (sbyte)'0' - 52,
            (sbyte)'0' - 52, (sbyte)'0' - 52,
            (sbyte)'0' - 52, (sbyte)'+' - 62,
            (sbyte)'/' - 63, (sbyte)'A', 0, 0).AsByte();

        internal static readonly Vector128<byte> s_base64TwoBytesStringMaskLo = Vector128.Create(
                0, 0x80, 1, 0x80,
                2, 0x80, 3, 0x80,
                4, 0x80, 5, 0x80,
                6, 0x80, 7, 0x80);

        // Based on "Base64 encoding with SIMD instructions" article by Wojciech Muła http://0x80.pl/notesen/2016-01-12-sse-base64-encoding.html (see THIRD-PARTY-NOTICES.txt)
        // The original code can be found here: https://github.com/WojciechMula/base64simd/blob/master/encode/encode.sse.cpp (and lookup_pshufb_improved as a lookup function)
        private static unsafe (int i, int j, int charcount) ConvertToBase64ArraySsse3(char* outChars, byte* inData, int length, int offset, bool insertLineBreaks)
        {
            int i = offset, j = 0, charcount = 0;
            const int stride = 4 * 3;

            byte* outputBytes = (byte*)outChars;

            Vector128<byte>   tt0 = Vector128.Create(0x0fc0fc00).AsByte();
            Vector128<ushort> tt1 = Vector128.Create(0x04000040).AsUInt16();
            Vector128<byte>   tt2 = Vector128.Create(0x003f03f0).AsByte();
            Vector128<ushort> tt3 = Vector128.Create(0x01000010).AsUInt16();
            Vector128<byte>   tt5 = Vector128.Create((byte)51);
            Vector128<sbyte>  tt7 = Vector128.Create((sbyte)26);
            Vector128<byte>   tt8 = Vector128.Create((byte)13);

            // static readonly Vector128 field + assigning its value to a local variable is a C# pattern for `const __mX`
            Vector128<byte> localShiftLut = s_base64ShiftLut;
            Vector128<byte> localShuffleMask = s_base64ShuffleMask;
            Vector128<byte> localTwoBytesStringMaskLo = s_base64TwoBytesStringMaskLo;

            for (; i <= length - stride; i += stride)
            {
                // input = [xxxx|DDDC|CCBB|BAAA]
                Vector128<byte> inputVector = Sse2.LoadVector128(inData + i);

                // bytes from groups A, B and C are needed in separate 32-bit lanes
                // in = [DDDD|CCCC|BBBB|AAAA]
                //
                //      an input triplet has layout
                //      [????????|ccdddddd|bbbbcccc|aaaaaabb]
                //        byte 3   byte 2   byte 1   byte 0    -- byte 3 comes from the next triplet
                //
                //      shuffling changes the order of bytes: 1, 0, 2, 1
                //      [bbbbcccc|ccdddddd|aaaaaabb|bbbbcccc]
                //           ^^^^ ^^^^^^^^ ^^^^^^^^ ^^^^
                //                  processed bits
                inputVector = Ssse3.Shuffle(inputVector, localShuffleMask);

                // unpacking

                // t0      = [0000cccc|cc000000|aaaaaa00|00000000]
                Vector128<byte> t0 = Sse2.And(inputVector, tt0);
                // t1      = [00000000|00cccccc|00000000|00aaaaaa]
                Vector128<byte> t1 = Sse2.MultiplyHigh(t0.AsUInt16(), tt1).AsByte();
                // t2      = [00000000|00dddddd|000000bb|bbbb0000]
                Vector128<byte> t2 = Sse2.And(inputVector, tt2);
                // t3      = [00dddddd|00000000|00bbbbbb|00000000]
                Vector128<byte> t3 = Sse2.MultiplyLow(t2.AsUInt16(), tt3).AsByte();
                // indices = [00dddddd|00cccccc|00bbbbbb|00aaaaaa] = t1 | t3
                Vector128<byte> indices = Sse2.Or(t1, t3);

                // lookup function "Single pshufb method" (lookup_pshufb_improved)
                Vector128<byte> result = Sse2.SubtractSaturate(indices, tt5);
                Vector128<sbyte> compareResult = Sse2.CompareGreaterThan(tt7, indices.AsSByte());
                result = Sse2.Or(result, Sse2.And(compareResult.AsByte(), tt8));
                result = Ssse3.Shuffle(localShiftLut, result);
                result = Sse2.Add(result, indices);
                // end of lookup function

                // save as two-bytes string, e.g.:
                // 1,2,3,4,5..16 => 1,0,2,0,3,0..16,0
                Sse2.Store(outputBytes + j, Ssse3.Shuffle(result, localTwoBytesStringMaskLo));
                j += Vector128<byte>.Count;

                // Do it for the second part of the vector (rotate it first in order to re-use asciiToStringMaskLo)
                result = Sse2.Shuffle(result.AsUInt32(), 0x4E /*_MM_SHUFFLE(1,0,3,2)*/).AsByte();
                result = Ssse3.Shuffle(result, localTwoBytesStringMaskLo);
                    
                if (insertLineBreaks && (charcount += 16) >= base64LineBreakPosition)
                {
                    // Normally we save 32 bytes per iteration 
                    // but `insertLineBreaks` needs `\r\n` (4 bytes) between each 76*2=152 bytes. 152/32 = 4.75 (means not a multiply of 32)
                    // we need to insert `\r\n` in the middle of Vector128<byte> somehow 
                    // but the following code just saves a half of the vector, then appends `\r\n` manually
                    // and the second part of the vector is ignored (this is why 'i' is decremented)
                    charcount = 0;
                    var shuffleResult = result.AsUInt64();
                    Sse2.StoreLow((ulong*)(outputBytes + j), shuffleResult);
                    j += Vector128<byte>.Count / 2;
                    outputBytes[j++] = (byte)'\r';
                    outputBytes[j++] = 0;
                    outputBytes[j++] = (byte)'\n';
                    outputBytes[j++] = 0;
                    i -= stride / 4;
                }
                else
                {
                    Sse2.Store(outputBytes + j, result);
                    j += Vector128<byte>.Count;
                }
            }
            // SIMD-based algorithm used `j` to count bytes, the software fallback uses it count chars
            j /= 2;

            return (i, j, charcount);
        }

        private static unsafe int ConvertToBase64Array(char* outChars, byte* inData, int offset, int length, bool insertLineBreaks)
        {
            int charcount = 0;
            int i = offset;
            int j = 0;

            if (Ssse3.IsSupported && length - offset >= 36)
            {
                // Tuple is faster then passing i,j,charcount by ref.
                // SSSE impl is moved to a separate method in order to avoid regression for smaller inputs
                (i, j, charcount) = ConvertToBase64ArraySsse3(outChars, inData, length, offset, insertLineBreaks);
                if (i == length)
                    return j;
            }

            int lengthmod3 = length % 3;
            int calcLength = offset + (length - lengthmod3);
<<<<<<< HEAD
            //Convert three bytes at a time to base64 notation.  This will consume 4 chars.
=======
            int j = 0;
            int charcount = 0;
            // Convert three bytes at a time to base64 notation.  This will consume 4 chars.
            int i;
>>>>>>> 711a7168

            // get a pointer to the base64Table to avoid unnecessary range checking
            fixed (char* base64 = &base64Table[0])
            {
                for (; i < calcLength; i += 3)
                {
                    if (insertLineBreaks)
                    {
                        if (charcount == base64LineBreakPosition)
                        {
                            outChars[j++] = '\r';
                            outChars[j++] = '\n';
                            charcount = 0;
                        }
                        charcount += 4;
                    }
                    outChars[j] = base64[(inData[i] & 0xfc) >> 2];
                    outChars[j + 1] = base64[((inData[i] & 0x03) << 4) | ((inData[i + 1] & 0xf0) >> 4)];
                    outChars[j + 2] = base64[((inData[i + 1] & 0x0f) << 2) | ((inData[i + 2] & 0xc0) >> 6)];
                    outChars[j + 3] = base64[inData[i + 2] & 0x3f];
                    j += 4;
                }

                // Where we left off before
                i = calcLength;

                if (insertLineBreaks && (lengthmod3 != 0) && (charcount == base64LineBreakPosition))
                {
                    outChars[j++] = '\r';
                    outChars[j++] = '\n';
                }

                switch (lengthmod3)
                {
                    case 2: // One character padding needed
                        outChars[j] = base64[(inData[i] & 0xfc) >> 2];
                        outChars[j + 1] = base64[((inData[i] & 0x03) << 4) | ((inData[i + 1] & 0xf0) >> 4)];
                        outChars[j + 2] = base64[(inData[i + 1] & 0x0f) << 2];
                        outChars[j + 3] = base64[64]; // Pad
                        j += 4;
                        break;
                    case 1: // Two character padding needed
                        outChars[j] = base64[(inData[i] & 0xfc) >> 2];
                        outChars[j + 1] = base64[(inData[i] & 0x03) << 4];
                        outChars[j + 2] = base64[64]; // Pad
                        outChars[j + 3] = base64[64]; // Pad
                        j += 4;
                        break;
                }
            }

            return j;
        }

        private static int ToBase64_CalculateAndValidateOutputLength(int inputLength, bool insertLineBreaks)
        {
            long outlen = ((long)inputLength) / 3 * 4;          // the base length - we want integer division here.
            outlen += ((inputLength % 3) != 0) ? 4 : 0;         // at most 4 more chars for the remainder

            if (outlen == 0)
                return 0;

            if (insertLineBreaks)
            {
                long newLines = outlen / base64LineBreakPosition;
                if ((outlen % base64LineBreakPosition) == 0)
                {
                    --newLines;
                }
                outlen += newLines * 2;              // the number of line break chars we'll add, "\r\n"
            }

            // If we overflow an int then we cannot allocate enough
            // memory to output the value so throw
            if (outlen > int.MaxValue)
                throw new OutOfMemoryException();

            return (int)outlen;
        }

        /// <summary>
        /// Converts the specified string, which encodes binary data as Base64 digits, to the equivalent byte array.
        /// </summary>
        /// <param name="s">The string to convert</param>
        /// <returns>The array of bytes represented by the specified Base64 string.</returns>
        public static byte[] FromBase64String(string s)
        {
            // "s" is an unfortunate parameter name, but we need to keep it for backward compat.

            if (s == null)
                throw new ArgumentNullException(nameof(s));

            unsafe
            {
                fixed (char* sPtr = s)
                {
                    return FromBase64CharPtr(sPtr, s.Length);
                }
            }
        }

        public static bool TryFromBase64String(string s, Span<byte> bytes, out int bytesWritten)
        {
            if (s == null)
            {
                throw new ArgumentNullException(nameof(s));
            }

            return TryFromBase64Chars(s.AsSpan(), bytes, out bytesWritten);
        }

        public static bool TryFromBase64Chars(ReadOnlySpan<char> chars, Span<byte> bytes, out int bytesWritten)
        {
            // This is actually local to one of the nested blocks but is being declared at the top as we don't want multiple stackallocs
            // for each iteraton of the loop.
            Span<char> tempBuffer = stackalloc char[4];  // Note: The tempBuffer size could be made larger than 4 but the size must be a multiple of 4.

            bytesWritten = 0;

            while (chars.Length != 0)
            {
                // Attempt to decode a segment that doesn't contain whitespace.
                bool complete = TryDecodeFromUtf16(chars, bytes, out int consumedInThisIteration, out int bytesWrittenInThisIteration);
                bytesWritten += bytesWrittenInThisIteration;
                if (complete)
                    return true;

                chars = chars.Slice(consumedInThisIteration);
                bytes = bytes.Slice(bytesWrittenInThisIteration);

                Debug.Assert(chars.Length != 0); // If TryDecodeFromUtf16() consumed the entire buffer, it could not have returned false.
                if (chars[0].IsSpace())
                {
                    // If we got here, the very first character not consumed was a whitespace. We can skip past any consecutive whitespace, then continue decoding.

                    int indexOfFirstNonSpace = 1;
                    while (true)
                    {
                        if (indexOfFirstNonSpace == chars.Length)
                            break;
                        if (!chars[indexOfFirstNonSpace].IsSpace())
                            break;
                        indexOfFirstNonSpace++;
                    }

                    chars = chars.Slice(indexOfFirstNonSpace);

                    if ((bytesWrittenInThisIteration % 3) != 0 && chars.Length != 0)
                    {
                        // If we got here, the last successfully decoded block encountered an end-marker, yet we have trailing non-whitespace characters.
                        // That is not allowed.
                        bytesWritten = default;
                        return false;
                    }

                    // We now loop again to decode the next run of non-space characters.
                }
                else
                {
                    Debug.Assert(chars.Length != 0 && !chars[0].IsSpace());

                    // If we got here, it is possible that there is whitespace that occurred in the middle of a 4-byte chunk. That is, we still have
                    // up to three Base64 characters that were left undecoded by the fast-path helper because they didn't form a complete 4-byte chunk.
                    // This is hopefully the rare case (multiline-formatted base64 message with a non-space character width that's not a multiple of 4.)
                    // We'll filter out whitespace and copy the remaining characters into a temporary buffer.
                    CopyToTempBufferWithoutWhiteSpace(chars, tempBuffer, out int consumedFromChars, out int charsWritten);
                    if ((charsWritten & 0x3) != 0)
                    {
                        // Even after stripping out whitespace, the number of characters is not divisible by 4. This cannot be a legal Base64 string.
                        bytesWritten = default;
                        return false;
                    }

                    tempBuffer = tempBuffer.Slice(0, charsWritten);
                    if (!TryDecodeFromUtf16(tempBuffer, bytes, out int consumedFromTempBuffer, out int bytesWrittenFromTempBuffer))
                    {
                        bytesWritten = default;
                        return false;
                    }
                    bytesWritten += bytesWrittenFromTempBuffer;
                    chars = chars.Slice(consumedFromChars);
                    bytes = bytes.Slice(bytesWrittenFromTempBuffer);

                    if ((bytesWrittenFromTempBuffer % 3) != 0)
                    {
                        // If we got here, this decode contained one or more padding characters ('='). We can accept trailing whitespace after this
                        // but nothing else.
                        for (int i = 0; i < chars.Length; i++)
                        {
                            if (!chars[i].IsSpace())
                            {
                                bytesWritten = default;
                                return false;
                            }
                        }
                        return true;
                    }

                    // We now loop again to decode the next run of non-space characters.
                }
            }

            return true;
        }

        private static void CopyToTempBufferWithoutWhiteSpace(ReadOnlySpan<char> chars, Span<char> tempBuffer, out int consumed, out int charsWritten)
        {
            Debug.Assert(tempBuffer.Length != 0); // We only bound-check after writing a character to the tempBuffer.

            charsWritten = 0;
            for (int i = 0; i < chars.Length; i++)
            {
                char c = chars[i];
                if (!c.IsSpace())
                {
                    tempBuffer[charsWritten++] = c;
                    if (charsWritten == tempBuffer.Length)
                    {
                        consumed = i + 1;
                        return;
                    }
                }
            }
            consumed = chars.Length;
        }

        [MethodImpl(MethodImplOptions.AggressiveInlining)]
        private static bool IsSpace(this char c) => c == ' ' || c == '\t' || c == '\r' || c == '\n';

        /// <summary>
        /// Converts the specified range of a Char array, which encodes binary data as Base64 digits, to the equivalent byte array.
        /// </summary>
        /// <param name="inArray">Chars representing Base64 encoding characters</param>
        /// <param name="offset">A position within the input array.</param>
        /// <param name="length">Number of element to convert.</param>
        /// <returns>The array of bytes represented by the specified Base64 encoding characters.</returns>
        public static byte[] FromBase64CharArray(char[] inArray, int offset, int length)
        {
            if (inArray == null)
                throw new ArgumentNullException(nameof(inArray));

            if (length < 0)
                throw new ArgumentOutOfRangeException(nameof(length), SR.ArgumentOutOfRange_Index);

            if (offset < 0)
                throw new ArgumentOutOfRangeException(nameof(offset), SR.ArgumentOutOfRange_GenericPositive);

            if (offset > inArray.Length - length)
                throw new ArgumentOutOfRangeException(nameof(offset), SR.ArgumentOutOfRange_OffsetLength);

            if (inArray.Length == 0)
            {
                return Array.Empty<byte>();
            }

            unsafe
            {
                fixed (char* inArrayPtr = &inArray[0])
                {
                    return FromBase64CharPtr(inArrayPtr + offset, length);
                }
            }
        }

        /// <summary>
        /// Convert Base64 encoding characters to bytes:
        ///  - Compute result length exactly by actually walking the input;
        ///  - Allocate new result array based on computation;
        ///  - Decode input into the new array;
        /// </summary>
        /// <param name="inputPtr">Pointer to the first input char</param>
        /// <param name="inputLength">Number of input chars</param>
        /// <returns></returns>
        private static unsafe byte[] FromBase64CharPtr(char* inputPtr, int inputLength)
        {
            // The validity of parameters much be checked by callers, thus we are Critical here.

            Debug.Assert(0 <= inputLength);

            // We need to get rid of any trailing white spaces.
            // Otherwise we would be rejecting input such as "abc= ":
            while (inputLength > 0)
            {
                int lastChar = inputPtr[inputLength - 1];
                if (lastChar != (int)' ' && lastChar != (int)'\n' && lastChar != (int)'\r' && lastChar != (int)'\t')
                    break;
                inputLength--;
            }

            // Compute the output length:
            int resultLength = FromBase64_ComputeResultLength(inputPtr, inputLength);

            Debug.Assert(0 <= resultLength);

            // resultLength can be zero. We will still enter FromBase64_Decode and process the input.
            // It may either simply write no bytes (e.g. input = " ") or throw (e.g. input = "ab").

            // Create result byte blob:
            byte[] decodedBytes = new byte[resultLength];

            // Convert Base64 chars into bytes:
            if (!TryFromBase64Chars(new ReadOnlySpan<char>(inputPtr, inputLength), decodedBytes, out int _))
                throw new FormatException(SR.Format_BadBase64Char);

            // Note that the number of bytes written can differ from resultLength if the caller is modifying the array
            // as it is being converted. Silently ignore the failure.
            // Consider throwing exception in an non in-place release.

            // We are done:
            return decodedBytes;
        }

        /// <summary>
        /// Compute the number of bytes encoded in the specified Base 64 char array:
        /// Walk the entire input counting white spaces and padding chars, then compute result length
        /// based on 3 bytes per 4 chars.
        /// </summary>
        private static unsafe int FromBase64_ComputeResultLength(char* inputPtr, int inputLength)
        {
            const uint intEq = (uint)'=';
            const uint intSpace = (uint)' ';

            Debug.Assert(0 <= inputLength);

            char* inputEndPtr = inputPtr + inputLength;
            int usefulInputLength = inputLength;
            int padding = 0;

            while (inputPtr < inputEndPtr)
            {
                uint c = (uint)(*inputPtr);
                inputPtr++;

                // We want to be as fast as possible and filter out spaces with as few comparisons as possible.
                // We end up accepting a number of illegal chars as legal white-space chars.
                // This is ok: as soon as we hit them during actual decode we will recognise them as illegal and throw.
                if (c <= intSpace)
                    usefulInputLength--;
                else if (c == intEq)
                {
                    usefulInputLength--;
                    padding++;
                }
            }

            Debug.Assert(0 <= usefulInputLength);

            // For legal input, we can assume that 0 <= padding < 3. But it may be more for illegal input.
            // We will notice it at decode when we see a '=' at the wrong place.
            Debug.Assert(0 <= padding);

            // Perf: reuse the variable that stored the number of '=' to store the number of bytes encoded by the
            // last group that contains the '=':
            if (padding != 0)
            {
                if (padding == 1)
                    padding = 2;
                else if (padding == 2)
                    padding = 1;
                else
                    throw new FormatException(SR.Format_BadBase64Char);
            }

            // Done:
            return (usefulInputLength / 4) * 3 + padding;
        }
    }  // class Convert
}  // namespace<|MERGE_RESOLUTION|>--- conflicted
+++ resolved
@@ -1,4 +1,4 @@
-﻿// Licensed to the .NET Foundation under one or more agreements.
+// Licensed to the .NET Foundation under one or more agreements.
 // The .NET Foundation licenses this file to you under the MIT license.
 // See the LICENSE file in the project root for more information.
 
@@ -2512,7 +2512,7 @@
                 4, 0x80, 5, 0x80,
                 6, 0x80, 7, 0x80);
 
-        // Based on "Base64 encoding with SIMD instructions" article by Wojciech Muła http://0x80.pl/notesen/2016-01-12-sse-base64-encoding.html (see THIRD-PARTY-NOTICES.txt)
+        // Based on "Base64 encoding with SIMD instructions" article by Wojciech Mula http://0x80.pl/notesen/2016-01-12-sse-base64-encoding.html (see THIRD-PARTY-NOTICES.txt)
         // The original code can be found here: https://github.com/WojciechMula/base64simd/blob/master/encode/encode.sse.cpp (and lookup_pshufb_improved as a lookup function)
         private static unsafe (int i, int j, int charcount) ConvertToBase64ArraySsse3(char* outChars, byte* inData, int length, int offset, bool insertLineBreaks)
         {
@@ -2628,14 +2628,7 @@
 
             int lengthmod3 = length % 3;
             int calcLength = offset + (length - lengthmod3);
-<<<<<<< HEAD
-            //Convert three bytes at a time to base64 notation.  This will consume 4 chars.
-=======
-            int j = 0;
-            int charcount = 0;
             // Convert three bytes at a time to base64 notation.  This will consume 4 chars.
-            int i;
->>>>>>> 711a7168
 
             // get a pointer to the base64Table to avoid unnecessary range checking
             fixed (char* base64 = &base64Table[0])
