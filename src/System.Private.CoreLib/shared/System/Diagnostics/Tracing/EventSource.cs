--- conflicted
+++ resolved
@@ -2073,21 +2073,12 @@
                 Type pType = infos[i].ParameterType;
                 object? arg = args[i];
 
-                Type? argType = args[i]?.GetType();
-
                 // Checking to see if the Parameter types (from the Event method) match the supplied argument types.
-<<<<<<< HEAD
-                // Fail if one of two things hold : either the argument type is not equal to the parameter type, or the 
-                // argument is null and the parameter type is non-nullable.
+                // Fail if one of two things hold : either the argument type is not equal or assignable to the parameter type, or the 
+                // argument is null and the parameter type is a non-Nullable<T> value type.
                 if ((arg != null && !pType.IsAssignableFrom(arg.GetType()))
                     || (arg == null && (pType.IsValueType && !(pType.IsGenericType && pType.GetGenericTypeDefinition() == typeof(Nullable<>))))
                     )
-=======
-                // Fail if one of two things hold : either the argument type is not equal or assignable to the parameter type, or the 
-                // argument is null and the parameter type is a non-Nullable<T> value type.
-                if ((args[i] != null && !pType.IsAssignableFrom(argType))
-                    || (args[i] == null && !((pType.IsGenericType && pType.GetGenericTypeDefinition() == typeof(Nullable<>)) || !pType.IsValueType)))
->>>>>>> 45851dff
                 {
                     ReportOutOfBandMessage(SR.Format(SR.EventSource_VarArgsParameterMismatch, eventId, infos[i].Name));
                     return;
