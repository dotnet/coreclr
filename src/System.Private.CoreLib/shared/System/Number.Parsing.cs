// Licensed to the .NET Foundation under one or more agreements.
// The .NET Foundation licenses this file to you under the MIT license.
// See the LICENSE file in the project root for more information.

using System.Diagnostics;
using System.Globalization;
using System.Runtime.CompilerServices;
using System.Runtime.InteropServices;
using Internal.Runtime.CompilerServices;

namespace System
{
    // The Parse methods provided by the numeric classes convert a
    // string to a numeric value. The optional style parameter specifies the
    // permitted style of the numeric string. It must be a combination of bit flags
    // from the NumberStyles enumeration. The optional info parameter
    // specifies the NumberFormatInfo instance to use when parsing the
    // string. If the info parameter is null or omitted, the numeric
    // formatting information is obtained from the current culture.
    //
    // Numeric strings produced by the Format methods using the Currency,
    // Decimal, Engineering, Fixed point, General, or Number standard formats
    // (the C, D, E, F, G, and N format specifiers) are guaranteed to be parseable
    // by the Parse methods if the NumberStyles.Any style is
    // specified. Note, however, that the Parse methods do not accept
    // NaNs or Infinities.

    internal partial class Number
    {
        private const int Int32Precision = 10;
        private const int UInt32Precision = Int32Precision;
        private const int Int64Precision = 19;
        private const int UInt64Precision = 20;

<<<<<<< HEAD
        /// <summary>128-element map from an ASCII char to its hex value, e.g. arr['b'] == 11. 0xFF means it's not a hex digit.</summary>
        internal static ReadOnlySpan<byte> s_charToHexLookup => new byte[] { // uses C# compiler's optimization for static byte[] data
=======
        /// <summary>Map from an ASCII char to its hex value, e.g. arr['b'] == 11. 0xFF means it's not a hex digit.</summary>
        internal static ReadOnlySpan<byte> CharToHexLookup => new byte[]
        {
>>>>>>> c49b8f40
            0xFF, 0xFF, 0xFF, 0xFF, 0xFF, 0xFF, 0xFF, 0xFF, 0xFF, 0xFF, 0xFF, 0xFF, 0xFF, 0xFF, 0xFF, 0xFF, // 15
            0xFF, 0xFF, 0xFF, 0xFF, 0xFF, 0xFF, 0xFF, 0xFF, 0xFF, 0xFF, 0xFF, 0xFF, 0xFF, 0xFF, 0xFF, 0xFF, // 31
            0xFF, 0xFF, 0xFF, 0xFF, 0xFF, 0xFF, 0xFF, 0xFF, 0xFF, 0xFF, 0xFF, 0xFF, 0xFF, 0xFF, 0xFF, 0xFF, // 47
            0x0,  0x1,  0x2,  0x3,  0x4,  0x5,  0x6,  0x7,  0x8,  0x9,  0xFF, 0xFF, 0xFF, 0xFF, 0xFF, 0xFF, // 63
            0xFF, 0xA,  0xB,  0xC,  0xD,  0xE,  0xF,  0xFF, 0xFF, 0xFF, 0xFF, 0xFF, 0xFF, 0xFF, 0xFF, 0xFF, // 79
            0xFF, 0xFF, 0xFF, 0xFF, 0xFF, 0xFF, 0xFF, 0xFF, 0xFF, 0xFF, 0xFF, 0xFF, 0xFF, 0xFF, 0xFF, 0xFF, // 95
<<<<<<< HEAD
            0xFF, 0xa,  0xb,  0xc,  0xd,  0xe,  0xf,  0xFF, 0xFF, 0xFF, 0xFF, 0xFF, 0xFF, 0xFF, 0xFF, 0xFF, // 111
            0xFF, 0xFF, 0xFF, 0xFF, 0xFF, 0xFF, 0xFF, 0xFF, 0xFF, 0xFF, 0xFF, 0xFF, 0xFF, 0xFF, 0xFF, 0xFF  // 127
=======
            0xFF, 0xa,  0xb,  0xc,  0xd,  0xe,  0xf // 102
>>>>>>> c49b8f40
        };

        private static unsafe bool TryNumberToInt32(ref NumberBuffer number, ref int value)
        {
            number.CheckConsistency();

            int i = number.Scale;
            if (i > Int32Precision || i < number.DigitsCount)
            {
                return false;
            }
            byte* p = number.GetDigitsPointer();
            Debug.Assert(p != null);
            int n = 0;
            while (--i >= 0)
            {
                if ((uint)n > (0x7FFFFFFF / 10))
                {
                    return false;
                }
                n *= 10;
                if (*p != '\0')
                {
                    n += (*p++ - '0');
                }
            }
            if (number.IsNegative)
            {
                n = -n;
                if (n > 0)
                {
                    return false;
                }
            }
            else
            {
                if (n < 0)
                {
                    return false;
                }
            }
            value = n;
            return true;
        }

        private static unsafe bool TryNumberToInt64(ref NumberBuffer number, ref long value)
        {
            number.CheckConsistency();

            int i = number.Scale;
            if (i > Int64Precision || i < number.DigitsCount)
            {
                return false;
            }
            byte* p = number.GetDigitsPointer();
            Debug.Assert(p != null);
            long n = 0;
            while (--i >= 0)
            {
                if ((ulong)n > (0x7FFFFFFFFFFFFFFF / 10))
                {
                    return false;
                }
                n *= 10;
                if (*p != '\0')
                {
                    n += (*p++ - '0');
                }
            }
            if (number.IsNegative)
            {
                n = -n;
                if (n > 0)
                {
                    return false;
                }
            }
            else
            {
                if (n < 0)
                {
                    return false;
                }
            }
            value = n;
            return true;
        }

        private static unsafe bool TryNumberToUInt32(ref NumberBuffer number, ref uint value)
        {
            number.CheckConsistency();

            int i = number.Scale;
            if (i > UInt32Precision || i < number.DigitsCount || number.IsNegative)
            {
                return false;
            }
            byte* p = number.GetDigitsPointer();
            Debug.Assert(p != null);
            uint n = 0;
            while (--i >= 0)
            {
                if (n > (0xFFFFFFFF / 10))
                {
                    return false;
                }
                n *= 10;
                if (*p != '\0')
                {
                    uint newN = n + (uint)(*p++ - '0');
                    // Detect an overflow here...
                    if (newN < n)
                    {
                        return false;
                    }
                    n = newN;
                }
            }
            value = n;
            return true;
        }

        private static unsafe bool TryNumberToUInt64(ref NumberBuffer number, ref ulong value)
        {
            number.CheckConsistency();

            int i = number.Scale;
            if (i > UInt64Precision || i < number.DigitsCount || number.IsNegative)
            {
                return false;
            }
            byte* p = number.GetDigitsPointer();
            Debug.Assert(p != null);
            ulong n = 0;
            while (--i >= 0)
            {
                if (n > (0xFFFFFFFFFFFFFFFF / 10))
                {
                    return false;
                }
                n *= 10;
                if (*p != '\0')
                {
                    ulong newN = n + (ulong)(*p++ - '0');
                    // Detect an overflow here...
                    if (newN < n)
                    {
                        return false;
                    }
                    n = newN;
                }
            }
            value = n;
            return true;
        }

        internal static int ParseInt32(ReadOnlySpan<char> value, NumberStyles styles, NumberFormatInfo info)
        {
            ParsingStatus status = TryParseInt32(value, styles, info, out int result);
            if (status != ParsingStatus.OK)
            {
                ThrowOverflowOrFormatException(status, TypeCode.Int32);
            }

            return result;
        }

        internal static long ParseInt64(ReadOnlySpan<char> value, NumberStyles styles, NumberFormatInfo info)
        {
            ParsingStatus status = TryParseInt64(value, styles, info, out long result);
            if (status != ParsingStatus.OK)
            {
                ThrowOverflowOrFormatException(status, TypeCode.Int64);
            }

            return result;
        }

        internal static uint ParseUInt32(ReadOnlySpan<char> value, NumberStyles styles, NumberFormatInfo info)
        {
            ParsingStatus status = TryParseUInt32(value, styles, info, out uint result);
            if (status != ParsingStatus.OK)
            {
                ThrowOverflowOrFormatException(status, TypeCode.UInt32);
            }

            return result;
        }

        internal static ulong ParseUInt64(ReadOnlySpan<char> value, NumberStyles styles, NumberFormatInfo info)
        {
            ParsingStatus status = TryParseUInt64(value, styles, info, out ulong result);
            if (status != ParsingStatus.OK)
            {
                ThrowOverflowOrFormatException(status, TypeCode.UInt64);
            }

            return result;
        }

        private static unsafe bool TryParseNumber(ref char* str, char* strEnd, NumberStyles styles, ref NumberBuffer number, NumberFormatInfo info)
        {
            Debug.Assert(str != null);
            Debug.Assert(strEnd != null);
            Debug.Assert(str <= strEnd);
            Debug.Assert((styles & NumberStyles.AllowHexSpecifier) == 0);

            const int StateSign = 0x0001;
            const int StateParens = 0x0002;
            const int StateDigits = 0x0004;
            const int StateNonZero = 0x0008;
            const int StateDecimal = 0x0010;
            const int StateCurrency = 0x0020;

            Debug.Assert(number.DigitsCount == 0);
            Debug.Assert(number.Scale == 0);
            Debug.Assert(number.IsNegative == false);
            Debug.Assert(number.HasNonZeroTail == false);

            number.CheckConsistency();

            string decSep;                  // decimal separator from NumberFormatInfo.
            string groupSep;                // group separator from NumberFormatInfo.
            string currSymbol = null;       // currency symbol from NumberFormatInfo.

            bool parsingCurrency = false;
            if ((styles & NumberStyles.AllowCurrencySymbol) != 0)
            {
                currSymbol = info.CurrencySymbol;

                // The idea here is to match the currency separators and on failure match the number separators to keep the perf of VB's IsNumeric fast.
                // The values of decSep are setup to use the correct relevant separator (currency in the if part and decimal in the else part).
                decSep = info.CurrencyDecimalSeparator;
                groupSep = info.CurrencyGroupSeparator;
                parsingCurrency = true;
            }
            else
            {
                decSep = info.NumberDecimalSeparator;
                groupSep = info.NumberGroupSeparator;
            }

            int state = 0;
            char* p = str;
            char ch = p < strEnd ? *p : '\0';
            char* next;

            while (true)
            {
                // Eat whitespace unless we've found a sign which isn't followed by a currency symbol.
                // "-Kr 1231.47" is legal but "- 1231.47" is not.
                if (!IsWhite(ch) || (styles & NumberStyles.AllowLeadingWhite) == 0 || ((state & StateSign) != 0 && ((state & StateCurrency) == 0 && info.NumberNegativePattern != 2)))
                {
                    if ((((styles & NumberStyles.AllowLeadingSign) != 0) && (state & StateSign) == 0) && ((next = MatchChars(p, strEnd, info.PositiveSign)) != null || ((next = MatchChars(p, strEnd, info.NegativeSign)) != null && (number.IsNegative = true))))
                    {
                        state |= StateSign;
                        p = next - 1;
                    }
                    else if (ch == '(' && ((styles & NumberStyles.AllowParentheses) != 0) && ((state & StateSign) == 0))
                    {
                        state |= StateSign | StateParens;
                        number.IsNegative = true;
                    }
                    else if (currSymbol != null && (next = MatchChars(p, strEnd, currSymbol)) != null)
                    {
                        state |= StateCurrency;
                        currSymbol = null;
                        // We already found the currency symbol. There should not be more currency symbols. Set
                        // currSymbol to NULL so that we won't search it again in the later code path.
                        p = next - 1;
                    }
                    else
                    {
                        break;
                    }
                }
                ch = ++p < strEnd ? *p : '\0';
            }

            int digCount = 0;
            int digEnd = 0;
            int maxDigCount = number.Digits.Length - 1;

            while (true)
            {
                if (IsDigit(ch))
                {
                    state |= StateDigits;

                    if (ch != '0' || (state & StateNonZero) != 0)
                    {
                        if (digCount < maxDigCount)
                        {
                            number.Digits[digCount++] = (byte)(ch);
                            if ((ch != '0') || (number.Kind != NumberBufferKind.Integer))
                            {
                                digEnd = digCount;
                            }
                        }
                        else if (ch != '0')
                        {
                            // For decimal and binary floating-point numbers, we only
                            // need to store digits up to maxDigCount. However, we still
                            // need to keep track of whether any additional digits past
                            // maxDigCount were non-zero, as that can impact rounding
                            // for an input that falls evenly between two representable
                            // results.

                            number.HasNonZeroTail = true;
                        }

                        if ((state & StateDecimal) == 0)
                        {
                            number.Scale++;
                        }
                        state |= StateNonZero;
                    }
                    else if ((state & StateDecimal) != 0)
                    {
                        number.Scale--;
                    }
                }
                else if (((styles & NumberStyles.AllowDecimalPoint) != 0) && ((state & StateDecimal) == 0) && ((next = MatchChars(p, strEnd, decSep)) != null || ((parsingCurrency) && (state & StateCurrency) == 0) && (next = MatchChars(p, strEnd, info.NumberDecimalSeparator)) != null))
                {
                    state |= StateDecimal;
                    p = next - 1;
                }
                else if (((styles & NumberStyles.AllowThousands) != 0) && ((state & StateDigits) != 0) && ((state & StateDecimal) == 0) && ((next = MatchChars(p, strEnd, groupSep)) != null || ((parsingCurrency) && (state & StateCurrency) == 0) && (next = MatchChars(p, strEnd, info.NumberGroupSeparator)) != null))
                {
                    p = next - 1;
                }
                else
                {
                    break;
                }
                ch = ++p < strEnd ? *p : '\0';
            }

            bool negExp = false;
            number.DigitsCount = digEnd;
            number.Digits[digEnd] = (byte)('\0');
            if ((state & StateDigits) != 0)
            {
                if ((ch == 'E' || ch == 'e') && ((styles & NumberStyles.AllowExponent) != 0))
                {
                    char* temp = p;
                    ch = ++p < strEnd ? *p : '\0';
                    if ((next = MatchChars(p, strEnd, info.positiveSign)) != null)
                    {
                        ch = (p = next) < strEnd ? *p : '\0';
                    }
                    else if ((next = MatchChars(p, strEnd, info.negativeSign)) != null)
                    {
                        ch = (p = next) < strEnd ? *p : '\0';
                        negExp = true;
                    }
                    if (IsDigit(ch))
                    {
                        int exp = 0;
                        do
                        {
                            exp = exp * 10 + (ch - '0');
                            ch = ++p < strEnd ? *p : '\0';
                            if (exp > 1000)
                            {
                                exp = 9999;
                                while (IsDigit(ch))
                                {
                                    ch = ++p < strEnd ? *p : '\0';
                                }
                            }
                        } while (IsDigit(ch));
                        if (negExp)
                        {
                            exp = -exp;
                        }
                        number.Scale += exp;
                    }
                    else
                    {
                        p = temp;
                        ch = p < strEnd ? *p : '\0';
                    }
                }
                while (true)
                {
                    if (!IsWhite(ch) || (styles & NumberStyles.AllowTrailingWhite) == 0)
                    {
                        if (((styles & NumberStyles.AllowTrailingSign) != 0 && ((state & StateSign) == 0)) && ((next = MatchChars(p, strEnd, info.PositiveSign)) != null || (((next = MatchChars(p, strEnd, info.NegativeSign)) != null) && (number.IsNegative = true))))
                        {
                            state |= StateSign;
                            p = next - 1;
                        }
                        else if (ch == ')' && ((state & StateParens) != 0))
                        {
                            state &= ~StateParens;
                        }
                        else if (currSymbol != null && (next = MatchChars(p, strEnd, currSymbol)) != null)
                        {
                            currSymbol = null;
                            p = next - 1;
                        }
                        else
                        {
                            break;
                        }
                    }
                    ch = ++p < strEnd ? *p : '\0';
                }
                if ((state & StateParens) == 0)
                {
                    if ((state & StateNonZero) == 0)
                    {
                        if (number.Kind != NumberBufferKind.Decimal)
                        {
                            number.Scale = 0;
                        }
                        if ((number.Kind == NumberBufferKind.Integer) && (state & StateDecimal) == 0)
                        {
                            number.IsNegative = false;
                        }
                    }
                    str = p;
                    return true;
                }
            }
            str = p;
            return false;
        }

        [MethodImpl(MethodImplOptions.AggressiveInlining)]
        internal static ParsingStatus TryParseInt32(ReadOnlySpan<char> value, NumberStyles styles, NumberFormatInfo info, out int result)
        {
            if ((styles & ~NumberStyles.Integer) == 0)
            {
                // Optimized path for the common case of anything that's allowed for integer style.
                return TryParseInt32IntegerStyle(value, styles, info, out result);
            }

            if ((styles & NumberStyles.AllowHexSpecifier) != 0)
            {
                result = 0;
                return TryParseUInt32HexNumberStyle(value, styles, out Unsafe.As<int, uint>(ref result));
            }

            return TryParseInt32Number(value, styles, info, out result);
        }

        private static unsafe ParsingStatus TryParseInt32Number(ReadOnlySpan<char> value, NumberStyles styles, NumberFormatInfo info, out int result)
        {
            result = 0;
            byte* pDigits = stackalloc byte[Int32NumberBufferLength];
            NumberBuffer number = new NumberBuffer(NumberBufferKind.Integer, pDigits, Int32NumberBufferLength);

            if (!TryStringToNumber(value, styles, ref number, info))
            {
                return ParsingStatus.Failed;
            }

            if (!TryNumberToInt32(ref number, ref result))
            {
                return ParsingStatus.Overflow;
            }

            return ParsingStatus.OK;
        }

        /// <summary>Parses int limited to styles that make up NumberStyles.Integer.</summary>
        internal static ParsingStatus TryParseInt32IntegerStyle(ReadOnlySpan<char> value, NumberStyles styles, NumberFormatInfo info, out int result)
        {
            Debug.Assert((styles & ~NumberStyles.Integer) == 0, "Only handles subsets of Integer format");

            if (value.IsEmpty)
                goto FalseExit;

            int index = 0;
            int num = value[0];

            // Skip past any whitespace at the beginning.  
            if ((styles & NumberStyles.AllowLeadingWhite) != 0 && IsWhite(num))
            {
                do
                {
                    index++;
                    if ((uint)index >= (uint)value.Length)
                        goto FalseExit;
                    num = value[index];
                }
                while (IsWhite(num));
            }

            // Parse leading sign.
            int sign = 1;
            if ((styles & NumberStyles.AllowLeadingSign) != 0)
            {
                if (info.HasInvariantNumberSigns)
                {
                    if (num == '-')
                    {
                        sign = -1;
                        index++;
                        if ((uint)index >= (uint)value.Length)
                            goto FalseExit;
                        num = value[index];
                    }
                    else if (num == '+')
                    {
                        index++;
                        if ((uint)index >= (uint)value.Length)
                            goto FalseExit;
                        num = value[index];
                    }
                }
                else
                {
                    value = value.Slice(index);
                    index = 0;
                    string positiveSign = info.PositiveSign, negativeSign = info.NegativeSign;
                    if (!string.IsNullOrEmpty(positiveSign) && value.StartsWith(positiveSign))
                    {
                        index += positiveSign.Length;
                        if ((uint)index >= (uint)value.Length)
                            goto FalseExit;
                        num = value[index];
                    }
                    else if (!string.IsNullOrEmpty(negativeSign) && value.StartsWith(negativeSign))
                    {
                        sign = -1;
                        index += negativeSign.Length;
                        if ((uint)index >= (uint)value.Length)
                            goto FalseExit;
                        num = value[index];
                    }
                }
            }

            bool overflow = false;
            int answer = 0;

            if (IsDigit(num))
            {
                // Skip past leading zeros.
                if (num == '0')
                {
                    do
                    {
                        index++;
                        if ((uint)index >= (uint)value.Length)
                            goto DoneAtEnd;
                        num = value[index];
                    } while (num == '0');
                    if (!IsDigit(num))
                        goto HasTrailingChars;
                }

                // Parse most digits, up to the potential for overflow, which can't happen until after 9 digits.
                answer = num - '0'; // first digit
                index++;
                for (int i = 0; i < 8; i++) // next 8 digits can't overflow
                {
                    if ((uint)index >= (uint)value.Length)
                        goto DoneAtEnd;
                    num = value[index];
                    if (!IsDigit(num))
                        goto HasTrailingChars;
                    index++;
                    answer = 10 * answer + num - '0';
                }

                if ((uint)index >= (uint)value.Length)
                    goto DoneAtEnd;
                num = value[index];
                if (!IsDigit(num))
                    goto HasTrailingChars;
                index++;
                // Potential overflow now processing the 10th digit.
                overflow = answer > int.MaxValue / 10;
                answer = answer * 10 + num - '0';
                overflow |= (uint)answer > int.MaxValue + (((uint)sign) >> 31);
                if ((uint)index >= (uint)value.Length)
                    goto DoneAtEndButPotentialOverflow;

                // At this point, we're either overflowing or hitting a formatting error.
                // Format errors take precedence for compatibility.
                num = value[index];
                while (IsDigit(num))
                {
                    overflow = true;
                    index++;
                    if ((uint)index >= (uint)value.Length)
                        goto OverflowExit;
                    num = value[index];
                }
                goto HasTrailingChars;
            }
            goto FalseExit;

        DoneAtEndButPotentialOverflow:
            if (overflow)
            {
                goto OverflowExit;
            }
        DoneAtEnd:
            result = answer * sign;
            ParsingStatus status = ParsingStatus.OK;
        Exit:
            return status;

        FalseExit: // parsing failed
            result = 0;
            status = ParsingStatus.Failed;
            goto Exit;
        OverflowExit:
            result = 0;
            status = ParsingStatus.Overflow;
            goto Exit;

        HasTrailingChars: // we've successfully parsed, but there are still remaining characters in the span
            // Skip past trailing whitespace, then past trailing zeros, and if anything else remains, fail.
            if (IsWhite(num))
            {
                if ((styles & NumberStyles.AllowTrailingWhite) == 0)
                    goto FalseExit;
                for (index++; index < value.Length; index++)
                {
                    if (!IsWhite(value[index]))
                        break;
                }
                if ((uint)index >= (uint)value.Length)
                    goto DoneAtEndButPotentialOverflow;
            }

            if (!TrailingZeros(value, index))
                goto FalseExit;

            goto DoneAtEndButPotentialOverflow;
        }

        /// <summary>Parses long inputs limited to styles that make up NumberStyles.Integer.</summary>
        internal static ParsingStatus TryParseInt64IntegerStyle(ReadOnlySpan<char> value, NumberStyles styles, NumberFormatInfo info, out long result)
        {
            Debug.Assert((styles & ~NumberStyles.Integer) == 0, "Only handles subsets of Integer format");

            if (value.IsEmpty)
                goto FalseExit;

            int index = 0;
            int num = value[0];

            // Skip past any whitespace at the beginning.  
            if ((styles & NumberStyles.AllowLeadingWhite) != 0 && IsWhite(num))
            {
                do
                {
                    index++;
                    if ((uint)index >= (uint)value.Length)
                        goto FalseExit;
                    num = value[index];
                }
                while (IsWhite(num));
            }

            // Parse leading sign.
            int sign = 1;
            if ((styles & NumberStyles.AllowLeadingSign) != 0)
            {
                if (info.HasInvariantNumberSigns)
                {
                    if (num == '-')
                    {
                        sign = -1;
                        index++;
                        if ((uint)index >= (uint)value.Length)
                            goto FalseExit;
                        num = value[index];
                    }
                    else if (num == '+')
                    {
                        index++;
                        if ((uint)index >= (uint)value.Length)
                            goto FalseExit;
                        num = value[index];
                    }
                }
                else
                {
                    value = value.Slice(index);
                    index = 0;
                    string positiveSign = info.PositiveSign, negativeSign = info.NegativeSign;
                    if (!string.IsNullOrEmpty(positiveSign) && value.StartsWith(positiveSign))
                    {
                        index += positiveSign.Length;
                        if ((uint)index >= (uint)value.Length)
                            goto FalseExit;
                        num = value[index];
                    }
                    else if (!string.IsNullOrEmpty(negativeSign) && value.StartsWith(negativeSign))
                    {
                        sign = -1;
                        index += negativeSign.Length;
                        if ((uint)index >= (uint)value.Length)
                            goto FalseExit;
                        num = value[index];
                    }
                }
            }

            bool overflow = false;
            long answer = 0;

            if (IsDigit(num))
            {
                // Skip past leading zeros.
                if (num == '0')
                {
                    do
                    {
                        index++;
                        if ((uint)index >= (uint)value.Length)
                            goto DoneAtEnd;
                        num = value[index];
                    } while (num == '0');
                    if (!IsDigit(num))
                        goto HasTrailingChars;
                }

                // Parse most digits, up to the potential for overflow, which can't happen until after 18 digits.
                answer = num - '0'; // first digit
                index++;
                for (int i = 0; i < 17; i++) // next 17 digits can't overflow
                {
                    if ((uint)index >= (uint)value.Length)
                        goto DoneAtEnd;
                    num = value[index];
                    if (!IsDigit(num))
                        goto HasTrailingChars;
                    index++;
                    answer = 10 * answer + num - '0';
                }

                if ((uint)index >= (uint)value.Length)
                    goto DoneAtEnd;
                num = value[index];
                if (!IsDigit(num))
                    goto HasTrailingChars;
                index++;
                // Potential overflow now processing the 19th digit.
                overflow = answer > long.MaxValue / 10;
                answer = answer * 10 + num - '0';
                overflow |= (ulong)answer > (ulong)long.MaxValue + (((uint)sign) >> 31);
                if ((uint)index >= (uint)value.Length)
                    goto DoneAtEndButPotentialOverflow;

                // At this point, we're either overflowing or hitting a formatting error.
                // Format errors take precedence for compatibility.
                num = value[index];
                while (IsDigit(num))
                {
                    overflow = true;
                    index++;
                    if ((uint)index >= (uint)value.Length)
                        goto OverflowExit;
                    num = value[index];
                }
                goto HasTrailingChars;
            }
            goto FalseExit;

        DoneAtEndButPotentialOverflow:
            if (overflow)
            {
                goto OverflowExit;
            }
        DoneAtEnd:
            result = answer * sign;
            ParsingStatus status = ParsingStatus.OK;
        Exit:
            return status;

        FalseExit: // parsing failed
            result = 0;
            status = ParsingStatus.Failed;
            goto Exit;
        OverflowExit:
            result = 0;
            status = ParsingStatus.Overflow;
            goto Exit;

        HasTrailingChars: // we've successfully parsed, but there are still remaining characters in the span
            // Skip past trailing whitespace, then past trailing zeros, and if anything else remains, fail.
            if (IsWhite(num))
            {
                if ((styles & NumberStyles.AllowTrailingWhite) == 0)
                    goto FalseExit;
                for (index++; index < value.Length; index++)
                {
                    if (!IsWhite(value[index]))
                        break;
                }
                if ((uint)index >= (uint)value.Length)
                    goto DoneAtEndButPotentialOverflow;
            }

            if (!TrailingZeros(value, index))
                goto FalseExit;

            goto DoneAtEndButPotentialOverflow;
        }

        [MethodImpl(MethodImplOptions.AggressiveInlining)]
        internal static ParsingStatus TryParseInt64(ReadOnlySpan<char> value, NumberStyles styles, NumberFormatInfo info, out long result)
        {
            if ((styles & ~NumberStyles.Integer) == 0)
            {
                // Optimized path for the common case of anything that's allowed for integer style.
                return TryParseInt64IntegerStyle(value, styles, info, out result);
            }

            if ((styles & NumberStyles.AllowHexSpecifier) != 0)
            {
                result = 0;
                return TryParseUInt64HexNumberStyle(value, styles, out Unsafe.As<long, ulong>(ref result));
            }

            return TryParseInt64Number(value, styles, info, out result);
        }

        private static unsafe ParsingStatus TryParseInt64Number(ReadOnlySpan<char> value, NumberStyles styles, NumberFormatInfo info, out long result)
        {
            result = 0;
            byte* pDigits = stackalloc byte[Int64NumberBufferLength];
            NumberBuffer number = new NumberBuffer(NumberBufferKind.Integer, pDigits, Int64NumberBufferLength);

            if (!TryStringToNumber(value, styles, ref number, info))
            {
                return ParsingStatus.Failed;
            }

            if (!TryNumberToInt64(ref number, ref result))
            {
                return ParsingStatus.Overflow;
            }

            return ParsingStatus.OK;
        }

        [MethodImpl(MethodImplOptions.AggressiveInlining)]
        internal static ParsingStatus TryParseUInt32(ReadOnlySpan<char> value, NumberStyles styles, NumberFormatInfo info, out uint result)
        {
            if ((styles & ~NumberStyles.Integer) == 0)
            {
                // Optimized path for the common case of anything that's allowed for integer style.
                return TryParseUInt32IntegerStyle(value, styles, info, out result);
            }

            if ((styles & NumberStyles.AllowHexSpecifier) != 0)
            {
                return TryParseUInt32HexNumberStyle(value, styles, out result);
            }

            return TryParseUInt32Number(value, styles, info, out result);
        }

        private static unsafe ParsingStatus TryParseUInt32Number(ReadOnlySpan<char> value, NumberStyles styles, NumberFormatInfo info, out uint result)
        {
            result = 0;
            byte* pDigits = stackalloc byte[UInt32NumberBufferLength];
            NumberBuffer number = new NumberBuffer(NumberBufferKind.Integer, pDigits, UInt32NumberBufferLength);

            if (!TryStringToNumber(value, styles, ref number, info))
            {
                return ParsingStatus.Failed;
            }

            if (!TryNumberToUInt32(ref number, ref result))
            {
                return ParsingStatus.Overflow;
            }

            return ParsingStatus.OK;
        }

        /// <summary>Parses uint limited to styles that make up NumberStyles.Integer.</summary>
        internal static ParsingStatus TryParseUInt32IntegerStyle(ReadOnlySpan<char> value, NumberStyles styles, NumberFormatInfo info, out uint result)
        {
            Debug.Assert((styles & ~NumberStyles.Integer) == 0, "Only handles subsets of Integer format");

            if (value.IsEmpty)
                goto FalseExit;

            int index = 0;
            int num = value[0];

            // Skip past any whitespace at the beginning.  
            if ((styles & NumberStyles.AllowLeadingWhite) != 0 && IsWhite(num))
            {
                do
                {
                    index++;
                    if ((uint)index >= (uint)value.Length)
                        goto FalseExit;
                    num = value[index];
                }
                while (IsWhite(num));
            }

            // Parse leading sign.
            bool overflow = false;
            if ((styles & NumberStyles.AllowLeadingSign) != 0)
            {
                if (info.HasInvariantNumberSigns)
                {
                    if (num == '+')
                    {
                        index++;
                        if ((uint)index >= (uint)value.Length)
                            goto FalseExit;
                        num = value[index];
                    }
                    else if (num == '-')
                    {
                        overflow = true;
                        index++;
                        if ((uint)index >= (uint)value.Length)
                            goto FalseExit;
                        num = value[index];
                    }
                }
                else
                {
                    value = value.Slice(index);
                    index = 0;
                    string positiveSign = info.PositiveSign, negativeSign = info.NegativeSign;
                    if (!string.IsNullOrEmpty(positiveSign) && value.StartsWith(positiveSign))
                    {
                        index += positiveSign.Length;
                        if ((uint)index >= (uint)value.Length)
                            goto FalseExit;
                        num = value[index];
                    }
                    else if (!string.IsNullOrEmpty(negativeSign) && value.StartsWith(negativeSign))
                    {
                        overflow = true;
                        index += negativeSign.Length;
                        if ((uint)index >= (uint)value.Length)
                            goto FalseExit;
                        num = value[index];
                    }
                }
            }

            int answer = 0;

            if (IsDigit(num))
            {
                // Skip past leading zeros.
                if (num == '0')
                {
                    do
                    {
                        index++;
                        if ((uint)index >= (uint)value.Length)
                            goto DoneAtEnd;
                        num = value[index];
                    } while (num == '0');
                    if (!IsDigit(num))
                        goto HasTrailingCharsZero;
                }

                // Parse most digits, up to the potential for overflow, which can't happen until after 9 digits.
                answer = num - '0'; // first digit
                index++;
                for (int i = 0; i < 8; i++) // next 8 digits can't overflow
                {
                    if ((uint)index >= (uint)value.Length)
                        goto DoneAtEndButPotentialOverflow;
                    num = value[index];
                    if (!IsDigit(num))
                        goto HasTrailingChars;
                    index++;
                    answer = 10 * answer + num - '0';
                }

                if ((uint)index >= (uint)value.Length)
                    goto DoneAtEndButPotentialOverflow;
                num = value[index];
                if (!IsDigit(num))
                    goto HasTrailingChars;
                index++;
                // Potential overflow now processing the 10th digit.
                overflow |= (uint)answer > uint.MaxValue / 10 || ((uint)answer == uint.MaxValue / 10 && num > '5');
                answer = answer * 10 + num - '0';
                if ((uint)index >= (uint)value.Length)
                    goto DoneAtEndButPotentialOverflow;

                // At this point, we're either overflowing or hitting a formatting error.
                // Format errors take precedence for compatibility.
                num = value[index];
                while (IsDigit(num))
                {
                    overflow = true;
                    index++;
                    if ((uint)index >= (uint)value.Length)
                        goto OverflowExit;
                    num = value[index];
                }
                goto HasTrailingChars;
            }
            goto FalseExit;

        DoneAtEndButPotentialOverflow:
            if (overflow)
            {
                goto OverflowExit;
            }
        DoneAtEnd:
            result = (uint)answer;
            ParsingStatus status = ParsingStatus.OK;
        Exit:
            return status;

        FalseExit: // parsing failed
            result = 0;
            status = ParsingStatus.Failed;
            goto Exit;
        OverflowExit:
            result = 0;
            status = ParsingStatus.Overflow;
            goto Exit;

        HasTrailingCharsZero:
            overflow = false;
        HasTrailingChars: // we've successfully parsed, but there are still remaining characters in the span
            // Skip past trailing whitespace, then past trailing zeros, and if anything else remains, fail.
            if (IsWhite(num))
            {
                if ((styles & NumberStyles.AllowTrailingWhite) == 0)
                    goto FalseExit;
                for (index++; index < value.Length; index++)
                {
                    if (!IsWhite(value[index]))
                        break;
                }
                if ((uint)index >= (uint)value.Length)
                    goto DoneAtEndButPotentialOverflow;
            }

            if (!TrailingZeros(value, index))
                goto FalseExit;

            goto DoneAtEndButPotentialOverflow;
        }

        /// <summary>Parses uint limited to styles that make up NumberStyles.HexNumber.</summary>
        private static ParsingStatus TryParseUInt32HexNumberStyle(ReadOnlySpan<char> value, NumberStyles styles, out uint result)
        {
            Debug.Assert((styles & ~NumberStyles.HexNumber) == 0, "Only handles subsets of HexNumber format");

            if (value.IsEmpty)
                goto FalseExit;

            int index = 0;
            int num = value[0];
            uint numValue;

            // Skip past any whitespace at the beginning.  
            if ((styles & NumberStyles.AllowLeadingWhite) != 0 && IsWhite(num))
            {
                do
                {
                    index++;
                    if ((uint)index >= (uint)value.Length)
                        goto FalseExit;
                    num = value[index];
                }
                while (IsWhite(num));
            }

<<<<<<< HEAD
            int answer = 0;
            
            if ((uint)num < (uint)s_charToHexLookup.Length && s_charToHexLookup[num] != 0xFF)
=======
            bool overflow = false;
            uint answer = 0;
            ReadOnlySpan<byte> charToHexLookup = CharToHexLookup;

            if ((uint)num < (uint)charToHexLookup.Length && charToHexLookup[num] != 0xFF)
>>>>>>> c49b8f40
            {
                // Skip past leading zeros.
                if (num == '0')
                {
                    do
                    {
                        index++;
                        if ((uint)index >= (uint)value.Length)
                            goto DoneAtEnd;
                        num = value[index];
                    } while (num == '0');
                    if ((uint)num >= (uint)s_charToHexLookup.Length || s_charToHexLookup[num] == 0xFF)
                        goto HasTrailingChars;
                }

                // Parse up through 8 digits, as no overflow is possible
                answer = s_charToHexLookup[num]; // first digit
                index++;
                for (int i = 0; i < 7; i++) // next 7 digits can't overflow
                {
                    if ((uint)index >= (uint)value.Length)
                        goto DoneAtEnd;
                    num = value[index];
                    if ((uint)num >= (uint)s_charToHexLookup.Length || (numValue = s_charToHexLookup[num]) == 0xFF)
                        goto HasTrailingChars;
                    index++;
                    answer = 16 * answer + numValue;
                }

                // If there's another digit, it's an overflow.
                if ((uint)index >= (uint)value.Length)
                    goto DoneAtEnd;
                num = value[index];
                if ((uint)num >= (uint)s_charToHexLookup.Length || (numValue = s_charToHexLookup[num]) == 0xFF)
                    goto HasTrailingChars;

                // At this point, we're either overflowing or hitting a formatting error.
                // Format errors take precedence for compatibility. Read through any remaining digits.
<<<<<<< HEAD
                num = value[index];
                while ((uint)num < (uint)s_charToHexLookup.Length && s_charToHexLookup[num] != 0xFF)
=======
                do
>>>>>>> c49b8f40
                {
                    index++;
                    if ((uint)index >= (uint)value.Length)
                        goto OverflowExit;
                    num = value[index];
                } while ((uint)num < (uint)charToHexLookup.Length && charToHexLookup[num] != 0xFF);
                overflow = true;
                goto HasTrailingChars;
            }
            goto FalseExit;

        DoneAtEndButPotentialOverflow:
            if (overflow)
            {
                goto OverflowExit;
            }
        DoneAtEnd:
            result = answer;
            ParsingStatus status = ParsingStatus.OK;
        Exit:
            return status;

        FalseExit: // parsing failed
            result = 0;
            status = ParsingStatus.Failed;
            goto Exit;
        OverflowExit:
            result = 0;
            status = ParsingStatus.Overflow;
            goto Exit;

        HasTrailingChars: // we've successfully parsed, but there are still remaining characters in the span
            // Skip past trailing whitespace, then past trailing zeros, and if anything else remains, fail.
            if (IsWhite(num))
            {
                if ((styles & NumberStyles.AllowTrailingWhite) == 0)
                    goto FalseExit;
                for (index++; index < value.Length; index++)
                {
                    if (!IsWhite(value[index]))
                        break;
                }
                if ((uint)index >= (uint)value.Length)
                    goto DoneAtEndButPotentialOverflow;
            }

            if (!TrailingZeros(value, index))
                goto FalseExit;

            goto DoneAtEndButPotentialOverflow;
        }

        [MethodImpl(MethodImplOptions.AggressiveInlining)]
        internal static ParsingStatus TryParseUInt64(ReadOnlySpan<char> value, NumberStyles styles, NumberFormatInfo info, out ulong result)
        {
            if ((styles & ~NumberStyles.Integer) == 0)
            {
                // Optimized path for the common case of anything that's allowed for integer style.
                return TryParseUInt64IntegerStyle(value, styles, info, out result);
            }

            if ((styles & NumberStyles.AllowHexSpecifier) != 0)
            {
                return TryParseUInt64HexNumberStyle(value, styles, out result);
            }

            return TryParseUInt64Number(value, styles, info, out result);
        }

        private static unsafe ParsingStatus TryParseUInt64Number(ReadOnlySpan<char> value, NumberStyles styles, NumberFormatInfo info, out ulong result)
        {
            result = 0;
            byte* pDigits = stackalloc byte[UInt64NumberBufferLength];
            NumberBuffer number = new NumberBuffer(NumberBufferKind.Integer, pDigits, UInt64NumberBufferLength);

            if (!TryStringToNumber(value, styles, ref number, info))
            {
                return ParsingStatus.Failed;
            }

            if (!TryNumberToUInt64(ref number, ref result))
            {
                return ParsingStatus.Overflow;
            }

            return ParsingStatus.OK;
        }

        /// <summary>Parses ulong limited to styles that make up NumberStyles.Integer.</summary>
        internal static ParsingStatus TryParseUInt64IntegerStyle(ReadOnlySpan<char> value, NumberStyles styles, NumberFormatInfo info, out ulong result)
        {
            Debug.Assert((styles & ~NumberStyles.Integer) == 0, "Only handles subsets of Integer format");

            if (value.IsEmpty)
                goto FalseExit;

            int index = 0;
            int num = value[0];

            // Skip past any whitespace at the beginning.  
            if ((styles & NumberStyles.AllowLeadingWhite) != 0 && IsWhite(num))
            {
                do
                {
                    index++;
                    if ((uint)index >= (uint)value.Length)
                        goto FalseExit;
                    num = value[index];
                }
                while (IsWhite(num));
            }

            // Parse leading sign.
            bool overflow = false;
            if ((styles & NumberStyles.AllowLeadingSign) != 0)
            {
                if (info.HasInvariantNumberSigns)
                {
                    if (num == '+')
                    {
                        index++;
                        if ((uint)index >= (uint)value.Length)
                            goto FalseExit;
                        num = value[index];
                    }
                    else if (num == '-')
                    {
                        overflow = true;
                        index++;
                        if ((uint)index >= (uint)value.Length)
                            goto FalseExit;
                        num = value[index];
                    }
                }
                else
                {
                    value = value.Slice(index);
                    index = 0;
                    string positiveSign = info.PositiveSign, negativeSign = info.NegativeSign;
                    if (!string.IsNullOrEmpty(positiveSign) && value.StartsWith(positiveSign))
                    {
                        index += positiveSign.Length;
                        if ((uint)index >= (uint)value.Length)
                            goto FalseExit;
                        num = value[index];
                    }
                    else if (!string.IsNullOrEmpty(negativeSign) && value.StartsWith(negativeSign))
                    {
                        overflow = true;
                        index += negativeSign.Length;
                        if ((uint)index >= (uint)value.Length)
                            goto FalseExit;
                        num = value[index];
                    }
                }
            }

            long answer = 0;

            if (IsDigit(num))
            {
                // Skip past leading zeros.
                if (num == '0')
                {
                    do
                    {
                        index++;
                        if ((uint)index >= (uint)value.Length)
                            goto DoneAtEnd;
                        num = value[index];
                    } while (num == '0');
                    if (!IsDigit(num))
                        goto HasTrailingCharsZero;
                }

                // Parse most digits, up to the potential for overflow, which can't happen until after 19 digits.
                answer = num - '0'; // first digit
                index++;
                for (int i = 0; i < 18; i++) // next 18 digits can't overflow
                {
                    if ((uint)index >= (uint)value.Length)
                        goto DoneAtEndButPotentialOverflow;
                    num = value[index];
                    if (!IsDigit(num))
                        goto HasTrailingChars;
                    index++;
                    answer = 10 * answer + num - '0';
                }

                if ((uint)index >= (uint)value.Length)
                    goto DoneAtEndButPotentialOverflow;
                num = value[index];
                if (!IsDigit(num))
                    goto HasTrailingChars;
                index++;
                // Potential overflow now processing the 20th digit.
                overflow |= (ulong)answer > ulong.MaxValue / 10 || ((ulong)answer == ulong.MaxValue / 10 && num > '5');
                answer = answer * 10 + num - '0';
                if ((uint)index >= (uint)value.Length)
                    goto DoneAtEndButPotentialOverflow;

                // At this point, we're either overflowing or hitting a formatting error.
                // Format errors take precedence for compatibility.
                num = value[index];
                while (IsDigit(num))
                {
                    overflow = true;
                    index++;
                    if ((uint)index >= (uint)value.Length)
                        goto OverflowExit;
                    num = value[index];
                }
                goto HasTrailingChars;
            }
            goto FalseExit;

        DoneAtEndButPotentialOverflow:
            if (overflow)
            {
                goto OverflowExit;
            }
        DoneAtEnd:
            result = (ulong)answer;
            ParsingStatus status = ParsingStatus.OK;
        Exit:
            return status;

        FalseExit: // parsing failed
            result = 0;
            status = ParsingStatus.Failed;
            goto Exit;
        OverflowExit:
            result = 0;
            status = ParsingStatus.Overflow;
            goto Exit;

        HasTrailingCharsZero:
            overflow = false;
        HasTrailingChars: // we've successfully parsed, but there are still remaining characters in the span
            // Skip past trailing whitespace, then past trailing zeros, and if anything else remains, fail.
            if (IsWhite(num))
            {
                if ((styles & NumberStyles.AllowTrailingWhite) == 0)
                    goto FalseExit;
                for (index++; index < value.Length; index++)
                {
                    if (!IsWhite(value[index]))
                        break;
                }
                if ((uint)index >= (uint)value.Length)
                    goto DoneAtEndButPotentialOverflow;
            }

            if (!TrailingZeros(value, index))
                goto FalseExit;

            goto DoneAtEndButPotentialOverflow;
        }

        /// <summary>Parses ulong limited to styles that make up NumberStyles.HexNumber.</summary>
        private static ParsingStatus TryParseUInt64HexNumberStyle(ReadOnlySpan<char> value, NumberStyles styles, out ulong result)
        {
            Debug.Assert((styles & ~NumberStyles.HexNumber) == 0, "Only handles subsets of HexNumber format");

            if (value.IsEmpty)
                goto FalseExit;

            int index = 0;
            int num = value[0];
            uint numValue;

            // Skip past any whitespace at the beginning.  
            if ((styles & NumberStyles.AllowLeadingWhite) != 0 && IsWhite(num))
            {
                do
                {
                    index++;
                    if ((uint)index >= (uint)value.Length)
                        goto FalseExit;
                    num = value[index];
                }
                while (IsWhite(num));
            }

<<<<<<< HEAD
            long answer = 0;
            
            if ((uint)num < (uint)s_charToHexLookup.Length && s_charToHexLookup[num] != 0xFF)
=======
            bool overflow = false;
            ulong answer = 0;
            ReadOnlySpan<byte> charToHexLookup = CharToHexLookup;

            if ((uint)num < (uint)charToHexLookup.Length && charToHexLookup[num] != 0xFF)
>>>>>>> c49b8f40
            {
                // Skip past leading zeros.
                if (num == '0')
                {
                    do
                    {
                        index++;
                        if ((uint)index >= (uint)value.Length)
                            goto DoneAtEnd;
                        num = value[index];
                    } while (num == '0');
                    if ((uint)num >= (uint)s_charToHexLookup.Length || s_charToHexLookup[num] == 0xFF)
                        goto HasTrailingChars;
                }

                // Parse up through 16 digits, as no overflow is possible
                answer = s_charToHexLookup[num]; // first digit
                index++;
                for (int i = 0; i < 15; i++) // next 15 digits can't overflow
                {
                    if ((uint)index >= (uint)value.Length)
                        goto DoneAtEnd;
                    num = value[index];
                    if ((uint)num >= (uint)s_charToHexLookup.Length || (numValue = s_charToHexLookup[num]) == 0xFF)
                        goto HasTrailingChars;
                    index++;
                    answer = 16 * answer + numValue;
                }

                // If there's another digit, it's an overflow.
                if ((uint)index >= (uint)value.Length)
                    goto DoneAtEnd;
                num = value[index];
                if ((uint)num >= (uint)s_charToHexLookup.Length || (numValue = s_charToHexLookup[num]) == 0xFF)
                    goto HasTrailingChars;

                // At this point, we're either overflowing or hitting a formatting error.
                // Format errors take precedence for compatibility. Read through any remaining digits.
<<<<<<< HEAD
                num = value[index];
                while ((uint)num < (uint)s_charToHexLookup.Length && s_charToHexLookup[num] != 0xFF)
=======
                do
>>>>>>> c49b8f40
                {
                    index++;
                    if ((uint)index >= (uint)value.Length)
                        goto OverflowExit;
                    num = value[index];
                } while ((uint)num < (uint)charToHexLookup.Length && charToHexLookup[num] != 0xFF);
                overflow = true;
                goto HasTrailingChars;
            }
            goto FalseExit;

        DoneAtEndButPotentialOverflow:
            if (overflow)
            {
                goto OverflowExit;
            }
        DoneAtEnd:
            result = answer;
            ParsingStatus status = ParsingStatus.OK;
        Exit:
            return status;

        FalseExit: // parsing failed
            result = 0;
            status = ParsingStatus.Failed;
            goto Exit;
        OverflowExit:
            result = 0;
            status = ParsingStatus.Overflow;
            goto Exit;

        HasTrailingChars: // we've successfully parsed, but there are still remaining characters in the span
            // Skip past trailing whitespace, then past trailing zeros, and if anything else remains, fail.
            if (IsWhite(num))
            {
                if ((styles & NumberStyles.AllowTrailingWhite) == 0)
                    goto FalseExit;
                for (index++; index < value.Length; index++)
                {
                    if (!IsWhite(value[index]))
                        break;
                }
                if ((uint)index >= (uint)value.Length)
                    goto DoneAtEndButPotentialOverflow;
            }

            if (!TrailingZeros(value, index))
                goto FalseExit;

            goto DoneAtEndButPotentialOverflow;
        }

        internal static decimal ParseDecimal(ReadOnlySpan<char> value, NumberStyles styles, NumberFormatInfo info)
        {
            ParsingStatus status = TryParseDecimal(value, styles, info, out decimal result);
            if (status != ParsingStatus.OK)
            {
                ThrowOverflowOrFormatException(status, TypeCode.Decimal);
            }

            return result;
        }

        internal static unsafe bool TryNumberToDecimal(ref NumberBuffer number, ref decimal value)
        {
            number.CheckConsistency();

            byte* p = number.GetDigitsPointer();
            int e = number.Scale;
            bool sign = number.IsNegative;
            uint c = *p;
            if (c == 0)
            {
                // To avoid risking an app-compat issue with pre 4.5 (where some app was illegally using Reflection to examine the internal scale bits), we'll only force
                // the scale to 0 if the scale was previously positive (previously, such cases were unparsable to a bug.)
                value = new decimal(0, 0, 0, sign, (byte)Math.Clamp(-e, 0, 28));
                return true;
            }

            if (e > DecimalPrecision)
                return false;

            ulong low64 = 0;
            while (e > -28)
            {
                e--;
                low64 *= 10;
                low64 += c - '0';
                c = *++p;
                if (low64 >= ulong.MaxValue / 10)
                    break;
                if (c == 0)
                {
                    while (e > 0)
                    {
                        e--;
                        low64 *= 10;
                        if (low64 >= ulong.MaxValue / 10)
                            break;
                    }
                    break;
                }
            }

            uint high = 0;
            while ((e > 0 || (c != 0 && e > -28)) &&
              (high < uint.MaxValue / 10 || (high == uint.MaxValue / 10 && (low64 < 0x99999999_99999999 || (low64 == 0x99999999_99999999 && c <= '5')))))
            {
                // multiply by 10
                ulong tmpLow = (uint)low64 * 10UL;
                ulong tmp64 = (uint)(low64 >> 32) * 10UL + (tmpLow >> 32);
                low64 = (uint)tmpLow + (tmp64 << 32);
                high = (uint)(tmp64 >> 32) + high * 10;

                if (c != 0)
                {
                    c -= '0';
                    low64 += c;
                    if (low64 < c)
                        high++;
                    c = *++p;
                }
                e--;
            }

            if (c >= '5')
            {
                if ((c == '5') && ((low64 & 1) == 0))
                {
                    c = *++p;

                    // At this point we should either be at the end of the buffer, or just
                    // have a single rounding digit left, and the next should be the end
                    Debug.Assert((c == 0) || (p[1] == 0));

                    if (((c == 0) || c == '0') && !number.HasNonZeroTail)
                    {
                        // When the next digit is 5, the number is even, and all following digits are zero
                        // we don't need to round.
                        goto NoRounding;
                    }
                }

                if (++low64 == 0 && ++high == 0)
                {
                    low64 = 0x99999999_9999999A;
                    high = uint.MaxValue / 10;
                    e++;
                }
            }
        NoRounding:

            if (e > 0)
                return false;

            if (e <= -DecimalPrecision)
            {
                // Parsing a large scale zero can give you more precision than fits in the decimal.
                // This should only happen for actual zeros or very small numbers that round to zero.
                value = new decimal(0, 0, 0, sign, DecimalPrecision - 1);
            }
            else
            {
                value = new decimal((int)low64, (int)(low64 >> 32), (int)high, sign, (byte)-e);
            }
            return true;
        }

        internal static double ParseDouble(ReadOnlySpan<char> value, NumberStyles styles, NumberFormatInfo info)
        {
            if (!TryParseDouble(value, styles, info, out double result))
            {
                ThrowOverflowOrFormatException(ParsingStatus.Failed);
            }

            return result;
        }

        internal static float ParseSingle(ReadOnlySpan<char> value, NumberStyles styles, NumberFormatInfo info)
        {
            if (!TryParseSingle(value, styles, info, out float result))
            {
                ThrowOverflowOrFormatException(ParsingStatus.Failed);
            }

            return result;
        }

        internal static unsafe ParsingStatus TryParseDecimal(ReadOnlySpan<char> value, NumberStyles styles, NumberFormatInfo info, out decimal result)
        {
            byte* pDigits = stackalloc byte[DecimalNumberBufferLength];
            NumberBuffer number = new NumberBuffer(NumberBufferKind.Decimal, pDigits, DecimalNumberBufferLength);

            result = 0;

            if (!TryStringToNumber(value, styles, ref number, info))
            {
                return ParsingStatus.Failed;
            }

            if (!TryNumberToDecimal(ref number, ref result))
            {
                return ParsingStatus.Overflow;
            }

            return ParsingStatus.OK;
        }

        internal static unsafe bool TryParseDouble(ReadOnlySpan<char> value, NumberStyles styles, NumberFormatInfo info, out double result)
        {
            byte* pDigits = stackalloc byte[DoubleNumberBufferLength];
            NumberBuffer number = new NumberBuffer(NumberBufferKind.FloatingPoint, pDigits, DoubleNumberBufferLength);

            if (!TryStringToNumber(value, styles, ref number, info))
            {
                ReadOnlySpan<char> valueTrim = value.Trim();

                // This code would be simpler if we only had the concept of `InfinitySymbol`, but
                // we don't so we'll check the existing cases first and then handle `PositiveSign` +
                // `PositiveInfinitySymbol` and `PositiveSign/NegativeSign` + `NaNSymbol` last.

                if (valueTrim.EqualsOrdinalIgnoreCase(info.PositiveInfinitySymbol))
                {
                    result = double.PositiveInfinity;
                }
                else if (valueTrim.EqualsOrdinalIgnoreCase(info.NegativeInfinitySymbol))
                {
                    result = double.NegativeInfinity;
                }
                else if (valueTrim.EqualsOrdinalIgnoreCase(info.NaNSymbol))
                {
                    result = double.NaN;
                }
                else if (valueTrim.StartsWith(info.PositiveSign, StringComparison.OrdinalIgnoreCase))
                {
                    valueTrim = valueTrim.Slice(info.PositiveSign.Length);

                    if (valueTrim.EqualsOrdinalIgnoreCase(info.PositiveInfinitySymbol))
                    {
                        result = double.PositiveInfinity;
                    }
                    else if (valueTrim.EqualsOrdinalIgnoreCase(info.NaNSymbol))
                    {
                        result = double.NaN;
                    }
                    else
                    {
                        result = 0;
                        return false;
                    }
                }
                else if (valueTrim.StartsWith(info.NegativeSign, StringComparison.OrdinalIgnoreCase) &&
                        valueTrim.Slice(info.NegativeSign.Length).EqualsOrdinalIgnoreCase(info.NaNSymbol))
                {
                    result = double.NaN;
                }
                else
                {
                    result = 0;
                    return false; // We really failed
                }
            }
            else
            {
                result = NumberToDouble(ref number);
            }

            return true;
        }

        internal static unsafe bool TryParseSingle(ReadOnlySpan<char> value, NumberStyles styles, NumberFormatInfo info, out float result)
        {
            byte* pDigits = stackalloc byte[SingleNumberBufferLength];
            NumberBuffer number = new NumberBuffer(NumberBufferKind.FloatingPoint, pDigits, SingleNumberBufferLength);

            if (!TryStringToNumber(value, styles, ref number, info))
            {
                ReadOnlySpan<char> valueTrim = value.Trim();

                // This code would be simpler if we only had the concept of `InfinitySymbol`, but
                // we don't so we'll check the existing cases first and then handle `PositiveSign` +
                // `PositiveInfinitySymbol` and `PositiveSign/NegativeSign` + `NaNSymbol` last.
                //
                // Additionally, since some cultures ("wo") actually define `PositiveInfinitySymbol`
                // to include `PositiveSign`, we need to check whether `PositiveInfinitySymbol` fits
                // that case so that we don't start parsing things like `++infini`.

                if (valueTrim.EqualsOrdinalIgnoreCase(info.PositiveInfinitySymbol))
                {
                    result = float.PositiveInfinity;
                }
                else if (valueTrim.EqualsOrdinalIgnoreCase(info.NegativeInfinitySymbol))
                {
                    result = float.NegativeInfinity;
                }
                else if (valueTrim.EqualsOrdinalIgnoreCase(info.NaNSymbol))
                {
                    result = float.NaN;
                }
                else if (valueTrim.StartsWith(info.PositiveSign, StringComparison.OrdinalIgnoreCase))
                {
                    valueTrim = valueTrim.Slice(info.PositiveSign.Length);

                    if (!info.PositiveInfinitySymbol.StartsWith(info.PositiveSign, StringComparison.OrdinalIgnoreCase) && valueTrim.EqualsOrdinalIgnoreCase(info.PositiveInfinitySymbol))
                    {
                        result = float.PositiveInfinity;
                    }
                    else if (!info.NaNSymbol.StartsWith(info.PositiveSign, StringComparison.OrdinalIgnoreCase) && valueTrim.EqualsOrdinalIgnoreCase(info.NaNSymbol))
                    {
                        result = float.NaN;
                    }
                    else
                    {
                        result = 0;
                        return false;
                    }
                }
                else if (valueTrim.StartsWith(info.NegativeSign, StringComparison.OrdinalIgnoreCase) &&
                         !info.NaNSymbol.StartsWith(info.NegativeSign, StringComparison.OrdinalIgnoreCase) &&
                         valueTrim.Slice(info.NegativeSign.Length).EqualsOrdinalIgnoreCase(info.NaNSymbol))
                {
                    result = float.NaN;
                }
                else
                {
                    result = 0;
                    return false; // We really failed
                }
            }
            else
            {
                result = NumberToSingle(ref number);
            }

            return true;
        }

        internal static unsafe bool TryStringToNumber(ReadOnlySpan<char> value, NumberStyles styles, ref NumberBuffer number, NumberFormatInfo info)
        {
            Debug.Assert(info != null);
            fixed (char* stringPointer = &MemoryMarshal.GetReference(value))
            {
                char* p = stringPointer;
                if (!TryParseNumber(ref p, p + value.Length, styles, ref number, info)
                    || ((int)(p - stringPointer) < value.Length && !TrailingZeros(value, (int)(p - stringPointer))))
                {
                    number.CheckConsistency();
                    return false;
                }
            }

            number.CheckConsistency();
            return true;
        }

        private static bool TrailingZeros(ReadOnlySpan<char> value, int index)
        {
            // For compatibility, we need to allow trailing zeros at the end of a number string
            for (int i = index; (uint)i < (uint)value.Length; i++)
            {
                if (value[i] != '\0')
                {
                    return false;
                }
            }

            return true;
        }

        private static unsafe char* MatchChars(char* p, char* pEnd, string value)
        {
            Debug.Assert(p != null && pEnd != null && p <= pEnd && value != null);
            fixed (char* stringPointer = value)
            {
                char* str = stringPointer;
                if (*str != '\0')
                {
                    // We only hurt the failure case
                    // This fix is for French or Kazakh cultures. Since a user cannot type 0xA0 as a
                    // space character we use 0x20 space character instead to mean the same.
                    while (true)
                    {
                        char cp = p < pEnd ? *p : '\0';
                        if (cp != *str && !(*str == '\u00a0' && cp == '\u0020'))
                        {
                            break;
                        }
                        p++;
                        str++;
                        if (*str == '\0')
                            return p;
                    }
                }
            }

            return null;
        }

        // Ternary op is a workaround for https://github.com/dotnet/coreclr/issues/914
        private static bool IsWhite(int ch) => ch == 0x20 || (uint)(ch - 0x09) <= (0x0D - 0x09) ? true : false;

        private static bool IsDigit(int ch) => ((uint)ch - '0') <= 9;

        internal enum ParsingStatus
        {
            OK,
            Failed,
            Overflow
        }

        internal static void ThrowOverflowOrFormatException(ParsingStatus status, TypeCode type = 0) => throw GetException(status, type);

        internal static void ThrowOverflowException(TypeCode type) => throw GetException(ParsingStatus.Overflow, type);

        private static Exception GetException(ParsingStatus status, TypeCode type)
        {
            if (status == ParsingStatus.Failed)
                return new FormatException(SR.Format_InvalidString);

            string s;
            switch (type)
            {
                case TypeCode.SByte:
                    s = SR.Overflow_SByte;
                    break;
                case TypeCode.Byte:
                    s = SR.Overflow_Byte;
                    break;
                case TypeCode.Int16:
                    s = SR.Overflow_Int16;
                    break;
                case TypeCode.UInt16:
                    s = SR.Overflow_UInt16;
                    break;
                case TypeCode.Int32:
                    s = SR.Overflow_Int32;
                    break;
                case TypeCode.UInt32:
                    s = SR.Overflow_UInt32;
                    break;
                case TypeCode.Int64:
                    s = SR.Overflow_Int64;
                    break;
                case TypeCode.UInt64:
                    s = SR.Overflow_UInt64;
                    break;
                default:
                    Debug.Assert(type == TypeCode.Decimal);
                    s = SR.Overflow_Decimal;
                    break;
            }
            return new OverflowException(s);
        }

        internal static double NumberToDouble(ref NumberBuffer number)
        {
            number.CheckConsistency();

            ulong bits = NumberToFloatingPointBits(ref number, in FloatingPointInfo.Double);
            double result = BitConverter.Int64BitsToDouble((long)(bits));
            return number.IsNegative ? -result : result;
        }

        internal static float NumberToSingle(ref NumberBuffer number)
        {
            number.CheckConsistency();

            uint bits = (uint)(NumberToFloatingPointBits(ref number, in FloatingPointInfo.Single));
            float result = BitConverter.Int32BitsToSingle((int)(bits));
            return number.IsNegative ? -result : result;
        }

        [MethodImpl(MethodImplOptions.AggressiveInlining)]
        internal static bool IsHexPrefix(ReadOnlySpan<char> str, int i) =>
            i + 1 < str.Length &&
            str[i] == '0' &&
            (str[i + 1] | 0x20) == 'x';

        /// <summary>Tries to parse two characters with hex digits into <paramref name="currentByte"/>.</summary>
        /// <remarks>Allows only hex digits (0-9, a-f, A-F).
        /// If you want to parse plus sign and hex prefixes see <see cref="TryParseHexForTwoBytes(ReadOnlySpan{char}, int, ref byte, ref byte)"/>.</remarks>
        [MethodImpl(MethodImplOptions.AggressiveInlining)]
        internal static bool TryParseHexStrict(ushort firstChar, ushort secondChar, ref byte currentByte)
        {
            unchecked
            {
                if (firstChar >= s_charToHexLookup.Length || secondChar >= s_charToHexLookup.Length)
                    return false;

                firstChar = s_charToHexLookup[firstChar];
                secondChar = s_charToHexLookup[secondChar];

                if ((firstChar | secondChar) == 0xFF)
                    return false;

                currentByte = (byte)((firstChar << 4) + secondChar);
                return true;
            }
        }

        /// <summary>Tries to parse (not strict) two bytes from <paramref name="str"/>.</summary>
        /// <remarks>Called after <see cref="TryParseHexStrict(ushort, ushort, ref byte)"/> returns false. Allows staring from plus sign and hex prefixes.</remarks>
        internal static bool TryParseHexForTwoBytes(ReadOnlySpan<char> str, int startIndex, ref byte currentByte, ref byte nextByte)
        {
            // This method called for rarely used input and performance is not a goal.
            // Character at startIndex should be first character of special prefix like "+", "0x" or "+0X".

            currentByte = 0;
            if (startIndex + 3 >= str.Length)
                return false;
            char first = str[startIndex];

            if (first == '+')
            {
                if (IsHexPrefix(str, startIndex + 1))
                {
                    if (!TryParseHexStrict('0', str[startIndex + 3], ref nextByte))
                        return false;
                }
                else
                {
                    ushort secondChar = str[startIndex + 1];
                    if (!TryParseHexStrict('0', secondChar, ref currentByte))
                        return false;

                    if (!TryParseHexStrict(str[startIndex + 2], str[startIndex + 3], ref nextByte))
                        return false;
                }

                return true;
            }

            if (!IsHexPrefix(str, startIndex))
                return false;

            return TryParseHexStrict(str[startIndex + 2], str[startIndex + 3], ref nextByte);
        }
    }
}<|MERGE_RESOLUTION|>--- conflicted
+++ resolved
@@ -32,26 +32,16 @@
         private const int Int64Precision = 19;
         private const int UInt64Precision = 20;
 
-<<<<<<< HEAD
-        /// <summary>128-element map from an ASCII char to its hex value, e.g. arr['b'] == 11. 0xFF means it's not a hex digit.</summary>
-        internal static ReadOnlySpan<byte> s_charToHexLookup => new byte[] { // uses C# compiler's optimization for static byte[] data
-=======
         /// <summary>Map from an ASCII char to its hex value, e.g. arr['b'] == 11. 0xFF means it's not a hex digit.</summary>
         internal static ReadOnlySpan<byte> CharToHexLookup => new byte[]
         {
->>>>>>> c49b8f40
             0xFF, 0xFF, 0xFF, 0xFF, 0xFF, 0xFF, 0xFF, 0xFF, 0xFF, 0xFF, 0xFF, 0xFF, 0xFF, 0xFF, 0xFF, 0xFF, // 15
             0xFF, 0xFF, 0xFF, 0xFF, 0xFF, 0xFF, 0xFF, 0xFF, 0xFF, 0xFF, 0xFF, 0xFF, 0xFF, 0xFF, 0xFF, 0xFF, // 31
             0xFF, 0xFF, 0xFF, 0xFF, 0xFF, 0xFF, 0xFF, 0xFF, 0xFF, 0xFF, 0xFF, 0xFF, 0xFF, 0xFF, 0xFF, 0xFF, // 47
             0x0,  0x1,  0x2,  0x3,  0x4,  0x5,  0x6,  0x7,  0x8,  0x9,  0xFF, 0xFF, 0xFF, 0xFF, 0xFF, 0xFF, // 63
             0xFF, 0xA,  0xB,  0xC,  0xD,  0xE,  0xF,  0xFF, 0xFF, 0xFF, 0xFF, 0xFF, 0xFF, 0xFF, 0xFF, 0xFF, // 79
             0xFF, 0xFF, 0xFF, 0xFF, 0xFF, 0xFF, 0xFF, 0xFF, 0xFF, 0xFF, 0xFF, 0xFF, 0xFF, 0xFF, 0xFF, 0xFF, // 95
-<<<<<<< HEAD
-            0xFF, 0xa,  0xb,  0xc,  0xd,  0xe,  0xf,  0xFF, 0xFF, 0xFF, 0xFF, 0xFF, 0xFF, 0xFF, 0xFF, 0xFF, // 111
-            0xFF, 0xFF, 0xFF, 0xFF, 0xFF, 0xFF, 0xFF, 0xFF, 0xFF, 0xFF, 0xFF, 0xFF, 0xFF, 0xFF, 0xFF, 0xFF  // 127
-=======
             0xFF, 0xa,  0xb,  0xc,  0xd,  0xe,  0xf // 102
->>>>>>> c49b8f40
         };
 
         private static unsafe bool TryNumberToInt32(ref NumberBuffer number, ref int value)
@@ -1130,17 +1120,11 @@
                 while (IsWhite(num));
             }
 
-<<<<<<< HEAD
-            int answer = 0;
-            
-            if ((uint)num < (uint)s_charToHexLookup.Length && s_charToHexLookup[num] != 0xFF)
-=======
             bool overflow = false;
             uint answer = 0;
             ReadOnlySpan<byte> charToHexLookup = CharToHexLookup;
 
             if ((uint)num < (uint)charToHexLookup.Length && charToHexLookup[num] != 0xFF)
->>>>>>> c49b8f40
             {
                 // Skip past leading zeros.
                 if (num == '0')
@@ -1152,19 +1136,19 @@
                             goto DoneAtEnd;
                         num = value[index];
                     } while (num == '0');
-                    if ((uint)num >= (uint)s_charToHexLookup.Length || s_charToHexLookup[num] == 0xFF)
+                    if ((uint)num >= (uint)charToHexLookup.Length || charToHexLookup[num] == 0xFF)
                         goto HasTrailingChars;
                 }
 
                 // Parse up through 8 digits, as no overflow is possible
-                answer = s_charToHexLookup[num]; // first digit
+                answer = charToHexLookup[num]; // first digit
                 index++;
                 for (int i = 0; i < 7; i++) // next 7 digits can't overflow
                 {
                     if ((uint)index >= (uint)value.Length)
                         goto DoneAtEnd;
                     num = value[index];
-                    if ((uint)num >= (uint)s_charToHexLookup.Length || (numValue = s_charToHexLookup[num]) == 0xFF)
+                    if ((uint)num >= (uint)charToHexLookup.Length || (numValue = charToHexLookup[num]) == 0xFF)
                         goto HasTrailingChars;
                     index++;
                     answer = 16 * answer + numValue;
@@ -1174,17 +1158,12 @@
                 if ((uint)index >= (uint)value.Length)
                     goto DoneAtEnd;
                 num = value[index];
-                if ((uint)num >= (uint)s_charToHexLookup.Length || (numValue = s_charToHexLookup[num]) == 0xFF)
+                if ((uint)num >= (uint)charToHexLookup.Length || (numValue = charToHexLookup[num]) == 0xFF)
                     goto HasTrailingChars;
 
                 // At this point, we're either overflowing or hitting a formatting error.
                 // Format errors take precedence for compatibility. Read through any remaining digits.
-<<<<<<< HEAD
-                num = value[index];
-                while ((uint)num < (uint)s_charToHexLookup.Length && s_charToHexLookup[num] != 0xFF)
-=======
                 do
->>>>>>> c49b8f40
                 {
                     index++;
                     if ((uint)index >= (uint)value.Length)
@@ -1469,17 +1448,11 @@
                 while (IsWhite(num));
             }
 
-<<<<<<< HEAD
-            long answer = 0;
-            
-            if ((uint)num < (uint)s_charToHexLookup.Length && s_charToHexLookup[num] != 0xFF)
-=======
             bool overflow = false;
             ulong answer = 0;
             ReadOnlySpan<byte> charToHexLookup = CharToHexLookup;
 
             if ((uint)num < (uint)charToHexLookup.Length && charToHexLookup[num] != 0xFF)
->>>>>>> c49b8f40
             {
                 // Skip past leading zeros.
                 if (num == '0')
@@ -1491,19 +1464,19 @@
                             goto DoneAtEnd;
                         num = value[index];
                     } while (num == '0');
-                    if ((uint)num >= (uint)s_charToHexLookup.Length || s_charToHexLookup[num] == 0xFF)
+                    if ((uint)num >= (uint)charToHexLookup.Length || charToHexLookup[num] == 0xFF)
                         goto HasTrailingChars;
                 }
 
                 // Parse up through 16 digits, as no overflow is possible
-                answer = s_charToHexLookup[num]; // first digit
+                answer = charToHexLookup[num]; // first digit
                 index++;
                 for (int i = 0; i < 15; i++) // next 15 digits can't overflow
                 {
                     if ((uint)index >= (uint)value.Length)
                         goto DoneAtEnd;
                     num = value[index];
-                    if ((uint)num >= (uint)s_charToHexLookup.Length || (numValue = s_charToHexLookup[num]) == 0xFF)
+                    if ((uint)num >= (uint)charToHexLookup.Length || (numValue = charToHexLookup[num]) == 0xFF)
                         goto HasTrailingChars;
                     index++;
                     answer = 16 * answer + numValue;
@@ -1513,17 +1486,12 @@
                 if ((uint)index >= (uint)value.Length)
                     goto DoneAtEnd;
                 num = value[index];
-                if ((uint)num >= (uint)s_charToHexLookup.Length || (numValue = s_charToHexLookup[num]) == 0xFF)
+                if ((uint)num >= (uint)charToHexLookup.Length || (numValue = charToHexLookup[num]) == 0xFF)
                     goto HasTrailingChars;
 
                 // At this point, we're either overflowing or hitting a formatting error.
                 // Format errors take precedence for compatibility. Read through any remaining digits.
-<<<<<<< HEAD
-                num = value[index];
-                while ((uint)num < (uint)s_charToHexLookup.Length && s_charToHexLookup[num] != 0xFF)
-=======
                 do
->>>>>>> c49b8f40
                 {
                     index++;
                     if ((uint)index >= (uint)value.Length)
@@ -1995,71 +1963,5 @@
             float result = BitConverter.Int32BitsToSingle((int)(bits));
             return number.IsNegative ? -result : result;
         }
-
-        [MethodImpl(MethodImplOptions.AggressiveInlining)]
-        internal static bool IsHexPrefix(ReadOnlySpan<char> str, int i) =>
-            i + 1 < str.Length &&
-            str[i] == '0' &&
-            (str[i + 1] | 0x20) == 'x';
-
-        /// <summary>Tries to parse two characters with hex digits into <paramref name="currentByte"/>.</summary>
-        /// <remarks>Allows only hex digits (0-9, a-f, A-F).
-        /// If you want to parse plus sign and hex prefixes see <see cref="TryParseHexForTwoBytes(ReadOnlySpan{char}, int, ref byte, ref byte)"/>.</remarks>
-        [MethodImpl(MethodImplOptions.AggressiveInlining)]
-        internal static bool TryParseHexStrict(ushort firstChar, ushort secondChar, ref byte currentByte)
-        {
-            unchecked
-            {
-                if (firstChar >= s_charToHexLookup.Length || secondChar >= s_charToHexLookup.Length)
-                    return false;
-
-                firstChar = s_charToHexLookup[firstChar];
-                secondChar = s_charToHexLookup[secondChar];
-
-                if ((firstChar | secondChar) == 0xFF)
-                    return false;
-
-                currentByte = (byte)((firstChar << 4) + secondChar);
-                return true;
-            }
-        }
-
-        /// <summary>Tries to parse (not strict) two bytes from <paramref name="str"/>.</summary>
-        /// <remarks>Called after <see cref="TryParseHexStrict(ushort, ushort, ref byte)"/> returns false. Allows staring from plus sign and hex prefixes.</remarks>
-        internal static bool TryParseHexForTwoBytes(ReadOnlySpan<char> str, int startIndex, ref byte currentByte, ref byte nextByte)
-        {
-            // This method called for rarely used input and performance is not a goal.
-            // Character at startIndex should be first character of special prefix like "+", "0x" or "+0X".
-
-            currentByte = 0;
-            if (startIndex + 3 >= str.Length)
-                return false;
-            char first = str[startIndex];
-
-            if (first == '+')
-            {
-                if (IsHexPrefix(str, startIndex + 1))
-                {
-                    if (!TryParseHexStrict('0', str[startIndex + 3], ref nextByte))
-                        return false;
-                }
-                else
-                {
-                    ushort secondChar = str[startIndex + 1];
-                    if (!TryParseHexStrict('0', secondChar, ref currentByte))
-                        return false;
-
-                    if (!TryParseHexStrict(str[startIndex + 2], str[startIndex + 3], ref nextByte))
-                        return false;
-                }
-
-                return true;
-            }
-
-            if (!IsHexPrefix(str, startIndex))
-                return false;
-
-            return TryParseHexStrict(str[startIndex + 2], str[startIndex + 3], ref nextByte);
-        }
     }
 }