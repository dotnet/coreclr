// Licensed to the .NET Foundation under one or more agreements.
// The .NET Foundation licenses this file to you under the MIT license.
// See the LICENSE file in the project root for more information.

#nullable enable
using System.Globalization;
using System.Runtime.CompilerServices;
using System.Runtime.Serialization;

namespace System
{
    /// <summary>
    /// The exception that is thrown when accessing an object that was disposed.
    /// </summary>
    [Serializable]
    [TypeForwardedFrom("mscorlib, Version=4.0.0.0, Culture=neutral, PublicKeyToken=b77a5c561934e089")]
    public class ObjectDisposedException : InvalidOperationException
    {
        private string? _objectName;

        // This constructor should only be called by the EE (COMPlusThrow)
        private ObjectDisposedException() :
            this(null, SR.ObjectDisposed_Generic)
        {
        }

        public ObjectDisposedException(string? objectName) :
            this(objectName, SR.ObjectDisposed_Generic)
        {
        }

        public ObjectDisposedException(string? objectName, string? message) : base(message)
        {
            HResult = HResults.COR_E_OBJECTDISPOSED;
            _objectName = objectName;
        }

        public ObjectDisposedException(string? message, Exception? innerException)
            : base(message, innerException)
        {
            HResult = HResults.COR_E_OBJECTDISPOSED;
        }

        protected ObjectDisposedException(SerializationInfo info, StreamingContext context)
            : base(info, context)
        {
            _objectName = info.GetString("ObjectName");
        }

        public override void GetObjectData(SerializationInfo info, StreamingContext context)
        {
            base.GetObjectData(info, context);
            info.AddValue("ObjectName", ObjectName, typeof(string));
        }

        /// <summary>
        /// Gets the text for the message for this exception.
        /// </summary>
        public override string Message
        {
            get
            {
                string name = ObjectName;
                if (string.IsNullOrEmpty(name))
<<<<<<< HEAD
                {
=======
>>>>>>> 652ff3c4
                    return base.Message;
                }

                string objectDisposed = SR.Format(SR.ObjectDisposed_ObjectName_Name, name);
                return base.Message + Environment.NewLine + objectDisposed;
            }
        }

        public string ObjectName => _objectName ?? string.Empty;
    }
}<|MERGE_RESOLUTION|>--- conflicted
+++ resolved
@@ -62,10 +62,7 @@
             {
                 string name = ObjectName;
                 if (string.IsNullOrEmpty(name))
-<<<<<<< HEAD
                 {
-=======
->>>>>>> 652ff3c4
                     return base.Message;
                 }
 
