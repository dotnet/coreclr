// Licensed to the .NET Foundation under one or more agreements.
// The .NET Foundation licenses this file to you under the MIT license.
// See the LICENSE file in the project root for more information.

using System.Diagnostics;
using System.Globalization;
using System.Runtime.CompilerServices;
using System.Runtime.InteropServices;

using Internal.Runtime.CompilerServices;

#if BIT64
using nuint = System.UInt64;
#else
using nuint = System.UInt32;
#endif

namespace System
{
    public partial class String
    {
        //
        // Search/Query methods
        //

        [MethodImpl(MethodImplOptions.AggressiveInlining)]
        private static bool EqualsHelper(string strA, string strB)
        {
            Debug.Assert(strA != null);
            Debug.Assert(strB != null);
            Debug.Assert(strA.Length == strB.Length);

            return SpanHelpers.SequenceEqual(
                    ref Unsafe.As<char, byte>(ref strA.GetRawStringData()),
                    ref Unsafe.As<char, byte>(ref strB.GetRawStringData()),
                    ((nuint)strA.Length) * 2);
        }

        [MethodImpl(MethodImplOptions.AggressiveInlining)]
        private static int CompareOrdinalHelper(string strA, int indexA, int countA, string strB, int indexB, int countB)
        {
            Debug.Assert(strA != null);
            Debug.Assert(strB != null);
            Debug.Assert(indexA >= 0 && indexB >= 0);
            Debug.Assert(countA >= 0 && countB >= 0);
            Debug.Assert(indexA + countA <= strA.Length && indexB + countB <= strB.Length);

            return SpanHelpers.SequenceCompareTo(ref Unsafe.Add(ref strA.GetRawStringData(), indexA), countA, ref Unsafe.Add(ref strB.GetRawStringData(), indexB), countB);
        }

        private static bool EqualsOrdinalIgnoreCase(string strA, string strB)
        {
            Debug.Assert(strA.Length == strB.Length);

            return CompareInfo.EqualsOrdinalIgnoreCase(ref strA.GetRawStringData(), ref strB.GetRawStringData(), strB.Length);
        }
        private static unsafe int CompareOrdinalHelper(string strA, string strB)
        {
            Debug.Assert(strA != null);
            Debug.Assert(strB != null);

            // NOTE: This may be subject to change if eliminating the check
            // in the callers makes them small enough to be inlined
            Debug.Assert(strA._firstChar == strB._firstChar,
                "For performance reasons, callers of this method should " +
                "check/short-circuit beforehand if the first char is the same.");

            int length = Math.Min(strA.Length, strB.Length);

            fixed (char* ap = &strA._firstChar) fixed (char* bp = &strB._firstChar)
            {
                char* a = ap;
                char* b = bp;

                // Check if the second chars are different here
                // The reason we check if _firstChar is different is because
                // it's the most common case and allows us to avoid a method call
                // to here.
                // The reason we check if the second char is different is because
                // if the first two chars the same we can increment by 4 bytes,
                // leaving us word-aligned on both 32-bit (12 bytes into the string)
                // and 64-bit (16 bytes) platforms.

                // For empty strings, the second char will be null due to padding.
                // The start of the string is the type pointer + string length, which
                // takes up 8 bytes on 32-bit, 12 on x64. For empty strings the null
                // terminator immediately follows, leaving us with an object
                // 10/14 bytes in size. Since everything needs to be a multiple
                // of 4/8, this will get padded and zeroed out.

                // For one-char strings the second char will be the null terminator.

                // NOTE: If in the future there is a way to read the second char
                // without pinning the string (e.g. System.Runtime.CompilerServices.Unsafe
                // is exposed to mscorlib, or a future version of C# allows inline IL),
                // then do that and short-circuit before the fixed.

                if (*(a + 1) != *(b + 1)) goto DiffOffset1;

                // Since we know that the first two chars are the same,
                // we can increment by 2 here and skip 4 bytes.
                // This leaves us 8-byte aligned, which results
                // on better perf for 64-bit platforms.
                length -= 2; a += 2; b += 2;

                // unroll the loop
#if BIT64
                while (length >= 12)
                {
                    if (*(long*)a != *(long*)b) goto DiffOffset0;
                    if (*(long*)(a + 4) != *(long*)(b + 4)) goto DiffOffset4;
                    if (*(long*)(a + 8) != *(long*)(b + 8)) goto DiffOffset8;
                    length -= 12; a += 12; b += 12;
                }
#else // BIT64
                while (length >= 10)
                {
                    if (*(int*)a != *(int*)b) goto DiffOffset0;
                    if (*(int*)(a + 2) != *(int*)(b + 2)) goto DiffOffset2;
                    if (*(int*)(a + 4) != *(int*)(b + 4)) goto DiffOffset4;
                    if (*(int*)(a + 6) != *(int*)(b + 6)) goto DiffOffset6;
                    if (*(int*)(a + 8) != *(int*)(b + 8)) goto DiffOffset8;
                    length -= 10; a += 10; b += 10; 
                }
#endif // BIT64

                // Fallback loop:
                // go back to slower code path and do comparison on 4 bytes at a time.
                // This depends on the fact that the String objects are
                // always zero terminated and that the terminating zero is not included
                // in the length. For odd string sizes, the last compare will include
                // the zero terminator.
                while (length > 0)
                {
                    if (*(int*)a != *(int*)b) goto DiffNextInt;
                    length -= 2;
                    a += 2;
                    b += 2;
                }

                // At this point, we have compared all the characters in at least one string.
                // The longer string will be larger.
                return strA.Length - strB.Length;

#if BIT64
            DiffOffset8: a += 4; b += 4;
            DiffOffset4: a += 4; b += 4;
#else // BIT64
                // Use jumps instead of falling through, since
                // otherwise going to DiffOffset8 will involve
                // 8 add instructions before getting to DiffNextInt
                DiffOffset8: a += 8; b += 8; goto DiffOffset0;
                DiffOffset6: a += 6; b += 6; goto DiffOffset0;
                DiffOffset4: a += 2; b += 2;
                DiffOffset2: a += 2; b += 2;
#endif // BIT64

            DiffOffset0:
                // If we reached here, we already see a difference in the unrolled loop above
#if BIT64
                if (*(int*)a == *(int*)b)
                {
                    a += 2; b += 2;
                }
#endif // BIT64

            DiffNextInt:
                if (*a != *b) return *a - *b;

                DiffOffset1:
                Debug.Assert(*(a + 1) != *(b + 1), "This char must be different if we reach here!");
                return *(a + 1) - *(b + 1);
            }
        }

        // Provides a culture-correct string comparison. StrA is compared to StrB
        // to determine whether it is lexicographically less, equal, or greater, and then returns
        // either a negative integer, 0, or a positive integer; respectively.
        //
        public static int Compare(string strA, string strB)
        {
            return Compare(strA, strB, StringComparison.CurrentCulture);
        }


        // Provides a culture-correct string comparison. strA is compared to strB
        // to determine whether it is lexicographically less, equal, or greater, and then a
        // negative integer, 0, or a positive integer is returned; respectively.
        // The case-sensitive option is set by ignoreCase
        //
        public static int Compare(string strA, string strB, bool ignoreCase)
        {
            var comparisonType = ignoreCase ? StringComparison.CurrentCultureIgnoreCase : StringComparison.CurrentCulture;
            return Compare(strA, strB, comparisonType);
        }


        // Provides a more flexible function for string comparison. See StringComparison 
        // for meaning of different comparisonType.
        public static int Compare(string strA, string strB, StringComparison comparisonType)
        {
            if (object.ReferenceEquals(strA, strB))
            {
                CheckStringComparison(comparisonType);
                return 0;
            }

            // They can't both be null at this point.
            if (strA == null)
            {
                CheckStringComparison(comparisonType);
                return -1;
            }
            if (strB == null)
            {
                CheckStringComparison(comparisonType);
                return 1;
            }

            switch (comparisonType)
            {
                case StringComparison.CurrentCulture:
                case StringComparison.CurrentCultureIgnoreCase:
                    return CultureInfo.CurrentCulture.CompareInfo.Compare(strA, strB, GetCaseCompareOfComparisonCulture(comparisonType));

                case StringComparison.InvariantCulture:
                case StringComparison.InvariantCultureIgnoreCase:
                    return CompareInfo.Invariant.Compare(strA, strB, GetCaseCompareOfComparisonCulture(comparisonType));

                case StringComparison.Ordinal:
                    // Most common case: first character is different.
                    // Returns false for empty strings.
                    if (strA._firstChar != strB._firstChar)
                    {
                        return strA._firstChar - strB._firstChar;
                    }

                    return CompareOrdinalHelper(strA, strB);

                case StringComparison.OrdinalIgnoreCase:
                    return CompareInfo.CompareOrdinalIgnoreCase(strA, strB);

                default:
                    throw new ArgumentException(SR.NotSupported_StringComparison, nameof(comparisonType));
            }
        }


        // Provides a culture-correct string comparison. strA is compared to strB
        // to determine whether it is lexicographically less, equal, or greater, and then a
        // negative integer, 0, or a positive integer is returned; respectively.
        //
        public static int Compare(string strA, string strB, CultureInfo culture, CompareOptions options)
        {
            if (culture == null)
            {
                throw new ArgumentNullException(nameof(culture));
            }

            return culture.CompareInfo.Compare(strA, strB, options);
        }



        // Provides a culture-correct string comparison. strA is compared to strB
        // to determine whether it is lexicographically less, equal, or greater, and then a
        // negative integer, 0, or a positive integer is returned; respectively.
        // The case-sensitive option is set by ignoreCase, and the culture is set
        // by culture
        //
        public static int Compare(string strA, string strB, bool ignoreCase, CultureInfo culture)
        {
            var options = ignoreCase ? CompareOptions.IgnoreCase : CompareOptions.None;
            return Compare(strA, strB, culture, options);
        }

        // Determines whether two string regions match.  The substring of strA beginning
        // at indexA of given length is compared with the substring of strB
        // beginning at indexB of the same length.
        //
        public static int Compare(string strA, int indexA, string strB, int indexB, int length)
        {
            // NOTE: It's important we call the boolean overload, and not the StringComparison
            // one. The two have some subtly different behavior (see notes in the former).
            return Compare(strA, indexA, strB, indexB, length, ignoreCase: false);
        }

        // Determines whether two string regions match.  The substring of strA beginning
        // at indexA of given length is compared with the substring of strB
        // beginning at indexB of the same length.  Case sensitivity is determined by the ignoreCase boolean.
        //
        public static int Compare(string strA, int indexA, string strB, int indexB, int length, bool ignoreCase)
        {
            // Ideally we would just forward to the string.Compare overload that takes
            // a StringComparison parameter, and just pass in CurrentCulture/CurrentCultureIgnoreCase.
            // That function will return early if an optimization can be applied, e.g. if
            // (object)strA == strB && indexA == indexB then it will return 0 straightaway.
            // There are a couple of subtle behavior differences that prevent us from doing so
            // however:
            // - string.Compare(null, -1, null, -1, -1, StringComparison.CurrentCulture) works
            //   since that method also returns early for nulls before validation. It shouldn't
            //   for this overload.
            // - Since we originally forwarded to CompareInfo.Compare for all of the argument
            //   validation logic, the ArgumentOutOfRangeExceptions thrown will contain different
            //   parameter names.
            // Therefore, we have to duplicate some of the logic here.

            int lengthA = length;
            int lengthB = length;

            if (strA != null)
            {
                lengthA = Math.Min(lengthA, strA.Length - indexA);
            }

            if (strB != null)
            {
                lengthB = Math.Min(lengthB, strB.Length - indexB);
            }

            var options = ignoreCase ? CompareOptions.IgnoreCase : CompareOptions.None;
            return CultureInfo.CurrentCulture.CompareInfo.Compare(strA, indexA, lengthA, strB, indexB, lengthB, options);
        }

        // Determines whether two string regions match.  The substring of strA beginning
        // at indexA of length length is compared with the substring of strB
        // beginning at indexB of the same length.  Case sensitivity is determined by the ignoreCase boolean,
        // and the culture is set by culture.
        //
        public static int Compare(string strA, int indexA, string strB, int indexB, int length, bool ignoreCase, CultureInfo culture)
        {
            var options = ignoreCase ? CompareOptions.IgnoreCase : CompareOptions.None;
            return Compare(strA, indexA, strB, indexB, length, culture, options);
        }


        // Determines whether two string regions match.  The substring of strA beginning
        // at indexA of length length is compared with the substring of strB
        // beginning at indexB of the same length.
        //
        public static int Compare(string strA, int indexA, string strB, int indexB, int length, CultureInfo culture, CompareOptions options)
        {
            if (culture == null)
            {
                throw new ArgumentNullException(nameof(culture));
            }

            int lengthA = length;
            int lengthB = length;

            if (strA != null)
            {
                lengthA = Math.Min(lengthA, strA.Length - indexA);
            }

            if (strB != null)
            {
                lengthB = Math.Min(lengthB, strB.Length - indexB);
            }

            return culture.CompareInfo.Compare(strA, indexA, lengthA, strB, indexB, lengthB, options);
        }

        public static int Compare(string strA, int indexA, string strB, int indexB, int length, StringComparison comparisonType)
        {
            CheckStringComparison(comparisonType);

            if (strA == null || strB == null)
            {

                if (object.ReferenceEquals(strA, strB))
                {
                    // They're both null
                    return 0;
                }

                return strA == null ? -1 : 1;
            }

            if (length < 0)
            {
                throw new ArgumentOutOfRangeException(nameof(length), SR.ArgumentOutOfRange_NegativeLength);
            }

            if (indexA < 0 || indexB < 0)
            {
                string paramName = indexA < 0 ? nameof(indexA) : nameof(indexB);
                throw new ArgumentOutOfRangeException(paramName, SR.ArgumentOutOfRange_Index);
            }

            if (strA.Length - indexA < 0 || strB.Length - indexB < 0)
            {
                string paramName = strA.Length - indexA < 0 ? nameof(indexA) : nameof(indexB);
                throw new ArgumentOutOfRangeException(paramName, SR.ArgumentOutOfRange_Index);
            }

            if (length == 0 || (object.ReferenceEquals(strA, strB) && indexA == indexB))
            {
                return 0;
            }

            int lengthA = Math.Min(length, strA.Length - indexA);
            int lengthB = Math.Min(length, strB.Length - indexB);

            switch (comparisonType)
            {
                case StringComparison.CurrentCulture:
                case StringComparison.CurrentCultureIgnoreCase:
                    return CultureInfo.CurrentCulture.CompareInfo.Compare(strA, indexA, lengthA, strB, indexB, lengthB, GetCaseCompareOfComparisonCulture(comparisonType));

                case StringComparison.InvariantCulture:
                case StringComparison.InvariantCultureIgnoreCase:
                    return CompareInfo.Invariant.Compare(strA, indexA, lengthA, strB, indexB, lengthB, GetCaseCompareOfComparisonCulture(comparisonType));

                case StringComparison.Ordinal:
                    return CompareOrdinalHelper(strA, indexA, lengthA, strB, indexB, lengthB);

                default:
                    Debug.Assert(comparisonType == StringComparison.OrdinalIgnoreCase); // CheckStringComparison validated these earlier
                    return CompareInfo.CompareOrdinalIgnoreCase(strA, indexA, lengthA, strB, indexB, lengthB);
            }
        }

        // Compares strA and strB using an ordinal (code-point) comparison.
        //
        public static int CompareOrdinal(string strA, string strB)
        {
            if (object.ReferenceEquals(strA, strB))
            {
                return 0;
            }

            // They can't both be null at this point.
            if (strA == null)
            {
                return -1;
            }
            if (strB == null)
            {
                return 1;
            }

            // Most common case, first character is different.
            // This will return false for empty strings.
            if (strA._firstChar != strB._firstChar)
            {
                return strA._firstChar - strB._firstChar;
            }

            return CompareOrdinalHelper(strA, strB);
        }

        [MethodImpl(MethodImplOptions.AggressiveInlining)]
        internal static int CompareOrdinal(ReadOnlySpan<char> strA, ReadOnlySpan<char> strB)
            => SpanHelpers.SequenceCompareTo(ref MemoryMarshal.GetReference(strA), strA.Length, ref MemoryMarshal.GetReference(strB), strB.Length);

        // Compares strA and strB using an ordinal (code-point) comparison.
        //
        public static int CompareOrdinal(string strA, int indexA, string strB, int indexB, int length)
        {
            if (strA == null || strB == null)
            {
                if (object.ReferenceEquals(strA, strB))
                {
                    // They're both null
                    return 0;
                }

                return strA == null ? -1 : 1;
            }

            // COMPAT: Checking for nulls should become before the arguments are validated,
            // but other optimizations which allow us to return early should come after.

            if (length < 0)
            {
                throw new ArgumentOutOfRangeException(nameof(length), SR.ArgumentOutOfRange_NegativeCount);
            }

            if (indexA < 0 || indexB < 0)
            {
                string paramName = indexA < 0 ? nameof(indexA) : nameof(indexB);
                throw new ArgumentOutOfRangeException(paramName, SR.ArgumentOutOfRange_Index);
            }

            int lengthA = Math.Min(length, strA.Length - indexA);
            int lengthB = Math.Min(length, strB.Length - indexB);

            if (lengthA < 0 || lengthB < 0)
            {
                string paramName = lengthA < 0 ? nameof(indexA) : nameof(indexB);
                throw new ArgumentOutOfRangeException(paramName, SR.ArgumentOutOfRange_Index);
            }

            if (length == 0 || (object.ReferenceEquals(strA, strB) && indexA == indexB))
            {
                return 0;
            }

            return CompareOrdinalHelper(strA, indexA, lengthA, strB, indexB, lengthB);
        }

        // Compares this String to another String (cast as object), returning an integer that
        // indicates the relationship. This method returns a value less than 0 if this is less than value, 0
        // if this is equal to value, or a value greater than 0 if this is greater than value.
        //
        public int CompareTo(object value)
        {
            if (value == null)
            {
                return 1;
            }

            string other = value as string;

            if (other == null)
            {
                throw new ArgumentException(SR.Arg_MustBeString);
            }

            return CompareTo(other); // will call the string-based overload
        }

        // Determines the sorting relation of StrB to the current instance.
        //
        public int CompareTo(string strB)
        {
            return string.Compare(this, strB, StringComparison.CurrentCulture);
        }

        // Determines whether a specified string is a suffix of the current instance.
        //
        // The case-sensitive and culture-sensitive option is set by options,
        // and the default culture is used.
        //        
        public bool EndsWith(string value)
        {
            return EndsWith(value, StringComparison.CurrentCulture);
        }

        public bool EndsWith(string value, StringComparison comparisonType)
        {
            if ((object)value == null)
            {
                throw new ArgumentNullException(nameof(value));
            }
            
            if ((object)this == (object)value)
            {
                CheckStringComparison(comparisonType);
                return true;
            }

            if (value.Length == 0)
            {
                CheckStringComparison(comparisonType);
                return true;
            }

            switch (comparisonType)
            {
                case StringComparison.CurrentCulture:
                case StringComparison.CurrentCultureIgnoreCase:
                    return CultureInfo.CurrentCulture.CompareInfo.IsSuffix(this, value, GetCaseCompareOfComparisonCulture(comparisonType));

                case StringComparison.InvariantCulture:
                case StringComparison.InvariantCultureIgnoreCase:
                    return CompareInfo.Invariant.IsSuffix(this, value, GetCaseCompareOfComparisonCulture(comparisonType));

                case StringComparison.Ordinal:
                    return this.Length < value.Length ? false : (CompareOrdinalHelper(this, this.Length - value.Length, value.Length, value, 0, value.Length) == 0);

                case StringComparison.OrdinalIgnoreCase:
                    return this.Length < value.Length ? false : (CompareInfo.CompareOrdinalIgnoreCase(this, this.Length - value.Length, value.Length, value, 0, value.Length) == 0);

                default:
                    throw new ArgumentException(SR.NotSupported_StringComparison, nameof(comparisonType));
            }
        }

        public bool EndsWith(string value, bool ignoreCase, CultureInfo culture)
        {
            if (null == value)
            {
                throw new ArgumentNullException(nameof(value));
            }

            if ((object)this == (object)value)
            {
                return true;
            }

            CultureInfo referenceCulture = culture ?? CultureInfo.CurrentCulture;
            return referenceCulture.CompareInfo.IsSuffix(this, value, ignoreCase ? CompareOptions.IgnoreCase : CompareOptions.None);
        }

        public bool EndsWith(char value)
        {
            int thisLen = Length;
            return thisLen != 0 && this[thisLen - 1] == value;
        }

        // Determines whether two strings match.
        public override bool Equals(object obj)
        {
            if (object.ReferenceEquals(this, obj))
                return true;

            string str = obj as string;
            if (str == null)
                return false;

            if (this.Length != str.Length)
                return false;

            return EqualsHelper(this, str);
        }

        // Determines whether two strings match.
        public bool Equals(string value)
        {
            if (object.ReferenceEquals(this, value))
                return true;

            // NOTE: No need to worry about casting to object here.
            // If either side of an == comparison between strings
            // is null, Roslyn generates a simple ceq instruction
            // instead of calling string.op_Equality.
            if (value == null)
                return false;

            if (this.Length != value.Length)
                return false;

            return EqualsHelper(this, value);
        }

        public bool Equals(string value, StringComparison comparisonType)
        {
            if ((object)this == (object)value)
            {
                CheckStringComparison(comparisonType);
                return true;
            }

            if ((object)value == null)
            {
                CheckStringComparison(comparisonType);
                return false;
            }

            switch (comparisonType)
            {
                case StringComparison.CurrentCulture:
                case StringComparison.CurrentCultureIgnoreCase:
                    return (CultureInfo.CurrentCulture.CompareInfo.Compare(this, value, GetCaseCompareOfComparisonCulture(comparisonType)) == 0);

                case StringComparison.InvariantCulture:
                case StringComparison.InvariantCultureIgnoreCase:
                    return (CompareInfo.Invariant.Compare(this, value, GetCaseCompareOfComparisonCulture(comparisonType)) == 0);

                case StringComparison.Ordinal:
                    if (this.Length != value.Length)
                        return false;
                    return EqualsHelper(this, value);

                case StringComparison.OrdinalIgnoreCase:
                    if (this.Length != value.Length)
                        return false;

                    return EqualsOrdinalIgnoreCase(this, value);

                default:
                    throw new ArgumentException(SR.NotSupported_StringComparison, nameof(comparisonType));
            }
        }


        // Determines whether two Strings match.
        public static bool Equals(string a, string b)
        {
            if ((object)a == (object)b)
            {
                return true;
            }

            if ((object)a == null || (object)b == null || a.Length != b.Length)
            {
                return false;
            }

            return EqualsHelper(a, b);
        }

        public static bool Equals(string a, string b, StringComparison comparisonType)
        {
            if ((object)a == (object)b)
            {
                CheckStringComparison(comparisonType);
                return true;
            }

            if ((object)a == null || (object)b == null)
            {
                CheckStringComparison(comparisonType);
                return false;
            }

            switch (comparisonType)
            {
                case StringComparison.CurrentCulture:
                case StringComparison.CurrentCultureIgnoreCase:
                    return (CultureInfo.CurrentCulture.CompareInfo.Compare(a, b, GetCaseCompareOfComparisonCulture(comparisonType)) == 0);

                case StringComparison.InvariantCulture:
                case StringComparison.InvariantCultureIgnoreCase:
                    return (CompareInfo.Invariant.Compare(a, b, GetCaseCompareOfComparisonCulture(comparisonType)) == 0);

                case StringComparison.Ordinal:
                    if (a.Length != b.Length)
                        return false;
                    return EqualsHelper(a, b);

                case StringComparison.OrdinalIgnoreCase:
                    if (a.Length != b.Length)
                        return false;

                    return EqualsOrdinalIgnoreCase(a, b);

                default:
                    throw new ArgumentException(SR.NotSupported_StringComparison, nameof(comparisonType));
            }
        }

        public static bool operator ==(string a, string b)
        {
            return string.Equals(a, b);
        }

        public static bool operator !=(string a, string b)
        {
            return !string.Equals(a, b);
        }

        // Gets a hash code for this string.  If strings A and B are such that A.Equals(B), then
        // they will return the same hash code.
        public override int GetHashCode() => Marvin.ComputeHash32Ordinal(AsSpanFast());

        // Gets a hash code for this string and this comparison. If strings A and B and comparison C are such
        // that string.Equals(A, B, C), then they will return the same hash code with this comparison C.
        public int GetHashCode(StringComparison comparisonType) => StringComparer.FromComparison(comparisonType).GetHashCode(this);

<<<<<<< HEAD
        // A span-based equivalent of String.GetHashCode(). Computes an ordinal hash code.
        public static int GetHashCode(ReadOnlySpan<char> value) => Marvin.ComputeHash32Ordinal(value);

        // A span-based equivalent of String.GetHashCode(StringComparison). Uses the specified comparison type.
        public static int GetHashCode(ReadOnlySpan<char> value, StringComparison comparisonType)
        {
            CultureInfo culture;
            CompareOptions compareOptions;

            switch (comparisonType)
            {
                case StringComparison.CurrentCulture:
                    culture = CultureInfo.CurrentCulture;
                    compareOptions = CompareOptions.None;
                    break;

                case StringComparison.CurrentCultureIgnoreCase:
                    culture = CultureInfo.CurrentCulture;
                    compareOptions = CompareOptions.IgnoreCase;
                    break;

                case StringComparison.InvariantCulture:
                    culture = CultureInfo.InvariantCulture;
                    compareOptions = CompareOptions.None;
                    break;

                case StringComparison.InvariantCultureIgnoreCase:
                    culture = CultureInfo.InvariantCulture;
                    compareOptions = CompareOptions.IgnoreCase;
                    break;

                case StringComparison.Ordinal:
                    return GetHashCode(value);

                case StringComparison.OrdinalIgnoreCase:
                    return Marvin.ComputeHash32OrdinalIgnoreCase(value);

                default:
                    ThrowHelper.ThrowArgumentException(ExceptionResource.NotSupported_StringComparison, ExceptionArgument.comparisonType);
                    throw null; // shouldn't be hit
            }

            return culture.CompareInfo.GetHashCodeOfString(value, compareOptions);
        }

        internal int GetHashCodeOrdinalIgnoreCase() => Marvin.ComputeHash32OrdinalIgnoreCase(AsSpanFast());

        internal static int GetHashCodeOrdinalIgnoreCase(ReadOnlySpan<char> value) => Marvin.ComputeHash32OrdinalIgnoreCase(value);

        // Use this if and only if you need the hashcode to not change across app domains (e.g. you have an app domain agile
        // hash table).
        internal int GetLegacyNonRandomizedHashCode()
=======
        // Use this if and only if 'Denial of Service' attacks are not a concern (i.e. never used for free-form user input),
        // or are otherwise mitigated
        internal unsafe int GetNonRandomizedHashCode()
>>>>>>> 431d041b
        {
            fixed (char* src = &_firstChar)
            {
                Debug.Assert(src[this.Length] == '\0', "src[this.Length] == '\\0'");
                Debug.Assert(((int)src) % 4 == 0, "Managed string should start at 4 bytes boundary");

                uint hash1 = (5381 << 16) + 5381;
                uint hash2 = hash1;

                uint* ptr = (uint*)src;
                int length = this.Length;

                while (length > 2)
                {
                    length -= 4;
                    // Where length is 4n-1 (e.g. 3,7,11,15,19) this additionally consumes the null terminator
                    hash1 = (((hash1 << 5) | (hash1 >> 27)) + hash1) ^ ptr[0];
                    hash2 = (((hash2 << 5) | (hash2 >> 27)) + hash2) ^ ptr[1];
                    ptr += 2;
                }

                if (length > 0)
                {
                    // Where length is 4n-3 (e.g. 1,5,9,13,17) this additionally consumes the null terminator
                    hash2 = (((hash2 << 5) | (hash2 >> 27)) + hash2) ^ ptr[0];
                }

                return (int)(hash1 + (hash2 * 1566083941));
            }
        }

        // Determines whether a specified string is a prefix of the current instance
        //
        public bool StartsWith(string value)
        {
            if ((object)value == null)
            {
                throw new ArgumentNullException(nameof(value));
            }
            return StartsWith(value, StringComparison.CurrentCulture);
        }

        public bool StartsWith(string value, StringComparison comparisonType)
        {
            if ((object)value == null)
            {
                throw new ArgumentNullException(nameof(value));
            }

            if ((object)this == (object)value)
            {
                CheckStringComparison(comparisonType);
                return true;
            }

            if (value.Length == 0)
            {
                CheckStringComparison(comparisonType);
                return true;
            }

            switch (comparisonType)
            {
                case StringComparison.CurrentCulture:
                case StringComparison.CurrentCultureIgnoreCase:
                    return CultureInfo.CurrentCulture.CompareInfo.IsPrefix(this, value, GetCaseCompareOfComparisonCulture(comparisonType));

                case StringComparison.InvariantCulture:
                case StringComparison.InvariantCultureIgnoreCase:
                    return CompareInfo.Invariant.IsPrefix(this, value, GetCaseCompareOfComparisonCulture(comparisonType));

                case StringComparison.Ordinal:
                    if (this.Length < value.Length || _firstChar != value._firstChar)
                    {
                        return false;
                    }
                    return (value.Length == 1) ?
                            true :                 // First char is the same and thats all there is to compare
                            SpanHelpers.SequenceEqual(
                                ref Unsafe.As<char, byte>(ref this.GetRawStringData()),
                                ref Unsafe.As<char, byte>(ref value.GetRawStringData()),
                                ((nuint)value.Length) * 2);

                case StringComparison.OrdinalIgnoreCase:
                    if (this.Length < value.Length)
                    {
                        return false;
                    }
                    return CompareInfo.EqualsOrdinalIgnoreCase(ref this.GetRawStringData(), ref value.GetRawStringData(), value.Length);

                default:
                    throw new ArgumentException(SR.NotSupported_StringComparison, nameof(comparisonType));
            }
        }

        public bool StartsWith(string value, bool ignoreCase, CultureInfo culture)
        {
            if (null == value)
            {
                throw new ArgumentNullException(nameof(value));
            }

            if ((object)this == (object)value)
            {
                return true;
            }

            CultureInfo referenceCulture = culture ?? CultureInfo.CurrentCulture;
            return referenceCulture.CompareInfo.IsPrefix(this, value, ignoreCase ? CompareOptions.IgnoreCase : CompareOptions.None);
        }

        public bool StartsWith(char value) => Length != 0 && _firstChar == value;

        internal static void CheckStringComparison(StringComparison comparisonType)
        {
            // Single comparison to check if comparisonType is within [CurrentCulture .. OrdinalIgnoreCase]
            if ((uint)comparisonType > (uint)StringComparison.OrdinalIgnoreCase)
            {
                ThrowHelper.ThrowArgumentException(ExceptionResource.NotSupported_StringComparison, ExceptionArgument.comparisonType);
            }
        }

        internal static CompareOptions GetCaseCompareOfComparisonCulture(StringComparison comparisonType)
        {
            Debug.Assert((uint)comparisonType <= (uint)StringComparison.OrdinalIgnoreCase);

            // Culture enums can be & with CompareOptions.IgnoreCase 0x01 to extract if IgnoreCase or CompareOptions.None 0x00
            //
            // CompareOptions.None                          0x00
            // CompareOptions.IgnoreCase                    0x01
            //
            // StringComparison.CurrentCulture:             0x00
            // StringComparison.InvariantCulture:           0x02
            // StringComparison.Ordinal                     0x04
            //
            // StringComparison.CurrentCultureIgnoreCase:   0x01
            // StringComparison.InvariantCultureIgnoreCase: 0x03
            // StringComparison.OrdinalIgnoreCase           0x05

            return (CompareOptions)((int)comparisonType & (int)CompareOptions.IgnoreCase);
        }
    }
}<|MERGE_RESOLUTION|>--- conflicted
+++ resolved
@@ -750,7 +750,6 @@
         // that string.Equals(A, B, C), then they will return the same hash code with this comparison C.
         public int GetHashCode(StringComparison comparisonType) => StringComparer.FromComparison(comparisonType).GetHashCode(this);
 
-<<<<<<< HEAD
         // A span-based equivalent of String.GetHashCode(). Computes an ordinal hash code.
         public static int GetHashCode(ReadOnlySpan<char> value) => Marvin.ComputeHash32Ordinal(value);
 
@@ -800,14 +799,9 @@
 
         internal static int GetHashCodeOrdinalIgnoreCase(ReadOnlySpan<char> value) => Marvin.ComputeHash32OrdinalIgnoreCase(value);
 
-        // Use this if and only if you need the hashcode to not change across app domains (e.g. you have an app domain agile
-        // hash table).
-        internal int GetLegacyNonRandomizedHashCode()
-=======
         // Use this if and only if 'Denial of Service' attacks are not a concern (i.e. never used for free-form user input),
         // or are otherwise mitigated
         internal unsafe int GetNonRandomizedHashCode()
->>>>>>> 431d041b
         {
             fixed (char* src = &_firstChar)
             {
