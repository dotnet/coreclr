// Licensed to the .NET Foundation under one or more agreements.
// The .NET Foundation licenses this file to you under the MIT license.
// See the LICENSE file in the project root for more information.

using System.Text;
using System.Runtime;
using System.Runtime.Serialization;
using System;
using System.Runtime.CompilerServices;
using System.Runtime.InteropServices;
using System.Runtime.Versioning;
using System.Security;
using System.Threading;
using System.Globalization;
using System.Diagnostics;
using System.Collections.Generic;

namespace System.Text
{
    // This class represents a mutable string.  It is convenient for situations in
    // which it is desirable to modify a string, perhaps by removing, replacing, or
    // inserting characters, without creating a new String subsequent to
    // each modification.
    //
    // The methods contained within this class do not return a new StringBuilder
    // object unless specified otherwise.  This class may be used in conjunction with the String
    // class to carry out modifications upon strings.
    [Serializable]
    [System.Runtime.CompilerServices.TypeForwardedFrom("mscorlib, Version=4.0.0.0, Culture=neutral, PublicKeyToken=b77a5c561934e089")]
    public sealed partial class StringBuilder : ISerializable
    {
        // A StringBuilder is internally represented as a linked list of blocks each of which holds
        // a chunk of the string.  It turns out string as a whole can also be represented as just a chunk,
        // so that is what we do.

        /// <summary>
        /// The character buffer for this chunk.
        /// </summary>
        internal char[] m_ChunkChars;

        /// <summary>
        /// The chunk that logically precedes this chunk.
        /// </summary>
        internal StringBuilder? m_ChunkPrevious;

        /// <summary>
        /// The number of characters in this chunk.
        /// This is the number of elements in <see cref="m_ChunkChars"/> that are in use, from the start of the buffer.
        /// </summary>
        internal int m_ChunkLength;

        /// <summary>
        /// The logical offset of this chunk's characters in the string it is a part of.
        /// This is the sum of the number of characters in preceding blocks.
        /// </summary>
        internal int m_ChunkOffset;

        /// <summary>
        /// The maximum capacity this builder is allowed to have.
        /// </summary>
        internal int m_MaxCapacity;

        /// <summary>
        /// The default capacity of a <see cref="StringBuilder"/>.
        /// </summary>
        internal const int DefaultCapacity = 16;

        private const string CapacityField = "Capacity"; // Do not rename (binary serialization)
        private const string MaxCapacityField = "m_MaxCapacity"; // Do not rename (binary serialization)
        private const string StringValueField = "m_StringValue"; // Do not rename (binary serialization)
        private const string ThreadIDField = "m_currentThread"; // Do not rename (binary serialization)

        // We want to keep chunk arrays out of large object heap (< 85K bytes ~ 40K chars) to be sure.
        // Making the maximum chunk size big means less allocation code called, but also more waste
        // in unused characters and slower inserts / replaces (since you do need to slide characters over
        // within a buffer).
        internal const int MaxChunkSize = 8000;

        /// <summary>
        /// Initializes a new instance of the <see cref="StringBuilder"/> class.
        /// </summary>
        public StringBuilder()
        {
            m_MaxCapacity = int.MaxValue;
            m_ChunkChars = new char[DefaultCapacity];
        }

        /// <summary>
        /// Initializes a new instance of the <see cref="StringBuilder"/> class.
        /// </summary>
        /// <param name="capacity">The initial capacity of this builder.</param>
        public StringBuilder(int capacity)
            : this(capacity, int.MaxValue)
        {
        }

        /// <summary>
        /// Initializes a new instance of the <see cref="StringBuilder"/> class.
        /// </summary>
        /// <param name="value">The initial contents of this builder.</param>
        public StringBuilder(string? value)
            : this(value, DefaultCapacity)
        {
        }

        /// <summary>
        /// Initializes a new instance of the <see cref="StringBuilder"/> class.
        /// </summary>
        /// <param name="value">The initial contents of this builder.</param>
        /// <param name="capacity">The initial capacity of this builder.</param>
        public StringBuilder(string? value, int capacity)
            : this(value, 0, value?.Length ?? 0, capacity)
        {
        }

        /// <summary>
        /// Initializes a new instance of the <see cref="StringBuilder"/> class.
        /// </summary>
        /// <param name="value">The initial contents of this builder.</param>
        /// <param name="startIndex">The index to start in <paramref name="value"/>.</param>
        /// <param name="length">The number of characters to read in <paramref name="value"/>.</param>
        /// <param name="capacity">The initial capacity of this builder.</param>
        public StringBuilder(string? value, int startIndex, int length, int capacity)
        {
            if (capacity < 0)
            {
                throw new ArgumentOutOfRangeException(nameof(capacity), SR.Format(SR.ArgumentOutOfRange_MustBePositive, nameof(capacity)));
            }
            if (length < 0)
            {
                throw new ArgumentOutOfRangeException(nameof(length), SR.Format(SR.ArgumentOutOfRange_MustBeNonNegNum, nameof(length)));
            }
            if (startIndex < 0)
            {
                throw new ArgumentOutOfRangeException(nameof(startIndex), SR.ArgumentOutOfRange_StartIndex);
            }

            if (value == null)
            {
                value = string.Empty;
            }
            if (startIndex > value.Length - length)
            {
                throw new ArgumentOutOfRangeException(nameof(length), SR.ArgumentOutOfRange_IndexLength);
            }

            m_MaxCapacity = int.MaxValue;
            if (capacity == 0)
            {
                capacity = DefaultCapacity;
            }
            capacity = Math.Max(capacity, length);

            m_ChunkChars = new char[capacity];
            m_ChunkLength = length;

            unsafe
            {
                fixed (char* sourcePtr = value)
                {
                    ThreadSafeCopy(sourcePtr + startIndex, m_ChunkChars, 0, length);
                }
            }
        }

        /// <summary>
        /// Initializes a new instance of the <see cref="StringBuilder"/> class.
        /// </summary>
        /// <param name="capacity">The initial capacity of this builder.</param>
        /// <param name="maxCapacity">The maximum capacity of this builder.</param>
        public StringBuilder(int capacity, int maxCapacity)
        {
            if (capacity > maxCapacity)
            {
                throw new ArgumentOutOfRangeException(nameof(capacity), SR.ArgumentOutOfRange_Capacity);
            }
            if (maxCapacity < 1)
            {
                throw new ArgumentOutOfRangeException(nameof(maxCapacity), SR.ArgumentOutOfRange_SmallMaxCapacity);
            }
            if (capacity < 0)
            {
                throw new ArgumentOutOfRangeException(nameof(capacity), SR.Format(SR.ArgumentOutOfRange_MustBePositive, nameof(capacity)));
            }

            if (capacity == 0)
            {
                capacity = Math.Min(DefaultCapacity, maxCapacity);
            }

            m_MaxCapacity = maxCapacity;
            m_ChunkChars = new char[capacity];
        }

        private StringBuilder(SerializationInfo info, StreamingContext context)
        {
            if (info == null)
            {
                throw new ArgumentNullException(nameof(info));
            }

            int persistedCapacity = 0;
            string? persistedString = null;
            int persistedMaxCapacity = int.MaxValue;
            bool capacityPresent = false;

            // Get the data
            SerializationInfoEnumerator enumerator = info.GetEnumerator();
            while (enumerator.MoveNext())
            {
                switch (enumerator.Name)
                {
                    case MaxCapacityField:
                        persistedMaxCapacity = info.GetInt32(MaxCapacityField);
                        break;
                    case StringValueField:
                        persistedString = info.GetString(StringValueField);
                        break;
                    case CapacityField:
                        persistedCapacity = info.GetInt32(CapacityField);
                        capacityPresent = true;
                        break;
                    default:
                        // Ignore other fields for forwards-compatibility.
                        break;
                }
            }

            // Check values and set defaults
            if (persistedString == null)
            {
                persistedString = string.Empty;
            }
            if (persistedMaxCapacity < 1 || persistedString.Length > persistedMaxCapacity)
            {
                throw new SerializationException(SR.Serialization_StringBuilderMaxCapacity);
            }

            if (!capacityPresent)
            {
                // StringBuilder in V1.X did not persist the Capacity, so this is a valid legacy code path.
                persistedCapacity = Math.Min(Math.Max(DefaultCapacity, persistedString.Length), persistedMaxCapacity);
            }

            if (persistedCapacity < 0 || persistedCapacity < persistedString.Length || persistedCapacity > persistedMaxCapacity)
            {
                throw new SerializationException(SR.Serialization_StringBuilderCapacity);
            }

            // Assign
            m_MaxCapacity = persistedMaxCapacity;
            m_ChunkChars = new char[persistedCapacity];
            persistedString.CopyTo(0, m_ChunkChars, 0, persistedString.Length);
            m_ChunkLength = persistedString.Length;
            m_ChunkPrevious = null;
            AssertInvariants();
        }

        void ISerializable.GetObjectData(SerializationInfo info, StreamingContext context)
        {
            if (info == null)
            {
                throw new ArgumentNullException(nameof(info));
            }

            AssertInvariants();
            info.AddValue(MaxCapacityField, m_MaxCapacity);
            info.AddValue(CapacityField, Capacity);
            info.AddValue(StringValueField, ToString());
            // Note: persist "m_currentThread" to be compatible with old versions
            info.AddValue(ThreadIDField, 0);
        }

        [System.Diagnostics.Conditional("DEBUG")]
        private void AssertInvariants()
        {
            Debug.Assert(m_ChunkOffset + m_ChunkChars.Length >= m_ChunkOffset, "The length of the string is greater than int.MaxValue.");

            StringBuilder currentBlock = this;
            int maxCapacity = this.m_MaxCapacity;
            for (;;)
            {
                // All blocks have the same max capacity.
                Debug.Assert(currentBlock.m_MaxCapacity == maxCapacity);
                Debug.Assert(currentBlock.m_ChunkChars != null);

                Debug.Assert(currentBlock.m_ChunkLength <= currentBlock.m_ChunkChars.Length);
                Debug.Assert(currentBlock.m_ChunkLength >= 0);
                Debug.Assert(currentBlock.m_ChunkOffset >= 0);

                StringBuilder? prevBlock = currentBlock.m_ChunkPrevious;
                if (prevBlock == null)
                {
                    Debug.Assert(currentBlock.m_ChunkOffset == 0);
                    break;
                }
                // There are no gaps in the blocks.
                Debug.Assert(currentBlock.m_ChunkOffset == prevBlock.m_ChunkOffset + prevBlock.m_ChunkLength);
                currentBlock = prevBlock;
            }
        }

        public int Capacity
        {
            get { return m_ChunkChars.Length + m_ChunkOffset; }
            set
            {
                if (value < 0)
                {
                    throw new ArgumentOutOfRangeException(nameof(value), SR.ArgumentOutOfRange_NegativeCapacity);
                }
                if (value > MaxCapacity)
                {
                    throw new ArgumentOutOfRangeException(nameof(value), SR.ArgumentOutOfRange_Capacity);
                }
                if (value < Length)
                {
                    throw new ArgumentOutOfRangeException(nameof(value), SR.ArgumentOutOfRange_SmallCapacity);
                }

                if (Capacity != value)
                {
                    int newLen = value - m_ChunkOffset;
                    char[] newArray = new char[newLen];
                    Array.Copy(m_ChunkChars, 0, newArray, 0, m_ChunkLength);
                    m_ChunkChars = newArray;
                }
            }
        }

        /// <summary>
        /// Gets the maximum capacity this builder is allowed to have.
        /// </summary>
        public int MaxCapacity => m_MaxCapacity;

        /// <summary>
        /// Ensures that the capacity of this builder is at least the specified value.
        /// </summary>
        /// <param name="capacity">The new capacity for this builder.</param>
        /// <remarks>
        /// If <paramref name="capacity"/> is less than or equal to the current capacity of
        /// this builder, the capacity remains unchanged.
        /// </remarks>
        public int EnsureCapacity(int capacity)
        {
            if (capacity < 0)
            {
                throw new ArgumentOutOfRangeException(nameof(capacity), SR.ArgumentOutOfRange_NegativeCapacity);
            }

            if (Capacity < capacity)
                Capacity = capacity;
            return Capacity;
        }

        public override string ToString()
        {
            AssertInvariants();

            if (Length == 0)
            {
                return string.Empty;
            }

            string result = string.FastAllocateString(Length);
            StringBuilder? chunk = this;
            unsafe
            {
                fixed (char* destinationPtr = result)
                {
                    do
                    {
                        if (chunk.m_ChunkLength > 0)
                        {
                            // Copy these into local variables so that they are stable even in the presence of race conditions
                            char[] sourceArray = chunk.m_ChunkChars;
                            int chunkOffset = chunk.m_ChunkOffset;
                            int chunkLength = chunk.m_ChunkLength;

                            // Check that we will not overrun our boundaries.
                            if ((uint)(chunkLength + chunkOffset) <= (uint)result.Length && (uint)chunkLength <= (uint)sourceArray.Length)
                            {
                                fixed (char* sourcePtr = &sourceArray[0])
                                    string.wstrcpy(destinationPtr + chunkOffset, sourcePtr, chunkLength);
                            }
                            else
                            {
                                throw new ArgumentOutOfRangeException(nameof(chunkLength), SR.ArgumentOutOfRange_Index);
                            }
                        }
                        chunk = chunk.m_ChunkPrevious;
                    }
                    while (chunk != null);

                    return result;
                }
            }
        }

        /// <summary>
        /// Creates a string from a substring of this builder.
        /// </summary>
        /// <param name="startIndex">The index to start in this builder.</param>
        /// <param name="length">The number of characters to read in this builder.</param>
        public string ToString(int startIndex, int length)
        {
            int currentLength = this.Length;
            if (startIndex < 0)
            {
                throw new ArgumentOutOfRangeException(nameof(startIndex), SR.ArgumentOutOfRange_StartIndex);
            }
            if (startIndex > currentLength)
            {
                throw new ArgumentOutOfRangeException(nameof(startIndex), SR.ArgumentOutOfRange_StartIndexLargerThanLength);
            }
            if (length < 0)
            {
                throw new ArgumentOutOfRangeException(nameof(length), SR.ArgumentOutOfRange_NegativeLength);
            }
            if (startIndex > currentLength - length)
            {
                throw new ArgumentOutOfRangeException(nameof(length), SR.ArgumentOutOfRange_IndexLength);
            }

            AssertInvariants();
            string result = string.FastAllocateString(length);
            unsafe
            {
                fixed (char* destinationPtr = result)
                {
                    this.CopyTo(startIndex, new Span<char>(destinationPtr, length), length);
                    return result;
                }
            }
        }

        public StringBuilder Clear()
        {
            this.Length = 0;
            return this;
        }

        /// <summary>
        /// Gets or sets the length of this builder.
        /// </summary>
        public int Length
        {
            get
            {
                return m_ChunkOffset + m_ChunkLength;
            }
            set
            {
                //If the new length is less than 0 or greater than our Maximum capacity, bail.
                if (value < 0)
                {
                    throw new ArgumentOutOfRangeException(nameof(value), SR.ArgumentOutOfRange_NegativeLength);
                }

                if (value > MaxCapacity)
                {
                    throw new ArgumentOutOfRangeException(nameof(value), SR.ArgumentOutOfRange_SmallCapacity);
                }

                if (value == 0 && m_ChunkPrevious == null)
                {
                    m_ChunkLength = 0;
                    m_ChunkOffset = 0;
                    return;
                }

                int delta = value - Length;
                if (delta > 0)
                {
                    // Pad ourselves with null characters.
                    Append('\0', delta);
                }
                else
                {
                    StringBuilder chunk = FindChunkForIndex(value);
                    if (chunk != this)
                    {
                        // Avoid possible infinite capacity growth.  See https://github.com/dotnet/coreclr/pull/16926
                        int capacityToPreserve = Math.Min(Capacity, Math.Max(Length * 6 / 5, m_ChunkChars.Length));
                        int newLen = capacityToPreserve - chunk.m_ChunkOffset;
                        if (newLen > chunk.m_ChunkChars.Length)
                        {
                            // We crossed a chunk boundary when reducing the Length. We must replace this middle-chunk with a new larger chunk,
                            // to ensure the capacity we want is preserved.
                            char[] newArray = new char[newLen];
                            Array.Copy(chunk.m_ChunkChars, 0, newArray, 0, chunk.m_ChunkLength);
                            m_ChunkChars = newArray;
                        }
                        else
                        {
                            // Special case where the capacity we want to keep corresponds exactly to the size of the content.
                            // Just take ownership of the array.
                            Debug.Assert(newLen == chunk.m_ChunkChars.Length, "The new chunk should be larger or equal to the one it is replacing.");
                            m_ChunkChars = chunk.m_ChunkChars;
                        }

                        m_ChunkPrevious = chunk.m_ChunkPrevious;
                        m_ChunkOffset = chunk.m_ChunkOffset;
                    }
                    m_ChunkLength = value - chunk.m_ChunkOffset;
                    AssertInvariants();
                }
                Debug.Assert(Length == value, "Something went wrong setting Length.");
            }
        }

        [IndexerName("Chars")]
        public char this[int index]
        {
            get
            {
                StringBuilder? chunk = this;
                for (;;)
                {
                    int indexInBlock = index - chunk.m_ChunkOffset;
                    if (indexInBlock >= 0)
                    {
                        if (indexInBlock >= chunk.m_ChunkLength)
                        {
                            throw new IndexOutOfRangeException();
                        }
                        return chunk.m_ChunkChars[indexInBlock];
                    }
                    chunk = chunk.m_ChunkPrevious;
                    if (chunk == null)
                    {
                        throw new IndexOutOfRangeException();
                    }
                }
            }
            set
            {
                StringBuilder? chunk = this;
                for (;;)
                {
                    int indexInBlock = index - chunk.m_ChunkOffset;
                    if (indexInBlock >= 0)
                    {
                        if (indexInBlock >= chunk.m_ChunkLength)
                        {
                            throw new ArgumentOutOfRangeException(nameof(index), SR.ArgumentOutOfRange_Index);
                        }
                        chunk.m_ChunkChars[indexInBlock] = value;
                        return;
                    }
                    chunk = chunk.m_ChunkPrevious;
                    if (chunk == null)
                    {
                        throw new ArgumentOutOfRangeException(nameof(index), SR.ArgumentOutOfRange_Index);
                    }
                }
            }
        }

        /// <summary>
        /// GetChunks returns ChunkEnumerator that follows the IEnumerable pattern and
        /// thus can be used in a C# 'foreach' statements to retreive the data in the StringBuilder
        /// as chunks (ReadOnlyMemory) of characters.  An example use is:
        /// 
        ///      foreach (ReadOnlyMemory&lt;char&gt; chunk in sb.GetChunks())
        ///         foreach(char c in chunk.Span)
        ///             { /* operation on c }
        ///
        /// It is undefined what happens if the StringBuilder is modified while the chunk
        /// enumeration is incomplete.  StringBuilder is also not thread-safe, so operating
        /// on it with concurrent threads is illegal.  Finally the ReadOnlyMemory chunks returned 
        /// are NOT guarenteed to remain unchanged if the StringBuilder is modified, so do 
        /// not cache them for later use either.  This API's purpose is efficiently extracting
        /// the data of a CONSTANT StringBuilder.  
        /// 
        /// Creating a ReadOnlySpan from a ReadOnlyMemory  (the .Span property) is expensive 
        /// compared to the fetching of the character, so create a local variable for the SPAN 
        /// if you need to use it in a nested for statement.  For example 
        /// 
        ///    foreach (ReadOnlyMemory&lt;char&gt; chunk in sb.GetChunks())
        ///    {
        ///         var span = chunk.Span;
        ///         for(int i = 0; i &lt; span.Length; i++)
        ///             { /* operation on span[i] */ }
        ///    }
        /// </summary>
        public ChunkEnumerator GetChunks() => new ChunkEnumerator(this);

        /// <summary>
        /// ChunkEnumerator supports both the IEnumerable and IEnumerator pattern so foreach 
        /// works (see GetChunks).  It needs to be public (so the compiler can use it 
        /// when building a foreach statement) but users typically don't use it explicitly.
        /// (which is why it is a nested type). 
        /// </summary>
        public struct ChunkEnumerator
        {
            private readonly StringBuilder _firstChunk; // The first Stringbuilder chunk (which is the end of the logical string)
            private StringBuilder? _currentChunk;        // The chunk that this enumerator is currently returning (Current).  
            private readonly ManyChunkInfo? _manyChunks; // Only used for long string builders with many chunks (see constructor)

            /// <summary>
            /// Implement IEnumerable.GetEnumerator() to return  'this' as the IEnumerator  
            /// </summary>
            [ComponentModel.EditorBrowsable(ComponentModel.EditorBrowsableState.Never)] // Only here to make foreach work
            public ChunkEnumerator GetEnumerator() { return this;  }

            /// <summary>
            /// Implements the IEnumerator pattern.
            /// </summary>
            public bool MoveNext()
            {
                if (_currentChunk == _firstChunk)
                    return false;

                if (_manyChunks != null)
                    return _manyChunks.MoveNext(ref _currentChunk);

                StringBuilder next = _firstChunk;
                while (next.m_ChunkPrevious != _currentChunk)
                {
                    Debug.Assert(next.m_ChunkPrevious != null);
                    next = next.m_ChunkPrevious;
                }
                _currentChunk = next;
                return true;
            }

            /// <summary>
            /// Implements the IEnumerator pattern.
            /// </summary>
            public ReadOnlyMemory<char> Current
            {
                get
                {
                    if (_currentChunk == null)
                    {
                        ThrowHelper.ThrowInvalidOperationException_InvalidOperation_EnumOpCantHappen();
                    }

                    return new ReadOnlyMemory<char>(_currentChunk!.m_ChunkChars, 0, _currentChunk.m_ChunkLength); // TODO-NULLABLE: https://github.com/dotnet/csharplang#538
                }
            }

            #region private
            internal ChunkEnumerator(StringBuilder stringBuilder)
            {
                Debug.Assert(stringBuilder != null);
                _firstChunk = stringBuilder;
                _currentChunk = null;   // MoveNext will find the last chunk if we do this.  
                _manyChunks = null;

                // There is a performance-vs-allocation tradeoff.   Because the chunks
                // are a linked list with each chunk pointing to its PREDECESSOR, walking
                // the list FORWARD is not efficient.   If there are few chunks (< 8) we
                // simply scan from the start each time, and tolerate the N*N behavior. 
                // However above this size, we allocate an array to hold pointers to all
                // the chunks and we can be efficient for large N.    
                int chunkCount = ChunkCount(stringBuilder);
                if (8 < chunkCount)
                    _manyChunks = new ManyChunkInfo(stringBuilder, chunkCount);
            }

            private static int ChunkCount(StringBuilder? stringBuilder)
            {
                int ret = 0;
                while (stringBuilder != null)
                {
                    ret++;
                    stringBuilder = stringBuilder.m_ChunkPrevious;
                }
                return ret;
            }

            /// <summary>
            /// Used to hold all the chunks indexes when you have many chunks. 
            /// </summary>
            private class ManyChunkInfo
            {
                private readonly StringBuilder[] _chunks;    // These are in normal order (first chunk first) 
                private int _chunkPos;

                public bool MoveNext(ref StringBuilder? current)
                {
                    int pos = ++_chunkPos;
                    if (_chunks.Length <= pos)
                        return false;
                    current = _chunks[pos];
                    return true;
                }

                public ManyChunkInfo(StringBuilder? stringBuilder, int chunkCount)
                {
                    _chunks = new StringBuilder[chunkCount];
                    while (0 <= --chunkCount)
                    {
                        Debug.Assert(stringBuilder != null);
                        _chunks[chunkCount] = stringBuilder;
                        stringBuilder = stringBuilder.m_ChunkPrevious;
                    }
                    _chunkPos = -1;
                }
            }
#endregion
        }

        /// <summary>
        /// Appends a character 0 or more times to the end of this builder.
        /// </summary>
        /// <param name="value">The character to append.</param>
        /// <param name="repeatCount">The number of times to append <paramref name="value"/>.</param>
        public StringBuilder Append(char value, int repeatCount)
        {
            if (repeatCount < 0)
            {
                throw new ArgumentOutOfRangeException(nameof(repeatCount), SR.ArgumentOutOfRange_NegativeCount);
            }

            if (repeatCount == 0)
            {
                return this;
            }

            // this is where we can check if the repeatCount will put us over m_MaxCapacity
            // We are doing the check here to prevent the corruption of the StringBuilder.
            int newLength = Length + repeatCount;
            if (newLength > m_MaxCapacity || newLength < repeatCount)
            {
                throw new ArgumentOutOfRangeException(nameof(repeatCount), SR.ArgumentOutOfRange_LengthGreaterThanCapacity);
            }

            int index = m_ChunkLength;
            while (repeatCount > 0)
            {
                if (index < m_ChunkChars.Length)
                {
                    m_ChunkChars[index++] = value;
                    --repeatCount;
                }
                else
                {
                    m_ChunkLength = index;
                    ExpandByABlock(repeatCount);
                    Debug.Assert(m_ChunkLength == 0);
                    index = 0;
                }
            }

            m_ChunkLength = index;
            AssertInvariants();
            return this;
        }

        /// <summary>
        /// Appends a range of characters to the end of this builder.
        /// </summary>
        /// <param name="value">The characters to append.</param>
        /// <param name="startIndex">The index to start in <paramref name="value"/>.</param>
        /// <param name="charCount">The number of characters to read in <paramref name="value"/>.</param>
        public StringBuilder Append(char[]? value, int startIndex, int charCount)
        {
            if (startIndex < 0)
            {
                throw new ArgumentOutOfRangeException(nameof(startIndex), SR.ArgumentOutOfRange_GenericPositive);
            }
            if (charCount < 0)
            {
                throw new ArgumentOutOfRangeException(nameof(charCount), SR.ArgumentOutOfRange_GenericPositive);
            }

            if (value == null)
            {
                if (startIndex == 0 && charCount == 0)
                {
                    return this;
                }

                throw new ArgumentNullException(nameof(value));
            }
            if (charCount > value.Length - startIndex)
            {
                throw new ArgumentOutOfRangeException(nameof(charCount), SR.ArgumentOutOfRange_Index);
            }

            if (charCount == 0)
            {
                return this;
            }

            unsafe
            {
                fixed (char* valueChars = &value[startIndex])
                {
                    Append(valueChars, charCount);
                    return this;
                }
            }
        }


        /// <summary>
        /// Appends a string to the end of this builder.
        /// </summary>
        /// <param name="value">The string to append.</param>
        public StringBuilder Append(string? value)
        {
            if (value != null)
            {
                // We could have just called AppendHelper here; this is a hand-specialization of that code.
                char[] chunkChars = m_ChunkChars;
                int chunkLength = m_ChunkLength;
                int valueLen = value.Length;
                int newCurrentIndex = chunkLength + valueLen;

                if (newCurrentIndex < chunkChars.Length) // Use strictly < to avoid issues if count == 0, newIndex == length
                {
                    if (valueLen <= 2)
                    {
                        if (valueLen > 0)
                            chunkChars[chunkLength] = value[0];
                        if (valueLen > 1)
                            chunkChars[chunkLength + 1] = value[1];
                    }
                    else
                    {
                        unsafe
                        {
                            fixed (char* valuePtr = value)
                            fixed (char* destPtr = &chunkChars[chunkLength])
                            {
                                string.wstrcpy(destPtr, valuePtr, valueLen);
                            }
                        }
                    }

                    m_ChunkLength = newCurrentIndex;
                }
                else
                {
                    AppendHelper(value);
                }
            }

            return this;
        }

        // We put this fixed in its own helper to avoid the cost of zero-initing `valueChars` in the
        // case we don't actually use it.
        private void AppendHelper(string value)
        {
            unsafe
            {
                fixed (char* valueChars = value)
                {
                    Append(valueChars, value.Length);
                }
            }
        }

        /// <summary>
        /// Appends part of a string to the end of this builder.
        /// </summary>
        /// <param name="value">The string to append.</param>
        /// <param name="startIndex">The index to start in <paramref name="value"/>.</param>
        /// <param name="count">The number of characters to read in <paramref name="value"/>.</param>
        public StringBuilder Append(string? value, int startIndex, int count)
        {
            if (startIndex < 0)
            {
                throw new ArgumentOutOfRangeException(nameof(startIndex), SR.ArgumentOutOfRange_Index);
            }
            if (count < 0)
            {
                throw new ArgumentOutOfRangeException(nameof(count), SR.ArgumentOutOfRange_GenericPositive);
            }

            if (value == null)
            {
                if (startIndex == 0 && count == 0)
                {
                    return this;
                }
                throw new ArgumentNullException(nameof(value));
            }

            if (count == 0)
            {
                return this;
            }

            if (startIndex > value.Length - count)
            {
                throw new ArgumentOutOfRangeException(nameof(startIndex), SR.ArgumentOutOfRange_Index);
            }

            unsafe
            {
                fixed (char* valueChars = value)
                {
                    Append(valueChars + startIndex, count);
                    return this;
                }
            }
        }

        public StringBuilder Append(StringBuilder? value)
        {
            if (value != null && value.Length != 0)
            {
                return AppendCore(value, 0, value.Length);
            }
            return this;
        }

        public StringBuilder Append(StringBuilder? value, int startIndex, int count)
        {
            if (startIndex < 0)
            {
                throw new ArgumentOutOfRangeException(nameof(startIndex), SR.ArgumentOutOfRange_Index);
            }

            if (count < 0)
            {
                throw new ArgumentOutOfRangeException(nameof(count), SR.ArgumentOutOfRange_GenericPositive);
            }

            if (value == null)
            {
                if (startIndex == 0 && count == 0)
                {
                    return this;
                }
                throw new ArgumentNullException(nameof(value));
            }

            if (count == 0)
            {
                return this;
            }

            if (count > value.Length - startIndex)
            {
                throw new ArgumentOutOfRangeException(nameof(startIndex), SR.ArgumentOutOfRange_Index);
            }

            return AppendCore(value, startIndex, count);
        }

        private StringBuilder AppendCore(StringBuilder value, int startIndex, int count)
        {
            if (value == this)
                return Append(value.ToString(startIndex, count));

            int newLength = Length + count;

            if ((uint)newLength > (uint)m_MaxCapacity)
            {
                throw new ArgumentOutOfRangeException(nameof(Capacity), SR.ArgumentOutOfRange_Capacity);
            }

            while (count > 0)
            {
                int length = Math.Min(m_ChunkChars.Length - m_ChunkLength, count);
                if (length == 0)
                {
                    ExpandByABlock(count);
                    length = Math.Min(m_ChunkChars.Length - m_ChunkLength, count);
                }
                value.CopyTo(startIndex, new Span<char>(m_ChunkChars, m_ChunkLength, length), length);

                m_ChunkLength += length;
                startIndex += length;
                count -= length;
            }

            return this;
        }

        public StringBuilder AppendLine() => Append(Environment.NewLine);

        public StringBuilder AppendLine(string? value)
        {
            Append(value);
            return Append(Environment.NewLine);
        }

        public void CopyTo(int sourceIndex, char[] destination, int destinationIndex, int count)
        {
            if (destination == null)
            {
                throw new ArgumentNullException(nameof(destination));
            }

            if (destinationIndex < 0)
            {
                throw new ArgumentOutOfRangeException(nameof(destinationIndex), SR.Format(SR.ArgumentOutOfRange_MustBeNonNegNum, nameof(destinationIndex)));
            }

            if (destinationIndex > destination.Length - count)
            {
                throw new ArgumentException(SR.ArgumentOutOfRange_OffsetOut);
            }

            CopyTo(sourceIndex, new Span<char>(destination).Slice(destinationIndex), count);
        }

        public void CopyTo(int sourceIndex, Span<char> destination, int count)
        {
            if (count < 0)
            {
                throw new ArgumentOutOfRangeException(nameof(count), SR.Arg_NegativeArgCount);
            }

            if ((uint)sourceIndex > (uint)Length)
            {
                throw new ArgumentOutOfRangeException(nameof(sourceIndex), SR.ArgumentOutOfRange_Index);
            }

            if (sourceIndex > Length - count)
            {
                throw new ArgumentException(SR.Arg_LongerThanSrcString);
            }

            AssertInvariants();

            StringBuilder? chunk = this;
            int sourceEndIndex = sourceIndex + count;
            int curDestIndex = count;
            while (count > 0)
            {
                Debug.Assert(chunk != null);
                int chunkEndIndex = sourceEndIndex - chunk.m_ChunkOffset;
                if (chunkEndIndex >= 0)
                {
                    chunkEndIndex = Math.Min(chunkEndIndex, chunk.m_ChunkLength);

                    int chunkCount = count;
                    int chunkStartIndex = chunkEndIndex - count;
                    if (chunkStartIndex < 0)
                    {
                        chunkCount += chunkStartIndex;
                        chunkStartIndex = 0;
                    }
                    curDestIndex -= chunkCount;
                    count -= chunkCount;

                    // We ensure that chunkStartIndex + chunkCount are within range of m_chunkChars as well as
                    // ensuring that curDestIndex + chunkCount are within range of destination
                    ThreadSafeCopy(chunk.m_ChunkChars, chunkStartIndex, destination, curDestIndex, chunkCount);
                }
                chunk = chunk.m_ChunkPrevious;
            }
        }

        /// <summary>
        /// Inserts a string 0 or more times into this builder at the specified position.
        /// </summary>
        /// <param name="index">The index to insert in this builder.</param>
        /// <param name="value">The string to insert.</param>
        /// <param name="count">The number of times to insert the string.</param>
        public StringBuilder Insert(int index, string? value, int count)
        {
            if (count < 0)
            {
                throw new ArgumentOutOfRangeException(nameof(count), SR.ArgumentOutOfRange_NeedNonNegNum);
            }

            int currentLength = Length;
            if ((uint)index > (uint)currentLength)
            {
                throw new ArgumentOutOfRangeException(nameof(index), SR.ArgumentOutOfRange_Index);
            }

            if (string.IsNullOrEmpty(value) || count == 0)
            {
                return this;
            }

            // Ensure we don't insert more chars than we can hold, and we don't
            // have any integer overflow in our new length.
            long insertingChars = (long)value.Length * count;
            if (insertingChars > MaxCapacity - this.Length)
            {
                throw new OutOfMemoryException();
            }
            Debug.Assert(insertingChars + this.Length < int.MaxValue);

            StringBuilder chunk;
            int indexInChunk;
            MakeRoom(index, (int)insertingChars, out chunk, out indexInChunk, false);
            unsafe
            {
                fixed (char* valuePtr = value)
                {
                    while (count > 0)
                    {
                        ReplaceInPlaceAtChunk(ref chunk!, ref indexInChunk, valuePtr, value.Length);
                        --count;
                    }

                    return this;
                }
            }
        }

        /// <summary>
        /// Removes a range of characters from this builder.
        /// </summary>
        /// <remarks>
        /// This method does not reduce the capacity of this builder.
        /// </remarks>
        public StringBuilder Remove(int startIndex, int length)
        {
            if (length < 0)
            {
                throw new ArgumentOutOfRangeException(nameof(length), SR.ArgumentOutOfRange_NegativeLength);
            }

            if (startIndex < 0)
            {
                throw new ArgumentOutOfRangeException(nameof(startIndex), SR.ArgumentOutOfRange_StartIndex);
            }

            if (length > Length - startIndex)
            {
                throw new ArgumentOutOfRangeException(nameof(length), SR.ArgumentOutOfRange_Index);
            }

            if (Length == length && startIndex == 0)
            {
                Length = 0;
                return this;
            }

            if (length > 0)
            {
                StringBuilder chunk;
                int indexInChunk;
                Remove(startIndex, length, out chunk, out indexInChunk);
            }

            return this;
        }

        public StringBuilder Append(bool value) => Append(value.ToString());

        public StringBuilder Append(char value)
        {
            if (m_ChunkLength < m_ChunkChars.Length)
            {
                m_ChunkChars[m_ChunkLength++] = value;
            }
            else
            {
                Append(value, 1);
            }

            return this;
        }

        [CLSCompliant(false)]
        public StringBuilder Append(sbyte value) => AppendSpanFormattable(value);

        public StringBuilder Append(byte value) => AppendSpanFormattable(value);

        public StringBuilder Append(short value) => AppendSpanFormattable(value);

        public StringBuilder Append(int value) => AppendSpanFormattable(value);

        public StringBuilder Append(long value) => AppendSpanFormattable(value);

        public StringBuilder Append(float value) => AppendSpanFormattable(value);

        public StringBuilder Append(double value) => AppendSpanFormattable(value);

        public StringBuilder Append(decimal value) => AppendSpanFormattable(value);

        [CLSCompliant(false)]
        public StringBuilder Append(ushort value) => AppendSpanFormattable(value);

        [CLSCompliant(false)]
        public StringBuilder Append(uint value) => AppendSpanFormattable(value);

        [CLSCompliant(false)]
        public StringBuilder Append(ulong value) => AppendSpanFormattable(value);

        private StringBuilder AppendSpanFormattable<T>(T value) where T : ISpanFormattable
        {
            if (value.TryFormat(RemainingCurrentChunk, out int charsWritten, format: default, provider: null))
            {
                m_ChunkLength += charsWritten;
                return this;
            }

            return Append(value.ToString());
        }

        internal StringBuilder AppendSpanFormattable<T>(T value, string? format, IFormatProvider? provider) where T : ISpanFormattable, IFormattable
        {
            if (value.TryFormat(RemainingCurrentChunk, out int charsWritten, format, provider))
            {
                m_ChunkLength += charsWritten;
                return this;
            }

            return Append(value.ToString(format, provider));
        }

        public StringBuilder Append(object? value) => (value == null) ? this : Append(value.ToString());

        public StringBuilder Append(char[]? value)
        {
            if (value?.Length > 0)
            {
                unsafe
                {
                    fixed (char* valueChars = &value[0])
                    {
                        Append(valueChars, value.Length);
                    }
                }
            }
            return this;
        }

        public StringBuilder Append(ReadOnlySpan<char> value)
        {
            if (value.Length > 0)
            {
                unsafe
                {
                    fixed (char* valueChars = &MemoryMarshal.GetReference(value))
                    {
                        Append(valueChars, value.Length);
                    }
                }
            }
            return this;
        }

        public StringBuilder Append(ReadOnlyMemory<char> value) => Append(value.Span);

        #region AppendJoin

        public unsafe StringBuilder AppendJoin(string? separator, params object?[] values)
        {
            separator = separator ?? string.Empty;
            fixed (char* pSeparator = separator)
            {
                return AppendJoinCore(pSeparator, separator.Length, values);
            }
        }

        public unsafe StringBuilder AppendJoin<T>(string? separator, IEnumerable<T> values)
        {
            separator = separator ?? string.Empty;
            fixed (char* pSeparator = separator)
            {
                return AppendJoinCore(pSeparator, separator.Length, values);
            }
        }

        public unsafe StringBuilder AppendJoin(string? separator, params string?[] values)
        {
            separator = separator ?? string.Empty;
            fixed (char* pSeparator = separator)
            {
                return AppendJoinCore(pSeparator, separator.Length, values);
            }
        }

        public unsafe StringBuilder AppendJoin(char separator, params object?[] values)
        {
            return AppendJoinCore(&separator, 1, values);
        }

        public unsafe StringBuilder AppendJoin<T>(char separator, IEnumerable<T> values)
        {
            return AppendJoinCore(&separator, 1, values);
        }

        public unsafe StringBuilder AppendJoin(char separator, params string?[] values)
        {
            return AppendJoinCore(&separator, 1, values);
        }

        private unsafe StringBuilder AppendJoinCore<T>(char* separator, int separatorLength, IEnumerable<T> values)
        {
            Debug.Assert(separator != null);
            Debug.Assert(separatorLength >= 0);

            if (values == null)
            {
                ThrowHelper.ThrowArgumentNullException(ExceptionArgument.values);
            }

            Debug.Assert(values != null);
            using (IEnumerator<T> en = values.GetEnumerator())
            {
                if (!en.MoveNext())
                {
                    return this;
                }

                var value = en.Current;
                if (value != null)
                {
                    Append(value.ToString());
                }

                while (en.MoveNext())
                {
                    Append(separator, separatorLength);
                    value = en.Current;
                    if (value != null)
                    {
                        Append(value.ToString());
                    }
                }
            }
            return this;
        }

        private unsafe StringBuilder AppendJoinCore<T>(char* separator, int separatorLength, T[] values)
        {
            if (values == null)
            {
                ThrowHelper.ThrowArgumentNullException(ExceptionArgument.values);
            }

            Debug.Assert(values != null);
            if (values.Length == 0)
            {
                return this;
            }

            if (values[0] != null)
            {
                Append(values[0]!.ToString()); // TODO-NULLABLE: https://github.com/dotnet/roslyn/issues/34644
            }

            for (int i = 1; i < values.Length; i++)
            {
                Append(separator, separatorLength);
                if (values[i] != null)
                {
                    Append(values[i]!.ToString()); // TODO-NULLABLE: https://github.com/dotnet/roslyn/issues/34644
                }
            }
            return this;
        }

        #endregion

        public StringBuilder Insert(int index, string? value)
        {
            if ((uint)index > (uint)Length)
            {
                throw new ArgumentOutOfRangeException(nameof(index), SR.ArgumentOutOfRange_Index);
            }

            if (value != null)
            {
                unsafe
                {
                    fixed (char* sourcePtr = value)
                        Insert(index, sourcePtr, value.Length);
                }
            }
            return this;
        }

        public StringBuilder Insert(int index, bool value) => Insert(index, value.ToString(), 1);

        [CLSCompliant(false)]
        public StringBuilder Insert(int index, sbyte value) => Insert(index, value.ToString(), 1);

        public StringBuilder Insert(int index, byte value) => Insert(index, value.ToString(), 1);

        public StringBuilder Insert(int index, short value) => Insert(index, value.ToString(), 1);

        public StringBuilder Insert(int index, char value)
        {
            unsafe
            {
                Insert(index, &value, 1);
            }
            return this;
        }

        public StringBuilder Insert(int index, char[]? value)
        {
            if ((uint)index > (uint)Length)
            {
                throw new ArgumentOutOfRangeException(nameof(index), SR.ArgumentOutOfRange_Index);
            }

            if (value != null)
                Insert(index, value, 0, value.Length);
            return this;
        }

        public StringBuilder Insert(int index, char[]? value, int startIndex, int charCount)
        {
            int currentLength = Length;
            if ((uint)index > (uint)currentLength)
            {
                throw new ArgumentOutOfRangeException(nameof(index), SR.ArgumentOutOfRange_Index);
            }

            if (value == null)
            {
                if (startIndex == 0 && charCount == 0)
                {
                    return this;
                }
                throw new ArgumentNullException(nameof(value), SR.ArgumentNull_String);
            }

            if (startIndex < 0)
            {
                throw new ArgumentOutOfRangeException(nameof(startIndex), SR.ArgumentOutOfRange_StartIndex);
            }

            if (charCount < 0)
            {
                throw new ArgumentOutOfRangeException(nameof(charCount), SR.ArgumentOutOfRange_GenericPositive);
            }

            if (startIndex > value.Length - charCount)
            {
                throw new ArgumentOutOfRangeException(nameof(startIndex), SR.ArgumentOutOfRange_Index);
            }

            if (charCount > 0)
            {
                unsafe
                {
                    fixed (char* sourcePtr = &value[startIndex])
                        Insert(index, sourcePtr, charCount);
                }
            }
            return this;
        }

        public StringBuilder Insert(int index, int value) => Insert(index, value.ToString(), 1);

        public StringBuilder Insert(int index, long value) => Insert(index, value.ToString(), 1);

        public StringBuilder Insert(int index, float value) => Insert(index, value.ToString(), 1);

        public StringBuilder Insert(int index, double value) => Insert(index, value.ToString(), 1);

        public StringBuilder Insert(int index, decimal value) => Insert(index, value.ToString(), 1);

        [CLSCompliant(false)]
        public StringBuilder Insert(int index, ushort value) => Insert(index, value.ToString(), 1);

        [CLSCompliant(false)]
        public StringBuilder Insert(int index, uint value) => Insert(index, value.ToString(), 1);

        [CLSCompliant(false)]
        public StringBuilder Insert(int index, ulong value) => Insert(index, value.ToString(), 1);

        public StringBuilder Insert(int index, object? value) => (value == null) ? this : Insert(index, value.ToString(), 1);

        public StringBuilder Insert(int index, ReadOnlySpan<char> value)
        {
            if ((uint)index > (uint)Length)
            {
                throw new ArgumentOutOfRangeException(nameof(index), SR.ArgumentOutOfRange_Index);
            }

            if (value.Length > 0)
            {
                unsafe
                {
                    fixed (char* sourcePtr = &MemoryMarshal.GetReference(value))
                        Insert(index, sourcePtr, value.Length);
                }
            }
            return this;
        }

        public StringBuilder AppendFormat(string format, object? arg0) => AppendFormatHelper(null, format, new ParamsArray(arg0));

        public StringBuilder AppendFormat(string format, object? arg0, object? arg1) => AppendFormatHelper(null, format, new ParamsArray(arg0, arg1));

        public StringBuilder AppendFormat(string format, object? arg0, object? arg1, object? arg2) => AppendFormatHelper(null, format, new ParamsArray(arg0, arg1, arg2));

        public StringBuilder AppendFormat(string format, params object?[] args)
        {
            if (args == null)
            {
                // To preserve the original exception behavior, throw an exception about format if both
                // args and format are null. The actual null check for format is in AppendFormatHelper.
                string paramName = (format == null) ? nameof(format) : nameof(args);
                throw new ArgumentNullException(paramName);
            }

            return AppendFormatHelper(null, format, new ParamsArray(args));
        }

        public StringBuilder AppendFormat(IFormatProvider provider, string format, object? arg0) => AppendFormatHelper(provider, format, new ParamsArray(arg0));

        public StringBuilder AppendFormat(IFormatProvider provider, string format, object? arg0, object? arg1) => AppendFormatHelper(provider, format, new ParamsArray(arg0, arg1));

        public StringBuilder AppendFormat(IFormatProvider provider, string format, object? arg0, object? arg1, object? arg2) => AppendFormatHelper(provider, format, new ParamsArray(arg0, arg1, arg2));

        public StringBuilder AppendFormat(IFormatProvider provider, string format, params object?[] args)
        {
            if (args == null)
            {
                // To preserve the original exception behavior, throw an exception about format if both
                // args and format are null. The actual null check for format is in AppendFormatHelper.
                string paramName = (format == null) ? nameof(format) : nameof(args);
                throw new ArgumentNullException(paramName);
            }

            return AppendFormatHelper(provider, format, new ParamsArray(args));
        }

        private static void FormatError()
        {
            throw new FormatException(SR.Format_InvalidString);
        }

        // Undocumented exclusive limits on the range for Argument Hole Index and Argument Hole Alignment.
        private const int IndexLimit = 1000000; // Note:            0 <= ArgIndex < IndexLimit
        private const int WidthLimit = 1000000; // Note:  -WidthLimit <  ArgAlign < WidthLimit

        internal StringBuilder AppendFormatHelper(IFormatProvider? provider, string format, ParamsArray args)
        {
            if (format == null)
            {
                throw new ArgumentNullException(nameof(format));
            }

            int pos = 0;
            int len = format.Length;
            char ch = '\x0';
<<<<<<< HEAD
=======
            StringBuilder? unescapedItemFormat = null;
>>>>>>> bd7ca275

            ICustomFormatter? cf = null;
            if (provider != null)
            {
                cf = (ICustomFormatter?)provider.GetFormat(typeof(ICustomFormatter));
            }

            while (true)
            {
                while (pos < len)
                {
                    ch = format[pos];

                    pos++;
                    // Is it a closing brace?
                    if (ch == '}')
                    {
                        // Check next character (if there is one) to see if it is escaped. eg }}
                        if (pos < len && format[pos] == '}')
                            pos++;
                        else
                            // Otherwise treat it as an error (Mismatched closing brace)
                            FormatError();
                    }
                    // Is it a opening brace?
                    if (ch == '{')
                    {
                        // Check next character (if there is one) to see if it is escaped. eg {{
                        if (pos < len && format[pos] == '{')
                            pos++;
                        else
                        {
                            // Otherwise treat it as the opening brace of an Argument Hole.
                            pos--;
                            break;
                        }
                    }
                    // If it neither then treat the character as just text.
                    Append(ch);
                }

                //
                // Start of parsing of Argument Hole.
                // Argument Hole ::= { Index (, WS* Alignment WS*)? (: Formatting)? }
                //
                if (pos == len) break;

                //
                //  Start of parsing required Index parameter.
                //  Index ::= ('0'-'9')+ WS*
                //
                pos++;
                // If reached end of text then error (Unexpected end of text)
                // or character is not a digit then error (Unexpected Character)
                if (pos == len || (ch = format[pos]) < '0' || ch > '9') FormatError();
                int index = 0;
                do
                {
                    index = index * 10 + ch - '0';
                    pos++;
                    // If reached end of text then error (Unexpected end of text)
                    if (pos == len) FormatError();
                    ch = format[pos];
                    // so long as character is digit and value of the index is less than 1000000 ( index limit )
                }
                while (ch >= '0' && ch <= '9' && index < IndexLimit);

                // If value of index is not within the range of the arguments passed in then error (Index out of range)
                if (index >= args.Length) throw new FormatException(SR.Format_IndexOutOfRange);

                // Consume optional whitespace.
                while (pos < len && (ch = format[pos]) == ' ') pos++;
                // End of parsing index parameter.

                //
                //  Start of parsing of optional Alignment
                //  Alignment ::= comma WS* minus? ('0'-'9')+ WS*
                //
                bool leftJustify = false;
                int width = 0;
                // Is the character a comma, which indicates the start of alignment parameter.
                if (ch == ',')
                {
                    pos++;

                    // Consume Optional whitespace
                    while (pos < len && format[pos] == ' ') pos++;

                    // If reached the end of the text then error (Unexpected end of text)
                    if (pos == len) FormatError();

                    // Is there a minus sign?
                    ch = format[pos];
                    if (ch == '-')
                    {
                        // Yes, then alignment is left justified.
                        leftJustify = true;
                        pos++;
                        // If reached end of text then error (Unexpected end of text)
                        if (pos == len) FormatError();
                        ch = format[pos];
                    }

                    // If current character is not a digit then error (Unexpected character)
                    if (ch < '0' || ch > '9') FormatError();
                    // Parse alignment digits.
                    do
                    {
                        width = width * 10 + ch - '0';
                        pos++;
                        // If reached end of text then error. (Unexpected end of text)
                        if (pos == len) FormatError();
                        ch = format[pos];
                        // So long a current character is a digit and the value of width is less than 100000 ( width limit )
                    }
                    while (ch >= '0' && ch <= '9' && width < WidthLimit);
                    // end of parsing Argument Alignment
                }

                // Consume optional whitespace
                while (pos < len && (ch = format[pos]) == ' ') pos++;

                //
                // Start of parsing of optional formatting parameter.
                //
<<<<<<< HEAD
                object arg = args[index];
=======
                object? arg = args[index];
                string? itemFormat = null;
>>>>>>> bd7ca275
                ReadOnlySpan<char> itemFormatSpan = default; // used if itemFormat is null
                // Is current character a colon? which indicates start of formatting parameter.
                if (ch == ':')
                {
                    pos++;
                    int startPos = pos;

                    while (true)
                    {
                        // If reached end of text then error. (Unexpected end of text)
                        if (pos == len) FormatError();
                        ch = format[pos];

                        if (ch == '}')
                        {
                            // Argument hole closed
                            break;
                        }
                        else if (ch == '{')
                        {
                            // Braces inside the argument hole are not supported
                            FormatError();
                        }

                        pos++;
                    }

                    if (pos > startPos)
                    {
                        itemFormatSpan = format.AsSpan(startPos, pos - startPos);
                    }
                }
                else if (ch != '}')
                {
                    // Unexpected character
                    FormatError();
                }

                // Construct the output for this arg hole.
                pos++;
<<<<<<< HEAD
                string s = null;
                string itemFormat = null;
=======
                string? s = null;
>>>>>>> bd7ca275
                if (cf != null)
                {
                    if (itemFormatSpan.Length != 0)
                    {
                        itemFormat = new string(itemFormatSpan);
                    }
                    s = cf.Format(itemFormat, arg, provider);
                }

                if (s == null)
                {
                    // If arg is ISpanFormattable and the beginning doesn't need padding,
                    // try formatting it into the remaining current chunk.
                    if (arg is ISpanFormattable spanFormattableArg &&
                        (leftJustify || width == 0) &&
                        spanFormattableArg.TryFormat(RemainingCurrentChunk, out int charsWritten, itemFormatSpan, provider))
                    {
                        m_ChunkLength += charsWritten;

                        // Pad the end, if needed.
                        int padding = width - charsWritten;
                        if (leftJustify && padding > 0) Append(' ', padding);

                        // Continue to parse other characters.
                        continue;
                    }

                    // Otherwise, fallback to trying IFormattable or calling ToString.
                    if (arg is IFormattable formattableArg)
                    {
                        if (itemFormatSpan.Length != 0 && itemFormat == null)
                        {
                            itemFormat = new string(itemFormatSpan);
                        }
                        s = formattableArg.ToString(itemFormat, provider);
                    }
                    else if (arg != null)
                    {
                        s = arg.ToString();
                    }
                }
                // Append it to the final output of the Format String.
                if (s == null) s = string.Empty;
                int pad = width - s.Length;
                if (!leftJustify && pad > 0) Append(' ', pad);
                Append(s);
                if (leftJustify && pad > 0) Append(' ', pad);
                // Continue to parse other characters.
            }
            return this;
        }

        /// <summary>
        /// Replaces all instances of one string with another in this builder.
        /// </summary>
        /// <param name="oldValue">The string to replace.</param>
        /// <param name="newValue">The string to replace <paramref name="oldValue"/> with.</param>
        /// <remarks>
        /// If <paramref name="newValue"/> is <c>null</c>, instances of <paramref name="oldValue"/>
        /// are removed from this builder.
        /// </remarks>
        public StringBuilder Replace(string oldValue, string? newValue) => Replace(oldValue, newValue, 0, Length);

        /// <summary>
        /// Determines if the contents of this builder are equal to the contents of another builder.
        /// </summary>
        /// <param name="sb">The other builder.</param>
        public bool Equals(StringBuilder? sb)
        {
            if (sb == null)
                return false;
            if (Length != sb.Length)
                return false;
            if (sb == this)
                return true;

            StringBuilder? thisChunk = this;
            int thisChunkIndex = thisChunk.m_ChunkLength;
            StringBuilder? sbChunk = sb;
            int sbChunkIndex = sbChunk.m_ChunkLength;
            for (;;)
            {
                --thisChunkIndex;
                --sbChunkIndex;

                while (thisChunkIndex < 0)
                {
                    thisChunk = thisChunk.m_ChunkPrevious;
                    if (thisChunk == null)
                        break;
                    thisChunkIndex = thisChunk.m_ChunkLength + thisChunkIndex;
                }

                while (sbChunkIndex < 0)
                {
                    sbChunk = sbChunk.m_ChunkPrevious;
                    if (sbChunk == null)
                        break;
                    sbChunkIndex = sbChunk.m_ChunkLength + sbChunkIndex;
                }

                if (thisChunkIndex < 0)
                    return sbChunkIndex < 0;
                if (sbChunkIndex < 0)
                    return false;

                Debug.Assert(thisChunk != null && sbChunk != null);
                if (thisChunk.m_ChunkChars[thisChunkIndex] != sbChunk.m_ChunkChars[sbChunkIndex])
                    return false;
            }
        }

        /// <summary>
        /// Determines if the contents of this builder are equal to the contents of <see cref="ReadOnlySpan{Char}"/>.
        /// </summary>
        /// <param name="span">The <see cref="ReadOnlySpan{Char}"/>.</param>
        public bool Equals(ReadOnlySpan<char> span)
        {
            if (span.Length != Length)
                return false;

            StringBuilder? sbChunk = this;
            int offset = 0;

            do
            {
                int chunk_length = sbChunk.m_ChunkLength;
                offset += chunk_length;

                ReadOnlySpan<char> chunk = new ReadOnlySpan<char>(sbChunk.m_ChunkChars, 0, chunk_length);

                if (!chunk.EqualsOrdinal(span.Slice(span.Length - offset, chunk_length)))
                    return false;

                sbChunk = sbChunk.m_ChunkPrevious;
            } while (sbChunk != null);

            Debug.Assert(offset == Length);
            return true;
        }

        /// <summary>
        /// Replaces all instances of one string with another in part of this builder.
        /// </summary>
        /// <param name="oldValue">The string to replace.</param>
        /// <param name="newValue">The string to replace <paramref name="oldValue"/> with.</param>
        /// <param name="startIndex">The index to start in this builder.</param>
        /// <param name="count">The number of characters to read in this builder.</param>
        /// <remarks>
        /// If <paramref name="newValue"/> is <c>null</c>, instances of <paramref name="oldValue"/>
        /// are removed from this builder.
        /// </remarks>
        public StringBuilder Replace(string oldValue, string? newValue, int startIndex, int count)
        {
            int currentLength = Length;
            if ((uint)startIndex > (uint)currentLength)
            {
                throw new ArgumentOutOfRangeException(nameof(startIndex), SR.ArgumentOutOfRange_Index);
            }
            if (count < 0 || startIndex > currentLength - count)
            {
                throw new ArgumentOutOfRangeException(nameof(count), SR.ArgumentOutOfRange_Index);
            }
            if (oldValue == null)
            {
                throw new ArgumentNullException(nameof(oldValue));
            }
            if (oldValue.Length == 0)
            {
                throw new ArgumentException(SR.Argument_EmptyName, nameof(oldValue));
            }

            newValue = newValue ?? string.Empty;

            int deltaLength = newValue.Length - oldValue.Length;

            int[]? replacements = null; // A list of replacement positions in a chunk to apply
            int replacementsCount = 0;

            // Find the chunk, indexInChunk for the starting point
            StringBuilder chunk = FindChunkForIndex(startIndex);
            int indexInChunk = startIndex - chunk.m_ChunkOffset;
            while (count > 0)
            {
                Debug.Assert(chunk != null, "chunk was null in replace");
                // Look for a match in the chunk,indexInChunk pointer
                if (StartsWith(chunk, indexInChunk, count, oldValue))
                {
                    // Push it on the replacements array (with growth), we will do all replacements in a
                    // given chunk in one operation below (see ReplaceAllInChunk) so we don't have to slide
                    // many times.
                    if (replacements == null)
                    {
                        replacements = new int[5];
                    }
                    else if (replacementsCount >= replacements.Length)
                    {
                        Array.Resize(ref replacements!, replacements.Length * 3 / 2 + 4); // Grow by ~1.5x, but more in the begining // TODO-NULLABLE: https://github.com/dotnet/roslyn/issues/26761
                    }
                    replacements![replacementsCount++] = indexInChunk; // TODO-NULLABLE: https://github.com/dotnet/roslyn/issues/26761
                    indexInChunk += oldValue.Length;
                    count -= oldValue.Length;
                }
                else
                {
                    indexInChunk++;
                    --count;
                }

                if (indexInChunk >= chunk.m_ChunkLength || count == 0) // Have we moved out of the current chunk?
                {
                    // Replacing mutates the blocks, so we need to convert to a logical index and back afterwards.
                    int index = indexInChunk + chunk.m_ChunkOffset;
                    int indexBeforeAdjustment = index;

                    // See if we accumulated any replacements, if so apply them.
                    Debug.Assert(replacements != null || replacementsCount == 0, "replacements was null and replacementsCount != 0");
                    ReplaceAllInChunk(replacements, replacementsCount, chunk, oldValue.Length, newValue);
                    // The replacement has affected the logical index.  Adjust it.
                    index += ((newValue.Length - oldValue.Length) * replacementsCount);
                    replacementsCount = 0;

                    chunk = FindChunkForIndex(index);
                    indexInChunk = index - chunk.m_ChunkOffset;
                    Debug.Assert(chunk != null || count == 0, "Chunks ended prematurely!");
                }
            }

            AssertInvariants();
            return this;
        }

        /// <summary>
        /// Replaces all instances of one character with another in this builder.
        /// </summary>
        /// <param name="oldChar">The character to replace.</param>
        /// <param name="newChar">The character to replace <paramref name="oldChar"/> with.</param>
        public StringBuilder Replace(char oldChar, char newChar)
        {
            return Replace(oldChar, newChar, 0, Length);
        }

        /// <summary>
        /// Replaces all instances of one character with another in this builder.
        /// </summary>
        /// <param name="oldChar">The character to replace.</param>
        /// <param name="newChar">The character to replace <paramref name="oldChar"/> with.</param>
        /// <param name="startIndex">The index to start in this builder.</param>
        /// <param name="count">The number of characters to read in this builder.</param>
        public StringBuilder Replace(char oldChar, char newChar, int startIndex, int count)
        {
            int currentLength = Length;
            if ((uint)startIndex > (uint)currentLength)
            {
                throw new ArgumentOutOfRangeException(nameof(startIndex), SR.ArgumentOutOfRange_Index);
            }

            if (count < 0 || startIndex > currentLength - count)
            {
                throw new ArgumentOutOfRangeException(nameof(count), SR.ArgumentOutOfRange_Index);
            }

            int endIndex = startIndex + count;
            StringBuilder chunk = this;

            for (;;)
            {
                int endIndexInChunk = endIndex - chunk.m_ChunkOffset;
                int startIndexInChunk = startIndex - chunk.m_ChunkOffset;
                if (endIndexInChunk >= 0)
                {
                    int curInChunk = Math.Max(startIndexInChunk, 0);
                    int endInChunk = Math.Min(chunk.m_ChunkLength, endIndexInChunk);
                    while (curInChunk < endInChunk)
                    {
                        if (chunk.m_ChunkChars[curInChunk] == oldChar)
                            chunk.m_ChunkChars[curInChunk] = newChar;
                        curInChunk++;
                    }
                }
                if (startIndexInChunk >= 0)
                    break;

                Debug.Assert(chunk.m_ChunkPrevious != null);
                chunk = chunk.m_ChunkPrevious;
            }

            AssertInvariants();
            return this;
        }

        /// <summary>
        /// Appends a character buffer to this builder.
        /// </summary>
        /// <param name="value">The pointer to the start of the buffer.</param>
        /// <param name="valueCount">The number of characters in the buffer.</param>
        [CLSCompliant(false)]
        public unsafe StringBuilder Append(char* value, int valueCount)
        {
            // We don't check null value as this case will throw null reference exception anyway
            if (valueCount < 0)
            {
                throw new ArgumentOutOfRangeException(nameof(valueCount), SR.ArgumentOutOfRange_NegativeCount);
            }

            // this is where we can check if the valueCount will put us over m_MaxCapacity
            // We are doing the check here to prevent the corruption of the StringBuilder.
            int newLength = Length + valueCount;
            if (newLength > m_MaxCapacity || newLength < valueCount)
            {
                throw new ArgumentOutOfRangeException(nameof(valueCount), SR.ArgumentOutOfRange_LengthGreaterThanCapacity);
            }

            // This case is so common we want to optimize for it heavily.
            int newIndex = valueCount + m_ChunkLength;
            if (newIndex <= m_ChunkChars.Length)
            {
                ThreadSafeCopy(value, m_ChunkChars, m_ChunkLength, valueCount);
                m_ChunkLength = newIndex;
            }
            else
            {
                // Copy the first chunk
                int firstLength = m_ChunkChars.Length - m_ChunkLength;
                if (firstLength > 0)
                {
                    ThreadSafeCopy(value, m_ChunkChars, m_ChunkLength, firstLength);
                    m_ChunkLength = m_ChunkChars.Length;
                }

                // Expand the builder to add another chunk.
                int restLength = valueCount - firstLength;
                ExpandByABlock(restLength);
                Debug.Assert(m_ChunkLength == 0, "A new block was not created.");

                // Copy the second chunk
                ThreadSafeCopy(value + firstLength, m_ChunkChars, 0, restLength);
                m_ChunkLength = restLength;
            }
            AssertInvariants();
            return this;
        }

        /// <summary>
        /// Inserts a character buffer into this builder at the specified position.
        /// </summary>
        /// <param name="index">The index to insert in this builder.</param>
        /// <param name="value">The pointer to the start of the buffer.</param>
        /// <param name="valueCount">The number of characters in the buffer.</param>
        private unsafe void Insert(int index, char* value, int valueCount)
        {
            if ((uint)index > (uint)Length)
            {
                throw new ArgumentOutOfRangeException(nameof(index), SR.ArgumentOutOfRange_Index);
            }

            if (valueCount > 0)
            {
                StringBuilder chunk;
                int indexInChunk;
                MakeRoom(index, valueCount, out chunk, out indexInChunk, false);
                ReplaceInPlaceAtChunk(ref chunk!, ref indexInChunk, value, valueCount);
            }
        }

        /// <summary>
        /// Replaces strings at specified indices with a new string in a chunk.
        /// </summary>
        /// <param name="replacements">The list of indices, relative to the beginning of the chunk, to remove at.</param>
        /// <param name="replacementsCount">The number of replacements to make.</param>
        /// <param name="sourceChunk">The source chunk.</param>
        /// <param name="removeCount">The number of characters to remove at each replacement.</param>
        /// <param name="value">The string to insert at each replacement.</param>
        /// <remarks>
        /// This routine is very efficient because it does replacements in bulk.
        /// </remarks>
        private void ReplaceAllInChunk(int[]? replacements, int replacementsCount, StringBuilder sourceChunk, int removeCount, string value)
        {
            if (replacementsCount <= 0)
            {
                return;
            }

            unsafe
            {
                fixed (char* valuePtr = value)
                {
                    Debug.Assert(replacements != null, "replacements was null when replacementsCount > 0");
                    // calculate the total amount of extra space or space needed for all the replacements.
                    long longDelta = (value.Length - removeCount) * (long)replacementsCount;
                    int delta = (int)longDelta;
                    if (delta != longDelta)
                        throw new OutOfMemoryException();

                    StringBuilder targetChunk = sourceChunk;        // the target as we copy chars down
                    int targetIndexInChunk = replacements[0];

                    // Make the room needed for all the new characters if needed.
                    if (delta > 0)
                        MakeRoom(targetChunk.m_ChunkOffset + targetIndexInChunk, delta, out targetChunk, out targetIndexInChunk, true);
                    // We made certain that characters after the insertion point are not moved,
                    int i = 0;
                    for (;;)
                    {
                        // Copy in the new string for the ith replacement
                        ReplaceInPlaceAtChunk(ref targetChunk!, ref targetIndexInChunk, valuePtr, value.Length);
                        int gapStart = replacements[i] + removeCount;
                        i++;
                        if (i >= replacementsCount)
                        {
                            break;
                        }

                        int gapEnd = replacements[i];
                        Debug.Assert(gapStart < sourceChunk.m_ChunkChars.Length, "gap starts at end of buffer.  Should not happen");
                        Debug.Assert(gapStart <= gapEnd, "negative gap size");
                        Debug.Assert(gapEnd <= sourceChunk.m_ChunkLength, "gap too big");
                        if (delta != 0)     // can skip the sliding of gaps if source an target string are the same size.
                        {
                            // Copy the gap data between the current replacement and the next replacement
                            fixed (char* sourcePtr = &sourceChunk.m_ChunkChars[gapStart])
                                ReplaceInPlaceAtChunk(ref targetChunk!, ref targetIndexInChunk, sourcePtr, gapEnd - gapStart);
                        }
                        else
                        {
                            targetIndexInChunk += gapEnd - gapStart;
                            Debug.Assert(targetIndexInChunk <= targetChunk.m_ChunkLength, "gap not in chunk");
                        }
                    }

                    // Remove extra space if necessary.
                    if (delta < 0)
                        Remove(targetChunk.m_ChunkOffset + targetIndexInChunk, -delta, out targetChunk, out targetIndexInChunk);
                }
            }
        }

        /// <summary>
        /// Returns a value indicating whether a substring of a builder starts with a specified prefix.
        /// </summary>
        /// <param name="chunk">The chunk in which the substring starts.</param>
        /// <param name="indexInChunk">The index in <paramref name="chunk"/> at which the substring starts.</param>
        /// <param name="count">The logical count of the substring.</param>
        /// <param name="value">The prefix.</param>
        private bool StartsWith(StringBuilder chunk, int indexInChunk, int count, string value)
        {
            for (int i = 0; i < value.Length; i++)
            {
                if (count == 0)
                {
                    return false;
                }

                if (indexInChunk >= chunk.m_ChunkLength)
                {
                    chunk = Next(chunk)!;
                    if (chunk == null)
                        return false;
                    indexInChunk = 0;
                }

                if (value[i] != chunk.m_ChunkChars[indexInChunk])
                {
                    return false;
                }

                indexInChunk++;
                --count;
            }

            return true;
        }

        /// <summary>
        /// Replaces characters at a specified location with the contents of a character buffer.
        /// This function is the logical equivalent of memcpy.
        /// </summary>
        /// <param name="chunk">
        /// The chunk in which to start replacing characters.
        /// Receives the chunk in which character replacement ends.
        /// </param>
        /// <param name="indexInChunk">
        /// The index in <paramref name="chunk"/> to start replacing characters at.
        /// Receives the index at which character replacement ends.
        /// </param>
        /// <param name="value">The pointer to the start of the character buffer.</param>
        /// <param name="count">The number of characters in the buffer.</param>
        private unsafe void ReplaceInPlaceAtChunk(ref StringBuilder? chunk, ref int indexInChunk, char* value, int count)
        {
            if (count != 0)
            {
                for (;;)
                {
                    Debug.Assert(chunk != null, "chunk should not be null at this point");
                    int lengthInChunk = chunk.m_ChunkLength - indexInChunk;
                    Debug.Assert(lengthInChunk >= 0, "Index isn't in the chunk.");

                    int lengthToCopy = Math.Min(lengthInChunk, count);
                    ThreadSafeCopy(value, chunk.m_ChunkChars, indexInChunk, lengthToCopy);

                    // Advance the index.
                    indexInChunk += lengthToCopy;
                    if (indexInChunk >= chunk.m_ChunkLength)
                    {
                        chunk = Next(chunk);
                        indexInChunk = 0;
                    }
                    count -= lengthToCopy;
                    if (count == 0)
                    {
                        break;
                    }
                    value += lengthToCopy;
                }
            }
        }

        /// <remarks>
        /// This method prevents out-of-bounds writes in the case a different thread updates a field in the builder just before a copy begins.
        /// All interesting variables are copied out of the heap into the parameters of this method, and then bounds checks are run.
        /// </remarks>
        private static unsafe void ThreadSafeCopy(char* sourcePtr, char[] destination, int destinationIndex, int count)
        {
            if (count > 0)
            {
                if ((uint)destinationIndex <= (uint)destination.Length && (destinationIndex + count) <= destination.Length)
                {
                    fixed (char* destinationPtr = &destination[destinationIndex])
                        string.wstrcpy(destinationPtr, sourcePtr, count);
                }
                else
                {
                    throw new ArgumentOutOfRangeException(nameof(destinationIndex), SR.ArgumentOutOfRange_Index);
                }
            }
        }

        private static unsafe void ThreadSafeCopy(char[] source, int sourceIndex, Span<char> destination, int destinationIndex, int count)
        {
            if (count > 0)
            {
                if ((uint)sourceIndex > (uint)source.Length || count > source.Length - sourceIndex)
                {
                    throw new ArgumentOutOfRangeException(nameof(sourceIndex), SR.ArgumentOutOfRange_Index);
                }

                if ((uint)destinationIndex > (uint)destination.Length || count > destination.Length - destinationIndex)
                {
                    throw new ArgumentOutOfRangeException(nameof(destinationIndex), SR.ArgumentOutOfRange_Index);
                }

                fixed (char* sourcePtr = &source[sourceIndex])
                    fixed (char* destinationPtr = &MemoryMarshal.GetReference(destination))
                        string.wstrcpy(destinationPtr + destinationIndex, sourcePtr, count);
            }
        }

        /// <summary>
        /// Gets the chunk corresponding to the logical index in this builder.
        /// </summary>
        /// <param name="index">The logical index in this builder.</param>
        /// <remarks>
        /// After calling this method, you can obtain the actual index within the chunk by
        /// subtracting <see cref="m_ChunkOffset"/> from <paramref name="index"/>.
        /// </remarks>
        private StringBuilder FindChunkForIndex(int index)
        {
            Debug.Assert(0 <= index && index <= Length);

            StringBuilder result = this;
            while (result.m_ChunkOffset > index)
            {
                Debug.Assert(result.m_ChunkPrevious != null);
                result = result.m_ChunkPrevious;
            }

            Debug.Assert(result != null);
            return result;
        }

        /// <summary>
        /// Gets the chunk corresponding to the logical byte index in this builder.
        /// </summary>
        /// <param name="byteIndex">The logical byte index in this builder.</param>
        private StringBuilder FindChunkForByte(int byteIndex)
        {
            Debug.Assert(0 <= byteIndex && byteIndex <= Length * sizeof(char));

            StringBuilder result = this;
            while (result.m_ChunkOffset * sizeof(char) > byteIndex)
            {
                Debug.Assert(result.m_ChunkPrevious != null);
                result = result.m_ChunkPrevious;
            }

            Debug.Assert(result != null);
            return result;
        }

        /// <summary>Gets a span representing the remaining space available in the current chunk.</summary>
        private Span<char> RemainingCurrentChunk
        {
            [MethodImpl(MethodImplOptions.AggressiveInlining)]
            get => new Span<char>(m_ChunkChars, m_ChunkLength, m_ChunkChars.Length - m_ChunkLength);
        }

        /// <summary>
        /// Finds the chunk that logically succeeds the specified chunk.
        /// </summary>
        /// <param name="chunk">The chunk whose successor should be found.</param>
        /// <remarks>
        /// Each chunk only stores the pointer to its logical predecessor, so this routine has to start
        /// from the 'this' pointer (which is assumed to represent the whole StringBuilder) and work its
        /// way down until it finds the specified chunk (which is O(n)). Thus, it is more expensive than
        /// a field fetch.
        /// </remarks>
        private StringBuilder? Next(StringBuilder chunk) => chunk == this ? null : FindChunkForIndex(chunk.m_ChunkOffset + chunk.m_ChunkLength);

        /// <summary>
        /// Transfers the character buffer from this chunk to a new chunk, and allocates a new buffer with a minimum size for this chunk.
        /// </summary>
        /// <param name="minBlockCharCount">The minimum size of the new buffer to be allocated for this chunk.</param>
        /// <remarks>
        /// This method requires that the current chunk is full. Otherwise, there's no point in shifting the characters over.
        /// It also assumes that 'this' is the last chunk in the linked list.
        /// </remarks>
        private void ExpandByABlock(int minBlockCharCount)
        {
            Debug.Assert(Capacity == Length, nameof(ExpandByABlock) + " should only be called when there is no space left.");
            Debug.Assert(minBlockCharCount > 0);

            AssertInvariants();

            if ((minBlockCharCount + Length) > m_MaxCapacity || minBlockCharCount + Length < minBlockCharCount)
            {
                throw new ArgumentOutOfRangeException("requiredLength", SR.ArgumentOutOfRange_SmallCapacity);
            }

            // - We always need to make the new chunk at least as big as was requested (`minBlockCharCount`).
            // - We'd also prefer to make it at least at big as the current length (thus doubling capacity).
            //   - But this is only up to a maximum, so we stay in the small object heap, and never allocate
            //     really big chunks even if the string gets really big.
            int newBlockLength = Math.Max(minBlockCharCount, Math.Min(Length, MaxChunkSize));

            // Check for integer overflow (logical buffer size > int.MaxValue)
            if (m_ChunkOffset + m_ChunkLength + newBlockLength < newBlockLength)
                throw new OutOfMemoryException();

            // Allocate the array before updating any state to avoid leaving inconsistent state behind in case of out of memory exception
            char[] chunkChars = new char[newBlockLength];

            // Move all of the data from this chunk to a new one, via a few O(1) pointer adjustments.
            // Then, have this chunk point to the new one as its predecessor.
            m_ChunkPrevious = new StringBuilder(this);
            m_ChunkOffset += m_ChunkLength;
            m_ChunkLength = 0;

            m_ChunkChars = chunkChars;

            AssertInvariants();
        }

        /// <summary>
        /// Creates a new chunk with fields copied from an existing chunk.
        /// </summary>
        /// <param name="from">The chunk from which to copy fields.</param>
        /// <remarks>
        /// <para>
        /// This method runs in O(1) time. It does not copy data within the character buffer
        /// <paramref name="from"/> holds, but copies the reference to the character buffer itself
        /// (plus a few other fields).
        /// </para>
        /// <para>
        /// Callers are expected to update <paramref name="from"/> subsequently to point to this
        /// chunk as its predecessor.
        /// </para>
        /// </remarks>
        private StringBuilder(StringBuilder from)
        {
            m_ChunkLength = from.m_ChunkLength;
            m_ChunkOffset = from.m_ChunkOffset;
            m_ChunkChars = from.m_ChunkChars;
            m_ChunkPrevious = from.m_ChunkPrevious;
            m_MaxCapacity = from.m_MaxCapacity;

            AssertInvariants();
        }

        /// <summary>
        /// Creates a gap at a logical index with the specified count.
        /// </summary>
        /// <param name="index">The logical index in this builder.</param>
        /// <param name="count">The number of characters in the gap.</param>
        /// <param name="chunk">Receives the chunk containing the gap.</param>
        /// <param name="indexInChunk">The index in <paramref name="chunk"/> that points to the gap.</param>
        /// <param name="doNotMoveFollowingChars">
        /// - If <c>true</c>, then room must be made by inserting a chunk before the current chunk.
        /// - If <c>false</c>, then room can be made by shifting characters ahead of <paramref name="index"/>
        ///   in this block forward by <paramref name="count"/> provided the characters will still fit in
        ///   the current chunk after being shifted.
        ///   - Providing <c>false</c> does not make a difference most of the time, but it can matter when someone
        ///     inserts lots of small strings at a position in the buffer.
        /// </param>
        /// <remarks>
        /// <para>
        /// Since chunks do not contain references to their successors, it is not always possible for us to make room
        /// by inserting space after <paramref name="index"/> in case this chunk runs out of space. Thus, we make room
        /// by inserting space before the specified index, and having logical indices refer to new locations by the end
        /// of this method.
        /// </para>
        /// <para>
        /// <see cref="ReplaceInPlaceAtChunk"/> can be used in conjunction with this method to fill in the newly created gap.
        /// </para>
        /// </remarks>
        private void MakeRoom(int index, int count, out StringBuilder chunk, out int indexInChunk, bool doNotMoveFollowingChars)
        {
            AssertInvariants();
            Debug.Assert(count > 0);
            Debug.Assert(index >= 0);

            if (count + Length > m_MaxCapacity || count + Length < count)
            {
                throw new ArgumentOutOfRangeException("requiredLength", SR.ArgumentOutOfRange_SmallCapacity);
            }

            chunk = this;
            while (chunk.m_ChunkOffset > index)
            {
                chunk.m_ChunkOffset += count;
                Debug.Assert(chunk.m_ChunkPrevious != null);
                chunk = chunk.m_ChunkPrevious;
            }
            indexInChunk = index - chunk.m_ChunkOffset;

            // Cool, we have some space in this block, and we don't have to copy much to get at it, so go ahead and use it.
            // This typically happens when someone repeatedly inserts small strings at a spot (usually the absolute front) of the buffer.
            if (!doNotMoveFollowingChars && chunk.m_ChunkLength <= DefaultCapacity * 2 && chunk.m_ChunkChars.Length - chunk.m_ChunkLength >= count)
            {
                for (int i = chunk.m_ChunkLength; i > indexInChunk; )
                {
                    --i;
                    chunk.m_ChunkChars[i + count] = chunk.m_ChunkChars[i];
                }
                chunk.m_ChunkLength += count;
                return;
            }

            // Allocate space for the new chunk, which will go before the current one.
            StringBuilder newChunk = new StringBuilder(Math.Max(count, DefaultCapacity), chunk.m_MaxCapacity, chunk.m_ChunkPrevious);
            newChunk.m_ChunkLength = count;

            // Copy the head of the current buffer to the new buffer.
            int copyCount1 = Math.Min(count, indexInChunk);
            if (copyCount1 > 0)
            {
                unsafe
                {
                    fixed (char* chunkCharsPtr = &chunk.m_ChunkChars[0])
                    {
                        ThreadSafeCopy(chunkCharsPtr, newChunk.m_ChunkChars, 0, copyCount1);

                        // Slide characters over in the current buffer to make room.
                        int copyCount2 = indexInChunk - copyCount1;
                        if (copyCount2 >= 0)
                        {
                            ThreadSafeCopy(chunkCharsPtr + copyCount1, chunk.m_ChunkChars, 0, copyCount2);
                            indexInChunk = copyCount2;
                        }
                    }
                }
            }

            // Wire in the new chunk.
            chunk.m_ChunkPrevious = newChunk;
            chunk.m_ChunkOffset += count;
            if (copyCount1 < count)
            {
                chunk = newChunk;
                indexInChunk = copyCount1;
            }

            AssertInvariants();
        }

        /// <summary>
        /// Used by <see cref="MakeRoom"/> to allocate another chunk.
        /// </summary>
        /// <param name="size">The size of the character buffer for this chunk.</param>
        /// <param name="maxCapacity">The maximum capacity, to be stored in this chunk.</param>
        /// <param name="previousBlock">The predecessor of this chunk.</param>
        private StringBuilder(int size, int maxCapacity, StringBuilder? previousBlock)
        {
            Debug.Assert(size > 0);
            Debug.Assert(maxCapacity > 0);

            m_ChunkChars = new char[size];
            m_MaxCapacity = maxCapacity;
            m_ChunkPrevious = previousBlock;
            if (previousBlock != null)
            {
                m_ChunkOffset = previousBlock.m_ChunkOffset + previousBlock.m_ChunkLength;
            }

            AssertInvariants();
        }

        /// <summary>
        /// Removes a specified number of characters beginning at a logical index in this builder.
        /// </summary>
        /// <param name="startIndex">The logical index in this builder to start removing characters.</param>
        /// <param name="count">The number of characters to remove.</param>
        /// <param name="chunk">Receives the new chunk containing the logical index.</param>
        /// <param name="indexInChunk">
        /// Receives the new index in <paramref name="chunk"/> that is associated with the logical index.
        /// </param>
        private void Remove(int startIndex, int count, out StringBuilder chunk, out int indexInChunk)
        {
            AssertInvariants();
            Debug.Assert(startIndex >= 0 && startIndex < Length);

            int endIndex = startIndex + count;

            // Find the chunks for the start and end of the block to delete.
            chunk = this;
            StringBuilder? endChunk = null;
            int endIndexInChunk = 0;
            for (;;)
            {
                if (endIndex - chunk.m_ChunkOffset >= 0)
                {
                    if (endChunk == null)
                    {
                        endChunk = chunk;
                        endIndexInChunk = endIndex - endChunk.m_ChunkOffset;
                    }
                    if (startIndex - chunk.m_ChunkOffset >= 0)
                    {
                        indexInChunk = startIndex - chunk.m_ChunkOffset;
                        break;
                    }
                }
                else
                {
                    chunk.m_ChunkOffset -= count;
                }

                Debug.Assert(chunk.m_ChunkPrevious != null);
                chunk = chunk.m_ChunkPrevious;
            }
            Debug.Assert(chunk != null, "We fell off the beginning of the string!");

            int copyTargetIndexInChunk = indexInChunk;
            int copyCount = endChunk.m_ChunkLength - endIndexInChunk;
            if (endChunk != chunk)
            {
                copyTargetIndexInChunk = 0;
                // Remove the characters after `startIndex` to the end of the chunk.
                chunk.m_ChunkLength = indexInChunk;

                // Remove the characters in chunks between the start and the end chunk.
                endChunk.m_ChunkPrevious = chunk;
                endChunk.m_ChunkOffset = chunk.m_ChunkOffset + chunk.m_ChunkLength;

                // If the start is 0, then we can throw away the whole start chunk.
                if (indexInChunk == 0)
                {
                    endChunk.m_ChunkPrevious = chunk.m_ChunkPrevious;
                    chunk = endChunk;
                }
            }
            endChunk.m_ChunkLength -= (endIndexInChunk - copyTargetIndexInChunk);

            // SafeCritical: We ensure that `endIndexInChunk + copyCount` is within range of `m_ChunkChars`, and
            // also ensure that `copyTargetIndexInChunk + copyCount` is within the chunk.

            // Remove any characters in the end chunk, by sliding the characters down.
            if (copyTargetIndexInChunk != endIndexInChunk) // Sometimes no move is necessary
            {
                ThreadSafeCopy(endChunk.m_ChunkChars, endIndexInChunk, endChunk.m_ChunkChars, copyTargetIndexInChunk, copyCount);
            }

            Debug.Assert(chunk != null, "We fell off the beginning of the string!");
            AssertInvariants();
        }
    }
}<|MERGE_RESOLUTION|>--- conflicted
+++ resolved
@@ -1538,10 +1538,6 @@
             int pos = 0;
             int len = format.Length;
             char ch = '\x0';
-<<<<<<< HEAD
-=======
-            StringBuilder? unescapedItemFormat = null;
->>>>>>> bd7ca275
 
             ICustomFormatter? cf = null;
             if (provider != null)
@@ -1667,12 +1663,8 @@
                 //
                 // Start of parsing of optional formatting parameter.
                 //
-<<<<<<< HEAD
-                object arg = args[index];
-=======
                 object? arg = args[index];
-                string? itemFormat = null;
->>>>>>> bd7ca275
+
                 ReadOnlySpan<char> itemFormatSpan = default; // used if itemFormat is null
                 // Is current character a colon? which indicates start of formatting parameter.
                 if (ch == ':')
@@ -1713,12 +1705,9 @@
 
                 // Construct the output for this arg hole.
                 pos++;
-<<<<<<< HEAD
-                string s = null;
+                string? s = null;
                 string itemFormat = null;
-=======
-                string? s = null;
->>>>>>> bd7ca275
+                
                 if (cf != null)
                 {
                     if (itemFormatSpan.Length != 0)
