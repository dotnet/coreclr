--- conflicted
+++ resolved
@@ -629,7 +629,6 @@
             /// <summary>
             /// Implements the IEnumerator pattern.
             /// </summary>
-<<<<<<< HEAD
             public ReadOnlyMemory<char> Current
             {
                 get
@@ -639,12 +638,9 @@
                         ThrowHelper.ThrowInvalidOperationException_InvalidOperation_EnumOpCantHappen();
                     }
 
-                    return new ReadOnlyMemory<char>(_currentChunk.m_ChunkChars, 0, _currentChunk.m_ChunkLength);
-                }
-            }
-=======
-            public ReadOnlyMemory<char> Current => new ReadOnlyMemory<char>(_currentChunk!.m_ChunkChars, 0, _currentChunk.m_ChunkLength); // TODO-NULLABLE: NullReferenceException if called before calling MoveNext
->>>>>>> 52aff202
+                    return new ReadOnlyMemory<char>(_currentChunk!.m_ChunkChars, 0, _currentChunk.m_ChunkLength);
+                }
+            }
 
             #region private
             internal ChunkEnumerator(StringBuilder stringBuilder)
