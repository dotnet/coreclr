--- conflicted
+++ resolved
@@ -72,7 +72,6 @@
         internal static readonly IntPtr HKEY_PERFORMANCE_DATA = new IntPtr(unchecked((int)0x80000004));
         internal static readonly IntPtr HKEY_CURRENT_CONFIG = new IntPtr(unchecked((int)0x80000005));
 
-<<<<<<< HEAD
         /// <summary>Names of keys.  This array must be in the same order as the HKEY values listed above.</summary>
         private static readonly string[] s_hkeyNames = new string[]
         {
@@ -83,35 +82,6 @@
             "HKEY_PERFORMANCE_DATA",
             "HKEY_CURRENT_CONFIG"
         };
-=======
-        // Dirty indicates that we have munged data that should be potentially
-        // written to disk.
-        //
-        private const int STATE_DIRTY = 0x0001;
-
-        // SystemKey indicates that this is a "SYSTEMKEY" and shouldn't be "opened"
-        // or "closed".
-        //
-        private const int STATE_SYSTEMKEY = 0x0002;
-
-        // Access
-        //
-        private const int STATE_WRITEACCESS = 0x0004;
-
-        // Indicates if this key is for HKEY_PERFORMANCE_DATA
-        private const int STATE_PERF_DATA = 0x0008;
-
-        // Names of keys.  This array must be in the same order as the HKEY values listed above.
-        //
-        private static readonly string[] hkeyNames = new string[] {
-                "HKEY_CLASSES_ROOT",
-                "HKEY_CURRENT_USER",
-                "HKEY_LOCAL_MACHINE",
-                "HKEY_USERS",
-                "HKEY_PERFORMANCE_DATA",
-                "HKEY_CURRENT_CONFIG",
-                };
->>>>>>> 0e70f692
 
         // MSDN defines the following limits for registry key names & values:
         // Key Name: 255 characters
@@ -120,17 +90,10 @@
         private const int MaxKeyLength = 255;
         private const int MaxValueLength = 16383;
 
-<<<<<<< HEAD
         private volatile SafeRegistryHandle _hkey = null;
         private volatile string _keyName;
         private volatile bool _remoteKey = false;
         private volatile StateFlags _state;
-=======
-        private volatile SafeRegistryHandle hkey = null;
-        private volatile int state = 0;
-        private volatile string keyName;
-        private volatile bool remoteKey = false;
->>>>>>> 0e70f692
         private volatile RegistryKeyPermissionCheck checkMode;
         private volatile RegistryView _regView = RegistryView.Default;
 
@@ -535,7 +498,6 @@
             return names.ToArray();
         }
 
-<<<<<<< HEAD
         /// <summary>Retrieves the specified value. <b>null</b> is returned if the value doesn't exist</summary>
         /// <remarks>
         /// Note that <var>name</var> can be null or "", at which point the
@@ -544,20 +506,6 @@
         /// <param name="name">Name of value to retrieve.</param>
         /// <returns>The data associated with the value.</returns>
         public object GetValue(string name)
-=======
-        /**
-         * Retrieves the specified value. <b>null</b> is returned if the value
-         * doesn't exist.
-         *
-         * Note that <var>name</var> can be null or "", at which point the
-         * unnamed or default value of this Registry key is returned, if any.
-         *
-         * @param name Name of value to retrieve.
-         *
-         * @return the data associated with the value.
-         */
-        public Object GetValue(string name)
->>>>>>> 0e70f692
         {
             return InternalGetValue(name, null, false, true);
         }
@@ -885,13 +833,8 @@
                     case RegistryValueKind.ExpandString:
                     case RegistryValueKind.String:
                         {
-<<<<<<< HEAD
-                            String data = value.ToString();
+                            string data = value.ToString();
                             ret = Win32Native.RegSetValueEx(_hkey,
-=======
-                            string data = value.ToString();
-                            ret = Win32Native.RegSetValueEx(hkey,
->>>>>>> 0e70f692
                                 name,
                                 0,
                                 valueKind,
@@ -1034,20 +977,6 @@
         }
 
         /**
-<<<<<<< HEAD
-=======
-         * Retrieves a string representation of this key.
-         *
-         * @return a string representing the key.
-         */
-        public override string ToString()
-        {
-            EnsureNotDisposed();
-            return keyName;
-        }
-
-        /**
->>>>>>> 0e70f692
          * After calling GetLastWin32Error(), it clears the last error field,
          * so you must save the HResult and pass it to this method.  This method
          * will determine the appropriate exception to throw dependent on your
