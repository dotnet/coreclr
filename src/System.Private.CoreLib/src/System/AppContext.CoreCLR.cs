--- conflicted
+++ resolved
@@ -20,13 +20,8 @@
         private static string? GetBaseDirectoryCore()
         {
             // Fallback path for hosts that do not set APP_CONTEXT_BASE_DIRECTORY explicitly
-<<<<<<< HEAD
-            string directory = Path.GetDirectoryName(Assembly.GetEntryAssembly()?.Location);
+            string? directory = Path.GetDirectoryName(Assembly.GetEntryAssembly()?.Location);
             if (directory != null && !Path.EndsInDirectorySeparator(directory))
-=======
-            string? directory = Path.GetDirectoryName(Assembly.GetEntryAssembly()?.Location);
-            if (directory != null && !PathInternal.EndsInDirectorySeparator(directory))
->>>>>>> 9b0a1996
                 directory += Path.DirectorySeparatorChar;
             return directory;
         }
