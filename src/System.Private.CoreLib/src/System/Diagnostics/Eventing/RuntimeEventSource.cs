// Licensed to the .NET Foundation under one or more agreements.
// The .NET Foundation licenses this file to you under the MIT license.
// See the LICENSE file in the project root for more information.

using System;
using System.Threading;


namespace System.Diagnostics.Tracing
{
    /// <summary>
    /// RuntimeEventSource is an EventSource that represents events emitted by the managed runtime.
    /// </summary>
    [EventSource(Guid="49592C0F-5A05-516D-AA4B-A64E02026C89", Name = "System.Runtime")]
    internal sealed class RuntimeEventSource : EventSource
    {
        private static RuntimeEventSource s_RuntimeEventSource;
        private PollingCounter _gcHeapSizeCounter;
        private IncrementingPollingCounter _gen0GCCounter;
        private IncrementingPollingCounter _gen1GCCounter;
        private IncrementingPollingCounter _gen2GCCounter;
        private IncrementingPollingCounter _exceptionCounter;
        private PollingCounter _cpuTimeCounter;
<<<<<<< HEAD
        private PollingCounter _workingSetCounter;
=======
>>>>>>> 7ae7c89d

        private const int EnabledPollingIntervalMilliseconds = 1000; // 1 second

        public static void Initialize()
        {
            s_RuntimeEventSource = new RuntimeEventSource();
        }
        
        private RuntimeEventSource(): base(new Guid(0x49592C0F, 0x5A05, 0x516D, 0xAA, 0x4B, 0xA6, 0x4E, 0x02, 0x02, 0x6C, 0x89), "System.Runtime", EventSourceSettings.EtwSelfDescribingEventFormat)
        {
        }

        protected override void OnEventCommand(System.Diagnostics.Tracing.EventCommandEventArgs command)
        {
            if (command.Command == EventCommand.Enable)
            {
                // NOTE: These counters will NOT be disposed on disable command because we may be introducing 
                // a race condition by doing that. We still want to create these lazily so that we aren't adding
                // overhead by at all times even when counters aren't enabled.

                // On disable, PollingCounters will stop polling for values so it should be fine to leave them around.
<<<<<<< HEAD
                _cpuTimeCounter = _cpuTimeCounter ?? new PollingCounter("cpu-counter", this, () => RuntimeEventSourceHelper.GetCpuUsage());
                _workingSetCounter = _workingSetCounter ?? new PollingCounter("workingset-counter", this, () => Environment.WorkingSet);
=======
                _cpuTimeCounter = _cpuTimeCounter ?? new PollingCounter("CPU Usage", this, () => RuntimeEventSourceHelper.GetCpuUsage());
>>>>>>> 7ae7c89d
                _gcHeapSizeCounter = _gcHeapSizeCounter ?? new PollingCounter("GC Heap Size", this, () => GC.GetTotalMemory(false));
                _gen0GCCounter = _gen0GCCounter ?? new IncrementingPollingCounter("Gen 0 GC Count", this, () => GC.CollectionCount(0));
                _gen1GCCounter = _gen1GCCounter ?? new IncrementingPollingCounter("Gen 1 GC Count", this, () => GC.CollectionCount(1));
                _gen2GCCounter = _gen2GCCounter ?? new IncrementingPollingCounter("Gen 2 GC Count", this, () => GC.CollectionCount(2));
                _exceptionCounter = _exceptionCounter ?? new IncrementingPollingCounter("Exception Count", this, () => Exception.GetExceptionCount());
            }
        }
    }
}<|MERGE_RESOLUTION|>--- conflicted
+++ resolved
@@ -21,10 +21,7 @@
         private IncrementingPollingCounter _gen2GCCounter;
         private IncrementingPollingCounter _exceptionCounter;
         private PollingCounter _cpuTimeCounter;
-<<<<<<< HEAD
         private PollingCounter _workingSetCounter;
-=======
->>>>>>> 7ae7c89d
 
         private const int EnabledPollingIntervalMilliseconds = 1000; // 1 second
 
@@ -46,12 +43,8 @@
                 // overhead by at all times even when counters aren't enabled.
 
                 // On disable, PollingCounters will stop polling for values so it should be fine to leave them around.
-<<<<<<< HEAD
-                _cpuTimeCounter = _cpuTimeCounter ?? new PollingCounter("cpu-counter", this, () => RuntimeEventSourceHelper.GetCpuUsage());
-                _workingSetCounter = _workingSetCounter ?? new PollingCounter("workingset-counter", this, () => Environment.WorkingSet);
-=======
                 _cpuTimeCounter = _cpuTimeCounter ?? new PollingCounter("CPU Usage", this, () => RuntimeEventSourceHelper.GetCpuUsage());
->>>>>>> 7ae7c89d
+                _workingSetCounter = _workingSetCounter ?? new PollingCounter("Working Set", this, () => Environment.WorkingSet);
                 _gcHeapSizeCounter = _gcHeapSizeCounter ?? new PollingCounter("GC Heap Size", this, () => GC.GetTotalMemory(false));
                 _gen0GCCounter = _gen0GCCounter ?? new IncrementingPollingCounter("Gen 0 GC Count", this, () => GC.CollectionCount(0));
                 _gen1GCCounter = _gen1GCCounter ?? new IncrementingPollingCounter("Gen 1 GC Count", this, () => GC.CollectionCount(1));
