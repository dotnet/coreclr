// Licensed to the .NET Foundation under one or more agreements.
// The .NET Foundation licenses this file to you under the MIT license.
// See the LICENSE file in the project root for more information.

using System.Threading;

namespace System.Diagnostics.Tracing
{
    /// <summary>
    /// RuntimeEventSource is an EventSource that represents events emitted by the managed runtime.
    /// </summary>
    [EventSource(Guid="49592C0F-5A05-516D-AA4B-A64E02026C89", Name = "System.Runtime")]
    internal sealed class RuntimeEventSource : EventSource
    {
        private static RuntimeEventSource s_RuntimeEventSource;
        private PollingCounter? _gcHeapSizeCounter;
        private IncrementingPollingCounter? _gen0GCCounter;
        private IncrementingPollingCounter? _gen1GCCounter;
        private IncrementingPollingCounter? _gen2GCCounter;
        private IncrementingPollingCounter? _exceptionCounter;
        private PollingCounter? _cpuTimeCounter;
        private PollingCounter? _workingSetCounter;
        private PollingCounter? _threadPoolThreadCounter;
        private IncrementingPollingCounter? _monitorContentionCounter;
        private PollingCounter? _threadPoolQueueCounter;
<<<<<<< HEAD
        private PollingCounter? _assemblyCounter;
=======
        private IncrementingPollingCounter? _completedItemsCounter;
>>>>>>> c03f31fb

        private const int EnabledPollingIntervalMilliseconds = 1000; // 1 second

        public static void Initialize()
        {
            s_RuntimeEventSource = new RuntimeEventSource();
        }
        
        private RuntimeEventSource(): base(new Guid(0x49592C0F, 0x5A05, 0x516D, 0xAA, 0x4B, 0xA6, 0x4E, 0x02, 0x02, 0x6C, 0x89), "System.Runtime", EventSourceSettings.EtwSelfDescribingEventFormat)
        {
        }

        protected override void OnEventCommand(EventCommandEventArgs command)
        {
            if (command.Command == EventCommand.Enable)
            {
                // NOTE: These counters will NOT be disposed on disable command because we may be introducing 
                // a race condition by doing that. We still want to create these lazily so that we aren't adding
                // overhead by at all times even when counters aren't enabled.

                // On disable, PollingCounters will stop polling for values so it should be fine to leave them around.
                _cpuTimeCounter = _cpuTimeCounter ?? new PollingCounter("cpu-usage", this, () => RuntimeEventSourceHelper.GetCpuUsage()) { DisplayName = "CPU Usage" };
                _workingSetCounter = _workingSetCounter ?? new PollingCounter("working-set", this, () => (double)(Environment.WorkingSet / 1000000)) { DisplayName = "Working Set" };
                _gcHeapSizeCounter = _gcHeapSizeCounter ?? new PollingCounter("gc-heap-size", this, () => (double)(GC.GetTotalMemory(false) / 1000000)) { DisplayName = "GC Heap Size" };
                _gen0GCCounter = _gen0GCCounter ?? new IncrementingPollingCounter("gen-0-gc-count", this, () => GC.CollectionCount(0)) { DisplayName = "Gen 0 GC Count", DisplayRateTimeScale = new TimeSpan(0, 1, 0) };
                _gen1GCCounter = _gen1GCCounter ?? new IncrementingPollingCounter("gen-1-gc-count", this, () => GC.CollectionCount(1)) { DisplayName = "Gen 1 GC Count", DisplayRateTimeScale = new TimeSpan(0, 1, 0) };
                _gen2GCCounter = _gen2GCCounter ?? new IncrementingPollingCounter("gen-2-gc-count", this, () => GC.CollectionCount(2)) { DisplayName = "Gen 2 GC Count", DisplayRateTimeScale = new TimeSpan(0, 1, 0) };
                _exceptionCounter = _exceptionCounter ?? new IncrementingPollingCounter("exception-count", this, () => Exception.GetExceptionCount()) { DisplayName = "Exception Count", DisplayRateTimeScale = new TimeSpan(0, 0, 1) };
                _threadPoolThreadCounter = _threadPoolThreadCounter ?? new PollingCounter("threadpool-thread-count", this, () => ThreadPool.ThreadCount) { DisplayName = "ThreadPool Thread Count" };
                _monitorContentionCounter = _monitorContentionCounter ?? new IncrementingPollingCounter("monitor-lock-contention-count", this, () => Monitor.LockContentionCount) { DisplayName = "Monitor Lock Contention Count", DisplayRateTimeScale = new TimeSpan(0, 0, 1) }; 
                _threadPoolQueueCounter = _threadPoolQueueCounter ?? new PollingCounter("threadpool-queue-length", this, () => ThreadPool.PendingWorkItemCount) { DisplayName = "ThreadPool Queue Length" };
<<<<<<< HEAD
                _assemblyCounter = _assemblyCounter ?? new PollingCounter("assembly-count", this, () => System.Reflection.Assembly.GetAssemblyCount()) { DisplayName = "Number of Assemblies Loaded" };
=======
                _completedItemsCounter = _completedItemsCounter ?? new IncrementingPollingCounter("threadpool-completed-items-count", this, () => ThreadPool.CompletedWorkItemCount) { DisplayName = "ThreadPool Completed Work Item Count", DisplayRateTimeScale = new TimeSpan(0, 0, 1) };
>>>>>>> c03f31fb
            }
        }
    }
}<|MERGE_RESOLUTION|>--- conflicted
+++ resolved
@@ -22,12 +22,8 @@
         private PollingCounter? _workingSetCounter;
         private PollingCounter? _threadPoolThreadCounter;
         private IncrementingPollingCounter? _monitorContentionCounter;
-        private PollingCounter? _threadPoolQueueCounter;
-<<<<<<< HEAD
+        private IncrementingPollingCounter? _completedItemsCounter;
         private PollingCounter? _assemblyCounter;
-=======
-        private IncrementingPollingCounter? _completedItemsCounter;
->>>>>>> c03f31fb
 
         private const int EnabledPollingIntervalMilliseconds = 1000; // 1 second
 
@@ -59,11 +55,8 @@
                 _threadPoolThreadCounter = _threadPoolThreadCounter ?? new PollingCounter("threadpool-thread-count", this, () => ThreadPool.ThreadCount) { DisplayName = "ThreadPool Thread Count" };
                 _monitorContentionCounter = _monitorContentionCounter ?? new IncrementingPollingCounter("monitor-lock-contention-count", this, () => Monitor.LockContentionCount) { DisplayName = "Monitor Lock Contention Count", DisplayRateTimeScale = new TimeSpan(0, 0, 1) }; 
                 _threadPoolQueueCounter = _threadPoolQueueCounter ?? new PollingCounter("threadpool-queue-length", this, () => ThreadPool.PendingWorkItemCount) { DisplayName = "ThreadPool Queue Length" };
-<<<<<<< HEAD
+                _completedItemsCounter = _completedItemsCounter ?? new IncrementingPollingCounter("threadpool-completed-items-count", this, () => ThreadPool.CompletedWorkItemCount) { DisplayName = "ThreadPool Completed Work Item Count", DisplayRateTimeScale = new TimeSpan(0, 0, 1) };
                 _assemblyCounter = _assemblyCounter ?? new PollingCounter("assembly-count", this, () => System.Reflection.Assembly.GetAssemblyCount()) { DisplayName = "Number of Assemblies Loaded" };
-=======
-                _completedItemsCounter = _completedItemsCounter ?? new IncrementingPollingCounter("threadpool-completed-items-count", this, () => ThreadPool.CompletedWorkItemCount) { DisplayName = "ThreadPool Completed Work Item Count", DisplayRateTimeScale = new TimeSpan(0, 0, 1) };
->>>>>>> c03f31fb
             }
         }
     }
