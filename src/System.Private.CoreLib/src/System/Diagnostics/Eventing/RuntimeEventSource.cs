--- conflicted
+++ resolved
@@ -12,18 +12,6 @@
     internal sealed class RuntimeEventSource : EventSource
     {
         private static RuntimeEventSource s_RuntimeEventSource;
-<<<<<<< HEAD
-        private PollingCounter _gcHeapSizeCounter;
-        private IncrementingPollingCounter _gen0GCCounter;
-        private IncrementingPollingCounter _gen1GCCounter;
-        private IncrementingPollingCounter _gen2GCCounter;
-        private IncrementingPollingCounter _exceptionCounter;
-        private PollingCounter _cpuTimeCounter;
-        private PollingCounter _workingSetCounter;
-        private PollingCounter _threadPoolThreadCounter;
-        private IncrementingPollingCounter _monitorContentionCounter;
-        private PollingCounter _threadPoolQueueCounter;
-=======
         private PollingCounter? _gcHeapSizeCounter;
         private IncrementingPollingCounter? _gen0GCCounter;
         private IncrementingPollingCounter? _gen1GCCounter;
@@ -31,7 +19,9 @@
         private IncrementingPollingCounter? _exceptionCounter;
         private PollingCounter? _cpuTimeCounter;
         private PollingCounter? _workingSetCounter;
->>>>>>> 54af92b3
+        private PollingCounter? _threadPoolThreadCounter;
+        private IncrementingPollingCounter? _monitorContentionCounter;
+        private PollingCounter? _threadPoolQueueCounter;
 
         private const int EnabledPollingIntervalMilliseconds = 1000; // 1 second
 
