// Licensed to the .NET Foundation under one or more agreements.
// The .NET Foundation licenses this file to you under the MIT license.
// See the LICENSE file in the project root for more information.

namespace System.Reflection.Emit
{
    using System;
    using IList = System.Collections.IList;
    using System.Collections.Generic;
    using System.Reflection;
    using System.Security;
    using System.Diagnostics;
    using CultureInfo = System.Globalization.CultureInfo;
    using System.IO;
    using System.Runtime.Versioning;
    using System.Diagnostics.SymbolStore;

    /// <summary>
    /// This is a package private class. This class hold all of the managed
    /// data member for AssemblyBuilder. Note that what ever data members added to
    /// this class cannot be accessed from the EE.
    /// </summary>
    internal class AssemblyBuilderData
    {
        internal AssemblyBuilderData(
            InternalAssemblyBuilder assembly,
            string strAssemblyName,
            AssemblyBuilderAccess access)
        {
            m_assembly = assembly;
            m_strAssemblyName = strAssemblyName;
            m_access = access;
            m_moduleBuilderList = new List<ModuleBuilder>();
            m_resWriterList = new List<ResWriterData>();

            m_peFileKind = PEFileKinds.Dll;
        }
        
        /// <summary>
        /// Helper to add a dynamic module into the tracking list.
        /// </summary>
        internal void AddModule(ModuleBuilder dynModule)
        {
            m_moduleBuilderList.Add(dynModule);
        }

        /// <summary>
        /// Helper to track CAs to persist onto disk.
        /// </summary>
        internal void AddCustomAttribute(CustomAttributeBuilder customBuilder)
        {
            // make sure we have room for this CA
            if (m_CABuilders == null)
            {
                m_CABuilders = new CustomAttributeBuilder[m_iInitialSize];
            }
            if (m_iCABuilder == m_CABuilders.Length)
            {
                CustomAttributeBuilder[] tempCABuilders = new CustomAttributeBuilder[m_iCABuilder * 2];
                Array.Copy(m_CABuilders, 0, tempCABuilders, 0, m_iCABuilder);
                m_CABuilders = tempCABuilders;
            }
            m_CABuilders[m_iCABuilder] = customBuilder;

            m_iCABuilder++;
        }
        
        /// <summary>
        /// Helper to track CAs to persist onto disk.
        /// </summary>
        internal void AddCustomAttribute(ConstructorInfo con, byte[] binaryAttribute)
        {
            // make sure we have room for this CA
            if (m_CABytes == null)
            {
                m_CABytes = new byte[m_iInitialSize][];
                m_CACons = new ConstructorInfo[m_iInitialSize];
            }
            if (m_iCAs == m_CABytes.Length)
            {
                // enlarge the arrays
                byte[][] temp = new byte[m_iCAs * 2][];
                ConstructorInfo[] tempCon = new ConstructorInfo[m_iCAs * 2];
                for (int i = 0; i < m_iCAs; i++)
                {
                    temp[i] = m_CABytes[i];
                    tempCon[i] = m_CACons[i];
                }
                m_CABytes = temp;
                m_CACons = tempCon;
            }

            byte[] attrs = new byte[binaryAttribute.Length];
            Buffer.BlockCopy(binaryAttribute, 0, attrs, 0, binaryAttribute.Length);
            m_CABytes[m_iCAs] = attrs;
            m_CACons[m_iCAs] = con;
            m_iCAs++;
        }
        
        /// <summary>
        /// Helper to ensure the type name is unique underneath assemblyBuilder.
        /// </summary>
        internal void CheckTypeNameConflict(string strTypeName, TypeBuilder enclosingType)
        {
            for (int i = 0; i < m_moduleBuilderList.Count; i++)
            {
                ModuleBuilder curModule = m_moduleBuilderList[i];
                curModule.CheckTypeNameConflict(strTypeName, enclosingType);
            }

            // Right now dynamic modules can only be added to dynamic assemblies in which
            // all modules are dynamic. Otherwise we would also need to check loaded types.
            // We only need to make this test for non-nested types since any
            // duplicates in nested types will be caught at the top level.
            //      if (enclosingType == null && m_assembly.GetType(strTypeName, false, false) != null)
            //      {
            //          // Cannot have two types with the same name
            //          throw new ArgumentException(SR.Argument_DuplicateTypeName);
            //      }
        }

        internal List<ModuleBuilder> m_moduleBuilderList;
        internal List<ResWriterData> m_resWriterList;
        internal string m_strAssemblyName;
        internal AssemblyBuilderAccess m_access;
        private InternalAssemblyBuilder m_assembly;

        internal Type[] m_publicComTypeList;
        internal int m_iPublicComTypeCount;

        internal bool m_isSaved;
        internal const int m_iInitialSize = 16;

        // hard coding the assembly def token
        internal const int m_tkAssembly = 0x20000001;

        // tracking AssemblyDef's CAs for persistence to disk
        internal CustomAttributeBuilder[] m_CABuilders;
        internal int m_iCABuilder;
        internal byte[][] m_CABytes;
        internal ConstructorInfo[] m_CACons;
        internal int m_iCAs;
        internal PEFileKinds m_peFileKind;           // assembly file kind
        internal MethodInfo m_entryPointMethod;
        internal Assembly m_ISymWrapperAssembly;

        // For unmanaged resources
        internal string m_strResourceFileName;
        internal byte[] m_resourceBytes;
        internal NativeVersionInfo m_nativeVersion;
        internal bool m_hasUnmanagedVersionInfo;
        internal bool m_OverrideUnmanagedVersionInfo;
    }
<<<<<<< HEAD
    
=======


>>>>>>> 1370fb92
    /// <summary>
    /// Internal structure to track the list of ResourceWriter for
    /// AssemblyBuilder & ModuleBuilder.
    /// </summary>
    internal class ResWriterData
    {
        internal string m_strName;
        internal string m_strFileName;
        internal string m_strFullFileName;
        internal Stream m_memoryStream;
        internal ResWriterData m_nextResWriter;
        internal ResourceAttributes m_attribute;
    }

    internal class NativeVersionInfo
    {
        internal NativeVersionInfo()
        {
            m_strDescription = null;
            m_strCompany = null;
            m_strTitle = null;
            m_strCopyright = null;
            m_strTrademark = null;
            m_strProduct = null;
            m_strProductVersion = null;
            m_strFileVersion = null;
            m_lcid = -1;
        }

        internal string m_strDescription;
        internal string m_strCompany;
        internal string m_strTitle;
        internal string m_strCopyright;
        internal string m_strTrademark;
        internal string m_strProduct;
        internal string m_strProductVersion;
        internal string m_strFileVersion;
        internal int m_lcid;
    }
}<|MERGE_RESOLUTION|>--- conflicted
+++ resolved
@@ -151,12 +151,7 @@
         internal bool m_hasUnmanagedVersionInfo;
         internal bool m_OverrideUnmanagedVersionInfo;
     }
-<<<<<<< HEAD
-    
-=======
 
-
->>>>>>> 1370fb92
     /// <summary>
     /// Internal structure to track the list of ResourceWriter for
     /// AssemblyBuilder & ModuleBuilder.
