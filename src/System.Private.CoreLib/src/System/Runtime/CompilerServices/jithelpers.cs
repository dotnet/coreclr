// Licensed to the .NET Foundation under one or more agreements.
// The .NET Foundation licenses this file to you under the MIT license.
// See the LICENSE file in the project root for more information.

////////////////////////////////////////////////////////////////////////////////
// JitHelpers
//    Low-level Jit Helpers
////////////////////////////////////////////////////////////////////////////////

using System.Threading;
using System.Diagnostics;
using Internal.Runtime.CompilerServices;

namespace System.Runtime.CompilerServices
{
    // Wrapper for address of a string variable on stack
    internal struct StringHandleOnStack
    {
        private IntPtr m_ptr;

        internal StringHandleOnStack(IntPtr pString)
        {
            m_ptr = pString;
        }
    }

    // Wrapper for address of a object variable on stack
    internal struct ObjectHandleOnStack
    {
        private IntPtr m_ptr;

        internal ObjectHandleOnStack(IntPtr pObject)
        {
            m_ptr = pObject;
        }
    }

    // Wrapper for StackCrawlMark
    internal struct StackCrawlMarkHandle
    {
        private IntPtr m_ptr;

        internal StackCrawlMarkHandle(IntPtr stackMark)
        {
            m_ptr = stackMark;
        }
    }

    // Helper class to assist with unsafe pinning of arbitrary objects.
    // It's used by VM code.
    internal class RawData
    {
        public byte Data;
    }

    internal class RawSzArrayData
    {
        public IntPtr Count; // Array._numComponents padded to IntPtr
        public byte Data;
    }

    internal static unsafe class JitHelpers
    {
        // The special dll name to be used for DllImport of QCalls
        internal const string QCall = "QCall";

        // Wraps object variable into a handle. Used to return managed strings from QCalls.
        // s has to be a local variable on the stack.
        internal static StringHandleOnStack GetStringHandleOnStack(ref string s)
        {
            return new StringHandleOnStack((IntPtr)Unsafe.AsPointer(ref s));
        }

        // Wraps object variable into a handle. Used to pass managed object references in and out of QCalls.
        // o has to be a local variable on the stack.
        internal static ObjectHandleOnStack GetObjectHandleOnStack<T>(ref T o) where T : class
        {
            return new ObjectHandleOnStack((IntPtr)Unsafe.AsPointer(ref o));
        }

        // Wraps StackCrawlMark into a handle. Used to pass StackCrawlMark to QCalls.
        // stackMark has to be a local variable on the stack.
        internal static StackCrawlMarkHandle GetStackCrawlMarkHandle(ref StackCrawlMark stackMark)
        {
            return new StackCrawlMarkHandle((IntPtr)Unsafe.AsPointer(ref stackMark));
        }

<<<<<<< HEAD
#if DEBUG
        // Internal method for getting a raw pointer for handles in JitHelpers.
        // The reference has to point into a local stack variable in order so it can not be moved by the GC.
        internal static IntPtr UnsafeCastToStackPointer<T>(ref T val)
        {
            IntPtr p = UnsafeCastToStackPointerInternal<T>(ref val);
            Debug.Assert(IsAddressInStack(p), "Pointer not in the stack!");
            return p;
        }

        private static IntPtr UnsafeCastToStackPointerInternal<T>(ref T val)
        {
            // The body of this function will be replaced by the EE with unsafe code that just returns val!!!
            // See getILIntrinsicImplementation for how this happens.  
            throw new InvalidOperationException();
        }
#else // DEBUG

        internal static IntPtr UnsafeCastToStackPointer<T>(ref T val)
=======
        internal static bool EnumEquals<T>(T x, T y) where T : struct, Enum
        {
            // The body of this function will be replaced by the EE with unsafe code
            // See getILIntrinsicImplementation for how this happens.
            return x.Equals(y);
        }

        internal static int EnumCompareTo<T>(T x, T y) where T : struct, Enum
>>>>>>> 7e5e65d2
        {
            // The body of this function will be replaced by the EE with unsafe code
            // See getILIntrinsicImplementation for how this happens.
            return x.CompareTo(y);
        }

        // Set the given element in the array without any type or range checks
        [MethodImplAttribute(MethodImplOptions.InternalCall)]
        internal static extern void UnsafeSetArrayElement(object[] target, int index, object element);

        internal static ref byte GetRawData(this object obj) =>
            ref Unsafe.As<RawData>(obj).Data;

        internal static ref byte GetRawSzArrayData(this Array array) =>
            ref Unsafe.As<RawSzArrayData>(array).Data;
    }
}<|MERGE_RESOLUTION|>--- conflicted
+++ resolved
@@ -85,27 +85,6 @@
             return new StackCrawlMarkHandle((IntPtr)Unsafe.AsPointer(ref stackMark));
         }
 
-<<<<<<< HEAD
-#if DEBUG
-        // Internal method for getting a raw pointer for handles in JitHelpers.
-        // The reference has to point into a local stack variable in order so it can not be moved by the GC.
-        internal static IntPtr UnsafeCastToStackPointer<T>(ref T val)
-        {
-            IntPtr p = UnsafeCastToStackPointerInternal<T>(ref val);
-            Debug.Assert(IsAddressInStack(p), "Pointer not in the stack!");
-            return p;
-        }
-
-        private static IntPtr UnsafeCastToStackPointerInternal<T>(ref T val)
-        {
-            // The body of this function will be replaced by the EE with unsafe code that just returns val!!!
-            // See getILIntrinsicImplementation for how this happens.  
-            throw new InvalidOperationException();
-        }
-#else // DEBUG
-
-        internal static IntPtr UnsafeCastToStackPointer<T>(ref T val)
-=======
         internal static bool EnumEquals<T>(T x, T y) where T : struct, Enum
         {
             // The body of this function will be replaced by the EE with unsafe code
@@ -114,7 +93,6 @@
         }
 
         internal static int EnumCompareTo<T>(T x, T y) where T : struct, Enum
->>>>>>> 7e5e65d2
         {
             // The body of this function will be replaced by the EE with unsafe code
             // See getILIntrinsicImplementation for how this happens.
