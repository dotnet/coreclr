// Licensed to the .NET Foundation under one or more agreements.
// The .NET Foundation licenses this file to you under the MIT license.
// See the LICENSE file in the project root for more information.

using System.Text;
using System.Collections.Generic;
using System.Runtime.InteropServices;
#if FEATURE_COMINTEROP
using System.Runtime.InteropServices.WindowsRuntime;
#endif // FEATURE_COMINTEROP
using System.Runtime.CompilerServices;
using System.Diagnostics;

namespace System.StubHelpers
{
    internal static class AnsiCharMarshaler
    {
        // The length of the returned array is an approximation based on the length of the input string and the system
        // character set. It is only guaranteed to be larger or equal to cbLength, don't depend on the exact value.
        internal static unsafe byte[] DoAnsiConversion(string str, bool fBestFit, bool fThrowOnUnmappableChar, out int cbLength)
        {
            byte[] buffer = new byte[checked((str.Length + 1) * Marshal.SystemMaxDBCSCharSize)];
            fixed (byte* bufferPtr = &buffer[0])
            {
                cbLength = Marshal.StringToAnsiString(str, bufferPtr, buffer.Length, fBestFit, fThrowOnUnmappableChar);
            }
            return buffer;
        }

        internal static unsafe byte ConvertToNative(char managedChar, bool fBestFit, bool fThrowOnUnmappableChar)
        {
            int cbAllocLength = (1 + 1) * Marshal.SystemMaxDBCSCharSize;
            byte* bufferPtr = stackalloc byte[cbAllocLength];

            int cbLength = Marshal.StringToAnsiString(managedChar.ToString(), bufferPtr, cbAllocLength, fBestFit, fThrowOnUnmappableChar);

            Debug.Assert(cbLength > 0, "Zero bytes returned from DoAnsiConversion in AnsiCharMarshaler.ConvertToNative");
            return bufferPtr[0];
        }

        internal static char ConvertToManaged(byte nativeChar)
        {
            var bytes = new ReadOnlySpan<byte>(ref nativeChar, 1);
            string str = Encoding.Default.GetString(bytes);
            return str[0];
        }
    }  // class AnsiCharMarshaler

    internal static class CSTRMarshaler
    {
        internal static unsafe IntPtr ConvertToNative(int flags, string strManaged, IntPtr pNativeBuffer)
        {
            if (null == strManaged)
            {
                return IntPtr.Zero;
            }

            int nb;
            byte* pbNativeBuffer = (byte*)pNativeBuffer;

            if (pbNativeBuffer != null || Marshal.SystemMaxDBCSCharSize == 1)
            {
                // If we are marshaling into a stack buffer or we can accurately estimate the size of the required heap
                // space, we will use a "1-pass" mode where we convert the string directly into the unmanaged buffer.

                // + 1 for the null character from the user.  + 1 for the null character we put in.
                nb = checked((strManaged.Length + 1) * Marshal.SystemMaxDBCSCharSize + 1);

                // Use the pre-allocated buffer (allocated by localloc IL instruction) if not NULL,
                // otherwise fallback to AllocCoTaskMem
                if (pbNativeBuffer == null)
                {
                    pbNativeBuffer = (byte*)Marshal.AllocCoTaskMem(nb);
                }

                nb = Marshal.StringToAnsiString(strManaged, pbNativeBuffer, nb,
                    bestFit: 0 != (flags & 0xFF), throwOnUnmappableChar: 0 != (flags >> 8));
            }
            else
            {
                if (strManaged.Length == 0)
                {
                    nb = 0;
                    pbNativeBuffer = (byte*)Marshal.AllocCoTaskMem(2);
                }
                else
                {
                    // Otherwise we use a slower "2-pass" mode where we first marshal the string into an intermediate buffer
                    // (managed byte array) and then allocate exactly the right amount of unmanaged memory. This is to avoid
                    // wasting memory on systems with multibyte character sets where the buffer we end up with is often much
                    // smaller than the upper bound for the given managed string.

                    byte[] bytes = AnsiCharMarshaler.DoAnsiConversion(strManaged,
                        fBestFit: 0 != (flags & 0xFF), fThrowOnUnmappableChar: 0 != (flags >> 8), out nb);

                    // + 1 for the null character from the user.  + 1 for the null character we put in.
                    pbNativeBuffer = (byte*)Marshal.AllocCoTaskMem(nb + 2);

                    fixed (byte* pBytes = &bytes[0])
                    {
                        Buffer.Memcpy(pbNativeBuffer, pBytes, nb);
                    }
                }
            }

            pbNativeBuffer[nb] = 0x00;
            pbNativeBuffer[nb + 1] = 0x00;

            return (IntPtr)pbNativeBuffer;
        }

        internal static unsafe string? ConvertToManaged(IntPtr cstr)
        {
            if (IntPtr.Zero == cstr)
                return null;
            else
                return new string((sbyte*)cstr);
        }

        internal static void ClearNative(IntPtr pNative)
        {
            Interop.Ole32.CoTaskMemFree(pNative);
        }
    }  // class CSTRMarshaler

    internal static class UTF8Marshaler
    {
        private const int MAX_UTF8_CHAR_SIZE = 3;
        internal static unsafe IntPtr ConvertToNative(int flags, string strManaged, IntPtr pNativeBuffer)
        {
            if (null == strManaged)
            {
                return IntPtr.Zero;
            }

            int nb;
            byte* pbNativeBuffer = (byte*)pNativeBuffer;

            // If we are marshaling into a stack buffer allocated by the ILStub
            // we will use a "1-pass" mode where we convert the string directly into the unmanaged buffer.
            // else we will allocate the precise native heap memory.
            if (pbNativeBuffer != null)
            {
                // this is the number of bytes allocated by the ILStub.
                nb = (strManaged.Length + 1) * MAX_UTF8_CHAR_SIZE;

                // nb is the actual number of bytes written by Encoding.GetBytes.
                // use nb to de-limit the string since we are allocating more than
                // required on stack
                nb = strManaged.GetBytesFromEncoding(pbNativeBuffer, nb, Encoding.UTF8);
            }
            // required bytes > 260 , allocate required bytes on heap
            else
            {
                nb = Encoding.UTF8.GetByteCount(strManaged);
                // + 1 for the null character.
                pbNativeBuffer = (byte*)Marshal.AllocCoTaskMem(nb + 1);
                strManaged.GetBytesFromEncoding(pbNativeBuffer, nb, Encoding.UTF8);
            }
            pbNativeBuffer[nb] = 0x0;
            return (IntPtr)pbNativeBuffer;
        }

        internal static unsafe string? ConvertToManaged(IntPtr cstr)
        {
            if (IntPtr.Zero == cstr)
                return null;

            byte* pBytes = (byte*)cstr;
            int nbBytes = string.strlen(pBytes);
            return string.CreateStringFromEncoding(pBytes, nbBytes, Encoding.UTF8);
        }

        internal static void ClearNative(IntPtr pNative)
        {
            if (pNative != IntPtr.Zero)
            {
                Interop.Ole32.CoTaskMemFree(pNative);
            }
        }
    }

    internal static class UTF8BufferMarshaler
    {
        internal static unsafe IntPtr ConvertToNative(StringBuilder sb, IntPtr pNativeBuffer, int flags)
        {
            if (null == sb)
            {
                return IntPtr.Zero;
            }

            // Convert to string first
            string strManaged = sb.ToString();

            // Get byte count
            int nb = Encoding.UTF8.GetByteCount(strManaged);

            // EmitConvertSpaceCLRToNative allocates memory
            byte* pbNativeBuffer = (byte*)pNativeBuffer;
            nb = strManaged.GetBytesFromEncoding(pbNativeBuffer, nb, Encoding.UTF8);

            pbNativeBuffer[nb] = 0x0;
            return (IntPtr)pbNativeBuffer;
        }

        internal static unsafe void ConvertToManaged(StringBuilder sb, IntPtr pNative)
        {
            if (pNative == IntPtr.Zero)
                return;

            byte* pBytes = (byte*)pNative;
            int nbBytes = string.strlen(pBytes);
            sb.ReplaceBufferUtf8Internal(new ReadOnlySpan<byte>(pBytes, nbBytes));
        }
    }

    internal static class BSTRMarshaler
    {
        internal static unsafe IntPtr ConvertToNative(string strManaged, IntPtr pNativeBuffer)
        {
            if (null == strManaged)
            {
                return IntPtr.Zero;
            }
            else
            {
                byte trailByte;
                bool hasTrailByte = strManaged.TryGetTrailByte(out trailByte);

                uint lengthInBytes = (uint)strManaged.Length * 2;

                if (hasTrailByte)
                {
                    // this is an odd-sized string with a trailing byte stored in its sync block
                    lengthInBytes++;
                }

                byte* ptrToFirstChar;

                if (pNativeBuffer != IntPtr.Zero)
                {
                    // If caller provided a buffer, construct the BSTR manually. The size
                    // of the buffer must be at least (lengthInBytes + 6) bytes.
#if DEBUG
                    uint length = *((uint*)pNativeBuffer);
                    Debug.Assert(length >= lengthInBytes + 6, "BSTR localloc'ed buffer is too small");
#endif

                    // set length
                    *((uint*)pNativeBuffer) = lengthInBytes;

                    ptrToFirstChar = (byte*)pNativeBuffer + 4;
                }
                else
                {
                    // If not provided, allocate the buffer using SysAllocStringByteLen so
                    // that odd-sized strings will be handled as well.
                    ptrToFirstChar = (byte*)Interop.OleAut32.SysAllocStringByteLen(null, lengthInBytes);

                    if (ptrToFirstChar == null)
                    {
                        throw new OutOfMemoryException();
                    }
                }

                // copy characters from the managed string
                fixed (char* ch = strManaged)
                {
                    Buffer.Memcpy(
                        ptrToFirstChar,
                        (byte*)ch,
                        (strManaged.Length + 1) * 2);
                }

                // copy the trail byte if present
                if (hasTrailByte)
                {
                    ptrToFirstChar[lengthInBytes - 1] = trailByte;
                }

                // return ptr to first character
                return (IntPtr)ptrToFirstChar;
            }
        }

        internal static unsafe string? ConvertToManaged(IntPtr bstr)
        {
            if (IntPtr.Zero == bstr)
            {
                return null;
            }
            else
            {
                uint length = Marshal.SysStringByteLen(bstr);

                // Intentionally checking the number of bytes not characters to match the behavior
                // of ML marshalers. This prevents roundtripping of very large strings as the check
                // in the managed->native direction is done on String length but considering that
                // it's completely moot on 32-bit and not expected to be important on 64-bit either,
                // the ability to catch random garbage in the BSTR's length field outweighs this
                // restriction. If an ordinary null-terminated string is passed instead of a BSTR,
                // chances are that the length field - possibly being unallocated memory - contains
                // a heap fill pattern that will have the highest bit set, caught by the check.
                StubHelpers.CheckStringLength(length);

                string ret;
                if (length == 1)
                {
                    // In the empty string case, we need to use FastAllocateString rather than the
                    // String .ctor, since newing up a 0 sized string will always return String.Emtpy.
                    // When we marshal that out as a bstr, it can wind up getting modified which
                    // corrupts string.Empty.
                    ret = string.FastAllocateString(0);
                }
                else
                {
                    ret = new string((char*)bstr, 0, (int)(length / 2));
                }

                if ((length & 1) == 1)
                {
                    // odd-sized strings need to have the trailing byte saved in their sync block
                    ret.SetTrailByte(((byte*)bstr)[length - 1]);
                }

                return ret;
            }
        }

        internal static void ClearNative(IntPtr pNative)
        {
            if (IntPtr.Zero != pNative)
            {
                Interop.OleAut32.SysFreeString(pNative);
            }
        }
    }  // class BSTRMarshaler

    internal static class VBByValStrMarshaler
    {
        internal static unsafe IntPtr ConvertToNative(string strManaged, bool fBestFit, bool fThrowOnUnmappableChar, ref int cch)
        {
            if (null == strManaged)
            {
                return IntPtr.Zero;
            }

            byte* pNative;

            cch = strManaged.Length;

            // length field at negative offset + (# of characters incl. the terminator) * max ANSI char size
            int nbytes = checked(sizeof(uint) + ((cch + 1) * Marshal.SystemMaxDBCSCharSize));

            pNative = (byte*)Marshal.AllocCoTaskMem(nbytes);
            int* pLength = (int*)pNative;

            pNative += sizeof(uint);

            if (0 == cch)
            {
                *pNative = 0;
                *pLength = 0;
            }
            else
            {
                int nbytesused;
                byte[] bytes = AnsiCharMarshaler.DoAnsiConversion(strManaged, fBestFit, fThrowOnUnmappableChar, out nbytesused);

                Debug.Assert(nbytesused < nbytes, "Insufficient buffer allocated in VBByValStrMarshaler.ConvertToNative");
                fixed (byte* pBytes = &bytes[0])
                {
                    Buffer.Memcpy(pNative, pBytes, nbytesused);
                }

                pNative[nbytesused] = 0;
                *pLength = nbytesused;
            }

            return new IntPtr(pNative);
        }

        internal static unsafe string? ConvertToManaged(IntPtr pNative, int cch)
        {
            if (IntPtr.Zero == pNative)
            {
                return null;
            }

            return new string((sbyte*)pNative, 0, cch);
        }

        internal static void ClearNative(IntPtr pNative)
        {
            if (IntPtr.Zero != pNative)
            {
                Interop.Ole32.CoTaskMemFree((IntPtr)(((long)pNative) - sizeof(uint)));
            }
        }
    }  // class VBByValStrMarshaler

    internal static class AnsiBSTRMarshaler
    {
        internal static IntPtr ConvertToNative(int flags, string strManaged)
        {
            if (null == strManaged)
            {
                return IntPtr.Zero;
            }

            byte[]? bytes = null;
            int nb = 0;

            if (strManaged.Length > 0)
            {
                bytes = AnsiCharMarshaler.DoAnsiConversion(strManaged, 0 != (flags & 0xFF), 0 != (flags >> 8), out nb);
            }

            return Interop.OleAut32.SysAllocStringByteLen(bytes, (uint)nb);
        }

        internal static unsafe string? ConvertToManaged(IntPtr bstr)
        {
            if (IntPtr.Zero == bstr)
            {
                return null;
            }
            else
            {
                // We intentionally ignore the length field of the BSTR for back compat reasons.
                // Unfortunately VB.NET uses Ansi BSTR marshaling when a string is passed ByRef
                // and we cannot afford to break this common scenario.
                return new string((sbyte*)bstr);
            }
        }

        internal static void ClearNative(IntPtr pNative)
        {
            if (IntPtr.Zero != pNative)
            {
                Interop.OleAut32.SysFreeString(pNative);
            }
        }
    }  // class AnsiBSTRMarshaler

    internal static class WSTRBufferMarshaler
    {
        internal static IntPtr ConvertToNative(string strManaged)
        {
            Debug.Fail("NYI");
            return IntPtr.Zero;
        }

        internal static string? ConvertToManaged(IntPtr bstr)
        {
            Debug.Fail("NYI");
            return null;
        }

        internal static void ClearNative(IntPtr pNative)
        {
            Debug.Fail("NYI");
        }
    }  // class WSTRBufferMarshaler

#if FEATURE_COMINTEROP

    [StructLayout(LayoutKind.Sequential)]
    internal struct DateTimeNative
    {
        public long UniversalTime;
    }

    internal static class DateTimeOffsetMarshaler
    {
        // Numer of ticks counted between 0001-01-01, 00:00:00 and 1601-01-01, 00:00:00.
        // You can get this through:  (new DateTimeOffset(1601, 1, 1, 0, 0, 1, TimeSpan.Zero)).Ticks;
        private const long ManagedUtcTicksAtNativeZero = 504911232000000000;

        internal static void ConvertToNative(ref DateTimeOffset managedDTO, out DateTimeNative dateTime)
        {
            long managedUtcTicks = managedDTO.UtcTicks;
            dateTime.UniversalTime = managedUtcTicks - ManagedUtcTicksAtNativeZero;
        }

        internal static void ConvertToManaged(out DateTimeOffset managedLocalDTO, ref DateTimeNative nativeTicks)
        {
            long managedUtcTicks = ManagedUtcTicksAtNativeZero + nativeTicks.UniversalTime;
            DateTimeOffset managedUtcDTO = new DateTimeOffset(managedUtcTicks, TimeSpan.Zero);

            // Some Utc times cannot be represented in local time in certain timezones. E.g. 0001-01-01 12:00:00 AM cannot
            // be represented in any timezones with a negative offset from Utc. We throw an ArgumentException in that case.
            managedLocalDTO = managedUtcDTO.ToLocalTime(true);
        }
    }  // class DateTimeOffsetMarshaler

#endif  // FEATURE_COMINTEROP

#if FEATURE_COMINTEROP
    internal static class HStringMarshaler
    {
        // Slow-path, which requires making a copy of the managed string into the resulting HSTRING
        internal static unsafe IntPtr ConvertToNative(string managed)
        {
            if (!Environment.IsWinRTSupported)
                throw new PlatformNotSupportedException(SR.PlatformNotSupported_WinRT);
            if (managed == null)
                throw new ArgumentNullException(); // We don't have enough information to get the argument name

            IntPtr hstring;
            int hrCreate = System.Runtime.InteropServices.WindowsRuntime.UnsafeNativeMethods.WindowsCreateString(managed, managed.Length, &hstring);
            Marshal.ThrowExceptionForHR(hrCreate, new IntPtr(-1));
            return hstring;
        }

        // Fast-path, which creates a reference over a pinned managed string.  This may only be used if the
        // pinned string and HSTRING_HEADER will outlive the HSTRING produced (for instance, as an in parameter).
        //
        // Note that the managed string input to this method MUST be pinned, and stay pinned for the lifetime of
        // the returned HSTRING object.  If the string is not pinned, or becomes unpinned before the HSTRING's
        // lifetime ends, the HSTRING instance will be corrupted.
        internal static unsafe IntPtr ConvertToNativeReference(string managed,
                                                               [Out] HSTRING_HEADER* hstringHeader)
        {
            if (!Environment.IsWinRTSupported)
                throw new PlatformNotSupportedException(SR.PlatformNotSupported_WinRT);
            if (managed == null)
                throw new ArgumentNullException();  // We don't have enough information to get the argument name

            // The string must also be pinned by the caller to ConvertToNativeReference, which also owns
            // the HSTRING_HEADER.
            fixed (char* pManaged = managed)
            {
                IntPtr hstring;
                int hrCreate = System.Runtime.InteropServices.WindowsRuntime.UnsafeNativeMethods.WindowsCreateStringReference(pManaged, managed.Length, hstringHeader, &hstring);
                Marshal.ThrowExceptionForHR(hrCreate, new IntPtr(-1));
                return hstring;
            }
        }

        internal static string ConvertToManaged(IntPtr hstring)
        {
            if (!Environment.IsWinRTSupported)
            {
                throw new PlatformNotSupportedException(SR.PlatformNotSupported_WinRT);
            }

            return WindowsRuntimeMarshal.HStringToString(hstring);
        }

        internal static void ClearNative(IntPtr hstring)
        {
            Debug.Assert(Environment.IsWinRTSupported);

            if (hstring != IntPtr.Zero)
            {
                System.Runtime.InteropServices.WindowsRuntime.UnsafeNativeMethods.WindowsDeleteString(hstring);
            }
        }
    }  // class HStringMarshaler

    internal static class ObjectMarshaler
    {
        [MethodImpl(MethodImplOptions.InternalCall)]
        internal static extern void ConvertToNative(object objSrc, IntPtr pDstVariant);

        [MethodImpl(MethodImplOptions.InternalCall)]
        internal static extern object ConvertToManaged(IntPtr pSrcVariant);

        [MethodImpl(MethodImplOptions.InternalCall)]
        internal static extern void ClearNative(IntPtr pVariant);
    }  // class ObjectMarshaler

#endif // FEATURE_COMINTEROP

    internal static class ValueClassMarshaler
    {
        [MethodImpl(MethodImplOptions.InternalCall)]
        internal static extern void ConvertToNative(IntPtr dst, IntPtr src, IntPtr pMT, ref CleanupWorkListElement pCleanupWorkList);

        [MethodImpl(MethodImplOptions.InternalCall)]
        internal static extern void ConvertToManaged(IntPtr dst, IntPtr src, IntPtr pMT);

        [MethodImpl(MethodImplOptions.InternalCall)]
        internal static extern void ClearNative(IntPtr dst, IntPtr pMT);
    }  // class ValueClassMarshaler

    internal static class DateMarshaler
    {
        [MethodImpl(MethodImplOptions.InternalCall)]
        internal static extern double ConvertToNative(DateTime managedDate);

        // The return type is really DateTime but we use long to avoid the pain associated with returning structures.
        [MethodImpl(MethodImplOptions.InternalCall)]
        internal static extern long ConvertToManaged(double nativeDate);
    }  // class DateMarshaler

#if FEATURE_COMINTEROP
    internal static class InterfaceMarshaler
    {
        [MethodImpl(MethodImplOptions.InternalCall)]
        internal static extern IntPtr ConvertToNative(object objSrc, IntPtr itfMT, IntPtr classMT, int flags);

        [MethodImpl(MethodImplOptions.InternalCall)]
        internal static extern object ConvertToManaged(IntPtr pUnk, IntPtr itfMT, IntPtr classMT, int flags);

        [DllImport(JitHelpers.QCall)]
        internal static extern void ClearNative(IntPtr pUnk);

        [MethodImpl(MethodImplOptions.InternalCall)]
        internal static extern object ConvertToManagedWithoutUnboxing(IntPtr pNative);
    }  // class InterfaceMarshaler
#endif // FEATURE_COMINTEROP

#if FEATURE_COMINTEROP
    internal static class UriMarshaler
    {
        [MethodImpl(MethodImplOptions.InternalCall)]
        internal static extern string GetRawUriFromNative(IntPtr pUri);

        [MethodImpl(MethodImplOptions.InternalCall)]
        internal static extern unsafe IntPtr CreateNativeUriInstanceHelper(char* rawUri, int strLen);

        internal static unsafe IntPtr CreateNativeUriInstance(string rawUri)
        {
            fixed (char* pManaged = rawUri)
            {
                return CreateNativeUriInstanceHelper(pManaged, rawUri.Length);
            }
        }
    }  // class InterfaceMarshaler

#endif // FEATURE_COMINTEROP

    internal static class MngdNativeArrayMarshaler
    {
        // Needs to match exactly with MngdNativeArrayMarshaler in ilmarshalers.h
        internal struct MarshalerState
        {
#pragma warning disable CA1823 // not used by managed code
            private IntPtr m_pElementMT;
            private IntPtr m_Array;
            private int m_NativeDataValid;
            private int m_BestFitMap;
            private int m_ThrowOnUnmappableChar;
            private short m_vt;
#pragma warning restore CA1823
        }

        [MethodImpl(MethodImplOptions.InternalCall)]
        internal static extern void CreateMarshaler(IntPtr pMarshalState, IntPtr pMT, int dwFlags);

        [MethodImpl(MethodImplOptions.InternalCall)]
        internal static extern void ConvertSpaceToNative(IntPtr pMarshalState, ref object pManagedHome, IntPtr pNativeHome);

        [MethodImpl(MethodImplOptions.InternalCall)]
        internal static extern void ConvertContentsToNative(IntPtr pMarshalState, ref object pManagedHome, IntPtr pNativeHome);

        [MethodImpl(MethodImplOptions.InternalCall)]
        internal static extern void ConvertSpaceToManaged(IntPtr pMarshalState, ref object pManagedHome, IntPtr pNativeHome,
                                                          int cElements);

        [MethodImpl(MethodImplOptions.InternalCall)]
        internal static extern void ConvertContentsToManaged(IntPtr pMarshalState, ref object pManagedHome, IntPtr pNativeHome);

        [MethodImpl(MethodImplOptions.InternalCall)]
        internal static extern void ClearNative(IntPtr pMarshalState, IntPtr pNativeHome, int cElements);

        [MethodImpl(MethodImplOptions.InternalCall)]
        internal static extern void ClearNativeContents(IntPtr pMarshalState, IntPtr pNativeHome, int cElements);
    }  // class MngdNativeArrayMarshaler

#if FEATURE_COMINTEROP
    internal static class MngdSafeArrayMarshaler
    {
        [MethodImpl(MethodImplOptions.InternalCall)]
        internal static extern void CreateMarshaler(IntPtr pMarshalState, IntPtr pMT, int iRank, int dwFlags);

        [MethodImpl(MethodImplOptions.InternalCall)]
        internal static extern void ConvertSpaceToNative(IntPtr pMarshalState, ref object pManagedHome, IntPtr pNativeHome);

        [MethodImpl(MethodImplOptions.InternalCall)]
        internal static extern void ConvertContentsToNative(IntPtr pMarshalState, ref object pManagedHome, IntPtr pNativeHome, object pOriginalManaged);

        [MethodImpl(MethodImplOptions.InternalCall)]
        internal static extern void ConvertSpaceToManaged(IntPtr pMarshalState, ref object pManagedHome, IntPtr pNativeHome);

        [MethodImpl(MethodImplOptions.InternalCall)]
        internal static extern void ConvertContentsToManaged(IntPtr pMarshalState, ref object pManagedHome, IntPtr pNativeHome);

        [MethodImpl(MethodImplOptions.InternalCall)]
        internal static extern void ClearNative(IntPtr pMarshalState, ref object pManagedHome, IntPtr pNativeHome);
    }  // class MngdSafeArrayMarshaler

    internal static class MngdHiddenLengthArrayMarshaler
    {
        [MethodImpl(MethodImplOptions.InternalCall)]
        internal static extern void CreateMarshaler(IntPtr pMarshalState, IntPtr pMT, IntPtr cbElementSize, ushort vt);

        [MethodImpl(MethodImplOptions.InternalCall)]
        internal static extern void ConvertSpaceToNative(IntPtr pMarshalState, ref object pManagedHome, IntPtr pNativeHome);

        [MethodImpl(MethodImplOptions.InternalCall)]
        internal static extern void ConvertContentsToNative(IntPtr pMarshalState, ref object pManagedHome, IntPtr pNativeHome);

        internal static unsafe void ConvertContentsToNative_DateTime(ref DateTimeOffset[]? managedArray, IntPtr pNativeHome)
        {
            if (managedArray != null)
            {
                DateTimeNative* nativeBuffer = *(DateTimeNative**)pNativeHome;
                for (int i = 0; i < managedArray.Length; i++)
                {
                    DateTimeOffsetMarshaler.ConvertToNative(ref managedArray[i], out nativeBuffer[i]);
                }
            }
        }

        internal static unsafe void ConvertContentsToNative_Type(ref System.Type[]? managedArray, IntPtr pNativeHome)
        {
            if (managedArray != null)
            {
                TypeNameNative* nativeBuffer = *(TypeNameNative**)pNativeHome;
                for (int i = 0; i < managedArray.Length; i++)
                {
                    SystemTypeMarshaler.ConvertToNative(managedArray[i], &nativeBuffer[i]);
                }
            }
        }

        internal static unsafe void ConvertContentsToNative_Exception(ref Exception[]? managedArray, IntPtr pNativeHome)
        {
            if (managedArray != null)
            {
                int* nativeBuffer = *(int**)pNativeHome;
                for (int i = 0; i < managedArray.Length; i++)
                {
                    nativeBuffer[i] = HResultExceptionMarshaler.ConvertToNative(managedArray[i]);
                }
            }
        }

        internal static unsafe void ConvertContentsToNative_Nullable<T>(ref T?[]? managedArray, IntPtr pNativeHome)
            where T : struct
        {
            if (managedArray != null)
            {
                IntPtr* nativeBuffer = *(IntPtr**)pNativeHome;
                for (int i = 0; i < managedArray.Length; i++)
                {
                    nativeBuffer[i] = NullableMarshaler.ConvertToNative<T>(ref managedArray[i]);
                }
            }
        }

        internal static unsafe void ConvertContentsToNative_KeyValuePair<K, V>(ref KeyValuePair<K, V>[]? managedArray, IntPtr pNativeHome)
        {
            if (managedArray != null)
            {
                IntPtr* nativeBuffer = *(IntPtr**)pNativeHome;
                for (int i = 0; i < managedArray.Length; i++)
                {
                    nativeBuffer[i] = KeyValuePairMarshaler.ConvertToNative<K, V>(ref managedArray[i]);
                }
            }
        }

        [MethodImpl(MethodImplOptions.InternalCall)]
        internal static extern void ConvertSpaceToManaged(IntPtr pMarshalState, ref object pManagedHome, IntPtr pNativeHome, int elementCount);

        [MethodImpl(MethodImplOptions.InternalCall)]
        internal static extern void ConvertContentsToManaged(IntPtr pMarshalState, ref object pManagedHome, IntPtr pNativeHome);

        internal static unsafe void ConvertContentsToManaged_DateTime(ref DateTimeOffset[]? managedArray, IntPtr pNativeHome)
        {
            if (managedArray != null)
            {
                DateTimeNative* nativeBuffer = *(DateTimeNative**)pNativeHome;
                for (int i = 0; i < managedArray.Length; i++)
                {
                    DateTimeOffsetMarshaler.ConvertToManaged(out managedArray[i], ref nativeBuffer[i]);
                }
            }
        }

        internal static unsafe void ConvertContentsToManaged_Type(ref System.Type?[]? managedArray, IntPtr pNativeHome)
        {
            if (managedArray != null)
            {
                TypeNameNative* nativeBuffer = *(TypeNameNative**)pNativeHome;
                for (int i = 0; i < managedArray.Length; i++)
                {
                    SystemTypeMarshaler.ConvertToManaged(&nativeBuffer[i], ref managedArray[i]);
                }
            }
        }

        internal static unsafe void ConvertContentsToManaged_Exception(ref Exception?[]? managedArray, IntPtr pNativeHome)
        {
            if (managedArray != null)
            {
                int* nativeBuffer = *(int**)pNativeHome;
                for (int i = 0; i < managedArray.Length; i++)
                {
                    managedArray[i] = HResultExceptionMarshaler.ConvertToManaged(nativeBuffer[i]);
                }
            }
        }

        internal static unsafe void ConvertContentsToManaged_Nullable<T>(ref T?[]? managedArray, IntPtr pNativeHome)
            where T : struct
        {
            if (managedArray != null)
            {
                IntPtr* nativeBuffer = *(IntPtr**)pNativeHome;
                for (int i = 0; i < managedArray.Length; i++)
                {
                    managedArray[i] = NullableMarshaler.ConvertToManaged<T>(nativeBuffer[i]);
                }
            }
        }

        internal static unsafe void ConvertContentsToManaged_KeyValuePair<K, V>(ref KeyValuePair<K, V>[]? managedArray, IntPtr pNativeHome)
        {
            if (managedArray != null)
            {
                IntPtr* nativeBuffer = *(IntPtr**)pNativeHome;
                for (int i = 0; i < managedArray.Length; i++)
                {
                    managedArray[i] = KeyValuePairMarshaler.ConvertToManaged<K, V>(nativeBuffer[i]);
                }
            }
        }

        [MethodImpl(MethodImplOptions.InternalCall)]
        internal static extern void ClearNativeContents(IntPtr pMarshalState, IntPtr pNativeHome, int cElements);

        internal static unsafe void ClearNativeContents_Type(IntPtr pNativeHome, int cElements)
        {
            Debug.Assert(Environment.IsWinRTSupported);

            TypeNameNative* pNativeTypeArray = *(TypeNameNative**)pNativeHome;
            if (pNativeTypeArray != null)
            {
                for (int i = 0; i < cElements; ++i)
                {
                    SystemTypeMarshaler.ClearNative(pNativeTypeArray);
                    pNativeTypeArray++;
                }
            }
        }
    }  // class MngdHiddenLengthArrayMarshaler

#endif // FEATURE_COMINTEROP

    internal static class MngdRefCustomMarshaler
    {
        [MethodImpl(MethodImplOptions.InternalCall)]
        internal static extern void CreateMarshaler(IntPtr pMarshalState, IntPtr pCMHelper);

        [MethodImpl(MethodImplOptions.InternalCall)]
        internal static extern void ConvertContentsToNative(IntPtr pMarshalState, ref object pManagedHome, IntPtr pNativeHome);

        [MethodImpl(MethodImplOptions.InternalCall)]
        internal static extern void ConvertContentsToManaged(IntPtr pMarshalState, ref object pManagedHome, IntPtr pNativeHome);

        [MethodImpl(MethodImplOptions.InternalCall)]
        internal static extern void ClearNative(IntPtr pMarshalState, ref object pManagedHome, IntPtr pNativeHome);

        [MethodImpl(MethodImplOptions.InternalCall)]
        internal static extern void ClearManaged(IntPtr pMarshalState, ref object pManagedHome, IntPtr pNativeHome);
    }  // class MngdRefCustomMarshaler

    internal struct AsAnyMarshaler
    {
        private const ushort VTHACK_ANSICHAR = 253;
        private const ushort VTHACK_WINBOOL = 254;

        private enum BackPropAction
        {
            None,
            Array,
            Layout,
            StringBuilderAnsi,
            StringBuilderUnicode
        }

        // Pointer to MngdNativeArrayMarshaler, ownership not assumed.
        private IntPtr pvArrayMarshaler;

        // Type of action to perform after the CLR-to-unmanaged call.
        private BackPropAction backPropAction;

        // The managed layout type for BackPropAction.Layout.
        private Type? layoutType;

        // Cleanup list to be destroyed when clearing the native view (for layouts with SafeHandles).
        private CleanupWorkListElement? cleanupWorkList;

        [Flags]
        internal enum AsAnyFlags
        {
            In = 0x10000000,
            Out = 0x20000000,
            IsAnsi = 0x00FF0000,
            IsThrowOn = 0x0000FF00,
            IsBestFit = 0x000000FF
        }

        private static bool IsIn(int dwFlags) => (dwFlags & (int)AsAnyFlags.In) != 0;
        private static bool IsOut(int dwFlags) => (dwFlags & (int)AsAnyFlags.Out) != 0;
        private static bool IsAnsi(int dwFlags) => (dwFlags & (int)AsAnyFlags.IsAnsi) != 0;
        private static bool IsThrowOn(int dwFlags) => (dwFlags & (int)AsAnyFlags.IsThrowOn) != 0;
        private static bool IsBestFit(int dwFlags) => (dwFlags & (int)AsAnyFlags.IsBestFit) != 0;

        internal AsAnyMarshaler(IntPtr pvArrayMarshaler)
        {
            // we need this in case the value being marshaled turns out to be array
            Debug.Assert(pvArrayMarshaler != IntPtr.Zero, "pvArrayMarshaler must not be null");

            this.pvArrayMarshaler = pvArrayMarshaler;
            backPropAction = BackPropAction.None;
            layoutType = null;
            cleanupWorkList = null;
        }

        #region ConvertToNative helpers

        private unsafe IntPtr ConvertArrayToNative(object pManagedHome, int dwFlags)
        {
            Type elementType = pManagedHome.GetType().GetElementType()!;
            VarEnum vt = VarEnum.VT_EMPTY;

            switch (Type.GetTypeCode(elementType))
            {
                case TypeCode.SByte: vt = VarEnum.VT_I1; break;
                case TypeCode.Byte: vt = VarEnum.VT_UI1; break;
                case TypeCode.Int16: vt = VarEnum.VT_I2; break;
                case TypeCode.UInt16: vt = VarEnum.VT_UI2; break;
                case TypeCode.Int32: vt = VarEnum.VT_I4; break;
                case TypeCode.UInt32: vt = VarEnum.VT_UI4; break;
                case TypeCode.Int64: vt = VarEnum.VT_I8; break;
                case TypeCode.UInt64: vt = VarEnum.VT_UI8; break;
                case TypeCode.Single: vt = VarEnum.VT_R4; break;
                case TypeCode.Double: vt = VarEnum.VT_R8; break;
                case TypeCode.Char: vt = (IsAnsi(dwFlags) ? (VarEnum)VTHACK_ANSICHAR : VarEnum.VT_UI2); break;
                case TypeCode.Boolean: vt = (VarEnum)VTHACK_WINBOOL; break;

                case TypeCode.Object:
                    {
                        if (elementType == typeof(IntPtr))
                        {
                            vt = (IntPtr.Size == 4 ? VarEnum.VT_I4 : VarEnum.VT_I8);
                        }
                        else if (elementType == typeof(UIntPtr))
                        {
                            vt = (IntPtr.Size == 4 ? VarEnum.VT_UI4 : VarEnum.VT_UI8);
                        }
                        else goto default;
                        break;
                    }

                default:
                    throw new ArgumentException(SR.Arg_NDirectBadObject);
            }

            // marshal the object as C-style array (UnmanagedType.LPArray)
            int dwArrayMarshalerFlags = (int)vt;
            if (IsBestFit(dwFlags)) dwArrayMarshalerFlags |= (1 << 16);
            if (IsThrowOn(dwFlags)) dwArrayMarshalerFlags |= (1 << 24);

            MngdNativeArrayMarshaler.CreateMarshaler(
                pvArrayMarshaler,
                IntPtr.Zero,      // not needed as we marshal primitive VTs only
                dwArrayMarshalerFlags);

            IntPtr pNativeHome;
            IntPtr pNativeHomeAddr = new IntPtr(&pNativeHome);

            MngdNativeArrayMarshaler.ConvertSpaceToNative(
                pvArrayMarshaler,
                ref pManagedHome,
                pNativeHomeAddr);

            if (IsIn(dwFlags))
            {
                MngdNativeArrayMarshaler.ConvertContentsToNative(
                    pvArrayMarshaler,
                    ref pManagedHome,
                    pNativeHomeAddr);
            }
            if (IsOut(dwFlags))
            {
                backPropAction = BackPropAction.Array;
            }

            return pNativeHome;
        }

        private static IntPtr ConvertStringToNative(string pManagedHome, int dwFlags)
        {
            IntPtr pNativeHome;

            // IsIn, IsOut are ignored for strings - they're always in-only
            if (IsAnsi(dwFlags))
            {
                // marshal the object as Ansi string (UnmanagedType.LPStr)
                pNativeHome = CSTRMarshaler.ConvertToNative(
                    dwFlags & 0xFFFF, // (throw on unmappable char << 8 | best fit)
                    pManagedHome,     //
                    IntPtr.Zero);     // unmanaged buffer will be allocated
            }
            else
            {
                // marshal the object as Unicode string (UnmanagedType.LPWStr)

                int allocSize = (pManagedHome.Length + 1) * 2;
                pNativeHome = Marshal.AllocCoTaskMem(allocSize);

                string.InternalCopy(pManagedHome, pNativeHome, allocSize);
            }

            return pNativeHome;
        }

        private unsafe IntPtr ConvertStringBuilderToNative(StringBuilder pManagedHome, int dwFlags)
        {
            IntPtr pNativeHome;

            // P/Invoke can be used to call Win32 apis that don't strictly follow CLR in/out semantics and thus may
            // leave garbage in the buffer in circumstances that we can't detect. To prevent us from crashing when
            // converting the contents back to managed, put a hidden NULL terminator past the end of the official buffer.

            // Unmanaged layout:
            // +====================================+
            // | Extra hidden NULL                  |
            // +====================================+ \
            // |                                    | |
            // | [Converted] NULL-terminated string | |- buffer that the target may change
            // |                                    | |
            // +====================================+ / <-- native home

            // Note that StringBuilder.Capacity is the number of characters NOT including any terminators.

            if (IsAnsi(dwFlags))
            {
                StubHelpers.CheckStringLength(pManagedHome.Capacity);

                // marshal the object as Ansi string (UnmanagedType.LPStr)
                int allocSize = checked((pManagedHome.Capacity * Marshal.SystemMaxDBCSCharSize) + 4);
                pNativeHome = Marshal.AllocCoTaskMem(allocSize);

                byte* ptr = (byte*)pNativeHome;
                *(ptr + allocSize - 3) = 0;
                *(ptr + allocSize - 2) = 0;
                *(ptr + allocSize - 1) = 0;

                if (IsIn(dwFlags))
                {
                    int length = Marshal.StringToAnsiString(pManagedHome.ToString(),
                        ptr, allocSize,
                        IsBestFit(dwFlags),
                        IsThrowOn(dwFlags));
                    Debug.Assert(length < allocSize, "Expected a length less than the allocated size");
                }
                if (IsOut(dwFlags))
                {
                    backPropAction = BackPropAction.StringBuilderAnsi;
                }
            }
            else
            {
                // marshal the object as Unicode string (UnmanagedType.LPWStr)
                int allocSize = checked((pManagedHome.Capacity * 2) + 4);
                pNativeHome = Marshal.AllocCoTaskMem(allocSize);

                byte* ptr = (byte*)pNativeHome;
                *(ptr + allocSize - 1) = 0;
                *(ptr + allocSize - 2) = 0;

                if (IsIn(dwFlags))
                {
                    int length = pManagedHome.Length * 2;
                    pManagedHome.InternalCopy(pNativeHome, length);

                    // null-terminate the native string
                    *(ptr + length + 0) = 0;
                    *(ptr + length + 1) = 0;
                }
                if (IsOut(dwFlags))
                {
                    backPropAction = BackPropAction.StringBuilderUnicode;
                }
            }

            return pNativeHome;
        }

        private unsafe IntPtr ConvertLayoutToNative(object pManagedHome, int dwFlags)
        {
            // Note that the following call will not throw exception if the type
            // of pManagedHome is not marshalable. That's intentional because we
            // want to maintain the original behavior where this was indicated
            // by TypeLoadException during the actual field marshaling.
            int allocSize = Marshal.SizeOfHelper(pManagedHome.GetType(), false);
            IntPtr pNativeHome = Marshal.AllocCoTaskMem(allocSize);

            // marshal the object as class with layout (UnmanagedType.LPStruct)
            if (IsIn(dwFlags))
            {
                StubHelpers.FmtClassUpdateNativeInternal(pManagedHome, (byte*)pNativeHome, ref cleanupWorkList);
            }
            if (IsOut(dwFlags))
            {
                backPropAction = BackPropAction.Layout;
            }
            layoutType = pManagedHome.GetType();

            return pNativeHome;
        }

        #endregion

        internal IntPtr ConvertToNative(object pManagedHome, int dwFlags)
        {
            if (pManagedHome == null)
                return IntPtr.Zero;

            if (pManagedHome is ArrayWithOffset)
                throw new ArgumentException(SR.Arg_MarshalAsAnyRestriction);

            IntPtr pNativeHome;

            if (pManagedHome.GetType().IsArray)
            {
                // array (LPArray)
                pNativeHome = ConvertArrayToNative(pManagedHome, dwFlags);
            }
            else
            {
                if (pManagedHome is string strValue)
                {
                    // string (LPStr or LPWStr)
                    pNativeHome = ConvertStringToNative(strValue, dwFlags);
                }
                else if (pManagedHome is StringBuilder sbValue)
                {
                    // StringBuilder (LPStr or LPWStr)
                    pNativeHome = ConvertStringBuilderToNative(sbValue, dwFlags);
                }
                else if (pManagedHome.GetType().IsLayoutSequential || pManagedHome.GetType().IsExplicitLayout)
                {
                    // layout (LPStruct)
                    pNativeHome = ConvertLayoutToNative(pManagedHome, dwFlags);
                }
                else
                {
                    // this type is not supported for AsAny marshaling
                    throw new ArgumentException(SR.Arg_NDirectBadObject);
                }
            }

            return pNativeHome;
        }

        internal unsafe void ConvertToManaged(object pManagedHome, IntPtr pNativeHome)
        {
            switch (backPropAction)
            {
                case BackPropAction.Array:
                    {
                        MngdNativeArrayMarshaler.ConvertContentsToManaged(
                            pvArrayMarshaler,
                            ref pManagedHome,
                            new IntPtr(&pNativeHome));
                        break;
                    }

                case BackPropAction.Layout:
                    {
                        StubHelpers.FmtClassUpdateCLRInternal(pManagedHome, (byte*)pNativeHome);
                        break;
                    }

                case BackPropAction.StringBuilderAnsi:
                    {
                        int length;
                        if (pNativeHome == IntPtr.Zero)
                        {
                            length = 0;
                        }
                        else
                        {
                            length = string.strlen((byte*)pNativeHome);
                        }

                        ((StringBuilder)pManagedHome).ReplaceBufferAnsiInternal((sbyte*)pNativeHome, length);
                        break;
                    }

                case BackPropAction.StringBuilderUnicode:
                    {
                        int length;
                        if (pNativeHome == IntPtr.Zero)
                        {
                            length = 0;
                        }
                        else
                        {
                            length = string.wcslen((char*)pNativeHome);
                        }

                        ((StringBuilder)pManagedHome).ReplaceBufferInternal((char*)pNativeHome, length);
                        break;
                    }

                    // nothing to do for BackPropAction.None
            }
        }

        internal void ClearNative(IntPtr pNativeHome)
        {
            if (pNativeHome != IntPtr.Zero)
            {
                if (layoutType != null)
                {
                    // this must happen regardless of BackPropAction
                    Marshal.DestroyStructure(pNativeHome, layoutType);
                }
                Interop.Ole32.CoTaskMemFree(pNativeHome);
            }
            StubHelpers.DestroyCleanupList(ref cleanupWorkList);
        }
    }  // struct AsAnyMarshaler

#if FEATURE_COMINTEROP
    internal static class NullableMarshaler
    {
        internal static IntPtr ConvertToNative<T>(ref T? pManaged) where T : struct
        {
            if (pManaged.HasValue)
            {
                object impl = IReferenceFactory.CreateIReference(pManaged);
                return Marshal.GetComInterfaceForObject(impl, typeof(IReference<T>));
            }
            else
            {
                return IntPtr.Zero;
            }
        }

        internal static void ConvertToManagedRetVoid<T>(IntPtr pNative, ref T? retObj) where T : struct
        {
            retObj = ConvertToManaged<T>(pNative);
        }

        internal static T? ConvertToManaged<T>(IntPtr pNative) where T : struct
        {
            if (pNative != IntPtr.Zero)
            {
                object wrapper = InterfaceMarshaler.ConvertToManagedWithoutUnboxing(pNative);
                return (T?)CLRIReferenceImpl<T>.UnboxHelper(wrapper);
            }
            else
            {
                return default;
            }
        }
    }  // class NullableMarshaler

    // Corresponds to Windows.UI.Xaml.Interop.TypeName
    [StructLayout(LayoutKind.Sequential)]
    internal struct TypeNameNative
    {
        internal IntPtr typeName;           // HSTRING
        internal TypeKind typeKind;           // TypeKind enum
    }

    // Corresponds to Windows.UI.Xaml.TypeSource
    internal enum TypeKind
    {
        Primitive,
        Metadata,
        Projection
    }

    internal static class WinRTTypeNameConverter
    {
        [MethodImpl(MethodImplOptions.InternalCall)]
        internal static extern string ConvertToWinRTTypeName(System.Type managedType, out bool isPrimitive);

        [MethodImpl(MethodImplOptions.InternalCall)]
        internal static extern System.Type GetTypeFromWinRTTypeName(string typeName, out bool isPrimitive);
    }

    internal static class SystemTypeMarshaler
    {
        internal static unsafe void ConvertToNative(System.Type managedType, TypeNameNative* pNativeType)
        {
            if (!Environment.IsWinRTSupported)
            {
                throw new PlatformNotSupportedException(SR.PlatformNotSupported_WinRT);
            }

            string typeName;
            if (managedType != null)
            {
                if (managedType.GetType() != typeof(System.RuntimeType))
                {   // The type should be exactly System.RuntimeType (and not its child System.ReflectionOnlyType, or other System.Type children)
                    throw new ArgumentException(SR.Format(SR.Argument_WinRTSystemRuntimeType, managedType.GetType()));
                }

                bool isPrimitive;
                string winrtTypeName = WinRTTypeNameConverter.ConvertToWinRTTypeName(managedType, out isPrimitive);
                if (winrtTypeName != null)
                {
                    // Must be a WinRT type, either in a WinMD or a Primitive
                    typeName = winrtTypeName;
                    if (isPrimitive)
                        pNativeType->typeKind = TypeKind.Primitive;
                    else
                        pNativeType->typeKind = TypeKind.Metadata;
                }
                else
                {
                    // Custom .NET type
                    typeName = managedType.AssemblyQualifiedName!;
                    pNativeType->typeKind = TypeKind.Projection;
                }
            }
            else
            {   // Marshal null as empty string + Projection
                typeName = "";
                pNativeType->typeKind = TypeKind.Projection;
            }

            int hrCreate = System.Runtime.InteropServices.WindowsRuntime.UnsafeNativeMethods.WindowsCreateString(typeName, typeName.Length, &pNativeType->typeName);
            Marshal.ThrowExceptionForHR(hrCreate, new IntPtr(-1));
        }

        internal static unsafe void ConvertToManaged(TypeNameNative* pNativeType, ref System.Type? managedType)
        {
            if (!Environment.IsWinRTSupported)
            {
                throw new PlatformNotSupportedException(SR.PlatformNotSupported_WinRT);
            }

            string typeName = WindowsRuntimeMarshal.HStringToString(pNativeType->typeName);
            if (string.IsNullOrEmpty(typeName))
            {
                managedType = null;
                return;
            }

            if (pNativeType->typeKind == TypeKind.Projection)
            {
                managedType = Type.GetType(typeName, /* throwOnError = */ true);
            }
            else
            {
                bool isPrimitive;
                managedType = WinRTTypeNameConverter.GetTypeFromWinRTTypeName(typeName, out isPrimitive);

                // TypeSource must match
                if (isPrimitive != (pNativeType->typeKind == TypeKind.Primitive))
                    throw new ArgumentException(SR.Argument_Unexpected_TypeSource);
            }
        }

        internal static unsafe void ClearNative(TypeNameNative* pNativeType)
        {
            Debug.Assert(Environment.IsWinRTSupported);

            if (pNativeType->typeName != IntPtr.Zero)
            {
                System.Runtime.InteropServices.WindowsRuntime.UnsafeNativeMethods.WindowsDeleteString(pNativeType->typeName);
            }
        }
    }  // class SystemTypeMarshaler

    // For converting WinRT's Windows.Foundation.HResult into System.Exception and vice versa.
    internal static class HResultExceptionMarshaler
    {
        internal static int ConvertToNative(Exception ex)
        {
            if (!Environment.IsWinRTSupported)
            {
                throw new PlatformNotSupportedException(SR.PlatformNotSupported_WinRT);
            }

            if (ex == null)
                return 0;  // S_OK;

            return ex.HResult;
        }

        internal static Exception? ConvertToManaged(int hr)
        {
            if (!Environment.IsWinRTSupported)
            {
                throw new PlatformNotSupportedException(SR.PlatformNotSupported_WinRT);
            }

            Exception? e = null;
            if (hr < 0)
            {
                e = StubHelpers.InternalGetCOMHRExceptionObject(hr, IntPtr.Zero, null, /* fForWinRT */ true);
            }

            // S_OK should be marshaled as null.  WinRT API's should not return S_FALSE by convention.
            // We've chosen to treat S_FALSE as success and return null.
            Debug.Assert(e != null || hr == 0 || hr == 1, "Unexpected HRESULT - it is a success HRESULT (without the high bit set) other than S_OK & S_FALSE.");
            return e;
        }
    }  // class HResultExceptionMarshaler

    internal static class KeyValuePairMarshaler
    {
        internal static IntPtr ConvertToNative<K, V>([In] ref KeyValuePair<K, V> pair)
        {
            IKeyValuePair<K, V> impl = new CLRIKeyValuePairImpl<K, V>(ref pair);
            return Marshal.GetComInterfaceForObject(impl, typeof(IKeyValuePair<K, V>));
        }

        internal static KeyValuePair<K, V> ConvertToManaged<K, V>(IntPtr pInsp)
        {
            object obj = InterfaceMarshaler.ConvertToManagedWithoutUnboxing(pInsp);

            IKeyValuePair<K, V> pair = (IKeyValuePair<K, V>)obj;
            return new KeyValuePair<K, V>(pair.Key, pair.Value);
        }

        // Called from COMInterfaceMarshaler
        internal static object ConvertToManagedBox<K, V>(IntPtr pInsp)
        {
            return (object)ConvertToManaged<K, V>(pInsp);
        }
    }  // class KeyValuePairMarshaler

#endif // FEATURE_COMINTEROP

    [StructLayout(LayoutKind.Sequential)]
    internal struct NativeVariant
    {
        private ushort vt;
        private ushort wReserved1;
        private ushort wReserved2;
        private ushort wReserved3;

        // The union portion of the structure contains at least one 64-bit type that on some 32-bit platforms
        // (notably  ARM) requires 64-bit alignment. So on 32-bit platforms we'll actually size the variant
        // portion of the struct with an Int64 so the type loader notices this requirement (a no-op on x86,
        // but on ARM it will allow us to correctly determine the layout of native argument lists containing
        // VARIANTs). Note that the field names here don't matter: none of the code refers to these fields,
        // the structure just exists to provide size information to the IL marshaler.
#if BIT64
        private IntPtr data1;
        private IntPtr data2;
#else
        private long data1;
#endif
    }  // struct NativeVariant

    internal abstract class CleanupWorkListElement
    {
        private CleanupWorkListElement? m_Next;
        protected abstract void DestroyCore();

        public void Destroy()
        {
            DestroyCore();
            CleanupWorkListElement? next = m_Next;
            while (next != null)
            {
                next.DestroyCore();
                next = next.m_Next;
            }
        }

        public static void AddToCleanupList(ref CleanupWorkListElement list, CleanupWorkListElement newElement)
        {
            if (list == null)
            {
                list = newElement;
            }
            else
            {
                newElement.m_Next = list;
                list = newElement;
            }
        }
    }

    // Keeps an object instance alive across the full Managed->Native call.
    // This ensures that users don't have to call GC.KeepAlive after passing a struct or class
    // that has a delegate field to native code.
    internal sealed class KeepAliveCleanupWorkListElement : CleanupWorkListElement
    {
        public KeepAliveCleanupWorkListElement(object obj)
        {
            m_obj = obj;
        }

        private object m_obj;

        protected override void DestroyCore()
        {
            GC.KeepAlive(m_obj);
        }
    }

    // Aggregates SafeHandle and the "owned" bit which indicates whether the SafeHandle
    // has been successfully AddRef'ed. This allows us to do realiable cleanup (Release)
    // if and only if it is needed.
    internal sealed class SafeHandleCleanupWorkListElement : CleanupWorkListElement
    {
        public SafeHandleCleanupWorkListElement(SafeHandle handle)
        {
            m_handle = handle;
        }

        private SafeHandle m_handle;

        // This field is passed by-ref to SafeHandle.DangerousAddRef.
        // DestroyCore ignores this element if m_owned is not set to true.
        private bool m_owned;

        protected override void DestroyCore()
        {
            if (m_owned)
                StubHelpers.SafeHandleRelease(m_handle);
        }

        public IntPtr AddRef()
        {
            // element.m_owned will be true iff the AddRef succeeded
            return StubHelpers.SafeHandleAddRef(m_handle, ref m_owned);
        }
    }  // class CleanupWorkListElement

    internal static class StubHelpers
    {
        [MethodImpl(MethodImplOptions.InternalCall)]
        internal static extern bool IsQCall(IntPtr pMD);

        [MethodImpl(MethodImplOptions.InternalCall)]
        internal static extern void InitDeclaringType(IntPtr pMD);

        [MethodImpl(MethodImplOptions.InternalCall)]
        internal static extern IntPtr GetNDirectTarget(IntPtr pMD);

        [MethodImpl(MethodImplOptions.InternalCall)]
        internal static extern IntPtr GetDelegateTarget(Delegate pThis, ref IntPtr pStubArg);

        [MethodImpl(MethodImplOptions.InternalCall)]
        internal static extern void ClearLastError();

        [MethodImpl(MethodImplOptions.InternalCall)]
        internal static extern void SetLastError();

        [MethodImpl(MethodImplOptions.InternalCall)]
        internal static extern void ThrowInteropParamException(int resID, int paramIdx);

        internal static IntPtr AddToCleanupList(ref CleanupWorkListElement pCleanupWorkList, SafeHandle handle)
        {
            SafeHandleCleanupWorkListElement element = new SafeHandleCleanupWorkListElement(handle);
            CleanupWorkListElement.AddToCleanupList(ref pCleanupWorkList, element);
            return element.AddRef();
        }

        internal static void KeepAliveViaCleanupList(ref CleanupWorkListElement pCleanupWorkList, object obj)
        {
            KeepAliveCleanupWorkListElement element = new KeepAliveCleanupWorkListElement(obj);
            CleanupWorkListElement.AddToCleanupList(ref pCleanupWorkList, element);
        }

        internal static void DestroyCleanupList(ref CleanupWorkListElement? pCleanupWorkList)
        {
            if (pCleanupWorkList != null)
            {
                pCleanupWorkList.Destroy();
                pCleanupWorkList = null;
            }
        }

        internal static Exception GetHRExceptionObject(int hr)
        {
            Exception ex = InternalGetHRExceptionObject(hr);
            ex.InternalPreserveStackTrace();
            return ex;
        }

        [MethodImpl(MethodImplOptions.InternalCall)]
        internal static extern Exception InternalGetHRExceptionObject(int hr);

#if FEATURE_COMINTEROP
        internal static Exception GetCOMHRExceptionObject(int hr, IntPtr pCPCMD, object pThis)
        {
            Exception ex = InternalGetCOMHRExceptionObject(hr, pCPCMD, pThis, false);
            ex.InternalPreserveStackTrace();
            return ex;
        }

        internal static Exception GetCOMHRExceptionObject_WinRT(int hr, IntPtr pCPCMD, object pThis)
        {
            Exception ex = InternalGetCOMHRExceptionObject(hr, pCPCMD, pThis, true);
            ex.InternalPreserveStackTrace();
            return ex;
        }

        [MethodImpl(MethodImplOptions.InternalCall)]
        internal static extern Exception InternalGetCOMHRExceptionObject(int hr, IntPtr pCPCMD, object? pThis, bool fForWinRT);

#endif // FEATURE_COMINTEROP

        [MethodImpl(MethodImplOptions.InternalCall)]
        internal static extern IntPtr CreateCustomMarshalerHelper(IntPtr pMD, int paramToken, IntPtr hndManagedType);

        //-------------------------------------------------------
        // SafeHandle Helpers
        //-------------------------------------------------------

        // AddRefs the SH and returns the underlying unmanaged handle.
        internal static IntPtr SafeHandleAddRef(SafeHandle pHandle, ref bool success)
        {
            if (pHandle == null)
            {
                ThrowHelper.ThrowArgumentNullException(ExceptionArgument.pHandle, ExceptionResource.ArgumentNull_SafeHandle);
            }

            pHandle.DangerousAddRef(ref success);
            return pHandle.DangerousGetHandle();
        }

        // Releases the SH (to be called from finally block).
        internal static void SafeHandleRelease(SafeHandle pHandle)
        {
            if (pHandle == null)
            {
                ThrowHelper.ThrowArgumentNullException(ExceptionArgument.pHandle, ExceptionResource.ArgumentNull_SafeHandle);
            }

            try
            {
                pHandle.DangerousRelease();
            }
            catch
            {
            }
        }

#if FEATURE_COMINTEROP
        [MethodImpl(MethodImplOptions.InternalCall)]
        internal static extern IntPtr GetCOMIPFromRCW(object objSrc, IntPtr pCPCMD, out IntPtr ppTarget, out bool pfNeedsRelease);

        [MethodImpl(MethodImplOptions.InternalCall)]
        internal static extern IntPtr GetCOMIPFromRCW_WinRT(object objSrc, IntPtr pCPCMD, out IntPtr ppTarget);

        [MethodImpl(MethodImplOptions.InternalCall)]
        internal static extern IntPtr GetCOMIPFromRCW_WinRTSharedGeneric(object objSrc, IntPtr pCPCMD, out IntPtr ppTarget);

        [MethodImpl(MethodImplOptions.InternalCall)]
        internal static extern IntPtr GetCOMIPFromRCW_WinRTDelegate(object objSrc, IntPtr pCPCMD, out IntPtr ppTarget);

        [MethodImpl(MethodImplOptions.InternalCall)]
        internal static extern bool ShouldCallWinRTInterface(object objSrc, IntPtr pCPCMD);

        [MethodImpl(MethodImplOptions.InternalCall)]
        internal static extern Delegate GetTargetForAmbiguousVariantCall(object objSrc, IntPtr pMT, out bool fUseString);

        [MethodImpl(MethodImplOptions.InternalCall)]
        internal static extern IntPtr GetDelegateInvokeMethod(Delegate pThis);

        [MethodImpl(MethodImplOptions.InternalCall)]
        internal static extern object GetWinRTFactoryObject(IntPtr pCPCMD);

        [MethodImpl(MethodImplOptions.InternalCall)]
        internal static extern IntPtr GetWinRTFactoryReturnValue(object pThis, IntPtr pCtorEntry);

        [MethodImpl(MethodImplOptions.InternalCall)]
        internal static extern IntPtr GetOuterInspectable(object pThis, IntPtr pCtorMD);

#endif // FEATURE_COMINTEROP

        //-------------------------------------------------------
        // Profiler helpers
        //-------------------------------------------------------
#if PROFILING_SUPPORTED
        [MethodImpl(MethodImplOptions.InternalCall)]
        internal static extern IntPtr ProfilerBeginTransitionCallback(IntPtr pSecretParam, IntPtr pThread, object pThis);

        [MethodImpl(MethodImplOptions.InternalCall)]
        internal static extern void ProfilerEndTransitionCallback(IntPtr pMD, IntPtr pThread);
#endif // PROFILING_SUPPORTED

        //------------------------------------------------------
        // misc
        //------------------------------------------------------
        internal static void CheckStringLength(int length)
        {
            CheckStringLength((uint)length);
        }

        internal static void CheckStringLength(uint length)
        {
            if (length > 0x7ffffff0)
            {
                throw new MarshalDirectiveException(SR.Marshaler_StringTooLong);
            }
        }

        [MethodImpl(MethodImplOptions.InternalCall)]
        internal static extern unsafe void FmtClassUpdateNativeInternal(object obj, byte* pNative, ref CleanupWorkListElement? pCleanupWorkList);
        [MethodImpl(MethodImplOptions.InternalCall)]
        internal static extern unsafe void FmtClassUpdateCLRInternal(object obj, byte* pNative);
        [MethodImpl(MethodImplOptions.InternalCall)]
        internal static extern unsafe void LayoutDestroyNativeInternal(byte* pNative, IntPtr pMT);
        [MethodImpl(MethodImplOptions.InternalCall)]
        internal static extern object AllocateInternal(IntPtr typeHandle);

        [MethodImpl(MethodImplOptions.InternalCall)]
        internal static extern void MarshalToUnmanagedVaListInternal(IntPtr va_list, uint vaListSize, IntPtr pArgIterator);

        [MethodImpl(MethodImplOptions.InternalCall)]
        internal static extern void MarshalToManagedVaListInternal(IntPtr va_list, IntPtr pArgIterator);

        [MethodImpl(MethodImplOptions.InternalCall)]
        internal static extern uint CalcVaListSize(IntPtr va_list);

        [MethodImpl(MethodImplOptions.InternalCall)]
        internal static extern void ValidateObject(object obj, IntPtr pMD, object pThis);

        [MethodImpl(MethodImplOptions.InternalCall)]
        internal static extern void LogPinnedArgument(IntPtr localDesc, IntPtr nativeArg);

        [MethodImpl(MethodImplOptions.InternalCall)]
        internal static extern void ValidateByref(IntPtr byref, IntPtr pMD, object pThis); // the byref is pinned so we can safely "cast" it to IntPtr

<<<<<<< HEAD
        [Intrinsic]
        [MethodImplAttribute(MethodImplOptions.InternalCall)]
=======
        [MethodImpl(MethodImplOptions.InternalCall)]
>>>>>>> 2d62d2b1
        internal static extern IntPtr GetStubContext();

#if BIT64
        [MethodImpl(MethodImplOptions.InternalCall)]
        internal static extern IntPtr GetStubContextAddr();
#endif // BIT64

#if FEATURE_ARRAYSTUB_AS_IL
        [MethodImpl(MethodImplOptions.InternalCall)]
        internal static extern void ArrayTypeCheck(object o, object[] arr);
#endif

#if FEATURE_MULTICASTSTUB_AS_IL
        [MethodImpl(MethodImplOptions.InternalCall)]
        internal static extern void MulticastDebuggerTraceHelper(object o, int count);
#endif
    }  // class StubHelpers
}<|MERGE_RESOLUTION|>--- conflicted
+++ resolved
@@ -1735,12 +1735,8 @@
         [MethodImpl(MethodImplOptions.InternalCall)]
         internal static extern void ValidateByref(IntPtr byref, IntPtr pMD, object pThis); // the byref is pinned so we can safely "cast" it to IntPtr
 
-<<<<<<< HEAD
         [Intrinsic]
-        [MethodImplAttribute(MethodImplOptions.InternalCall)]
-=======
-        [MethodImpl(MethodImplOptions.InternalCall)]
->>>>>>> 2d62d2b1
+        [MethodImpl(MethodImplOptions.InternalCall)]
         internal static extern IntPtr GetStubContext();
 
 #if BIT64
