# Set the RPATH of sos so that it can find dependencies without needing to set LD_LIBRARY_PATH
# For more information: http://www.cmake.org/Wiki/CMake_RPATH_handling.
if (CORECLR_SET_RPATH)
  set(CMAKE_BUILD_WITH_INSTALL_RPATH TRUE)
  if(CLR_CMAKE_PLATFORM_DARWIN)
    set(CMAKE_INSTALL_RPATH "@loader_path")
  else()
    set(CMAKE_INSTALL_RPATH "\$ORIGIN")
  endif(CLR_CMAKE_PLATFORM_DARWIN)
endif (CORECLR_SET_RPATH)

if(CLR_CMAKE_PLATFORM_ARCH_AMD64)
  add_definitions(-DSOS_TARGET_AMD64)
  add_definitions(-D_TARGET_WIN64_)
  add_definitions(-DDBG_TARGET_64BIT)
  add_definitions(-DDBG_TARGET_WIN64)
  if(WIN32)
    add_definitions(-DSOS_TARGET_ARM64)
  endif(WIN32)
  remove_definitions(-D_TARGET_ARM64_)
  add_definitions(-D_TARGET_AMD64_)
  add_definitions(-DDBG_TARGET_AMD64)
elseif(CLR_CMAKE_PLATFORM_ARCH_I386)
  add_definitions(-DSOS_TARGET_X86)
  add_definitions(-D_TARGET_X86_)
  add_definitions(-DDBG_TARGET_32BIT)
  if(WIN32)
    add_definitions(-DSOS_TARGET_ARM)
  endif(WIN32)
elseif(CLR_CMAKE_PLATFORM_ARCH_ARM)
  add_definitions(-DSOS_TARGET_ARM)
  add_definitions(-D_TARGET_WIN32_)
  add_definitions(-D_TARGET_ARM_)
  add_definitions(-DDBG_TARGET_32BIT)
elseif(CLR_CMAKE_PLATFORM_ARCH_ARM64)
  add_definitions(-DSOS_TARGET_ARM64)
  add_definitions(-D_TARGET_WIN64_)
  add_definitions(-DDBG_TARGET_64BIT)
  add_definitions(-DDBG_TARGET_WIN64)
endif()

add_definitions(-DSTRIKE)  

remove_definitions(-DUNICODE)
remove_definitions(-D_UNICODE)

include_directories(BEFORE ${VM_DIR})
include_directories(${CLR_DIR}/src/gcdump)
include_directories(${CLR_DIR}/src/debug/shim)
include_directories(${CLR_DIR}/src/coreclr/hosts/unixcoreruncommon)
include_directories(${CLR_DIR}/src/coreclr/hosts/inc)

if(WIN32)
  include_directories(inc)
  include_directories("$ENV{VSInstallDir}/DIA SDK/include")

  add_definitions(-DUSE_STL)

  #use static crt
  add_definitions(-MT) 

  set(SOS_SOURCES
    disasm.cpp
    dllsext.cpp
    eeheap.cpp
    EventCallbacks.cpp
    ExpressionNode.cpp
    exts.cpp
    gchist.cpp
    gcroot.cpp
    metadata.cpp
    sildasm.cpp
    sos.cpp
    stressLogDump.cpp
    strike.cpp
    util.cpp
    vm.cpp
    WatchCmd.cpp
    Native.rc
  )
  
  add_definitions(-DFX_VER_INTERNALNAME_STR=SOS.dll)

  #Preprocess exports definition file
  preprocess_def_file(${CMAKE_CURRENT_SOURCE_DIR}/sos.def ${CMAKE_CURRENT_BINARY_DIR}/sos.def)
  list(APPEND SOS_SOURCES ${CMAKE_CURRENT_BINARY_DIR}/sos.def)

  set(SOS_LIBRARY
    corguids
    debugshim
    dbgutil
    ${STATIC_MT_CRT_LIB}
    ${STATIC_MT_CPP_LIB}
    ${STATIC_MT_VCRT_LIB}
    kernel32.lib
    user32.lib
    ole32.lib
    oleaut32.lib
    dbghelp.lib
    uuid.lib
    version.lib
    dbgeng.lib
    advapi32.lib
    psapi.lib
    ntdll.lib
  )
else(WIN32)
<<<<<<< HEAD
  add_definitions(-DPAL_STDCPP_COMPAT)
  if (CMAKE_CXX_COMPILER_ID STREQUAL "Clang")
=======
  add_definitions(-DPAL_STDCPP_COMPAT=1)
  if (CMAKE_CXX_COMPILER_ID MATCHES "Clang")
>>>>>>> a64cb0a4
    add_compile_options(-Wno-null-arithmetic)
  elseif (CMAKE_CXX_COMPILER_ID STREQUAL "GNU")
    add_compile_options($<$<COMPILE_LANGUAGE:CXX>:-Wno-conversion-null>)
    add_compile_options(-Wno-pointer-arith)
  endif()
  add_compile_options(-Wno-format)

  include_directories(BEFORE xplat)
  include_directories(BEFORE ../lldbplugin/inc)

  add_compile_options(-fPIC)

  set(SOS_SOURCES
    disasm.cpp
    datatarget.cpp
    eeheap.cpp
    exts.cpp
    gchist.cpp
    gcroot.cpp
    metadata.cpp
    sildasm.cpp
    stressLogDump.cpp
    strike.cpp
    sos.cpp
    util.cpp
  )

  set(SOS_LIBRARY
    corguids
    debugshim
    dbgutil
    # share the PAL in the dac module
    mscordaccore
    palrt
    unixcoreruncommon
  )

  set(DEF_SOURCES ${CMAKE_CURRENT_SOURCE_DIR}/sos_unixexports.src)
  set(EXPORTS_FILE ${CMAKE_CURRENT_BINARY_DIR}/sos.exports)
  generate_exports_file(${DEF_SOURCES} ${EXPORTS_FILE})
endif(WIN32)

if(CLR_CMAKE_PLATFORM_ARCH_AMD64)
  if(CLR_CMAKE_PLATFORM_LINUX)
    list(APPEND 
      SOS_LIBRARY 
      createdump_lib
    )
    add_definitions(-DCREATE_DUMP_SUPPORTED)
  endif(CLR_CMAKE_PLATFORM_LINUX)
  set(SOS_SOURCES_ARCH
    disasmX86.cpp
  )
  if(WIN32)
    list(APPEND 
      SOS_SOURCES_ARCH  
      disasmARM64.cpp
    )
  endif(WIN32)
elseif(CLR_CMAKE_PLATFORM_ARCH_I386)
  set(SOS_SOURCES_ARCH 
    disasmX86.cpp
  )
  if(WIN32)
    list(APPEND
      SOS_SOURCES_ARCH
      disasmARM.cpp
    )
  endif(WIN32)
elseif(CLR_CMAKE_PLATFORM_ARCH_ARM)
  set(SOS_SOURCES_ARCH
    disasmARM.cpp
  )
elseif(CLR_CMAKE_PLATFORM_ARCH_ARM64)
  set(SOS_SOURCES_ARCH
    disasmARM64.cpp
  )
endif()

list(APPEND SOS_SOURCES ${SOS_SOURCES_ARCH})

# Add the DAC PAL export mapping file
if(CLR_CMAKE_PLATFORM_LINUX)
    list(APPEND SOS_SOURCES ${PAL_REDEFINES_FILE})
endif(CLR_CMAKE_PLATFORM_LINUX)

if(CLR_CMAKE_PLATFORM_LINUX OR CLR_CMAKE_PLATFORM_FREEBSD OR CLR_CMAKE_PLATFORM_NETBSD)
    # Add linker exports file option
    set(EXPORTS_LINKER_OPTION -Wl,--version-script=${EXPORTS_FILE})
endif(CLR_CMAKE_PLATFORM_LINUX OR CLR_CMAKE_PLATFORM_FREEBSD OR CLR_CMAKE_PLATFORM_NETBSD)

if(CLR_CMAKE_PLATFORM_DARWIN)
    # Add linker exports file option
    set(EXPORTS_LINKER_OPTION -Wl,-exported_symbols_list,${EXPORTS_FILE})
endif(CLR_CMAKE_PLATFORM_DARWIN)

add_library_clr(sos SHARED ${SOS_SOURCES})

if(CLR_CMAKE_PLATFORM_LINUX)
    add_dependencies(sos pal_redefines_file)
endif(CLR_CMAKE_PLATFORM_LINUX)

if(CLR_CMAKE_PLATFORM_UNIX)
    add_custom_target(sos_exports DEPENDS ${EXPORTS_FILE})
    add_dependencies(sos sos_exports)

    set_property(TARGET sos APPEND_STRING PROPERTY LINK_FLAGS ${EXPORTS_LINKER_OPTION})
    set_property(TARGET sos APPEND_STRING PROPERTY LINK_DEPENDS ${EXPORTS_FILE})

    add_dependencies(sos mscordaccore)
endif(CLR_CMAKE_PLATFORM_UNIX)

target_link_libraries(sos ${SOS_LIBRARY})

# add the install targets
install_clr(sos)

if(NOT WIN32)
  _install(FILES sosdocsunix.txt DESTINATION .)
endif(NOT WIN32)<|MERGE_RESOLUTION|>--- conflicted
+++ resolved
@@ -105,13 +105,8 @@
     ntdll.lib
   )
 else(WIN32)
-<<<<<<< HEAD
   add_definitions(-DPAL_STDCPP_COMPAT)
-  if (CMAKE_CXX_COMPILER_ID STREQUAL "Clang")
-=======
-  add_definitions(-DPAL_STDCPP_COMPAT=1)
   if (CMAKE_CXX_COMPILER_ID MATCHES "Clang")
->>>>>>> a64cb0a4
     add_compile_options(-Wno-null-arithmetic)
   elseif (CMAKE_CXX_COMPILER_ID STREQUAL "GNU")
     add_compile_options($<$<COMPILE_LANGUAGE:CXX>:-Wno-conversion-null>)
