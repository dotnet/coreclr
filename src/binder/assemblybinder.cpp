--- conflicted
+++ resolved
@@ -576,27 +576,14 @@
             sCoreLibDir.Append(DIRECTORY_SEPARATOR_CHAR_W);
         }
 
+        // At run-time, System.Private.CoreLib.dll is expected to be the NI image.
         StackSString sCoreLib(sCoreLibDir);
-        sCoreLib.Append(CoreLibName_IL_W);
-
-        // At run-time, System.Private.CoreLib.dll is expected to be the NI image.
-<<<<<<< HEAD
-        BOOL fExplicitBindToNativeImage = (fBindToNativeImage == true)? TRUE:FALSE;
-        IF_FAIL_GO(AssemblyBinder::GetAssembly(sCoreLib,
-                                               TRUE /* fIsInGAC */,
-                                               fExplicitBindToNativeImage,
-                                               &pSystemAssembly,
-                                               NULL /* szMDAssemblyPath */,
-                                               Bundle::ProbeAppBundle(CoreLibName_IL_W, /* pathIsBundleRelative */ true)));
-=======
-        sCoreLib = sCoreLibDir;
         sCoreLib.Append(CoreLibName_IL_W);
         IF_FAIL_GO(AssemblyBinder::GetAssembly(sCoreLib,
                                                TRUE /* fIsInGAC */,
                                                fBindToNativeImage,
                                                &pSystemAssembly));
->>>>>>> e658b979
-        
+
         *ppSystemAssembly = pSystemAssembly.Extract();
 
     Exit:
@@ -1298,13 +1285,7 @@
         {
             LPCTSTR szAssemblyPath = const_cast<LPCTSTR>(assemblyPath.GetUnicode());
 
-<<<<<<< HEAD
-            BINDER_LOG_ENTER(W("BinderAcquirePEImage"));
             hr = BinderAcquirePEImage(szAssemblyPath, &pPEImage, &pNativePEImage, fExplicitBindToNativeImage, bundleFileLocation);
-            BINDER_LOG_LEAVE_HR(W("BinderAcquirePEImage"), hr);
-=======
-            hr = BinderAcquirePEImage(szAssemblyPath, &pPEImage, &pNativePEImage, fExplicitBindToNativeImage);
->>>>>>> e658b979
             IF_FAIL_GO(hr);
 
             // If we found a native image, it might be an MSIL assembly masquerading as an native image
@@ -1319,13 +1300,7 @@
                     BinderReleasePEImage(pPEImage);
                     BinderReleasePEImage(pNativePEImage);
 
-<<<<<<< HEAD
-                    BINDER_LOG_ENTER(W("BinderAcquirePEImageIL"));
                     hr = BinderAcquirePEImage(szAssemblyPath, &pPEImage, &pNativePEImage, false, bundleFileLocation);
-                    BINDER_LOG_LEAVE_HR(W("BinderAcquirePEImageIL"), hr);
-=======
-                    hr = BinderAcquirePEImage(szAssemblyPath, &pPEImage, &pNativePEImage, false);
->>>>>>> e658b979
                     IF_FAIL_GO(hr);
                 }
             }
@@ -1351,13 +1326,7 @@
                 }
                 else
                 {
-<<<<<<< HEAD
-                    BINDER_LOG_ENTER(W("BinderAcquirePEImage"));
                     hr = BinderAcquirePEImage(szMDAssemblyPath, &pPEImage, NULL, FALSE, bundleFileLocation);
-                    BINDER_LOG_LEAVE_HR(W("BinderAcquirePEImage"), hr);
-=======
-                    hr = BinderAcquirePEImage(szMDAssemblyPath, &pPEImage, NULL, FALSE);
->>>>>>> e658b979
                     IF_FAIL_GO(hr);
 
                     hr = BinderAcquireImport(pPEImage, &pIMetaDataAssemblyImport, dwPAFlags, FALSE);
