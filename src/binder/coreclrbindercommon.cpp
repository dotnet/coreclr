--- conflicted
+++ resolved
@@ -7,11 +7,7 @@
 #include "assemblybinder.hpp"
 #include "coreclrbindercommon.h"
 #include "clrprivbindercoreclr.h"
-<<<<<<< HEAD
-#include "clrprivbinderutil.h"
 #include "bundle.h"
-=======
->>>>>>> c3432f0f
 
 using namespace BINDER_SPACE;
 
@@ -145,46 +141,4 @@
     EX_CATCH_HRESULT(hr);
 
     return hr;
-<<<<<<< HEAD
-}
-
-HRESULT CCoreCLRBinderHelper::GetAssemblyFromImage(PEImage           *pPEImage,
-                                                   PEImage           *pNativePEImage,
-                                                   ICLRPrivAssembly **ppAssembly)
-{
-    HRESULT hr = S_OK;
-    VALIDATE_ARG_RET(pPEImage != NULL && ppAssembly != NULL);
-
-    EX_TRY
-    {
-        ReleaseHolder<BINDER_SPACE::Assembly> pAsm;
-        hr = AssemblyBinder::GetAssemblyFromImage(pPEImage, pNativePEImage, &pAsm);
-        if(SUCCEEDED(hr))
-        {
-            _ASSERTE(pAsm != nullptr);
-            *ppAssembly = pAsm.Extract();
-        }
-    }
-    EX_CATCH_HRESULT(hr);
-
-    return hr;
-}
-
-//=============================================================================
-// Explicitly bind to an assembly by filepath
-//=============================================================================
-/* static */
-HRESULT CCoreCLRBinderHelper::GetAssembly(/* in */  SString     &assemblyPath,
-                                          /* in */  BOOL         fIsInGAC,
-                                          /* in */  BOOL         fExplicitBindToNativeImage,
-                                          /* out */ BINDER_SPACE::Assembly   **ppAssembly)
-{
-    return AssemblyBinder::GetAssembly(assemblyPath,
-                                       fIsInGAC,
-                                       fExplicitBindToNativeImage,
-                                       ppAssembly,
-                                       NULL /* szMDAssemblyPath */,
-                                       Bundle::ProbeAppBundle(assemblyPath));
-=======
->>>>>>> c3432f0f
 }