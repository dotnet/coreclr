--- conflicted
+++ resolved
@@ -398,8 +398,6 @@
 
 #ifdef FEATURE_PAL
     uint32_t cpuLimit;
-<<<<<<< HEAD
-=======
 
     if (PAL_GetCpuLimit(&cpuLimit) && cpuLimit < processorCount)
         processorCount = cpuLimit;
@@ -421,8 +419,6 @@
     LPVOID pUnk = NULL;
 
     BEGIN_QCALL;
->>>>>>> 701ecbed
-
     if (PAL_GetCpuLimit(&cpuLimit) && cpuLimit < processorCount)
         processorCount = cpuLimit;
 #endif
