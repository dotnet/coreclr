// Licensed to the .NET Foundation under one or more agreements.
// The .NET Foundation licenses this file to you under the MIT license.
// See the LICENSE file in the project root for more information.

//
// Code that is used by both the Unix corerun and coreconsole.
//

#include "config.h"

#include <cstdlib>
#include <cstring>
#include <assert.h>
#include <dirent.h>
#include <dlfcn.h>
#include <limits.h>
#include <set>
#include <string>
#include <string.h>
#include <sys/stat.h>
#if defined(__FreeBSD__)
#include <sys/types.h>
#include <sys/param.h>
#endif
#if HAVE_GETAUXVAL
#include <sys/auxv.h>
#endif
#if defined(HAVE_SYS_SYSCTL_H) || defined(__FreeBSD__)
#include <sys/sysctl.h>
#endif
#include "coreruncommon.h"
#include "coreclrhost.h"
#include <unistd.h>
#ifndef SUCCEEDED
#define SUCCEEDED(Status) ((Status) >= 0)
#endif // !SUCCEEDED

// Name of the environment variable controlling server GC.
// If set to 1, server GC is enabled on startup. If 0, server GC is
// disabled. Server GC is off by default.
static const char* serverGcVar = "COMPlus_gcServer";

// Name of environment variable to control "System.Globalization.Invariant"
// Set to 1 for Globalization Invariant mode to be true. Default is false.
static const char* globalizationInvariantVar = "CORECLR_GLOBAL_INVARIANT";

#if defined(__linux__)
#define symlinkEntrypointExecutable "/proc/self/exe"
#elif !defined(__APPLE__)
#define symlinkEntrypointExecutable "/proc/curproc/exe"
#endif

bool GetEntrypointExecutableAbsolutePath(std::string& entrypointExecutable)
{
    bool result = false;
    
    entrypointExecutable.clear();

    // Get path to the executable for the current process using
    // platform specific means.
#if defined(__APPLE__)
    
    // On Mac, we ask the OS for the absolute path to the entrypoint executable
    uint32_t lenActualPath = 0;
    if (_NSGetExecutablePath(nullptr, &lenActualPath) == -1)
    {
        // OSX has placed the actual path length in lenActualPath,
        // so re-attempt the operation
        std::string resizedPath(lenActualPath, '\0');
        char *pResizedPath = const_cast<char *>(resizedPath.c_str());
        if (_NSGetExecutablePath(pResizedPath, &lenActualPath) == 0)
        {
            entrypointExecutable.assign(pResizedPath);
            result = true;
        }
    }
#elif defined (__FreeBSD__)
    static const int name[] = {
        CTL_KERN, KERN_PROC, KERN_PROC_PATHNAME, -1
    };
    char path[PATH_MAX];
    size_t len;

    len = sizeof(path);
    if (sysctl(name, 4, path, &len, nullptr, 0) == 0)
    {
        entrypointExecutable.assign(path);
        result = true;
    }
    else
    {
        // ENOMEM
        result = false;
    }
#elif defined(__NetBSD__) && defined(KERN_PROC_PATHNAME)
    static const int name[] = {
        CTL_KERN, KERN_PROC_ARGS, -1, KERN_PROC_PATHNAME,
    };
    char path[MAXPATHLEN];
    size_t len;

    len = sizeof(path);
    if (sysctl(name, __arraycount(name), path, &len, NULL, 0) != -1)
    {
        result = GetAbsolutePath(execfn, entrypointExecutable);
    }
    else
    {
        result = false;
    }
#else

#if HAVE_GETAUXVAL && defined(AT_EXECFN)
    const char *execfn = (const char *)getauxval(AT_EXECFN);

    if (execfn)
    {
        result = GetAbsolutePath(execfn, entrypointExecutable);
    }
    else
#endif
    // On other OSs, return the symlink that will be resolved by GetAbsolutePath
    // to fetch the entrypoint EXE absolute path, inclusive of filename.
    result = GetAbsolutePath(symlinkEntrypointExecutable, entrypointExecutable);
#endif 

    return result;
}

bool GetAbsolutePath(const char* path, std::string& absolutePath)
{
    bool result = false;

    char realPath[PATH_MAX];
    if (realpath(path, realPath) != nullptr && realPath[0] != '\0')
    {
        absolutePath.assign(realPath);
        // realpath should return canonicalized path without the trailing slash
        assert(absolutePath.back() != '/');

        result = true;
    }

    return result;
}

bool GetDirectory(const char* absolutePath, std::string& directory)
{
    directory.assign(absolutePath);
    size_t lastSlash = directory.rfind('/');
    if (lastSlash != std::string::npos)
    {
        directory.erase(lastSlash);
        return true;
    }

    return false;
}

bool GetClrFilesAbsolutePath(const char* currentExePath, const char* clrFilesPath, std::string& clrFilesAbsolutePath)
{
    std::string clrFilesRelativePath;
    const char* clrFilesPathLocal = clrFilesPath;
    if (clrFilesPathLocal == nullptr)
    {
        // There was no CLR files path specified, use the folder of the corerun/coreconsole
        if (!GetDirectory(currentExePath, clrFilesRelativePath))
        {
            perror("Failed to get directory from argv[0]");
            return false;
        }

        clrFilesPathLocal = clrFilesRelativePath.c_str();

        // TODO: consider using an env variable (if defined) as a fall-back.
        // The windows version of the corerun uses core_root env variable
    }

    if (!GetAbsolutePath(clrFilesPathLocal, clrFilesAbsolutePath))
    {
        perror("Failed to convert CLR files path to absolute path");
        return false;
    }

    return true;
}

void AddFilesFromDirectoryToTpaList(const char* directory, std::string& tpaList)
{
    const char * const tpaExtensions[] = {
                ".ni.dll",      // Probe for .ni.dll first so that it's preferred if ni and il coexist in the same dir
                ".dll",
                ".ni.exe",
                ".exe",
                };

    DIR* dir = opendir(directory);
    if (dir == nullptr)
    {
        return;
    }

    std::set<std::string> addedAssemblies;

    // Walk the directory for each extension separately so that we first get files with .ni.dll extension,
    // then files with .dll extension, etc.
    for (size_t extIndex = 0; extIndex < sizeof(tpaExtensions) / sizeof(tpaExtensions[0]); extIndex++)
    {
        const char* ext = tpaExtensions[extIndex];
        int extLength = strlen(ext);

        struct dirent* entry;

        // For all entries in the directory
        while ((entry = readdir(dir)) != nullptr)
        {
            // We are interested in files only
            switch (entry->d_type)
            {
            case DT_REG:
                break;

            // Handle symlinks and file systems that do not support d_type
            case DT_LNK:
            case DT_UNKNOWN:
                {
                    std::string fullFilename;

                    fullFilename.append(directory);
                    fullFilename.append("/");
                    fullFilename.append(entry->d_name);

                    struct stat sb;
                    if (stat(fullFilename.c_str(), &sb) == -1)
                    {
                        continue;
                    }

                    if (!S_ISREG(sb.st_mode))
                    {
                        continue;
                    }
                }
                break;

            default:
                continue;
            }

            std::string filename(entry->d_name);

            // Check if the extension matches the one we are looking for
            int extPos = filename.length() - extLength;
            if ((extPos <= 0) || (filename.compare(extPos, extLength, ext) != 0))
            {
                continue;
            }

            std::string filenameWithoutExt(filename.substr(0, extPos));

            // Make sure if we have an assembly with multiple extensions present,
            // we insert only one version of it.
            if (addedAssemblies.find(filenameWithoutExt) == addedAssemblies.end())
            {
                addedAssemblies.insert(filenameWithoutExt);

                tpaList.append(directory);
                tpaList.append("/");
                tpaList.append(filename);
                tpaList.append(":");
            }
        }
        
        // Rewind the directory stream to be able to iterate over it for the next extension
        rewinddir(dir);
    }
    
    closedir(dir);
}

const char* GetEnvValueBoolean(const char* envVariable, bool defaultValue = false)
{
    const char* envValue = std::getenv(envVariable);
    if (envValue == nullptr)
    {
        envValue = defaultValue ? "1" : "0";
    }
    // CoreCLR expects strings "true" and "false" instead of "1" and "0".
    return (std::strcmp(envValue, "1") == 0 || strcasecmp(envValue, "true") == 0) ? "true" : "false";
}

<<<<<<< HEAD
namespace
{
    bool GetCoreClrFunctions(
        coreclr_initialize_ptr *initializeCoreCLR,
        coreclr_execute_assembly_ptr *executeAssembly,
        coreclr_shutdown_2_ptr *shutdownCoreCLR,
        const char *clrFilesAbsolutePath)
    {
#ifdef COREBUNDLE_BUILD
        *initializeCoreCLR = coreclr_initialize;
        *executeAssembly = coreclr_execute_assembly;
        *shutdownCoreCLR = coreclr_shutdown_2;
#else
        std::string coreClrDllPath(clrFilesAbsolutePath);
        coreClrDllPath.append("/");
        coreClrDllPath.append(coreClrDll);
        if (coreClrDllPath.length() >= PATH_MAX)
        {
            fprintf(stderr, "Absolute path to libcoreclr.so too long\n");
            return false;
        }

        void* coreclrLib = dlopen(coreClrDllPath.c_str(), RTLD_NOW | RTLD_LOCAL);
        if (coreclrLib == nullptr)
        {
            const char* error = dlerror();
            fprintf(stderr, "dlopen failed to open the libcoreclr.so with error %s\n", error);
            return false;
        }

        *initializeCoreCLR = (coreclr_initialize_ptr)dlsym(coreclrLib, "coreclr_initialize");
        *executeAssembly = (coreclr_execute_assembly_ptr)dlsym(coreclrLib, "coreclr_execute_assembly");
        *shutdownCoreCLR = (coreclr_shutdown_2_ptr)dlsym(coreclrLib, "coreclr_shutdown_2");

        if (initializeCoreCLR == nullptr)
        {
            fprintf(stderr, "Function coreclr_initialize not found in the libcoreclr.so\n");
            return false;
        }

        if (executeAssembly == nullptr)
        {
            fprintf(stderr, "Function coreclr_execute_assembly not found in the libcoreclr.so\n");
            return false;
        }

        if (shutdownCoreCLR == nullptr)
        {
            fprintf(stderr, "Function coreclr_shutdown_2 not found in the libcoreclr.so\n");
            return false;
        }
#endif
        return true;
    }
=======
static void *TryLoadHostPolicy(const char *hostPolicyPath)
{
#if defined(__APPLE__)
    static const char LibrarySuffix[] = ".dylib";
#else // Various Linux-related OS-es
    static const char LibrarySuffix[] = ".so";
#endif

    std::string hostPolicyCompletePath(hostPolicyPath);
    hostPolicyCompletePath.append(LibrarySuffix);

    void *libraryPtr = dlopen(hostPolicyCompletePath.c_str(), RTLD_LAZY);
    if (libraryPtr == nullptr)
    {
        fprintf(stderr, "Failed to load mock hostpolicy at path '%s'. Error: %s", hostPolicyCompletePath.c_str(), dlerror());
    }

    return libraryPtr;
>>>>>>> 41471dc7
}

int ExecuteManagedAssembly(
            const char* currentExeAbsolutePath,
            const char* clrFilesAbsolutePath,
            const char* managedAssemblyAbsolutePath,
            bool bundleProbe(const char*, int64_t*, int64_t*),
            int managedAssemblyArgc,
            const char** managedAssemblyArgv)
{
    // Indicates failure
    int exitCode = -1;

#ifdef _ARM_
    // libunwind library is used to unwind stack frame, but libunwind for ARM
    // does not support ARM vfpv3/NEON registers in DWARF format correctly.
    // Therefore let's disable stack unwinding using DWARF information
    // See https://github.com/dotnet/coreclr/issues/6698
    //
    // libunwind use following methods to unwind stack frame.
    // UNW_ARM_METHOD_ALL          0xFF
    // UNW_ARM_METHOD_DWARF        0x01
    // UNW_ARM_METHOD_FRAME        0x02
    // UNW_ARM_METHOD_EXIDX        0x04
    putenv(const_cast<char *>("UNW_ARM_UNWIND_METHOD=6"));
#endif // _ARM_

    // Get just the path component of the managed assembly path
    std::string appPath;
    GetDirectory(managedAssemblyAbsolutePath, appPath);

    std::string tpaList;
    if (strlen(managedAssemblyAbsolutePath) > 0)
    {
        // Target assembly should be added to the tpa list. Otherwise corerun.exe
        // may find wrong assembly to execute.
        // Details can be found at https://github.com/dotnet/coreclr/issues/5631
        tpaList = managedAssemblyAbsolutePath;
        tpaList.append(":");
    }

    // Construct native search directory paths
    std::string nativeDllSearchDirs(appPath);
    char *coreLibraries = getenv("CORE_LIBRARIES");
    if (coreLibraries)
    {
        nativeDllSearchDirs.append(":");
        nativeDllSearchDirs.append(coreLibraries);
        if (std::strcmp(coreLibraries, clrFilesAbsolutePath) != 0)
        {
            AddFilesFromDirectoryToTpaList(coreLibraries, tpaList);
        }
    }

    nativeDllSearchDirs.append(":");
    nativeDllSearchDirs.append(clrFilesAbsolutePath);

    void* hostpolicyLib = nullptr;
    char* mockHostpolicyPath = getenv("MOCK_HOSTPOLICY");
    if (mockHostpolicyPath)
    {
        hostpolicyLib = TryLoadHostPolicy(mockHostpolicyPath);
        if (hostpolicyLib == nullptr)
        {
            return -1;
        }
    }

    AddFilesFromDirectoryToTpaList(clrFilesAbsolutePath, tpaList);

    coreclr_initialize_ptr initializeCoreCLR;
    coreclr_execute_assembly_ptr executeAssembly;
    coreclr_shutdown_2_ptr shutdownCoreCLR;
    if (!GetCoreClrFunctions(&initializeCoreCLR, &executeAssembly, &shutdownCoreCLR, clrFilesAbsolutePath))
        return -1;

#ifdef COREBUNDLE_BUILD
    bool useServerGcDefault = true;
#else
    bool useServerGcDefault = false;
#endif

    // Check whether we are enabling server GC (off by default)
    const char* useServerGc = GetEnvValueBoolean(serverGcVar, useServerGcDefault);

    // Check Globalization Invariant mode (false by default)
    const char* globalizationInvariant = GetEnvValueBoolean(globalizationInvariantVar);

    // Allowed property names:
    // APPBASE
    // - The base path of the application from which the exe and other assemblies will be loaded
    //
    // TRUSTED_PLATFORM_ASSEMBLIES
    // - The list of complete paths to each of the fully trusted assemblies
    //
    // APP_PATHS
    // - The list of paths which will be probed by the assembly loader
    //
    // APP_NI_PATHS
    // - The list of additional paths that the assembly loader will probe for ngen images
    //
    // NATIVE_DLL_SEARCH_DIRECTORIES
    // - The list of paths that will be probed for native DLLs called by PInvoke
    //
    // BUNDLE_PROBE
    // -  If this application is a single-file bundle, the bundle-probe callback 
    //    is passed in as the value of "BUNDLE_PROBE" property (masquarading as char *).

    const char *propertyKeys[] = {
        "BUNDLE_PROBE",
        "TRUSTED_PLATFORM_ASSEMBLIES",
        "APP_PATHS",
        "APP_NI_PATHS",
        "NATIVE_DLL_SEARCH_DIRECTORIES",
        "System.GC.Server",
        "System.Globalization.Invariant",
#ifdef COREBUNDLE_BUILD
        "OVERRIDE_SYSTEM_PATH",
#endif
    };
    const char *propertyValues[] = {
        // BUNDLE_PROBE
        (const char*)bundleProbe,
        // TRUSTED_PLATFORM_ASSEMBLIES
        tpaList.c_str(),
        // APP_PATHS
        appPath.c_str(),
        // APP_NI_PATHS
        appPath.c_str(),
        // NATIVE_DLL_SEARCH_DIRECTORIES
        nativeDllSearchDirs.c_str(),
        // System.GC.Server
        useServerGc,
        // System.Globalization.Invariant
        globalizationInvariant,
#ifdef COREBUNDLE_BUILD
        clrFilesAbsolutePath,
#endif
    };

    void* hostHandle;
    unsigned int domainId;

    int st = initializeCoreCLR(
                currentExeAbsolutePath, 
                "unixcorerun", 
                sizeof(propertyKeys) / sizeof(propertyKeys[0]), 
                propertyKeys, 
                propertyValues, 
                &hostHandle, 
                &domainId);

    if (!SUCCEEDED(st))
    {
        fprintf(stderr, "coreclr_initialize failed - status: 0x%08x\n", st);
        exitCode = -1;
    }
    else 
    {
        st = executeAssembly(
                hostHandle,
                domainId,
                managedAssemblyArgc,
                managedAssemblyArgv,
                managedAssemblyAbsolutePath,
                (unsigned int*)&exitCode);

        if (!SUCCEEDED(st))
        {
            fprintf(stderr, "coreclr_execute_assembly failed - status: 0x%08x\n", st);
            exitCode = -1;
        }

        int latchedExitCode = 0;
        st = shutdownCoreCLR(hostHandle, domainId, &latchedExitCode);
        if (!SUCCEEDED(st))
        {
            fprintf(stderr, "coreclr_shutdown failed - status: 0x%08x\n", st);
            exitCode = -1;
        }

        if (exitCode != -1)
        {
            exitCode = latchedExitCode;
        }
    }

    if (hostpolicyLib)
    {
        if(dlclose(hostpolicyLib) != 0)
        {
            fprintf(stderr, "Warning - dlclose of mock hostpolicy failed.\n");
        }
    }

    return exitCode;
}<|MERGE_RESOLUTION|>--- conflicted
+++ resolved
@@ -289,7 +289,6 @@
     return (std::strcmp(envValue, "1") == 0 || strcasecmp(envValue, "true") == 0) ? "true" : "false";
 }
 
-<<<<<<< HEAD
 namespace
 {
     bool GetCoreClrFunctions(
@@ -344,7 +343,8 @@
 #endif
         return true;
     }
-=======
+}
+
 static void *TryLoadHostPolicy(const char *hostPolicyPath)
 {
 #if defined(__APPLE__)
@@ -363,7 +363,6 @@
     }
 
     return libraryPtr;
->>>>>>> 41471dc7
 }
 
 int ExecuteManagedAssembly(
