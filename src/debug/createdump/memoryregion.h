// Licensed to the .NET Foundation under one or more agreements.
// The .NET Foundation licenses this file to you under the MIT license.
// See the LICENSE file in the project root for more information.

<<<<<<< HEAD
#if defined(__arm__)
#define PAGE_SIZE sysconf(_SC_PAGESIZE)
#define PAGE_MASK (~(PAGE_SIZE-1))
#endif

#ifdef BIT64
#define PRIA "016"
#else
#define PRIA "08"
#endif

=======
>>>>>>> 701ecbed
enum MEMORY_REGION_FLAGS : uint32_t
{
    // PF_X        = 0x01,      // Execute
    // PF_W        = 0x02,      // Write
    // PF_R        = 0x04,      // Read
    MEMORY_REGION_FLAG_PERMISSIONS_MASK = 0x0f,
    MEMORY_REGION_FLAG_SHARED = 0x10,
    MEMORY_REGION_FLAG_PRIVATE = 0x20,
    MEMORY_REGION_FLAG_MEMORY_BACKED = 0x40
};

struct MemoryRegion 
{
private:
    uint32_t m_flags;
    uint64_t m_startAddress;
    uint64_t m_endAddress;
    uint64_t m_offset;

    // The name used for NT_FILE output
    const char* m_fileName;

public:
    MemoryRegion(uint32_t flags, uint64_t start, uint64_t end) : 
        m_flags(flags),
        m_startAddress(start),
        m_endAddress(end),
        m_offset(0),
        m_fileName(nullptr)
    {
        assert((start & ~PAGE_MASK) == 0);
        assert((end & ~PAGE_MASK) == 0);
    }

    MemoryRegion(uint32_t flags, uint64_t start, uint64_t end, uint64_t offset, const char* filename) : 
        m_flags(flags),
        m_startAddress(start),
        m_endAddress(end),
        m_offset(offset),
        m_fileName(filename)
    {
        assert((start & ~PAGE_MASK) == 0);
        assert((end & ~PAGE_MASK) == 0);
    }

    // copy with new file name constructor
    MemoryRegion(const MemoryRegion& region, const char* fileName) : 
        m_flags(region.m_flags),
        m_startAddress(region.m_startAddress),
        m_endAddress(region.m_endAddress),
        m_offset(region.m_offset),
        m_fileName(fileName)
    {
    }

    // copy with new flags constructor. The file name is not copied.
    MemoryRegion(const MemoryRegion& region, uint32_t flags) : 
        m_flags(flags),
        m_startAddress(region.m_startAddress),
        m_endAddress(region.m_endAddress),
        m_offset(region.m_offset),
        m_fileName(nullptr)
    {
    }

    // copy constructor
    MemoryRegion(const MemoryRegion& region) : 
        m_flags(region.m_flags),
        m_startAddress(region.m_startAddress),
        m_endAddress(region.m_endAddress),
        m_offset(region.m_offset),
        m_fileName(region.m_fileName)
    {
    }

    const uint32_t Permissions() const { return m_flags & MEMORY_REGION_FLAG_PERMISSIONS_MASK; }
    const uint32_t Flags() const { return m_flags; }
    const bool IsBackedByMemory() const { return (m_flags & MEMORY_REGION_FLAG_MEMORY_BACKED) != 0; }
    const uint64_t StartAddress() const { return m_startAddress; }
    const uint64_t EndAddress() const { return m_endAddress; }
    const uint64_t Size() const { return m_endAddress - m_startAddress; }
    const uint64_t Offset() const { return m_offset; }
    const char* FileName() const { return m_fileName; }

    bool operator<(const MemoryRegion& rhs) const
    {
        return (m_startAddress < rhs.m_startAddress) && (m_endAddress <= rhs.m_startAddress);
    }

    // Returns true if "rhs" is wholly contained in this one
    bool Contains(const MemoryRegion& rhs) const
    {
        return (m_startAddress <= rhs.m_startAddress) && (m_endAddress >= rhs.m_endAddress);
    }

    // Free the file name memory
    void Cleanup()
    {
        if (m_fileName != nullptr)
        {
            free((void*)m_fileName);
            m_fileName = nullptr;
        }
    }

    void Trace() const
    {
<<<<<<< HEAD
        TRACE("%s%" PRIA PRIx64 " - %" PRIA PRIx64 " (%06" PRId64 ") %" PRIA PRIx64 " %02x %s\n", IsBackedByMemory() ? "*" : " ", m_startAddress, m_endAddress,
            Size() / PAGE_SIZE, m_offset, m_flags, m_fileName != nullptr ? m_fileName : "");
=======
        TRACE("%s%016lx - %016lx (%06ld) %016lx %02x %s\n", IsBackedByMemory() ? "*" : " ", m_startAddress, m_endAddress, 
            (Size() >> PAGE_SHIFT), m_offset, m_flags, m_fileName != nullptr ? m_fileName : "");
>>>>>>> 701ecbed
    }
};<|MERGE_RESOLUTION|>--- conflicted
+++ resolved
@@ -2,20 +2,6 @@
 // The .NET Foundation licenses this file to you under the MIT license.
 // See the LICENSE file in the project root for more information.
 
-<<<<<<< HEAD
-#if defined(__arm__)
-#define PAGE_SIZE sysconf(_SC_PAGESIZE)
-#define PAGE_MASK (~(PAGE_SIZE-1))
-#endif
-
-#ifdef BIT64
-#define PRIA "016"
-#else
-#define PRIA "08"
-#endif
-
-=======
->>>>>>> 701ecbed
 enum MEMORY_REGION_FLAGS : uint32_t
 {
     // PF_X        = 0x01,      // Execute
@@ -123,12 +109,7 @@
 
     void Trace() const
     {
-<<<<<<< HEAD
-        TRACE("%s%" PRIA PRIx64 " - %" PRIA PRIx64 " (%06" PRId64 ") %" PRIA PRIx64 " %02x %s\n", IsBackedByMemory() ? "*" : " ", m_startAddress, m_endAddress,
-            Size() / PAGE_SIZE, m_offset, m_flags, m_fileName != nullptr ? m_fileName : "");
-=======
         TRACE("%s%016lx - %016lx (%06ld) %016lx %02x %s\n", IsBackedByMemory() ? "*" : " ", m_startAddress, m_endAddress, 
             (Size() >> PAGE_SHIFT), m_offset, m_flags, m_fileName != nullptr ? m_fileName : "");
->>>>>>> 701ecbed
     }
 };