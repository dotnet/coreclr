// Licensed to the .NET Foundation under one or more agreements.
// The .NET Foundation licenses this file to you under the MIT license.
// See the LICENSE file in the project root for more information.
//*****************************************************************************
// File: daccess.cpp
// 

//
// ClrDataAccess implementation.
//
//*****************************************************************************

#include "stdafx.h"
#include <clrdata.h>
#include "typestring.h"
#include "holder.h"
#include "debuginfostore.h"
#include "peimagelayout.inl"
#include "datatargetadapter.h"
#include "readonlydatatargetfacade.h"
#include "metadataexports.h"
#include "excep.h"
#include "debugger.h"
#include "dwreport.h"
#include "primitives.h"
#include "dbgutil.h"
#ifdef FEATURE_PAL            
#include <dactablerva.h>
#endif

#include "dwbucketmanager.hpp"
#include "gcinterface.dac.h"

// To include definiton of IsThrowableThreadAbortException
// #include <exstatecommon.h>

CRITICAL_SECTION g_dacCritSec;
ClrDataAccess* g_dacImpl;
HINSTANCE g_thisModule;

extern VOID STDMETHODCALLTYPE TLS_FreeMasterSlotIndex();

DLLEXPORT
EXTERN_C BOOL WINAPI
DllMain(HANDLE instance, DWORD reason, LPVOID reserved)
{
    static bool g_procInitialized = false;

    switch(reason)
    {
    case DLL_PROCESS_ATTACH:
    {
        if (g_procInitialized)
        {
#ifdef FEATURE_PAL            
            // Double initialization can happen on Unix 
            // in case of manual load of DAC shared lib and calling DllMain
            // not a big deal, we just ignore it. 
            return TRUE;
#else
            return FALSE;            
#endif            
        }

#ifdef FEATURE_PAL
        int err = PAL_InitializeDLL();
        if(err != 0)
        {
            return FALSE;
        }
#endif
        InitializeCriticalSection(&g_dacCritSec);

        // Save the module handle.
        g_thisModule = (HINSTANCE)instance;

        g_procInitialized = true;
        break;
    }

    case DLL_PROCESS_DETACH:
        // It's possible for this to be called without ATTACH completing (eg. if it failed)
        if (g_procInitialized)
        {
            DeleteCriticalSection(&g_dacCritSec);
        }
#ifndef FEATURE_PAL 
        TLS_FreeMasterSlotIndex();
#endif
        g_procInitialized = false;
        break;
    }

    return TRUE;
}

HINSTANCE
GetModuleInst(void)
{
    return g_thisModule;
}

HRESULT
ConvertUtf8(__in LPCUTF8 utf8,
            ULONG32 bufLen,
            ULONG32* nameLen,
            __out_ecount_part_opt(bufLen, *nameLen) PWSTR buffer)
{
    if (nameLen)
    {
        *nameLen = WszMultiByteToWideChar(CP_UTF8, 0, utf8, -1, NULL, 0);
        if (!*nameLen)
        {
            return HRESULT_FROM_GetLastError();
        }
    }

    if (buffer && bufLen)
    {
        if (!WszMultiByteToWideChar(CP_UTF8, 0, utf8, -1, buffer, bufLen))
        {
            return HRESULT_FROM_GetLastError();
        }
    }

    return S_OK;
}

HRESULT
AllocUtf8(__in_opt LPCWSTR wstr,
          ULONG32 srcChars,
          __deref_out LPUTF8* utf8)
{
    ULONG32 chars = WszWideCharToMultiByte(CP_UTF8, 0, wstr, srcChars,
                                           NULL, 0, NULL, NULL);
    if (!chars)
    {
        return HRESULT_FROM_GetLastError();
    }

    // Make sure the converted string is always terminated.
    if (srcChars != (ULONG32)-1)
    {
        if (!ClrSafeInt<ULONG32>::addition(chars, 1, chars))
        {
            return HRESULT_FROM_WIN32(ERROR_ARITHMETIC_OVERFLOW);
        }
    }

    char* mem = new (nothrow) char[chars];
    if (!mem)
    {
        return E_OUTOFMEMORY;
    }

    if (!WszWideCharToMultiByte(CP_UTF8, 0, wstr, srcChars,
                                mem, chars, NULL, NULL))
    {
        HRESULT hr = HRESULT_FROM_GetLastError();
        delete [] mem;
        return hr;
    }

    if (srcChars != (ULONG32)-1)
    {
        mem[chars - 1] = 0;
    }

    *utf8 = mem;
    return S_OK;
}

HRESULT
GetFullClassNameFromMetadata(IMDInternalImport* mdImport,
                             mdTypeDef classToken,
                             ULONG32 bufferChars,
                             __inout_ecount(bufferChars) LPUTF8 buffer)
{
    HRESULT hr;
    LPCUTF8 baseName, namespaceName;
    
    IfFailRet(mdImport->GetNameOfTypeDef(classToken, &baseName, &namespaceName));
    return ns::MakePath(buffer, bufferChars, namespaceName, baseName) ?
        S_OK : E_OUTOFMEMORY;
}

HRESULT
GetFullMethodNameFromMetadata(IMDInternalImport* mdImport,
                              mdMethodDef methodToken,
                              ULONG32 bufferChars,
                              __inout_ecount(bufferChars) LPUTF8 buffer)
{
    HRESULT status;
    HRESULT hr;
    mdTypeDef classToken;
    size_t len;

    if (mdImport->GetParentToken(methodToken, &classToken) == S_OK)
    {
        if ((status =
             GetFullClassNameFromMetadata(mdImport, classToken,
                                          bufferChars, buffer)) != S_OK)
        {
            return status;
        }

        len = strlen(buffer);
        buffer += len;
        bufferChars -= static_cast<ULONG32>(len) + 1;

        if (!bufferChars)
        {
            return E_OUTOFMEMORY;
        }

        *buffer++ = NAMESPACE_SEPARATOR_CHAR;
    }

    LPCUTF8 methodName;
    IfFailRet(mdImport->GetNameOfMethodDef(methodToken, &methodName));
// Review conversion of size_t to ULONG32.
#ifdef _MSC_VER
#pragma warning(push)
#pragma warning(disable:4267)
#endif
    len = strlen(methodName);
#ifdef _MSC_VER
#pragma warning(pop)
#endif
    if (len >= bufferChars)
    {
        return E_OUTOFMEMORY;
    }

    strcpy_s(buffer, bufferChars, methodName);
    return S_OK;
}

HRESULT
SplitFullName(__in_z __in PCWSTR fullName,
              SplitSyntax syntax,
              ULONG32 memberDots,
              __deref_out_opt LPUTF8* namespaceName,
              __deref_out_opt LPUTF8* typeName,
              __deref_out_opt LPUTF8* memberName,
              __deref_out_opt LPUTF8* params)
{
    HRESULT status;
    PCWSTR paramsStart, memberStart, memberEnd, typeStart;

    if (!*fullName)
    {
        return E_INVALIDARG;
    }

    //
    // Split off parameters.
    //

    paramsStart = wcschr(fullName, W('('));
    if (paramsStart)
    {
        if (syntax != SPLIT_METHOD ||
            paramsStart == fullName)
        {
            return E_INVALIDARG;
        }

        if ((status = AllocUtf8(paramsStart, (ULONG32)-1, params)) != S_OK)
        {
            return status;
        }

        memberEnd = paramsStart - 1;
    }
    else
    {
        *params = NULL;
        memberEnd = fullName + (wcslen(fullName) - 1);
    }

    if (syntax != SPLIT_TYPE)
    {
        //
        // Split off member name.
        //

        memberStart = memberEnd;

        for (;;)
        {
            while (memberStart >= fullName &&
                   *memberStart != W('.'))
            {
                memberStart--;
            }

            // Some member names (e.g. .ctor and .dtor) have
            // dots, so go back to the first dot.
            while (memberStart > fullName &&
                   memberStart[-1] == W('.'))
            {
                memberStart--;
            }

            if (memberStart <= fullName)
            {
                if (memberDots > 0)
                {
                    // Caller expected dots in the
                    // member name and they weren't found.
                    status = E_INVALIDARG;
                    goto DelParams;
                }

                break;
            }
            else if (memberDots == 0)
            {
                break;
            }

            memberStart--;
            memberDots--;
        }

        memberStart++;
        if (memberStart > memberEnd)
        {
            status = E_INVALIDARG;
            goto DelParams;
        }

        if ((status = AllocUtf8(memberStart, (ULONG32)
                                (memberEnd - memberStart) + 1,
                                memberName)) != S_OK)
        {
            goto DelParams;
        }
    }
    else
    {
        *memberName = NULL;
        memberStart = memberEnd + 2;
    }

    //
    // Split off type name.
    //

    if (memberStart > fullName)
    {
        // Must have at least one character for the type
        // name.  If there was a member name, there must
        // also be a separator.
        if (memberStart < fullName + 2)
        {
            status = E_INVALIDARG;
            goto DelMember;
        }

        typeStart = memberStart - 2;
        while (typeStart >= fullName &&
               *typeStart != W('.'))
        {
            typeStart--;
        }
        typeStart++;

        if ((status = AllocUtf8(typeStart, (ULONG32)
                                (memberStart - typeStart) - 1,
                                typeName)) != S_OK)
        {
            goto DelMember;
        }
    }
    else
    {
        *typeName = NULL;
        typeStart = fullName;
    }

    //
    // Namespace must be the rest.
    //

    if (typeStart > fullName)
    {
        if ((status = AllocUtf8(fullName, (ULONG32)
                                (typeStart - fullName) - 1,
                                namespaceName)) != S_OK)
        {
            goto DelType;
        }
    }
    else
    {
        *namespaceName = NULL;
    }

    return S_OK;

 DelType:
    delete [] (*typeName);
 DelMember:
    delete [] (*memberName);
 DelParams:
    delete [] (*params);
    return status;
}

int
CompareUtf8(__in LPCUTF8 str1, __in LPCUTF8 str2, __in ULONG32 nameFlags)
{
    if (nameFlags & CLRDATA_BYNAME_CASE_INSENSITIVE)
    {
        // XXX Microsoft - Convert to Unicode?
        return SString::_stricmp(str1, str2);
    }

    return strcmp(str1, str2);
}

//----------------------------------------------------------------------------
//
// MetaEnum.
//
//----------------------------------------------------------------------------

HRESULT
MetaEnum::Start(IMDInternalImport* mdImport, ULONG32 kind,
                mdToken container)
{
    HRESULT status;

    switch(kind)
    {
    case mdtTypeDef:
        status = mdImport->EnumTypeDefInit(&m_enum);
        break;
    case mdtMethodDef:
    case mdtFieldDef:
        status = mdImport->EnumInit(kind, container, &m_enum);
        break;
    default:
        return E_INVALIDARG;
    }
    if (status != S_OK)
    {
        return status;
    }

    m_mdImport = mdImport;
    m_kind = kind;

    return S_OK;
}

void
MetaEnum::End(void)
{
    if (!m_mdImport)
    {
        return;
    }

    switch(m_kind)
    {
    case mdtTypeDef:
        m_mdImport->EnumTypeDefClose(&m_enum);
        break;
    case mdtMethodDef:
    case mdtFieldDef:
        m_mdImport->EnumClose(&m_enum);
        break;
    }

    Clear();
}

HRESULT
MetaEnum::NextToken(mdToken* token,
                    __deref_opt_out_opt LPCUTF8* namespaceName,
                    __deref_opt_out_opt LPCUTF8* name)
{
    HRESULT hr;
    if (!m_mdImport)
    {
        return E_INVALIDARG;
    }

    switch(m_kind)
    {
    case mdtTypeDef:
        if (!m_mdImport->EnumTypeDefNext(&m_enum, token))
        {
            return S_FALSE;
        }
        m_lastToken = *token;
        if (namespaceName || name)
        {
            LPCSTR _name, _namespaceName;

            IfFailRet(m_mdImport->GetNameOfTypeDef(*token, &_name, &_namespaceName));
            if (namespaceName)
            {
                *namespaceName = _namespaceName;
            }
            if (name)
            {
                *name = _name;
            }
        }
        return S_OK;

    case mdtMethodDef:
        if (!m_mdImport->EnumNext(&m_enum, token))
        {
            return S_FALSE;
        }
        m_lastToken = *token;
        if (namespaceName)
        {
            *namespaceName = NULL;
        }
        if (name != NULL)
        {
            IfFailRet(m_mdImport->GetNameOfMethodDef(*token, name));
        }
        return S_OK;

    case mdtFieldDef:
        if (!m_mdImport->EnumNext(&m_enum, token))
        {
            return S_FALSE;
        }
        m_lastToken = *token;
        if (namespaceName)
        {
            *namespaceName = NULL;
        }
        if (name != NULL)
        {
            IfFailRet(m_mdImport->GetNameOfFieldDef(*token, name));
        }
        return S_OK;

    default:
        return E_INVALIDARG;
    }
}

HRESULT
MetaEnum::NextDomainToken(AppDomain** appDomain,
                          mdToken* token)
{
    HRESULT status;

    if (m_appDomain)
    {
        // Use only the caller-provided app domain.
        *appDomain = m_appDomain;
        return NextToken(token, NULL, NULL);
    }

    //
    // Splay tokens across all app domains.
    //

    for (;;)
    {
        if (m_lastToken == mdTokenNil)
        {
            // Need to fetch a token.
            if ((status = NextToken(token, NULL, NULL)) != S_OK)
            {
                return status;
            }

            m_domainIter.Init();
        }

        if (m_domainIter.Next())
        {
            break;
        }

        m_lastToken = mdTokenNil;
    }

    *appDomain = m_domainIter.GetDomain();
    *token = m_lastToken;

    return S_OK;
}

HRESULT
MetaEnum::NextTokenByName(__in_opt LPCUTF8 namespaceName,
                          __in_opt LPCUTF8 name,
                          ULONG32 nameFlags,
                          mdToken* token)
{
    HRESULT status;
    LPCUTF8 tokNamespace, tokName;

    for (;;)
    {
        if ((status = NextToken(token, &tokNamespace, &tokName)) != S_OK)
        {
            return status;
        }

        if (namespaceName &&
            (!tokNamespace ||
             CompareUtf8(namespaceName, tokNamespace, nameFlags) != 0))
        {
            continue;
        }
        if (name &&
            (!tokName ||
             CompareUtf8(name, tokName, nameFlags) != 0))
        {
            continue;
        }

        return S_OK;
    }
}

HRESULT
MetaEnum::NextDomainTokenByName(__in_opt LPCUTF8 namespaceName,
                                __in_opt LPCUTF8 name,
                                ULONG32 nameFlags,
                                AppDomain** appDomain, mdToken* token)
{
    HRESULT status;

    if (m_appDomain)
    {
        // Use only the caller-provided app domain.
        *appDomain = m_appDomain;
        return NextTokenByName(namespaceName, name, nameFlags, token);
    }

    //
    // Splay tokens across all app domains.
    //

    for (;;)
    {
        if (m_lastToken == mdTokenNil)
        {
            // Need to fetch a token.
            if ((status = NextTokenByName(namespaceName, name, nameFlags,
                                          token)) != S_OK)
            {
                return status;
            }

            m_domainIter.Init();
        }

        if (m_domainIter.Next())
        {
            break;
        }

        m_lastToken = mdTokenNil;
    }

    *appDomain = m_domainIter.GetDomain();
    *token = m_lastToken;

    return S_OK;
}

HRESULT
MetaEnum::New(Module* mod,
              ULONG32 kind,
              mdToken container,
              IXCLRDataAppDomain* pubAppDomain,
              MetaEnum** metaEnumRet,
              CLRDATA_ENUM* handle)
{
    HRESULT status;
    MetaEnum* metaEnum;

    if (handle)
    {
        *handle = TO_CDENUM(NULL);
    }

    if (!mod->GetFile()->HasMetadata())
    {
        return S_FALSE;
    }

    metaEnum = new (nothrow) MetaEnum;
    if (!metaEnum)
    {
        return E_OUTOFMEMORY;
    }

    if ((status = metaEnum->
         Start(mod->GetMDImport(), kind, container)) != S_OK)
    {
        delete metaEnum;
        return status;
    }

    if (pubAppDomain)
    {
        metaEnum->m_appDomain =
            ((ClrDataAppDomain*)pubAppDomain)->GetAppDomain();
    }

    if (metaEnumRet)
    {
        *metaEnumRet = metaEnum;
    }
    if (handle)
    {
        *handle = TO_CDENUM(metaEnum);
    }
    return S_OK;
}

//----------------------------------------------------------------------------
//
// SplitName
//
//----------------------------------------------------------------------------

SplitName::SplitName(SplitSyntax syntax, ULONG32 nameFlags,
                     ULONG32 memberDots)
{
    m_syntax = syntax;
    m_nameFlags = nameFlags;
    m_memberDots = memberDots;

    Clear();
}

void
SplitName::Delete(void)
{
    delete [] m_namespaceName;
    m_namespaceName = NULL;
    delete [] m_typeName;
    m_typeName = NULL;
    delete [] m_memberName;
    m_memberName = NULL;
    delete [] m_params;
    m_params = NULL;
}

void
SplitName::Clear(void)
{
    m_namespaceName = NULL;
    m_typeName = NULL;
    m_typeToken = mdTypeDefNil;
    m_memberName = NULL;
    m_memberToken = mdTokenNil;
    m_params = NULL;

    m_tlsThread = NULL;
    m_metaEnum.m_appDomain = NULL;
    m_module = NULL;
    m_lastField = NULL;
}

HRESULT
SplitName::SplitString(__in_opt PCWSTR fullName)
{
    if (m_syntax == SPLIT_NO_NAME)
    {
        if (fullName)
        {
            return E_INVALIDARG;
        }

        return S_OK;
    }
    else if (!fullName)
    {
        return E_INVALIDARG; 
    }

    return SplitFullName(fullName,
                         m_syntax,
                         m_memberDots,
                         &m_namespaceName,
                         &m_typeName,
                         &m_memberName,
                         &m_params);
}

FORCEINLINE
WCHAR* wcrscan(LPCWSTR beg, LPCWSTR end, WCHAR ch)
{
    //_ASSERTE(beg <= end);
    WCHAR *p;
    for (p = (WCHAR*)end; p >= beg; --p)
    {
        if (*p == ch)
            break;
    }
    return p;
}

// This functions allocates a new UTF8 string that contains the classname
// lying between the current sepName and the previous sepName.  E.g. for a 
// class name of "Outer+middler+inner" when sepName points to the NULL
// terminator this function will return "inner" in pResult and will update
// sepName to point to the second '+' character in the string.  When sepName
// points to the first '+' character this function will return "Outer" in
// pResult and sepName will point one WCHAR before fullName.
HRESULT NextEnclosingClasName(LPCWSTR fullName, __deref_inout LPWSTR& sepName, __deref_out LPUTF8 *pResult)
{
    if (sepName < fullName)
    {
        return E_FAIL;
    }
    //_ASSERTE(*sepName == W('\0') || *sepName == W('+') || *sepName == W('/'));

    LPWSTR origInnerName = sepName-1;
    if ((sepName = wcrscan(fullName, origInnerName, W('+'))) < fullName)
    {
        sepName = wcrscan(fullName, origInnerName, W('/'));
    }
    
    return AllocUtf8(sepName+1, static_cast<ULONG32>(origInnerName-sepName), pResult);
}

bool
SplitName::FindType(IMDInternalImport* mdInternal)
{
    if (m_typeToken != mdTypeDefNil)
    {
        return true;
    }

    if (!m_typeName)
    {
        return false;
    }

    if ((m_namespaceName == NULL || m_namespaceName[0] == '\0') 
        && (CompareUtf8(COR_MODULE_CLASS, m_typeName, m_nameFlags)==0))
    {
        m_typeToken = TokenFromRid(1, mdtTypeDef);  // <Module> class always has a RID of 1.
        return true;
    }

    MetaEnum metaEnum;

    if (metaEnum.Start(mdInternal, mdtTypeDef, mdTypeDefNil) != S_OK)
    {
        return false;
    }

    LPUTF8 curClassName;

    ULONG32 length;
    WCHAR   wszName[MAX_CLASS_NAME];
    ConvertUtf8(m_typeName, MAX_CLASS_NAME, &length, wszName);

    WCHAR *pHead;

Retry:

    pHead = wszName + length;

    if (FAILED(NextEnclosingClasName(wszName, pHead, &curClassName)))
    {
        return false;
    }

    // an inner class has an empty namespace associated with it
    HRESULT hr = metaEnum.NextTokenByName((pHead < wszName) ? m_namespaceName : "",
                                    curClassName,
                                    m_nameFlags,
                                    &m_typeToken);
    delete[] curClassName;

    if (hr != S_OK)
    {
        // if we didn't find a token with the given name
        return false;
    }
    else if (pHead < wszName)
    {
        // if we did find a token, *and* the class name given 
        // does not specify any enclosing class, that's it
        return true;
    }
    else
    {
        // restart with innermost class
        pHead = wszName + length;
        mdTypeDef tkInner = m_typeToken;
        mdTypeDef tkOuter;
        BOOL bRetry = FALSE;
        LPUTF8 utf8Name;

        while (
            !bRetry 
            && SUCCEEDED(NextEnclosingClasName(wszName, pHead, &utf8Name))
        )
        {
            if (mdInternal->GetNestedClassProps(tkInner, &tkOuter) != S_OK)
                tkOuter = mdTypeDefNil;

            LPCSTR szName, szNS;
            if (FAILED(mdInternal->GetNameOfTypeDef(tkInner, &szName, &szNS)))
            {
                return false;
            }
            bRetry = (CompareUtf8(utf8Name, szName, m_nameFlags) != 0);
            if (!bRetry) 
            {
                // if this is outermost class we need to compare namespaces too
                if (tkOuter == mdTypeDefNil)
                {
                    // is this the outermost in the class name, too?
                    if (pHead < wszName 
                        && CompareUtf8(m_namespaceName ? m_namespaceName : "", szNS, m_nameFlags) == 0)
                    {
                        delete[] utf8Name;
                        return true;
                    }
                    else
                    {
                        bRetry = TRUE;
                    }
                }
            }
            delete[] utf8Name;
            tkInner = tkOuter;
        }

        goto Retry;
    }

}

bool
SplitName::FindMethod(IMDInternalImport* mdInternal)
{
    if (m_memberToken != mdTokenNil)
    {
        return true;
    }

    if (m_typeToken == mdTypeDefNil ||
        !m_memberName)
    {
        return false;
    }

    ULONG32 EmptySig = 0;

    // XXX Microsoft - Compare using signature when available.
    if (mdInternal->FindMethodDefUsingCompare(m_typeToken,
                                              m_memberName,
                                              (PCCOR_SIGNATURE)&EmptySig,
                                              sizeof(EmptySig),
                                              NULL,
                                              NULL,
                                              &m_memberToken) != S_OK)
    {
        m_memberToken = mdTokenNil;
        return false;
    }

    return true;
}

bool
SplitName::FindField(IMDInternalImport* mdInternal)
{
    if (m_memberToken != mdTokenNil)
    {
        return true;
    }

    if (m_typeToken == mdTypeDefNil ||
        !m_memberName ||
        m_params)
    {
        // Can't have params with a field.
        return false;
    }

    MetaEnum metaEnum;

    if (metaEnum.Start(mdInternal, mdtFieldDef, m_typeToken) != S_OK)
    {
        return false;
    }

    return metaEnum.NextTokenByName(NULL,
                                    m_memberName,
                                    m_nameFlags,
                                    &m_memberToken) == S_OK;
}

HRESULT
SplitName::AllocAndSplitString(__in_opt PCWSTR fullName,
                               SplitSyntax syntax,
                               ULONG32 nameFlags,
                               ULONG32 memberDots,
                               SplitName** split)
{
    HRESULT status;

    if (nameFlags & ~(CLRDATA_BYNAME_CASE_SENSITIVE |
                      CLRDATA_BYNAME_CASE_INSENSITIVE))
    {
        return E_INVALIDARG;
    }

    *split = new (nothrow) SplitName(syntax, nameFlags, memberDots);
    if (!*split)
    {
        return E_OUTOFMEMORY;
    }

    if ((status = (*split)->SplitString(fullName)) != S_OK)
    {
        delete (*split);
        return status;
    }

    return S_OK;
}

HRESULT
SplitName::CdStartMethod(__in_opt PCWSTR fullName,
                         ULONG32 nameFlags,
                         Module* mod,
                         mdTypeDef typeToken,
                         AppDomain* appDomain,
                         IXCLRDataAppDomain* pubAppDomain,
                         SplitName** splitRet,
                         CLRDATA_ENUM* handle)
{
    HRESULT status;
    SplitName* split;
    ULONG methDots = 0;

    *handle = TO_CDENUM(NULL);

 Retry:
    if ((status = SplitName::
         AllocAndSplitString(fullName, SPLIT_METHOD, nameFlags,
                             methDots, &split)) != S_OK)
    {
        return status;
    }

    if (typeToken == mdTypeDefNil)
    {
        if (!split->FindType(mod->GetMDImport()))
        {
            bool hasNamespace = split->m_namespaceName != NULL;

            delete split;

            //
            // We may have a case where there's an
            // explicitly implemented method which
            // has dots in the name.  If it's possible
            // to move the method name dot split
            // back, go ahead and retry that way.
            //

            if (hasNamespace)
            {
                methDots++;
                goto Retry;
            }

            return E_INVALIDARG;
        }

        typeToken = split->m_typeToken;
    }
    else
    {
        if (split->m_namespaceName || split->m_typeName)
        {
            delete split;
            return E_INVALIDARG;
        }
    }

    if ((status = split->m_metaEnum.
         Start(mod->GetMDImport(), mdtMethodDef, typeToken)) != S_OK)
    {
        delete split;
        return status;
    }

    split->m_metaEnum.m_appDomain = appDomain;
    if (pubAppDomain)
    {
        split->m_metaEnum.m_appDomain =
            ((ClrDataAppDomain*)pubAppDomain)->GetAppDomain();
    }
    split->m_module = mod;

    *handle = TO_CDENUM(split);
    if (splitRet)
    {
        *splitRet = split;
    }
    return S_OK;
}

HRESULT
SplitName::CdNextMethod(CLRDATA_ENUM* handle,
                        mdMethodDef* token)
{
    SplitName* split = FROM_CDENUM(SplitName, *handle);
    if (!split)
    {
        return E_INVALIDARG;
    }

    return split->m_metaEnum.
        NextTokenByName(NULL, split->m_memberName, split->m_nameFlags,
                        token);
}

HRESULT
SplitName::CdNextDomainMethod(CLRDATA_ENUM* handle,
                              AppDomain** appDomain,
                              mdMethodDef* token)
{
    SplitName* split = FROM_CDENUM(SplitName, *handle);
    if (!split)
    {
        return E_INVALIDARG;
    }

    return split->m_metaEnum.
        NextDomainTokenByName(NULL, split->m_memberName, split->m_nameFlags,
                              appDomain, token);
}

HRESULT
SplitName::CdStartField(__in_opt PCWSTR fullName,
                        ULONG32 nameFlags,
                        ULONG32 fieldFlags,
                        IXCLRDataTypeInstance* fromTypeInst,
                        TypeHandle typeHandle,
                        Module* mod,
                        mdTypeDef typeToken,
                        ULONG64 objBase,
                        Thread* tlsThread,
                        IXCLRDataTask* pubTlsThread,
                        AppDomain* appDomain,
                        IXCLRDataAppDomain* pubAppDomain,
                        SplitName** splitRet,
                        CLRDATA_ENUM* handle)
{
    HRESULT status;
    SplitName* split;

    *handle = TO_CDENUM(NULL);

    if ((status = SplitName::
         AllocAndSplitString(fullName,
                             fullName ? SPLIT_FIELD : SPLIT_NO_NAME,
                             nameFlags, 0,
                             &split)) != S_OK)
    {
        return status;
    }

    if (typeHandle.IsNull())
    {
        if (typeToken == mdTypeDefNil)
        {
            if (!split->FindType(mod->GetMDImport()))
            {
                status = E_INVALIDARG;
                goto Fail;
            }

            typeToken = split->m_typeToken;
        }
        else
        {
            if (split->m_namespaceName || split->m_typeName)
            {
                status = E_INVALIDARG;
                goto Fail;
            }
        }

        // With phased class loading, this may return a partially-loaded type
        // @todo : does this matter?
        typeHandle = mod->LookupTypeDef(split->m_typeToken);
        if (typeHandle.IsNull())
        {
            status = E_UNEXPECTED;
            goto Fail;
        }
    }

    if ((status = InitFieldIter(&split->m_fieldEnum,
                                typeHandle,
                                true,
                                fieldFlags,
                                fromTypeInst)) != S_OK)
    {
        goto Fail;
    }

    split->m_objBase = objBase;
    split->m_tlsThread = tlsThread;
    if (pubTlsThread)
    {
        split->m_tlsThread = ((ClrDataTask*)pubTlsThread)->GetThread();
    }
    split->m_metaEnum.m_appDomain = appDomain;
    if (pubAppDomain)
    {
        split->m_metaEnum.m_appDomain =
            ((ClrDataAppDomain*)pubAppDomain)->GetAppDomain();
    }
    split->m_module = mod;

    *handle = TO_CDENUM(split);
    if (splitRet)
    {
        *splitRet = split;
    }
    return S_OK;

 Fail:
    delete split;
    return status;
}

HRESULT
SplitName::CdNextField(ClrDataAccess* dac,
                       CLRDATA_ENUM* handle,
                       IXCLRDataTypeDefinition** fieldType,
                       ULONG32* fieldFlags,
                       IXCLRDataValue** value,
                       ULONG32 nameBufRetLen,
                       ULONG32* nameLenRet,
                       __out_ecount_part_opt(nameBufRetLen, *nameLenRet) WCHAR nameBufRet[  ],
                       IXCLRDataModule** tokenScopeRet,
                       mdFieldDef* tokenRet)
{
    HRESULT status;
    
    SplitName* split = FROM_CDENUM(SplitName, *handle);
    if (!split)
    {
        return E_INVALIDARG;
    }
    
    FieldDesc* fieldDesc;
    
    while ((fieldDesc = split->m_fieldEnum.Next()))
    {
        if (split->m_syntax != SPLIT_NO_NAME)
        {
            LPCUTF8 fieldName;
            if (FAILED(fieldDesc->GetName_NoThrow(&fieldName)) || 
                (split->Compare(split->m_memberName, fieldName) != 0))
            {
                continue;
            }
        }
        
        split->m_lastField = fieldDesc;
        
        if (fieldFlags != NULL)
        {
            *fieldFlags =
                GetTypeFieldValueFlags(fieldDesc->GetFieldTypeHandleThrowing(),
                                       fieldDesc,
                                       split->m_fieldEnum.
                                       IsFieldFromParentClass() ?
                                       CLRDATA_FIELD_IS_INHERITED : 0,
                                       false);
        }

        if ((nameBufRetLen != 0) || (nameLenRet != NULL))
        {
            LPCUTF8 szFieldName;
            status = fieldDesc->GetName_NoThrow(&szFieldName);
            if (status != S_OK)
            {
                return status;
            }
            
            status = ConvertUtf8(
                szFieldName, 
                nameBufRetLen, 
                nameLenRet, 
                nameBufRet);
            if (status != S_OK)
            {
                return status;
            }
        }

        if (tokenScopeRet && !value)
        {
            *tokenScopeRet = new (nothrow)
                ClrDataModule(dac, fieldDesc->GetModule());
            if (!*tokenScopeRet)
            {
                return E_OUTOFMEMORY;
            }
        }

        if (tokenRet)
        {
            *tokenRet = fieldDesc->GetMemberDef();
        }

        if (fieldType)
        {
            TypeHandle fieldTypeHandle = fieldDesc->GetFieldTypeHandleThrowing();
            *fieldType = new (nothrow)
                ClrDataTypeDefinition(dac,
                                      fieldTypeHandle.GetModule(),
                                      fieldTypeHandle.GetMethodTable()->GetCl(),
                                      fieldTypeHandle);
            if (!*fieldType && tokenScopeRet)
            {
                delete (ClrDataModule*)*tokenScopeRet;
            }
            return *fieldType ? S_OK : E_OUTOFMEMORY;
        }

        if (value)
        {
            return ClrDataValue::
                NewFromFieldDesc(dac,
                                 split->m_metaEnum.m_appDomain,
                                 split->m_fieldEnum.IsFieldFromParentClass() ?
                                 CLRDATA_VALUE_IS_INHERITED : 0,
                                 fieldDesc,
                                 split->m_objBase,
                                 split->m_tlsThread,
                                 NULL,
                                 value,
                                 nameBufRetLen,
                                 nameLenRet,
                                 nameBufRet,
                                 tokenScopeRet,
                                 tokenRet);
        }

        return S_OK;
    }

    return S_FALSE;
}

HRESULT
SplitName::CdNextDomainField(ClrDataAccess* dac,
                             CLRDATA_ENUM* handle,
                             IXCLRDataValue** value)
{
    HRESULT status;

    SplitName* split = FROM_CDENUM(SplitName, *handle);
    if (!split)
    {
        return E_INVALIDARG;
    }

    if (split->m_metaEnum.m_appDomain)
    {
        // Use only the caller-provided app domain.
        return CdNextField(dac, handle, NULL, NULL, value,
                           0, NULL, NULL, NULL, NULL);
    }

    //
    // Splay fields across all app domains.
    //

    for (;;)
    {
        if (!split->m_lastField)
        {
            // Need to fetch a field.
            if ((status = CdNextField(dac, handle, NULL, NULL, NULL,
                                      0, NULL, NULL, NULL, NULL)) != S_OK)
            {
                return status;
            }

            split->m_metaEnum.m_domainIter.Init();
        }

        if (split->m_metaEnum.m_domainIter.Next())
        {
            break;
        }

        split->m_lastField = NULL;
    }

    return ClrDataValue::
        NewFromFieldDesc(dac,
                         split->m_metaEnum.m_domainIter.GetDomain(),
                         split->m_fieldEnum.IsFieldFromParentClass() ?
                         CLRDATA_VALUE_IS_INHERITED : 0,
                         split->m_lastField,
                         split->m_objBase,
                         split->m_tlsThread,
                         NULL,
                         value,
                         0,
                         NULL,
                         NULL,
                         NULL,
                         NULL);
}

HRESULT
SplitName::CdStartType(__in_opt PCWSTR fullName,
                       ULONG32 nameFlags,
                       Module* mod,
                       AppDomain* appDomain,
                       IXCLRDataAppDomain* pubAppDomain,
                       SplitName** splitRet,
                       CLRDATA_ENUM* handle)
{
    HRESULT status;
    SplitName* split;

    *handle = TO_CDENUM(NULL);

    if ((status = SplitName::
         AllocAndSplitString(fullName, SPLIT_TYPE, nameFlags, 0,
                             &split)) != S_OK)
    {
        return status;
    }

    if ((status = split->m_metaEnum.
         Start(mod->GetMDImport(), mdtTypeDef, mdTokenNil)) != S_OK)
    {
        delete split;
        return status;
    }

    split->m_metaEnum.m_appDomain = appDomain;
    if (pubAppDomain)
    {
        split->m_metaEnum.m_appDomain =
            ((ClrDataAppDomain*)pubAppDomain)->GetAppDomain();
    }
    split->m_module = mod;

    *handle = TO_CDENUM(split);
    if (splitRet)
    {
        *splitRet = split;
    }
    return S_OK;
}

HRESULT
SplitName::CdNextType(CLRDATA_ENUM* handle,
                      mdTypeDef* token)
{
    SplitName* split = FROM_CDENUM(SplitName, *handle);
    if (!split)
    {
        return E_INVALIDARG;
    }

    return split->m_metaEnum.
        NextTokenByName(split->m_namespaceName, split->m_typeName,
                        split->m_nameFlags, token);
}

HRESULT
SplitName::CdNextDomainType(CLRDATA_ENUM* handle,
                            AppDomain** appDomain,
                            mdTypeDef* token)
{
    SplitName* split = FROM_CDENUM(SplitName, *handle);
    if (!split)
    {
        return E_INVALIDARG;
    }

    return split->m_metaEnum.
        NextDomainTokenByName(split->m_namespaceName, split->m_typeName,
                              split->m_nameFlags, appDomain, token);
}

//----------------------------------------------------------------------------
//
// DacInstanceManager.
//
// Data retrieved from the target process is cached for two reasons:
//
// 1. It may be necessary to map from the host address back to the target
//    address.  For example, if any code uses a 'this' pointer or
//    takes the address of a field the address has to be translated from
//    host to target.  This requires instances to be held as long as
//    they may be referenced.
//
// 2. Data is often referenced multiple times so caching is an important
//    performance advantage.
//
// Ideally we'd like to implement a simple page cache but this is
// complicated by the fact that user minidump memory can have
// arbitrary granularity and also that the member operator (->)
// needs to return a pointer to an object.  That means that all of
// the data for an object must be sequential and cannot be split
// at page boundaries.
//
// Data can also be accessed with different sizes.  For example,
// a base struct can be accessed, then cast to a derived struct and
// accessed again with the larger derived size.  The cache must
// be able to replace data to maintain the largest amount of data
// touched.
//
// We keep track of each access and the recovered memory for it.
// A hash on target address allows quick access to instance data
// by target address.  The data for each access has a header on it
// for bookkeeping purposes, so host address to target address translation
// is just a matter of backing up to the header and pulling the target
// address from it.  Keeping each access separately allows easy
// replacement by larger accesses.
//
//----------------------------------------------------------------------------

DacInstanceManager::DacInstanceManager(void)
    : m_unusedBlock(NULL)
{
    InitEmpty();
}

DacInstanceManager::~DacInstanceManager(void)
{
    // We are stopping debugging in this case, so don't save any block of memory.
    // Otherwise, there will be a memory leak.
    Flush(false);
}

#if defined(DAC_HASHTABLE)
DAC_INSTANCE*
DacInstanceManager::Add(DAC_INSTANCE* inst)
{
    // Assert that we don't add NULL instances. This allows us to assert that found instances
    // are not NULL in DacInstanceManager::Find
    _ASSERTE(inst != NULL);
    
    DWORD nHash = DAC_INSTANCE_HASH(inst->addr);
    HashInstanceKeyBlock* block = m_hash[nHash];
    
    if (!block || block->firstElement == 0)
    {

        HashInstanceKeyBlock* newBlock;
        if (block)
        {
            newBlock = (HashInstanceKeyBlock*) new (nothrow) BYTE[HASH_INSTANCE_BLOCK_ALLOC_SIZE];
        }
        else
        {
            // We allocate one big memory chunk that has a block for every index of the hash table to
            // improve data locality and reduce the number of allocs. In most cases, a hash bucket will
            // use only one block, so improving data locality across blocks (i.e. keeping the buckets of the 
            // hash table together) should help. 
            newBlock = (HashInstanceKeyBlock*) 
                ClrVirtualAlloc(NULL, HASH_INSTANCE_BLOCK_ALLOC_SIZE*NumItems(m_hash), MEM_COMMIT, PAGE_READWRITE);
        }
        if (!newBlock)
        {
            return NULL;
        }
        if (block)
        {  
            // We add the newest block to the start of the list assuming that most accesses are for
            // recently added elements.
            newBlock->next = block;
            m_hash[nHash] = newBlock; // The previously allocated block
            newBlock->firstElement = HASH_INSTANCE_BLOCK_NUM_ELEMENTS;
            block = newBlock;
        }
        else
        {
            for (DWORD j = 0; j < NumItems(m_hash); j++)
            {
                m_hash[j] = newBlock;
                newBlock->next = NULL; // The previously allocated block
                newBlock->firstElement = HASH_INSTANCE_BLOCK_NUM_ELEMENTS;
                newBlock = (HashInstanceKeyBlock*) (((BYTE*) newBlock) + HASH_INSTANCE_BLOCK_ALLOC_SIZE);
            }
            block = m_hash[nHash];
        }
    }
    _ASSERTE(block->firstElement > 0);
    block->firstElement--;
    block->instanceKeys[block->firstElement].addr = inst->addr;
    block->instanceKeys[block->firstElement].instance = inst;

    inst->next = NULL;
    return inst;
}
#else //DAC_HASHTABLE
DAC_INSTANCE*
DacInstanceManager::Add(DAC_INSTANCE* inst)
{
    _ASSERTE(inst != NULL);
#ifdef _DEBUG
    bool isInserted = (m_hash.find(inst->addr) == m_hash.end());
#endif //_DEBUG
    DAC_INSTANCE *(&target) = m_hash[inst->addr];
    _ASSERTE(!isInserted || target == NULL);
    if( target != NULL )
    {
        //This is necessary to preserve the semantics of Supersede, however, it
        //is more or less dead code.
        inst->next = target;
        target = inst;

        //verify descending order
        _ASSERTE(inst->size >= target->size);
    }
    else
    {
        target = inst;
    }

    return inst;
}

#endif // #if defined(DAC_HASHTABLE)


DAC_INSTANCE*
DacInstanceManager::Alloc(TADDR addr, ULONG32 size, DAC_USAGE_TYPE usage)
{
    SUPPORTS_DAC_HOST_ONLY;
    DAC_INSTANCE_BLOCK* block;
    DAC_INSTANCE* inst;
    ULONG32 fullSize;

    static_assert_no_msg(sizeof(DAC_INSTANCE_BLOCK) <= DAC_INSTANCE_ALIGN);
    static_assert_no_msg((sizeof(DAC_INSTANCE) & (DAC_INSTANCE_ALIGN - 1)) == 0);

    //
    // All allocated instances must be kept alive as long
    // as anybody may have a host pointer for one of them.
    // This means that we cannot delete an arbitrary instance
    // unless we are sure no pointers exist, which currently
    // is not possible to determine, thus we just hold everything
    // until a Flush.  This greatly simplifies instance allocation
    // as we can then just sweep through large blocks rather
    // than having to use a real allocator.  The only
    // complication is that we need to keep all instance
    // data aligned.  We have guaranteed that the header will
    // preserve alignment of the data following if the header
    // is aligned, so as long as we round up all allocations
    // to a multiple of the alignment size everything just works.
    //

    fullSize = (size + DAC_INSTANCE_ALIGN - 1) & ~(DAC_INSTANCE_ALIGN - 1);
    _ASSERTE(fullSize && fullSize <= 0xffffffff - 2 * sizeof(*inst));
    fullSize += sizeof(*inst);

    //
    // Check for an existing block with space.
    //

    for (block = m_blocks; block; block = block->next)
    {
        if (fullSize <= block->bytesFree)
        {
            break;
        }
    }

    if (!block)
    {
        //
        // No existing block has enough space, so allocate a new
        // one if necessary and link it in.  We know we're allocating large
        // blocks so directly VirtualAlloc.  We save one block through a
        // flush so that we spend less time allocating/deallocating.
        //

        ULONG32 blockSize = fullSize + DAC_INSTANCE_ALIGN;
        if (blockSize < DAC_INSTANCE_BLOCK_ALLOCATION)
        {
            blockSize = DAC_INSTANCE_BLOCK_ALLOCATION;
        }

        // If we have a saved block and it's large enough, use it.
        block = m_unusedBlock;
        if ((block != NULL) &&
            ((block->bytesUsed + block->bytesFree) >= blockSize))
        {
            m_unusedBlock = NULL;

            // Right now, we're locked to DAC_INSTANCE_BLOCK_ALLOCATION but
            // that might change in the future if we decide to do something
            // else with the size guarantee in code:DacInstanceManager::FreeAllBlocks
            blockSize = block->bytesUsed + block->bytesFree;
        }
        else
        {
             block = (DAC_INSTANCE_BLOCK*)
                ClrVirtualAlloc(NULL, blockSize, MEM_COMMIT, PAGE_READWRITE);
        }

        if (!block)
        {
            return NULL;
        }

        // Keep the first aligned unit for the block header.
        block->bytesUsed = DAC_INSTANCE_ALIGN;
        block->bytesFree = blockSize - DAC_INSTANCE_ALIGN;

        block->next = m_blocks;
        m_blocks = block;

        m_blockMemUsage += blockSize;
    }

    inst = (DAC_INSTANCE*)((PBYTE)block + block->bytesUsed);
    block->bytesUsed += fullSize;
    _ASSERTE(block->bytesFree >= fullSize);
    block->bytesFree -= fullSize;

    inst->next = NULL;
    inst->addr = addr;
    inst->size = size;
    inst->sig = DAC_INSTANCE_SIG;
    inst->usage = usage;
    inst->enumMem = 0;
    inst->MDEnumed = 0;

    m_numInst++;
    m_instMemUsage += fullSize;
    return inst;
}

void
DacInstanceManager::ReturnAlloc(DAC_INSTANCE* inst)
{
    SUPPORTS_DAC_HOST_ONLY;
    DAC_INSTANCE_BLOCK* block;
    DAC_INSTANCE_BLOCK * pPrevBlock;
    ULONG32 fullSize;

    //
    // This special routine handles cleanup in
    // cases where an instances has been allocated
    // but must be returned due to a following error.
    // The given instance must be the last instance
    // in an existing block.
    //

    fullSize =
        ((inst->size + DAC_INSTANCE_ALIGN - 1) & ~(DAC_INSTANCE_ALIGN - 1)) +
        sizeof(*inst);

    pPrevBlock = NULL;
    for (block = m_blocks; block; pPrevBlock = block, block = block->next)
    {
        if ((PBYTE)inst == (PBYTE)block + (block->bytesUsed - fullSize))
        {
            break;
        }
    }

    if (!block)
    {
        return;
    }

    block->bytesUsed -= fullSize;
    block->bytesFree += fullSize;
    m_numInst--;
    m_instMemUsage -= fullSize;

    // If the block is empty after returning the specified instance, that means this block was newly created
    // when this instance was allocated.  We have seen cases where we are asked to allocate a
    // large chunk of memory only to fail to read the memory from a dump later on, i.e. when both the target 
    // address and the size are invalid.  If we keep the allocation, we'll grow the VM size unnecessarily.
    // Thus, release a block if it's empty and if it's not the default size (to avoid thrashing memory).
    // See Dev10 Dbug 812112 for more information.
    if ((block->bytesUsed == DAC_INSTANCE_ALIGN) &&
        ((block->bytesFree + block->bytesUsed) != DAC_INSTANCE_BLOCK_ALLOCATION))
    {
        // The empty block is at the beginning of the list.
        if (pPrevBlock == NULL)
        {
            m_blocks = block->next;
        }
        else
        {
            _ASSERTE(pPrevBlock->next == block);
            pPrevBlock->next = block->next;
        }
        ClrVirtualFree(block, 0, MEM_RELEASE);
    }
}


#if defined(DAC_HASHTABLE)
DAC_INSTANCE*
DacInstanceManager::Find(TADDR addr)
{

#if defined(DAC_MEASURE_PERF)
    unsigned _int64 nStart, nEnd;
    g_nFindCalls++;
    nStart = GetCycleCount();
#endif // #if defined(DAC_MEASURE_PERF)
    
    HashInstanceKeyBlock* block = m_hash[DAC_INSTANCE_HASH(addr)];

#if defined(DAC_MEASURE_PERF)
    nEnd = GetCycleCount();
    g_nFindHashTotalTime += nEnd - nStart;
#endif // #if defined(DAC_MEASURE_PERF)
    
    while (block)
    {
        DWORD nIndex = block->firstElement;
        for (; nIndex < HASH_INSTANCE_BLOCK_NUM_ELEMENTS; nIndex++)
        {
            if (block->instanceKeys[nIndex].addr == addr)
            {
 #if defined(DAC_MEASURE_PERF)
                nEnd = GetCycleCount();
                g_nFindHits++;
                g_nFindTotalTime += nEnd - nStart;
                if (g_nStackWalk) g_nFindStackTotalTime += nEnd - nStart;
#endif // #if defined(DAC_MEASURE_PERF)

                DAC_INSTANCE* inst = block->instanceKeys[nIndex].instance;

                // inst should not be NULL even if the address was superseded. We search 
                // the entries in the reverse order they were added. So we should have 
                // found the superseding entry before this one. (Of course, if a NULL instance
                // has been added, this assert is meaningless. DacInstanceManager::Add 
                // asserts that NULL instances aren't added.)
                
                _ASSERTE(inst != NULL);
                
                return inst;
            }
        }
        block = block->next;
    }

#if defined(DAC_MEASURE_PERF)
    nEnd = GetCycleCount();
    g_nFindFails++;
    g_nFindTotalTime += nEnd - nStart;
    if (g_nStackWalk) g_nFindStackTotalTime += nEnd - nStart;
#endif // #if defined(DAC_MEASURE_PERF)
    
    return NULL;
}
#else //DAC_HASHTABLE
DAC_INSTANCE*
DacInstanceManager::Find(TADDR addr)
{
    DacInstanceHashIterator iter = m_hash.find(addr);
    if( iter == m_hash.end() )
    {
        return NULL;
    }
    else
    {
        return iter->second;
    }
}
#endif // if defined(DAC_HASHTABLE)

HRESULT
DacInstanceManager::Write(DAC_INSTANCE* inst, bool throwEx)
{
    HRESULT status;

    if (inst->usage == DAC_VPTR)
    {
        // Skip over the host-side vtable pointer when
        // writing back.
        status = DacWriteAll(inst->addr + sizeof(TADDR),
                             (PBYTE)(inst + 1) + sizeof(PVOID),
                             inst->size - sizeof(TADDR),
                             throwEx);
    }
    else
    {
        // Write the whole instance back.
        status = DacWriteAll(inst->addr, inst + 1, inst->size, throwEx);
    }

    return status;
}

#if defined(DAC_HASHTABLE)
void
DacInstanceManager::Supersede(DAC_INSTANCE* inst)
{
    _ASSERTE(inst != NULL);
                
    //
    // This instance has been superseded by a larger
    // one and so must be removed from the hash.  However,
    // code may be holding the instance pointer so it
    // can't just be deleted.  Put it on a list for
    // later cleanup.
    //

    HashInstanceKeyBlock* block = m_hash[DAC_INSTANCE_HASH(inst->addr)];
    while (block)
    {
        DWORD nIndex = block->firstElement;
        for (; nIndex < HASH_INSTANCE_BLOCK_NUM_ELEMENTS; nIndex++)
        {
            if (block->instanceKeys[nIndex].instance == inst)
            {
                block->instanceKeys[nIndex].instance = NULL;
                break;
            }
        }
        if (nIndex < HASH_INSTANCE_BLOCK_NUM_ELEMENTS)
        {
            break;
        }
        block = block->next;
    }

    AddSuperseded(inst);
}
#else //DAC_HASHTABLE
void
DacInstanceManager::Supersede(DAC_INSTANCE* inst)
{
    _ASSERTE(inst != NULL);

    //
    // This instance has been superseded by a larger
    // one and so must be removed from the hash.  However,
    // code may be holding the instance pointer so it
    // can't just be deleted.  Put it on a list for
    // later cleanup.
    //

    DacInstanceHashIterator iter = m_hash.find(inst->addr);
    if( iter == m_hash.end() )
        return;

    DAC_INSTANCE** bucket = &(iter->second);
    DAC_INSTANCE* cur = *bucket;
    DAC_INSTANCE* prev = NULL;
    //walk through the chain looking for this particular instance
    while (cur)
    {
        if (cur == inst)
        {
            if (!prev)
            {
                *bucket = inst->next;
            }
            else
            {
                prev->next = inst->next;
            }
            break;
        }

        prev = cur;
        cur = cur->next;
    }

    AddSuperseded(inst);
}
#endif // if defined(DAC_HASHTABLE)

// This is the default Flush() called when the DAC cache is invalidated, 
// e.g. when we continue the debuggee process.  In this case, we want to 
// save one block of memory to avoid thrashing.  See the usage of m_unusedBlock
// for more information.
void DacInstanceManager::Flush(void)
{
    Flush(true);
}

void DacInstanceManager::Flush(bool fSaveBlock)
{
    SUPPORTS_DAC_HOST_ONLY;

    //
    // All allocated memory is in the block
    // list, so just free the blocks and
    // forget all the internal pointers.
    //

    for (;;)
    {
        FreeAllBlocks(fSaveBlock);

        DAC_INSTANCE_PUSH* push = m_instPushed;
        if (!push)
        {
            break;
        }

        m_instPushed = push->next;
        m_blocks = push->blocks;
        delete push;
    }

    // If we are not saving any memory blocks, then clear the saved buffer block (if any) as well.
    if (!fSaveBlock)
    {
        if (m_unusedBlock != NULL)
        {
            ClrVirtualFree(m_unusedBlock, 0, MEM_RELEASE);
            m_unusedBlock = NULL;
        }
    }

#if defined(DAC_HASHTABLE)
    for (int i = NumItems(m_hash) - 1; i >= 0; i--)
    {
        HashInstanceKeyBlock* block = m_hash[i];
        HashInstanceKeyBlock* next;
        while (block)
        {
            next = block->next;
            if (next) 
            {
                delete [] block;
            }
            else if (i == 0)
            {
                ClrVirtualFree(block, 0, MEM_RELEASE);
            }
            block = next;
        }
    }
#else //DAC_HASHTABLE
    m_hash.clear();
#endif //DAC_HASHTABLE

    InitEmpty();
}

#if defined(DAC_HASHTABLE)
void
DacInstanceManager::ClearEnumMemMarker(void)
{
    ULONG i;
    DAC_INSTANCE* inst;

    for (i = 0; i < NumItems(m_hash); i++)
    {
        HashInstanceKeyBlock* block = m_hash[i];
        while (block)
        {
            DWORD j;
            for (j = block->firstElement; j < HASH_INSTANCE_BLOCK_NUM_ELEMENTS; j++)
            {
                inst = block->instanceKeys[j].instance;
                if (inst != NULL)
                {
                    inst->enumMem = 0;
                }
            }
            block = block->next;
        }
    }
    for (inst = m_superseded; inst; inst = inst->next)
    {
        inst->enumMem = 0;
    }
}
#else //DAC_HASHTABLE
void
DacInstanceManager::ClearEnumMemMarker(void)
{
    ULONG i;
    DAC_INSTANCE* inst;

    DacInstanceHashIterator end = m_hash.end();
    /* REVISIT_TODO Fri 10/20/2006
     * This might have an issue, since it might miss chained entries off of
     * ->next.  However, ->next is going away, and for all intents and
     *  purposes, this never happens.
*/
    for( DacInstanceHashIterator cur = m_hash.begin(); cur != end; ++cur )
    {
        cur->second->enumMem = 0;
    }

    for (inst = m_superseded; inst; inst = inst->next)
    {
        inst->enumMem = 0;
    }
}
#endif // if defined(DAC_HASHTABLE)


#if defined(DAC_HASHTABLE)
//
//
// Iterating through all of the hash entry and report the memory
// instance to minidump
//
// This function returns the total number of bytes that it reported.
//
//
UINT
DacInstanceManager::DumpAllInstances(
    ICLRDataEnumMemoryRegionsCallback *pCallBack)       // memory report call back
{
    ULONG           i;
    DAC_INSTANCE*   inst;
    UINT            cbTotal = 0;

#if defined(DAC_MEASURE_PERF)
   FILE* fp = fopen("c:\\dumpLog.txt", "a");
   int total = 0;
#endif // #if defined(DAC_MEASURE_PERF)

    for (i = 0; i < NumItems(m_hash); i++)
    {

#if defined(DAC_MEASURE_PERF)
      int numInBucket = 0;
#endif // #if defined(DAC_MEASURE_PERF)

        HashInstanceKeyBlock* block = m_hash[i];
        while (block)
        {
            DWORD j;
            for (j = block->firstElement; j < HASH_INSTANCE_BLOCK_NUM_ELEMENTS; j++)
            {
                inst = block->instanceKeys[j].instance;
                
                // Only report those we intended to.
                // So far, only metadata is excluded!
                //
                if (inst && inst->noReport == 0)
                {
                    cbTotal += inst->size;
                    HRESULT hr = pCallBack->EnumMemoryRegion(TO_CDADDR(inst->addr), inst->size);
                    if (hr == COR_E_OPERATIONCANCELED)
                    {
                        ThrowHR(hr);
                    }
                }

#if defined(DAC_MEASURE_PERF)
                if (inst)
                {
                    numInBucket++;
                }
#endif // #if defined(DAC_MEASURE_PERF)
            }
            block = block->next;
        }

 #if defined(DAC_MEASURE_PERF)
      fprintf(fp, "%4d: %4d%s", i, numInBucket, (i+1)%5?  ";  " : "\n");
        total += numInBucket;
#endif // #if defined(DAC_MEASURE_PERF)

    }

#if defined(DAC_MEASURE_PERF)
    fprintf(fp, "\n\nTotal entries: %d\n\n", total);
    fclose(fp);
#endif // #if defined(DAC_MEASURE_PERF)

    return cbTotal;

}
#else //DAC_HASHTABLE
//
//
// Iterating through all of the hash entry and report the memory
// instance to minidump
//
// This function returns the total number of bytes that it reported.
//
//
UINT
DacInstanceManager::DumpAllInstances(
    ICLRDataEnumMemoryRegionsCallback *pCallBack)       // memory report call back
{
    SUPPORTS_DAC_HOST_ONLY;

    DAC_INSTANCE*   inst;
    UINT            cbTotal = 0;

#if defined(DAC_MEASURE_PERF)
   FILE* fp = fopen("c:\\dumpLog.txt", "a");
#endif // #if defined(DAC_MEASURE_PERF)

#if defined(DAC_MEASURE_PERF)
   int numInBucket = 0;
#endif // #if defined(DAC_MEASURE_PERF)

   DacInstanceHashIterator end = m_hash.end();
   for (DacInstanceHashIterator cur = m_hash.begin(); end != cur; ++cur)
   {
       inst = cur->second;

       // Only report those we intended to.
       // So far, only metadata is excluded!
       //
       if (inst->noReport == 0)
       {
           cbTotal += inst->size;                    
           HRESULT hr = pCallBack->EnumMemoryRegion(TO_CDADDR(inst->addr), inst->size);
           if (hr == COR_E_OPERATIONCANCELED)
           {
               ThrowHR(hr);
           }
       }

#if defined(DAC_MEASURE_PERF)
       numInBucket++;
#endif // #if defined(DAC_MEASURE_PERF)
   }

#if defined(DAC_MEASURE_PERF)
    fprintf(fp, "\n\nTotal entries: %d\n\n", numInBucket);
    fclose(fp);
#endif // #if defined(DAC_MEASURE_PERF)

    return cbTotal;

}
#endif // if defined(DAC_HASHTABLE)

DAC_INSTANCE_BLOCK*
DacInstanceManager::FindInstanceBlock(DAC_INSTANCE* inst)
{
    for (DAC_INSTANCE_BLOCK* block = m_blocks; block; block = block->next)
    {
        if ((PBYTE)inst >= (PBYTE)block &&
            (PBYTE)inst < (PBYTE)block + block->bytesUsed)
        {
            return block;
        }
    }

    return NULL;
}

// If fSaveBlock is false, free all blocks of allocated memory.  Otherwise, 
// free all blocks except the one we save to avoid thrashing memory.
// Callers very frequently flush repeatedly with little memory needed in DAC
// so this avoids wasteful repeated allocations/deallocations.
// There is a very unlikely case that we'll have allocated an extremely large
// block; if this is the only block we will save none since this block will
// remain allocated.
void
DacInstanceManager::FreeAllBlocks(bool fSaveBlock)
{
    DAC_INSTANCE_BLOCK* block;

    while ((block = m_blocks))
    {
        m_blocks = block->next;

        // If we haven't saved our single block yet and this block is the default size
        // then we will save it instead of freeing it.  This avoids saving an unnecessarily large
        // memory block.
        // Do *NOT* trash the byte counts.  code:DacInstanceManager::Alloc
        // depends on them being correct when checking to see if a block is large enough.
        if (fSaveBlock &&
            (m_unusedBlock == NULL) &&
            ((block->bytesFree + block->bytesUsed) == DAC_INSTANCE_BLOCK_ALLOCATION))
        {
            // Just to avoid confusion, since we're keeping it around.
            block->next = NULL;
            m_unusedBlock = block;
        }
        else
        {
            ClrVirtualFree(block, 0, MEM_RELEASE);
        }
    }
}

//----------------------------------------------------------------------------
//
// DacStreamManager.
//
//----------------------------------------------------------------------------

#ifdef FEATURE_MINIMETADATA_IN_TRIAGEDUMPS

namespace serialization { namespace bin {

    //========================================================================
    // Support functions for binary serialization of simple types to a buffer:
    //   - raw_size() returns the size in bytes of the binary representation 
    //                of a value.
    //   - raw_serialize() copies the binary representation of a value into a
    //                buffer.
    //   - raw_deserialize() generates a value from its binary representation
    //                in a buffer.
    // Beyond simple types the APIs below support SString instances. SStrings
    // are stored as UTF8 strings.
    //========================================================================

    static const size_t ErrOverflow = (size_t)(-1);

#ifndef FEATURE_PAL

    // Template class is_blittable
    template <typename _Ty, typename Enable = void>
    struct is_blittable
        : std::false_type
    { // determines whether _Ty is blittable
    };

    template <typename _Ty>
    struct is_blittable<_Ty, typename std::enable_if<std::is_arithmetic<_Ty>::value>::type>
        : std::true_type
    { // determines whether _Ty is blittable
    };

    // allow types to declare themselves blittable by including a static bool 
    // member "is_blittable".
    template <typename _Ty>
    struct is_blittable<_Ty, typename std::enable_if<_Ty::is_blittable>::type>
        : std::true_type
    { // determines whether _Ty is blittable
    };


    //========================================================================
    // serialization::bin::Traits<T> enables binary serialization and
    //   deserialization of instances of T.
    //========================================================================

    //
    // General specialization for non-blittable types - must be overridden
    // for each specific non-blittable type.
    //
    template <typename T, typename Enable = void>
    class Traits
    {
    public:
        static FORCEINLINE size_t 
        raw_size(const T & val)
        {
            static_assert(false, "Non-blittable types need explicit specializations");
        }
    };

    //
    // General type trait supporting serialization/deserialization of blittable
    // type arguments (as defined by the is_blittable<> type traits above).
    //
    template <typename T>
    class Traits<T, typename std::enable_if<is_blittable<T>::value>::type>
    {
#else // FEATURE_PAL
    template <typename T>
    class Traits
    {
#endif // !FEATURE_PAL
    public:
        //
        // raw_size() returns the size in bytes of the binary representation of a
        //                value.
        //
        static FORCEINLINE size_t 
        raw_size(const T & val)
        { 
            return sizeof(T); 
        }

        //
        // raw_serialize() copies the binary representation of a value into a 
        //     "dest" buffer that has "destSize" bytes available.
        // Returns raw_size(val), or ErrOverflow if the buffer does not have  
        //     enough space to accommodate "val".
        //
        static FORCEINLINE size_t 
        raw_serialize(BYTE* dest, size_t destSize, const T & val)
        {
            size_t cnt = raw_size(val);

            if (destSize < cnt)
            {
                return ErrOverflow;
            }

            memcpy_s(dest, destSize, &val, cnt);

            return cnt;
        }

        //
        // raw_deserialize() generates a value "val" from its binary 
        //     representation in a buffer "src".
        // Returns raw_size(val), or ErrOverflow if the buffer does not have  
        //     enough space to accommodate "val".
        //
        static FORCEINLINE size_t 
        raw_deserialize(T & val, const BYTE* src, size_t srcSize)
        {
            size_t cnt = raw_size(*(T*)src);

            if (srcSize < cnt)
            {
                return ErrOverflow;
            }

            memcpy_s(&val, cnt, src, cnt);

            return cnt;
        }

    };

    //
    // Specialization for UTF8 strings
    //
    template<>
    class Traits<LPCUTF8>
    {
    public:
        static FORCEINLINE size_t 
        raw_size(const LPCUTF8 & val)
        {
            return strlen(val) + 1;
        }

        static FORCEINLINE size_t 
        raw_serialize(BYTE* dest, size_t destSize, const LPCUTF8 & val)
        {
            size_t cnt = raw_size(val);

            if (destSize < cnt)
            {
                return ErrOverflow;
            }

            memcpy_s(dest, destSize, &val, cnt);

            return cnt;
        }

        static FORCEINLINE size_t 
        raw_deserialize(LPCUTF8 & val, const BYTE* src, size_t srcSize)
        {
            size_t cnt = strnlen((LPCUTF8)src, srcSize) + 1;

            // assert we found a NULL terminated string at "src"
            if (srcSize < cnt)
            {
                return ErrOverflow;
            }

            // we won't allocate another buffer for this string
            val = (LPCUTF8)src;

            return cnt;
        }

    };

    //
    // Specialization for SString.
    // SString serialization/deserialization is performed to/from a UTF8 
    // string.
    //
    template<>
    class Traits<SString>
    {
    public:
        static FORCEINLINE size_t 
        raw_size(const SString & val)
        {
            StackSString s;
            val.ConvertToUTF8(s);
            // make sure to include the NULL terminator
            return s.GetCount() + 1;
        }

        static FORCEINLINE size_t 
        raw_serialize(BYTE* dest, size_t destSize, const SString & val)
        {
            // instead of calling raw_size() we inline it here, so we can reuse 
            // the UTF8 string obtained below as an argument to memcpy.

            StackSString s;
            val.ConvertToUTF8(s);
            // make sure to include the NULL terminator
            size_t cnt = s.GetCount() + 1;

            if (destSize < cnt)
            {
                return ErrOverflow;
            }

            memcpy_s(dest, destSize, s.GetUTF8NoConvert(), cnt);

            return cnt;
        }

        static FORCEINLINE size_t 
        raw_deserialize(SString & val, const BYTE* src, size_t srcSize)
        {
            size_t cnt = strnlen((LPCUTF8)src, srcSize) + 1;

            // assert we found a NULL terminated string at "src"
            if (srcSize < cnt)
            {
                return ErrOverflow;
            }

            // a literal SString avoids a new allocation + copy
            SString sUtf8(SString::Utf8Literal, (LPCUTF8) src);
            sUtf8.ConvertToUnicode(val);

            return cnt;
        }

    };

#ifndef FEATURE_PAL
    //
    // Specialization for SString-derived classes (like SStrings)
    //
    template<typename T>
    class Traits<T, typename std::enable_if<std::is_base_of<SString, T>::value>::type>
        : public Traits<SString>
    {
    };
#endif // !FEATURE_PAL

    //
    // Convenience functions to allow argument type deduction
    //
    template <typename T> FORCEINLINE
    size_t raw_size(const T & val)
    { return Traits<T>::raw_size(val); }

    template <typename T> FORCEINLINE
    size_t raw_serialize(BYTE* dest, size_t destSize, const T & val)
    { return Traits<T>::raw_serialize(dest, destSize, val); }

    template <typename T> FORCEINLINE
    size_t raw_deserialize(T & val, const BYTE* src, size_t srcSize)
    { return Traits<T>::raw_deserialize(val, src, srcSize); }


    enum StreamBuffState
    {
        sbsOK,
        sbsUnrecoverable,
        sbsOOM = sbsUnrecoverable,
    };

    //
    // OStreamBuff - Manages writing to an output buffer
    //
    class OStreamBuff
    {
    public:
        OStreamBuff(BYTE * _buff, size_t _buffsize)
            : buffsize(_buffsize)
            , buff(_buff)
            , crt(0)
            , sbs(sbsOK)
        { }

        template <typename T>
        OStreamBuff& operator << (const T & val)
        {
            if (sbs >= sbsUnrecoverable)
                return *this;

            size_t cnt = raw_serialize(buff+crt, buffsize-crt, val);
            if (cnt == ErrOverflow)
            {
                sbs = sbsOOM;
            }
            else
            {
                crt += cnt;
            }

            return *this;
        }

        inline size_t GetPos() const
        { 
            return crt;
        }

        inline BOOL operator!() const
        {
            return sbs >= sbsUnrecoverable;
        }

        inline StreamBuffState State() const
        { 
            return sbs; 
        }

    private:
        size_t          buffsize; // size of buffer
        BYTE*           buff;     // buffer to stream to
        size_t          crt;      // current offset in buffer
        StreamBuffState sbs;      // current state
    };


    //
    // OStreamBuff - Manages reading from an input buffer
    //
    class IStreamBuff
    {
    public:
        IStreamBuff(const BYTE* _buff, size_t _buffsize)
            : buffsize(_buffsize)
            , buff(_buff)
            , crt(0)
            , sbs(sbsOK)
        { }

        template <typename T>
        IStreamBuff& operator >> (T & val)
        {
            if (sbs >= sbsUnrecoverable)
                return *this;

            size_t cnt = raw_deserialize(val, buff+crt, buffsize-crt);
            if (cnt == ErrOverflow)
            {
                sbs = sbsOOM;
            }
            else
            {
                crt += cnt;
            }

            return *this;
        }

        inline size_t GetPos() const
        { 
            return crt; 
        }

        inline BOOL operator!() const
        {
            return sbs >= sbsUnrecoverable;
        }

        inline StreamBuffState State() const
        {
            return sbs;
        }

    private:
        size_t          buffsize; // size of buffer
        const BYTE *    buff;     // buffer to read from
        size_t          crt;      // current offset in buffer      
        StreamBuffState sbs;      // current state
    };

} }

using serialization::bin::StreamBuffState;
using serialization::bin::IStreamBuff;
using serialization::bin::OStreamBuff;


// Callback function type used by DacStreamManager to coordinate
// amount of available memory between multiple streamable data
// structures (e.g. DacEENamesStreamable)
typedef bool (*Reserve_Fnptr)(DWORD size, void * writeState);


//
// DacEENamesStreamable
//   Stores EE struct* -> Name mappings and streams them to a 
//   streambuf when asked
//
class DacEENamesStreamable
{
private:
    // the hash map storing the interesting mappings of EE* -> Names
    MapSHash< TADDR, SString, 
              NoRemoveSHashTraits < 
                  NonDacAwareSHashTraits< MapSHashTraits <TADDR, SString> > 
            > > m_hash;

    Reserve_Fnptr  m_reserveFn;
    void          *m_writeState;

private:
    // signature value in the header in stream
    static const DWORD sig = 0x614e4545; // "EENa" - EE Name

    // header in stream
    struct StreamHeader
    {
        DWORD sig;        // 0x614e4545 == "EENa"
        DWORD cnt;        // count of entries

        static const bool is_blittable = true;
    };

public:
    DacEENamesStreamable()
        : m_reserveFn(NULL)
        , m_writeState(NULL)
    {}

    // Ensures the instance is ready for caching data and later writing
    // its map entries to an OStreamBuff.
    bool PrepareStreamForWriting(Reserve_Fnptr pfn, void * writeState)
    {
        _ASSERTE(pfn != NULL && writeState != NULL);
        m_reserveFn = pfn;
        m_writeState = writeState;

        DWORD size = (DWORD) sizeof(StreamHeader);

        // notify owner to reserve space for a StreamHeader
        return m_reserveFn(size, m_writeState);
    }

    // Adds a new mapping from an EE struct pointer (e.g. MethodDesc*) to 
    // its name
    bool AddEEName(TADDR taEE, const SString & eeName)
    {
        _ASSERTE(m_reserveFn != NULL && m_writeState != NULL);

        // as a micro-optimization convert to Utf8 here as both raw_size and 
        // raw_serialize are optimized for Utf8... 
        StackSString seeName;
        eeName.ConvertToUTF8(seeName);

        DWORD size = (DWORD)(serialization::bin::raw_size(taEE) + 
                             serialization::bin::raw_size(seeName));

        // notify owner of the amount of space needed in the buffer
        if (m_reserveFn(size, m_writeState))
        {
            // if there's still space cache the entry in m_hash
            m_hash.AddOrReplace(KeyValuePair<TADDR, SString>(taEE, seeName));
            return true;
        }
        else
        {
            return false;
        }
    }

    // Finds an EE name from a target address of an EE struct (e.g.
    // MethodDesc*)
    bool FindEEName(TADDR taEE, SString & eeName) const
    { 
        return m_hash.Lookup(taEE, &eeName) == TRUE;
    }

    void Clear()
    {
        m_hash.RemoveAll();
    }

    // Writes a header and the hash entries to an OStreamBuff
    HRESULT StreamTo(OStreamBuff &out) const
    {
        StreamHeader hdr;
        hdr.sig = sig;
        hdr.cnt = (DWORD) m_hash.GetCount();

        out << hdr;

        auto end = m_hash.End();
        for (auto cur = m_hash.Begin(); end != cur; ++cur)
        {
            out << cur->Key() << cur->Value();
            if (!out)
                return E_FAIL;
        }

        return S_OK;
    }

    // Reads a header and the hash entries from an IStreamBuff
    HRESULT StreamFrom(IStreamBuff &in)
    {
        StreamHeader hdr;

        in >> hdr; // in >> hdr.sig >> hdr.cnt;

        if (hdr.sig != sig)
            return E_FAIL;

        for (size_t i = 0; i < hdr.cnt; ++i)
        {
            TADDR taEE;
            SString eeName;
            in >> taEE >> eeName;

            if (!in)
                return E_FAIL;

            m_hash.AddOrReplace(KeyValuePair<TADDR, SString>(taEE, eeName));
        }

        return S_OK;
    }

};

//================================================================================
// This class enables two scenarios:
//   1. When debugging a triage/mini-dump the class is initialized with a valid 
//      buffer in taMiniMetaDataBuff. Afterwards one can call MdCacheGetEEName to 
//      retrieve the name associated with a MethodDesc*.
//   2. When generating a dump one must follow this sequence:
//      a. Initialize the DacStreamManager passing a valid (if the current 
//         debugging target is a triage/mini-dump) or empty buffer (if the 
//         current target is a live processa full or a heap dump)
//      b. Call PrepareStreamsForWriting() before starting enumerating any memory
//      c. Call MdCacheAddEEName() anytime we enumerate an EE structure of interest
//      d. Call EnumStreams() as the last action in the memory enumeration method.
//
class DacStreamManager
{
public:
    enum eReadOrWrite 
    { 
        eNone,    // the stream doesn't exist (target is a live process/full/heap dump)
        eRO,      // the stream exists and we've read it (target is triage/mini-dump)
        eWO,      // the stream doesn't exist but we're creating it 
                  // (e.g. to save a minidump from the current debugging session)
        eRW       // the stream exists but we're generating another triage/mini-dump
    };

    static const DWORD sig = 0x6d727473;        // 'strm'

    struct StreamsHeader
    {
        DWORD dwSig;        // 0x6d727473 == "strm"
        DWORD dwTotalSize;  // total size in bytes
        DWORD dwCntStreams; // number of streams (currently 1)

        static const bool is_blittable = true;
    };

    DacStreamManager(TADDR miniMetaDataBuffAddress, DWORD miniMetaDataBuffSizeMax)
        : m_MiniMetaDataBuffAddress(miniMetaDataBuffAddress)
        , m_MiniMetaDataBuffSizeMax(miniMetaDataBuffSizeMax)
        , m_rawBuffer(NULL)
        , m_cbAvailBuff(0)
        , m_rw(eNone)
        , m_bStreamsRead(FALSE)
        , m_EENames()
    {
        Initialize();
    }

    ~DacStreamManager()
    {
        if (m_rawBuffer != NULL)
        {
            delete [] m_rawBuffer;
        }
    }

    bool PrepareStreamsForWriting()
    {
        if (m_rw == eNone)
            m_rw = eWO;
        else if (m_rw == eRO)
            m_rw = eRW;
        else if (m_rw == eRW)
            /* nothing */;
        else // m_rw == eWO
        {
            // this is a second invocation from a possibly live process
            // clean up the map since the callstacks/exceptions may be different 
            m_EENames.Clear();
        }

        // update available count based on the header and footer sizes
        if (m_MiniMetaDataBuffSizeMax < sizeof(StreamsHeader))
            return false;

        m_cbAvailBuff = m_MiniMetaDataBuffSizeMax - sizeof(StreamsHeader);

        // update available count based on each stream's initial needs
        if (!m_EENames.PrepareStreamForWriting(&ReserveInBuffer, this))
            return false;

        return true;
    }

    bool MdCacheAddEEName(TADDR taEEStruct, const SString& name)
    {
        // don't cache unless we enabled "W"riting from a target that does not
        // already have a stream yet
        if (m_rw != eWO)
            return false;

        m_EENames.AddEEName(taEEStruct, name);
        return true;
    }

    HRESULT EnumStreams(IN CLRDataEnumMemoryFlags flags)
    {
        _ASSERTE(flags == CLRDATA_ENUM_MEM_MINI || flags == CLRDATA_ENUM_MEM_TRIAGE);
        _ASSERTE(m_rw == eWO || m_rw == eRW);

        DWORD cbWritten = 0;

        if (m_rw == eWO)
        {
            // only dump the stream is it wasn't already present in the target
            DumpAllStreams(&cbWritten);
        }
        else
        {
            cbWritten = m_MiniMetaDataBuffSizeMax;
        }

        DacEnumMemoryRegion(m_MiniMetaDataBuffAddress, cbWritten, false);
        DacUpdateMemoryRegion(m_MiniMetaDataBuffAddress, cbWritten, m_rawBuffer);

        return S_OK;
    }

    bool MdCacheGetEEName(TADDR taEEStruct, SString & eeName)
    {
        if (!m_bStreamsRead)
        {
            ReadAllStreams();
        }

        if (m_rw == eNone || m_rw == eWO)
        {
            return false;
        }

        return m_EENames.FindEEName(taEEStruct, eeName);
    }

private:
    HRESULT Initialize()
    {
        _ASSERTE(m_rw == eNone);
        _ASSERTE(m_rawBuffer == NULL);

        HRESULT hr = S_OK;

        StreamsHeader hdr;
        DacReadAll(dac_cast<TADDR>(m_MiniMetaDataBuffAddress), 
                   &hdr, sizeof(hdr), true);

        // when the DAC looks at a triage dump or minidump generated using
        // a "minimetadata" enabled DAC, buff will point to a serialized 
        // representation of a methoddesc->method name hashmap.
        if (hdr.dwSig == sig)
        {
            m_rw = eRO;
            m_MiniMetaDataBuffSizeMax = hdr.dwTotalSize;
            hr = S_OK;
        }
        else
        // when the DAC initializes this for the case where the target is 
        // (a) a live process, or (b) a full dump, buff will point to a
        // zero initialized memory region (allocated w/ VirtualAlloc)
        if (hdr.dwSig == 0 && hdr.dwTotalSize == 0 && hdr.dwCntStreams == 0)
        {
            hr = S_OK;
        }
        // otherwise we may have some memory corruption. treat this as
        // a liveprocess/full dump
        else
        {
            hr = S_FALSE;
        }

        BYTE * buff = new BYTE[m_MiniMetaDataBuffSizeMax];
        DacReadAll(dac_cast<TADDR>(m_MiniMetaDataBuffAddress), 
                   buff, m_MiniMetaDataBuffSizeMax, true);

        m_rawBuffer = buff;

        return hr;
    }

    HRESULT DumpAllStreams(DWORD * pcbWritten)
    {
        _ASSERTE(m_rw == eWO);

        HRESULT hr = S_OK;

        OStreamBuff out(m_rawBuffer, m_MiniMetaDataBuffSizeMax);

        // write header
        StreamsHeader hdr;
        hdr.dwSig = sig;
        hdr.dwTotalSize = m_MiniMetaDataBuffSizeMax-m_cbAvailBuff; // will update
        hdr.dwCntStreams = 1;

        out << hdr;

        // write MethodDesc->Method name map
        hr = m_EENames.StreamTo(out);

        // wrap up the buffer whether we ecountered an error or not
        size_t cbWritten = out.GetPos();
        cbWritten = ALIGN_UP(cbWritten, sizeof(size_t));

        // patch the dwTotalSize field blitted at the beginning of the buffer
        ((StreamsHeader*)m_rawBuffer)->dwTotalSize = (DWORD) cbWritten;

        if (pcbWritten)
            *pcbWritten = (DWORD) cbWritten;

        return hr;
    }

    HRESULT ReadAllStreams()
    {
        _ASSERTE(!m_bStreamsRead);

        if (m_rw == eNone || m_rw == eWO)
        {
            // no streams to read...
            m_bStreamsRead = TRUE;
            return S_FALSE;
        }

        HRESULT hr = S_OK;

        IStreamBuff in(m_rawBuffer, m_MiniMetaDataBuffSizeMax);

        // read header
        StreamsHeader hdr;
        in >> hdr;
        _ASSERTE(hdr.dwSig == sig);
        _ASSERTE(hdr.dwCntStreams == 1);

        // read EE struct pointer -> EE name map
        m_EENames.Clear();
        hr = m_EENames.StreamFrom(in);

        m_bStreamsRead = TRUE;

        return hr;
    }

    static bool ReserveInBuffer(DWORD size, void * writeState)
    {
        DacStreamManager * pThis = reinterpret_cast<DacStreamManager*>(writeState);
        if (size > pThis->m_cbAvailBuff)
        {
            return false;
        }
        else
        {
            pThis->m_cbAvailBuff -= size;
            return true;
        }
    }

private:
    TADDR                 m_MiniMetaDataBuffAddress;    // TADDR of the buffer
    DWORD                 m_MiniMetaDataBuffSizeMax;    // max size of buffer
    BYTE                * m_rawBuffer;                  // inproc copy of buffer
    DWORD                 m_cbAvailBuff;                // available bytes in buffer
    eReadOrWrite          m_rw;
    BOOL                  m_bStreamsRead;
    DacEENamesStreamable  m_EENames;
};

#endif // FEATURE_MINIMETADATA_IN_TRIAGEDUMPS

//----------------------------------------------------------------------------
//
// ClrDataAccess.
//
//----------------------------------------------------------------------------

LONG ClrDataAccess::s_procInit;

ClrDataAccess::ClrDataAccess(ICorDebugDataTarget * pTarget, ICLRDataTarget * pLegacyTarget/*=0*/)
{
    SUPPORTS_DAC_HOST_ONLY;     // ctor does no marshalling - don't check with DacCop

    /* 
     *  Stash the various forms of the new ICorDebugDataTarget interface
     */
    m_pTarget = pTarget;
    m_pTarget->AddRef();
    
    HRESULT hr;

    hr = m_pTarget->QueryInterface(__uuidof(ICorDebugMutableDataTarget),
                                (void**)&m_pMutableTarget);
    
    if (hr != S_OK)
    {
        // Create a target which always fails the write requests with CORDBG_E_TARGET_READONLY
        m_pMutableTarget = new ReadOnlyDataTargetFacade();
        m_pMutableTarget->AddRef();
    }

    /* 
     * If we have a legacy target, it means we're providing compatibility for code that used
     * the old ICLRDataTarget interfaces.  There are still a few things (like metadata location,
     * GetImageBase, and VirtualAlloc) that the implementation may use which we haven't superseded
     * in ICorDebugDataTarget, so we still need access to the old target interfaces.
     * Any functionality that does exist in ICorDebugDataTarget is accessed from that interface
     * using the DataTargetAdapter on top of the legacy interface (to unify the calling code).
     * Eventually we may expose all functionality we need using ICorDebug (possibly a private
     * interface for things like VirtualAlloc), at which point we can stop using the legacy interfaces 
     * completely (except in the DataTargetAdapter).
     */
    m_pLegacyTarget = NULL;
    m_pLegacyTarget2 = NULL;
    m_pLegacyTarget3 = NULL;
    m_legacyMetaDataLocator = NULL;
    m_target3 = NULL;
    if (pLegacyTarget != NULL)
    {
        m_pLegacyTarget = pLegacyTarget;
        
        m_pLegacyTarget->AddRef();

        m_pLegacyTarget->QueryInterface(__uuidof(ICLRDataTarget2), (void**)&m_pLegacyTarget2);

        m_pLegacyTarget->QueryInterface(__uuidof(ICLRDataTarget3), (void**)&m_pLegacyTarget3);

        if (pLegacyTarget->QueryInterface(__uuidof(ICLRMetadataLocator),
                                 (void**)&m_legacyMetaDataLocator) != S_OK)
        {
            // The debugger doesn't implement IMetadataLocator. Use
            // IXCLRDataTarget3 if that exists.  Otherwise we don't need it.
            pLegacyTarget->QueryInterface(__uuidof(IXCLRDataTarget3),
                                         (void**)&m_target3);
        }
    }

    m_globalBase = 0;
    m_refs = 1;
    m_instanceAge = 0;
    m_debugMode = GetEnvironmentVariableA("MSCORDACWKS_DEBUG", NULL, 0) != 0;

    m_enumMemCb = NULL;
    m_updateMemCb = NULL;
    m_enumMemFlags = (CLRDataEnumMemoryFlags)-1;    // invalid
    m_jitNotificationTable = NULL;
    m_gcNotificationTable  = NULL;

#ifdef FEATURE_MINIMETADATA_IN_TRIAGEDUMPS
    m_streams = NULL;
#endif // FEATURE_MINIMETADATA_IN_TRIAGEDUMPS

    // Target consistency checks are disabled by default.  
    // See code:ClrDataAccess::SetTargetConsistencyChecks for details.
    m_fEnableTargetConsistencyAsserts = false;

#ifdef _DEBUG
    if (CLRConfig::GetConfigValue(CLRConfig::INTERNAL_DbgDACEnableAssert))
    {
        m_fEnableTargetConsistencyAsserts = true;
    }

    // Verification asserts are disabled by default because some debuggers (cdb/windbg) probe likely locations
    // for DAC and having this assert pop up all the time can be annoying.  We let derived classes enable 
    // this if they want.  It can also be overridden at run-time with COMPlus_DbgDACAssertOnMismatch,
    // see ClrDataAccess::VerifyDlls for details.
    m_fEnableDllVerificationAsserts = false;
#endif

}

ClrDataAccess::~ClrDataAccess(void)
{
    SUPPORTS_DAC_HOST_ONLY;
    
#ifdef FEATURE_MINIMETADATA_IN_TRIAGEDUMPS
    if (m_streams)
    {
        delete m_streams;
    }
#endif // FEATURE_MINIMETADATA_IN_TRIAGEDUMPS

    delete [] m_jitNotificationTable;
    if (m_pLegacyTarget)
    {
        m_pLegacyTarget->Release();
    }
    if (m_pLegacyTarget2)
    {
        m_pLegacyTarget2->Release();
    }
    if (m_pLegacyTarget3)
    {
        m_pLegacyTarget3->Release();
    }
    if (m_legacyMetaDataLocator)
    {
        m_legacyMetaDataLocator->Release();
    }
    if (m_target3)
    {
        m_target3->Release();
    }
    m_pTarget->Release();
    m_pMutableTarget->Release();
}

STDMETHODIMP
ClrDataAccess::QueryInterface(THIS_
                              IN REFIID interfaceId,
                              OUT PVOID* iface)
{
    void* ifaceRet;

    if (IsEqualIID(interfaceId, IID_IUnknown) ||
        IsEqualIID(interfaceId, __uuidof(IXCLRDataProcess)) ||
        IsEqualIID(interfaceId, __uuidof(IXCLRDataProcess2)))
    {
        ifaceRet = static_cast<IXCLRDataProcess2*>(this);
    }
    else if (IsEqualIID(interfaceId, __uuidof(ICLRDataEnumMemoryRegions)))
    {
        ifaceRet = static_cast<ICLRDataEnumMemoryRegions*>(this);
    }
    else if (IsEqualIID(interfaceId, __uuidof(ISOSDacInterface)))
    {
        ifaceRet = static_cast<ISOSDacInterface*>(this);
    }
    else if (IsEqualIID(interfaceId, __uuidof(ISOSDacInterface2)))
    {
        ifaceRet = static_cast<ISOSDacInterface2*>(this);
    }
    else if (IsEqualIID(interfaceId, __uuidof(ISOSDacInterface3)))
    {
        ifaceRet = static_cast<ISOSDacInterface3*>(this);
    }
    else if (IsEqualIID(interfaceId, __uuidof(ISOSDacInterface4)))
    {
        ifaceRet = static_cast<ISOSDacInterface4*>(this);
    }
    else if (IsEqualIID(interfaceId, __uuidof(ISOSDacInterface5)))
    {
        ifaceRet = static_cast<ISOSDacInterface5*>(this);
    }
    else if (IsEqualIID(interfaceId, __uuidof(ISOSDacInterface6)))
    {
        ifaceRet = static_cast<ISOSDacInterface6*>(this);
    }
    else
    {
        *iface = NULL;
        return E_NOINTERFACE;
    }

    AddRef();
    *iface = ifaceRet;
    return S_OK;
}

STDMETHODIMP_(ULONG)
ClrDataAccess::AddRef(THIS)
{
    return InterlockedIncrement(&m_refs);
}

STDMETHODIMP_(ULONG)
ClrDataAccess::Release(THIS)
{
    SUPPORTS_DAC_HOST_ONLY;
    LONG newRefs = InterlockedDecrement(&m_refs);
    if (newRefs == 0)
    {
        delete this;
    }
    return newRefs;
}

HRESULT STDMETHODCALLTYPE
ClrDataAccess::Flush(void)
{
    SUPPORTS_DAC_HOST_ONLY;

    //
    // Free MD import objects.
    //
    m_mdImports.Flush();

    // Free instance memory.
    m_instances.Flush();

    // When the host instance cache is flushed we
    // update the instance age count so that
    // all child objects automatically become
    // invalid.  This prevents them from using
    // any pointers they've kept to host instances
    // which are now gone.
    m_instanceAge++;

    return S_OK;
}

HRESULT STDMETHODCALLTYPE
ClrDataAccess::StartEnumTasks(
    /* [out] */ CLRDATA_ENUM* handle)
{
    HRESULT status;

    DAC_ENTER();

    EX_TRY
    {
        if (ThreadStore::s_pThreadStore)
        {
            Thread* thread = ThreadStore::GetAllThreadList(NULL, 0, 0);
            *handle = TO_CDENUM(thread);
            status = *handle ? S_OK : S_FALSE;
        }
        else
        {
            status = S_FALSE;
        }
    }
    EX_CATCH
    {
        if (!DacExceptionFilter(GET_EXCEPTION(), this, &status))
        {
            EX_RETHROW;
        }
    }
    EX_END_CATCH(SwallowAllExceptions)

    DAC_LEAVE();
    return status;
}

HRESULT STDMETHODCALLTYPE
ClrDataAccess::EnumTask(
    /* [in, out] */ CLRDATA_ENUM* handle,
    /* [out] */ IXCLRDataTask **task)
{
    HRESULT status;

    DAC_ENTER();

    EX_TRY
    {
        if (*handle)
        {
            Thread* thread = FROM_CDENUM(Thread, *handle);
            *task = new (nothrow) ClrDataTask(this, thread);
            if (*task)
            {
                thread = ThreadStore::GetAllThreadList(thread, 0, 0);
                *handle = TO_CDENUM(thread);
                status = S_OK;
            }
            else
            {
                status = E_OUTOFMEMORY;
            }
        }
        else
        {
            status = S_FALSE;
        }
    }
    EX_CATCH
    {
        if (!DacExceptionFilter(GET_EXCEPTION(), this, &status))
        {
            EX_RETHROW;
        }
    }
    EX_END_CATCH(SwallowAllExceptions)

    DAC_LEAVE();
    return status;
}

HRESULT STDMETHODCALLTYPE
ClrDataAccess::EndEnumTasks(
    /* [in] */ CLRDATA_ENUM handle)
{
    HRESULT status;

    DAC_ENTER();

    EX_TRY
    {
        // Enumerator holds no resources.
        status = S_OK;
    }
    EX_CATCH
    {
        if (!DacExceptionFilter(GET_EXCEPTION(), this, &status))
        {
            EX_RETHROW;
        }
    }
    EX_END_CATCH(SwallowAllExceptions)

    DAC_LEAVE();
    return status;
}

HRESULT STDMETHODCALLTYPE
ClrDataAccess::GetTaskByOSThreadID(
    /* [in] */ ULONG32 osThreadID,
    /* [out] */ IXCLRDataTask **task)
{
    HRESULT status;

    DAC_ENTER();

    EX_TRY
    {
        status = E_INVALIDARG;
        Thread* thread = DacGetThread(osThreadID);
        if (thread != NULL)
        {
            *task = new (nothrow) ClrDataTask(this, thread);
            status = *task ? S_OK : E_OUTOFMEMORY;
        }
    }
    EX_CATCH
    {
        if (!DacExceptionFilter(GET_EXCEPTION(), this, &status))
        {
            EX_RETHROW;
        }
    }
    EX_END_CATCH(SwallowAllExceptions)

    DAC_LEAVE();
    return status;
}

HRESULT STDMETHODCALLTYPE
ClrDataAccess::GetTaskByUniqueID(
    /* [in] */ ULONG64 uniqueID,
    /* [out] */ IXCLRDataTask **task)
{
    HRESULT status;

    DAC_ENTER();

    EX_TRY
    {
        Thread* thread = FindClrThreadByTaskId(uniqueID);
        if (thread)
        {
            *task = new (nothrow) ClrDataTask(this, thread);
            status = *task ? S_OK : E_OUTOFMEMORY;
        }
        else
        {
            status = E_INVALIDARG;
        }
    }
    EX_CATCH
    {
        if (!DacExceptionFilter(GET_EXCEPTION(), this, &status))
        {
            EX_RETHROW;
        }
    }
    EX_END_CATCH(SwallowAllExceptions)

    DAC_LEAVE();
    return status;
}

HRESULT STDMETHODCALLTYPE
ClrDataAccess::GetFlags(
    /* [out] */ ULONG32 *flags)
{
    HRESULT status;

    DAC_ENTER();

    EX_TRY
    {
        // XXX Microsoft - GC check.
        *flags = CLRDATA_PROCESS_DEFAULT;
        status = S_OK;
    }
    EX_CATCH
    {
        if (!DacExceptionFilter(GET_EXCEPTION(), this, &status))
        {
            EX_RETHROW;
        }
    }
    EX_END_CATCH(SwallowAllExceptions)

    DAC_LEAVE();
    return status;
}

HRESULT STDMETHODCALLTYPE
ClrDataAccess::IsSameObject(
    /* [in] */ IXCLRDataProcess* process)
{
    HRESULT status;

    DAC_ENTER();

    EX_TRY
    {
        status = m_pTarget == ((ClrDataAccess*)process)->m_pTarget ?
            S_OK : S_FALSE;
    }
    EX_CATCH
    {
        if (!DacExceptionFilter(GET_EXCEPTION(), this, &status))
        {
            EX_RETHROW;
        }
    }
    EX_END_CATCH(SwallowAllExceptions)

    DAC_LEAVE();
    return status;
}

HRESULT STDMETHODCALLTYPE
ClrDataAccess::GetManagedObject(
    /* [out] */ IXCLRDataValue **value)
{
    HRESULT status;

    DAC_ENTER();

    EX_TRY
    {
        // XXX Microsoft.
        status = E_NOTIMPL;
    }
    EX_CATCH
    {
        if (!DacExceptionFilter(GET_EXCEPTION(), this, &status))
        {
            EX_RETHROW;
        }
    }
    EX_END_CATCH(SwallowAllExceptions)

    DAC_LEAVE();
    return status;
}

HRESULT STDMETHODCALLTYPE
ClrDataAccess::GetDesiredExecutionState(
    /* [out] */ ULONG32 *state)
{
    HRESULT status;

    DAC_ENTER();

    EX_TRY
    {
        // XXX Microsoft.
        status = E_NOTIMPL;
    }
    EX_CATCH
    {
        if (!DacExceptionFilter(GET_EXCEPTION(), this, &status))
        {
            EX_RETHROW;
        }
    }
    EX_END_CATCH(SwallowAllExceptions)

    DAC_LEAVE();
    return status;
}

HRESULT STDMETHODCALLTYPE
ClrDataAccess::SetDesiredExecutionState(
    /* [in] */ ULONG32 state)
{
    HRESULT status;

    DAC_ENTER();

    EX_TRY
    {
        // XXX Microsoft.
        status = E_NOTIMPL;
    }
    EX_CATCH
    {
        if (!DacExceptionFilter(GET_EXCEPTION(), this, &status))
        {
            EX_RETHROW;
        }
    }
    EX_END_CATCH(SwallowAllExceptions)

    DAC_LEAVE();
    return status;
}

HRESULT STDMETHODCALLTYPE
ClrDataAccess::GetAddressType(
    /* [in] */ CLRDATA_ADDRESS address,
    /* [out] */ CLRDataAddressType* type)
{
    HRESULT status;

    DAC_ENTER();

    EX_TRY
    {
        // The only thing that constitutes a failure is some
        // dac failure while checking things.
        status = S_OK;
        TADDR taAddr = CLRDATA_ADDRESS_TO_TADDR(address);
        if (IsPossibleCodeAddress(taAddr) == S_OK)
        {
            if (ExecutionManager::IsManagedCode(taAddr))
            {
                *type = CLRDATA_ADDRESS_MANAGED_METHOD;
                goto Exit;
            }

            if (StubManager::IsStub(taAddr))
            {
                *type = CLRDATA_ADDRESS_RUNTIME_UNMANAGED_STUB;
                goto Exit;
            }
        }

        *type = CLRDATA_ADDRESS_UNRECOGNIZED;

    Exit: ;
    }
    EX_CATCH
    {
        if (!DacExceptionFilter(GET_EXCEPTION(), this, &status))
        {
            EX_RETHROW;
        }
    }
    EX_END_CATCH(SwallowAllExceptions)

    DAC_LEAVE();
    return status;
}

HRESULT STDMETHODCALLTYPE
ClrDataAccess::GetRuntimeNameByAddress(
    /* [in] */ CLRDATA_ADDRESS address,
    /* [in] */ ULONG32 flags,
    /* [in] */ ULONG32 bufLen,
    /* [out] */ ULONG32 *symbolLen,
    /* [size_is][out] */ __out_ecount_opt(bufLen) WCHAR symbolBuf[  ],
    /* [out] */ CLRDATA_ADDRESS* displacement)
{
    HRESULT status;

    DAC_ENTER();

    EX_TRY
    {
#ifdef _TARGET_ARM_
        address &= ~THUMB_CODE; //workaround for windbg passing in addresses with the THUMB mode bit set
#endif
        status = RawGetMethodName(address, flags, bufLen, symbolLen, symbolBuf,
                                  displacement);
    }
    EX_CATCH
    {
        if (!DacExceptionFilter(GET_EXCEPTION(), this, &status))
        {
            EX_RETHROW;
        }
    }
    EX_END_CATCH(SwallowAllExceptions)

    DAC_LEAVE();
    return status;
}

HRESULT STDMETHODCALLTYPE
ClrDataAccess::StartEnumAppDomains(
    /* [out] */ CLRDATA_ENUM* handle)
{
    HRESULT status;

    DAC_ENTER();

    EX_TRY
    {
        AppDomainIterator* iter = new (nothrow) AppDomainIterator(FALSE);
        if (iter)
        {
            *handle = TO_CDENUM(iter);
            status = S_OK;
        }
        else
        {
            status = E_OUTOFMEMORY;
        }
    }
    EX_CATCH
    {
        if (!DacExceptionFilter(GET_EXCEPTION(), this, &status))
        {
            EX_RETHROW;
        }
    }
    EX_END_CATCH(SwallowAllExceptions)

    DAC_LEAVE();
    return status;
}

HRESULT STDMETHODCALLTYPE
ClrDataAccess::EnumAppDomain(
    /* [in, out] */ CLRDATA_ENUM* handle,
    /* [out] */ IXCLRDataAppDomain **appDomain)
{
    HRESULT status;

    DAC_ENTER();

    EX_TRY
    {
        AppDomainIterator* iter = FROM_CDENUM(AppDomainIterator, *handle);
        if (iter->Next())
        {
            *appDomain = new (nothrow)
                ClrDataAppDomain(this, iter->GetDomain());
            status = *appDomain ? S_OK : E_OUTOFMEMORY;
        }
        else
        {
            status = S_FALSE;
        }
    }
    EX_CATCH
    {
        if (!DacExceptionFilter(GET_EXCEPTION(), this, &status))
        {
            EX_RETHROW;
        }
    }
    EX_END_CATCH(SwallowAllExceptions)

    DAC_LEAVE();
    return status;
}

HRESULT STDMETHODCALLTYPE
ClrDataAccess::EndEnumAppDomains(
    /* [in] */ CLRDATA_ENUM handle)
{
    HRESULT status;

    DAC_ENTER();

    EX_TRY
    {
        AppDomainIterator* iter = FROM_CDENUM(AppDomainIterator, handle);
        delete iter;
        status = S_OK;
    }
    EX_CATCH
    {
        if (!DacExceptionFilter(GET_EXCEPTION(), this, &status))
        {
            EX_RETHROW;
        }
    }
    EX_END_CATCH(SwallowAllExceptions)

    DAC_LEAVE();
    return status;
}

HRESULT STDMETHODCALLTYPE
ClrDataAccess::GetAppDomainByUniqueID(
    /* [in] */ ULONG64 uniqueID,
    /* [out] */ IXCLRDataAppDomain **appDomain)
{
    HRESULT status;

    DAC_ENTER();

    EX_TRY
    {
        AppDomainIterator iter(FALSE);

        status = E_INVALIDARG;
        while (iter.Next())
        {
            if (iter.GetDomain()->GetId().m_dwId == uniqueID)
            {
                *appDomain = new (nothrow)
                    ClrDataAppDomain(this, iter.GetDomain());
                status = *appDomain ? S_OK : E_OUTOFMEMORY;
                break;
            }
        }
    }
    EX_CATCH
    {
        if (!DacExceptionFilter(GET_EXCEPTION(), this, &status))
        {
            EX_RETHROW;
        }
    }
    EX_END_CATCH(SwallowAllExceptions)

    DAC_LEAVE();
    return status;
}

HRESULT STDMETHODCALLTYPE
ClrDataAccess::StartEnumAssemblies(
    /* [out] */ CLRDATA_ENUM* handle)
{
    HRESULT status;

    DAC_ENTER();

    EX_TRY
    {
        ProcessModIter* iter = new (nothrow) ProcessModIter;
        if (iter)
        {
            *handle = TO_CDENUM(iter);
            status = S_OK;
        }
        else
        {
            status = E_OUTOFMEMORY;
        }
    }
    EX_CATCH
    {
        if (!DacExceptionFilter(GET_EXCEPTION(), this, &status))
        {
            EX_RETHROW;
        }
    }
    EX_END_CATCH(SwallowAllExceptions)

    DAC_LEAVE();
    return status;
}

HRESULT STDMETHODCALLTYPE
ClrDataAccess::EnumAssembly(
    /* [in, out] */ CLRDATA_ENUM* handle,
    /* [out] */ IXCLRDataAssembly **assembly)
{
    HRESULT status;

    DAC_ENTER();

    EX_TRY
    {
        ProcessModIter* iter = FROM_CDENUM(ProcessModIter, *handle);
        Assembly* assem;

        if ((assem = iter->NextAssem()))
        {
            *assembly = new (nothrow)
                ClrDataAssembly(this, assem);
            status = *assembly ? S_OK : E_OUTOFMEMORY;
        }
        else
        {
            status = S_FALSE;
        }
    }
    EX_CATCH
    {
        if (!DacExceptionFilter(GET_EXCEPTION(), this, &status))
        {
            EX_RETHROW;
        }
    }
    EX_END_CATCH(SwallowAllExceptions)

    DAC_LEAVE();
    return status;
}

HRESULT STDMETHODCALLTYPE
ClrDataAccess::EndEnumAssemblies(
    /* [in] */ CLRDATA_ENUM handle)
{
    HRESULT status;

    DAC_ENTER();

    EX_TRY
    {
        ProcessModIter* iter = FROM_CDENUM(ProcessModIter, handle);
        delete iter;
        status = S_OK;
    }
    EX_CATCH
    {
        if (!DacExceptionFilter(GET_EXCEPTION(), this, &status))
        {
            EX_RETHROW;
        }
    }
    EX_END_CATCH(SwallowAllExceptions)

    DAC_LEAVE();
    return status;
}

HRESULT STDMETHODCALLTYPE
ClrDataAccess::StartEnumModules(
    /* [out] */ CLRDATA_ENUM* handle)
{
    HRESULT status;

    DAC_ENTER();

    EX_TRY
    {
        ProcessModIter* iter = new (nothrow) ProcessModIter;
        if (iter)
        {
            *handle = TO_CDENUM(iter);
            status = S_OK;
        }
        else
        {
            status = E_OUTOFMEMORY;
        }
    }
    EX_CATCH
    {
        if (!DacExceptionFilter(GET_EXCEPTION(), this, &status))
        {
            EX_RETHROW;
        }
    }
    EX_END_CATCH(SwallowAllExceptions)

    DAC_LEAVE();
    return status;
}

HRESULT STDMETHODCALLTYPE
ClrDataAccess::EnumModule(
    /* [in, out] */ CLRDATA_ENUM* handle,
    /* [out] */ IXCLRDataModule **mod)
{
    HRESULT status;

    DAC_ENTER();

    EX_TRY
    {
        ProcessModIter* iter = FROM_CDENUM(ProcessModIter, *handle);
        Module* curMod;

        if ((curMod = iter->NextModule()))
        {
            *mod = new (nothrow)
                ClrDataModule(this, curMod);
            status = *mod ? S_OK : E_OUTOFMEMORY;
        }
        else
        {
            status = S_FALSE;
        }
    }
    EX_CATCH
    {
        if (!DacExceptionFilter(GET_EXCEPTION(), this, &status))
        {
            EX_RETHROW;
        }
    }
    EX_END_CATCH(SwallowAllExceptions)

    DAC_LEAVE();
    return status;
}

HRESULT STDMETHODCALLTYPE
ClrDataAccess::EndEnumModules(
    /* [in] */ CLRDATA_ENUM handle)
{
    HRESULT status;

    DAC_ENTER();

    EX_TRY
    {
        ProcessModIter* iter = FROM_CDENUM(ProcessModIter, handle);
        delete iter;
        status = S_OK;
    }
    EX_CATCH
    {
        if (!DacExceptionFilter(GET_EXCEPTION(), this, &status))
        {
            EX_RETHROW;
        }
    }
    EX_END_CATCH(SwallowAllExceptions)

    DAC_LEAVE();
    return status;
}

HRESULT STDMETHODCALLTYPE
ClrDataAccess::GetModuleByAddress(
    /* [in] */ CLRDATA_ADDRESS address,
    /* [out] */ IXCLRDataModule** mod)
{
    HRESULT status;

    DAC_ENTER();

    EX_TRY
    {
        ProcessModIter modIter;
        Module* modDef;

        while ((modDef = modIter.NextModule()))
        {
            TADDR base;
            ULONG32 length;
            PEFile* file = modDef->GetFile();

            if ((base = PTR_TO_TADDR(file->GetLoadedImageContents(&length))))
            {
                if (TO_CDADDR(base) <= address &&
                    TO_CDADDR(base + length) > address)
                {
                    break;
                }
            }
            if (file->HasNativeImage())
            {
                base = PTR_TO_TADDR(file->GetLoadedNative()->GetBase());
                length = file->GetLoadedNative()->GetVirtualSize();
                if (TO_CDADDR(base) <= address &&
                    TO_CDADDR(base + length) > address)
                {
                    break;
                }
            }
        }

        if (modDef)
        {
            *mod = new (nothrow)
                ClrDataModule(this, modDef);
            status = *mod ? S_OK : E_OUTOFMEMORY;
        }
        else
        {
            status = S_FALSE;
        }
    }
    EX_CATCH
    {
        if (!DacExceptionFilter(GET_EXCEPTION(), this, &status))
        {
            EX_RETHROW;
        }
    }
    EX_END_CATCH(SwallowAllExceptions)

    DAC_LEAVE();
    return status;
}

HRESULT STDMETHODCALLTYPE
ClrDataAccess::StartEnumMethodDefinitionsByAddress(
    /* [in] */ CLRDATA_ADDRESS address,
    /* [out] */ CLRDATA_ENUM *handle)
{
    HRESULT status;

    DAC_ENTER();

    EX_TRY
    {
        ProcessModIter modIter;
        Module* modDef;

        while ((modDef = modIter.NextModule()))
        {
            TADDR base;
            ULONG32 length;
            PEFile* file = modDef->GetFile();

            if ((base = PTR_TO_TADDR(file->GetLoadedImageContents(&length))))
            {
                if (TO_CDADDR(base) <= address &&
                    TO_CDADDR(base + length) > address)
                {
                    break;
                }
            }
        }

        status = EnumMethodDefinitions::
            CdStart(modDef, true, address, handle);
    }
    EX_CATCH
    {
        if (!DacExceptionFilter(GET_EXCEPTION(), this, &status))
        {
            EX_RETHROW;
        }
    }
    EX_END_CATCH(SwallowAllExceptions)

    DAC_LEAVE();
    return status;
}

HRESULT STDMETHODCALLTYPE
ClrDataAccess::EnumMethodDefinitionByAddress(
    /* [out][in] */ CLRDATA_ENUM* handle,
    /* [out] */ IXCLRDataMethodDefinition **method)
{
    HRESULT status;

    DAC_ENTER();

    EX_TRY
    {
        status = EnumMethodDefinitions::CdNext(this, handle, method);
    }
    EX_CATCH
    {
        if (!DacExceptionFilter(GET_EXCEPTION(), this, &status))
        {
            EX_RETHROW;
        }
    }
    EX_END_CATCH(SwallowAllExceptions)

    DAC_LEAVE();
    return status;
}

HRESULT STDMETHODCALLTYPE
ClrDataAccess::EndEnumMethodDefinitionsByAddress(
    /* [in] */ CLRDATA_ENUM handle)
{
    HRESULT status;

    DAC_ENTER();

    EX_TRY
    {
        status = EnumMethodDefinitions::CdEnd(handle);
    }
    EX_CATCH
    {
        if (!DacExceptionFilter(GET_EXCEPTION(), this, &status))
        {
            EX_RETHROW;
        }
    }
    EX_END_CATCH(SwallowAllExceptions)

    DAC_LEAVE();
    return status;
}

HRESULT STDMETHODCALLTYPE
ClrDataAccess::StartEnumMethodInstancesByAddress(
    /* [in] */ CLRDATA_ADDRESS address,
    /* [in] */ IXCLRDataAppDomain* appDomain,
    /* [out] */ CLRDATA_ENUM *handle)
{
    HRESULT status;

    DAC_ENTER();

    EX_TRY
    {
        MethodDesc* methodDesc;

        *handle = 0;
        status = S_FALSE;
        TADDR taddr;
        if( (status = TRY_CLRDATA_ADDRESS_TO_TADDR(address, &taddr)) != S_OK )
        {
            goto Exit;
        }

        if (IsPossibleCodeAddress(taddr) != S_OK)
        {
            goto Exit;
        }

        methodDesc = ExecutionManager::GetCodeMethodDesc(taddr);
        if (!methodDesc)
        {
            goto Exit;
        }

        status = EnumMethodInstances::CdStart(methodDesc, appDomain,
                                              handle);

    Exit: ;
    }
    EX_CATCH
    {
        if (!DacExceptionFilter(GET_EXCEPTION(), this, &status))
        {
            EX_RETHROW;
        }
    }
    EX_END_CATCH(SwallowAllExceptions)

    DAC_LEAVE();
    return status;
}

HRESULT STDMETHODCALLTYPE
ClrDataAccess::EnumMethodInstanceByAddress(
    /* [out][in] */ CLRDATA_ENUM* handle,
    /* [out] */ IXCLRDataMethodInstance **method)
{
    HRESULT status;

    DAC_ENTER();

    EX_TRY
    {
        status = EnumMethodInstances::CdNext(this, handle, method);
    }
    EX_CATCH
    {
        if (!DacExceptionFilter(GET_EXCEPTION(), this, &status))
        {
            EX_RETHROW;
        }
    }
    EX_END_CATCH(SwallowAllExceptions)

    DAC_LEAVE();
    return status;
}

HRESULT STDMETHODCALLTYPE
ClrDataAccess::EndEnumMethodInstancesByAddress(
    /* [in] */ CLRDATA_ENUM handle)
{
    HRESULT status;

    DAC_ENTER();

    EX_TRY
    {
        status = EnumMethodInstances::CdEnd(handle);
    }
    EX_CATCH
    {
        if (!DacExceptionFilter(GET_EXCEPTION(), this, &status))
        {
            EX_RETHROW;
        }
    }
    EX_END_CATCH(SwallowAllExceptions)

    DAC_LEAVE();
    return status;
}

HRESULT STDMETHODCALLTYPE
ClrDataAccess::GetDataByAddress(
    /* [in] */ CLRDATA_ADDRESS address,
    /* [in] */ ULONG32 flags,
    /* [in] */ IXCLRDataAppDomain* appDomain,
    /* [in] */ IXCLRDataTask* tlsTask,
    /* [in] */ ULONG32 bufLen,
    /* [out] */ ULONG32 *nameLen,
    /* [size_is][out] */ __out_ecount_part_opt(bufLen, *nameLen) WCHAR nameBuf[  ],
    /* [out] */ IXCLRDataValue **value,
    /* [out] */ CLRDATA_ADDRESS *displacement)
{
    HRESULT status;

    if (flags != 0)
    {
        return E_INVALIDARG;
    }

    DAC_ENTER();

    EX_TRY
    {
        // XXX Microsoft.
        status = E_NOTIMPL;
    }
    EX_CATCH
    {
        if (!DacExceptionFilter(GET_EXCEPTION(), this, &status))
        {
            EX_RETHROW;
        }
    }
    EX_END_CATCH(SwallowAllExceptions)

    DAC_LEAVE();
    return status;
}

HRESULT STDMETHODCALLTYPE
ClrDataAccess::GetExceptionStateByExceptionRecord(
    /* [in] */ EXCEPTION_RECORD64 *record,
    /* [out] */ IXCLRDataExceptionState **exception)
{
    HRESULT status;

    DAC_ENTER();

    EX_TRY
    {
        // XXX Microsoft.
        status = E_NOTIMPL;
    }
    EX_CATCH
    {
        if (!DacExceptionFilter(GET_EXCEPTION(), this, &status))
        {
            EX_RETHROW;
        }
    }
    EX_END_CATCH(SwallowAllExceptions)

    DAC_LEAVE();
    return status;
}

HRESULT STDMETHODCALLTYPE
ClrDataAccess::TranslateExceptionRecordToNotification(
    /* [in] */ EXCEPTION_RECORD64 *record,
    /* [in] */ IXCLRDataExceptionNotification *notify)
{
    HRESULT status = E_FAIL;
    ClrDataModule* pubModule = NULL;
    ClrDataMethodInstance* pubMethodInst = NULL;
    ClrDataExceptionState* pubExState = NULL;
    GcEvtArgs pubGcEvtArgs;
    ULONG32 notifyType = 0;
    DWORD catcherNativeOffset = 0;
    TADDR nativeCodeLocation = NULL;

    DAC_ENTER();

    EX_TRY
    {
        //
        // We cannot hold the dac lock while calling
        // out as the external code can do arbitrary things.
        // Instead we make a pass over the exception
        // information and create all necessary objects.
        // We then leave the lock and make the callbac.
        //

        TADDR exInfo[EXCEPTION_MAXIMUM_PARAMETERS];
        for (UINT i = 0; i < EXCEPTION_MAXIMUM_PARAMETERS; i++)
        {
            exInfo[i] = TO_TADDR(record->ExceptionInformation[i]);
        }

        notifyType = DACNotify::GetType(exInfo);
        switch(notifyType)
        {
        case DACNotify::MODULE_LOAD_NOTIFICATION:
        {
            TADDR modulePtr;

            if (DACNotify::ParseModuleLoadNotification(exInfo, modulePtr))
            {
                Module* clrModule = PTR_Module(modulePtr);
                pubModule = new (nothrow) ClrDataModule(this, clrModule);
                if (pubModule == NULL)
                {
                    status = E_OUTOFMEMORY;
                }
                else
                {
                    status = S_OK;
                }
            }
            break;
        }

        case DACNotify::MODULE_UNLOAD_NOTIFICATION:
        {
            TADDR modulePtr;

            if (DACNotify::ParseModuleUnloadNotification(exInfo, modulePtr))
            {
                Module* clrModule = PTR_Module(modulePtr);
                pubModule = new (nothrow) ClrDataModule(this, clrModule);
                if (pubModule == NULL)
                {
                    status = E_OUTOFMEMORY;
                }
                else
                {
                    status = S_OK;
                }
            }
            break;
        }

        case DACNotify::JIT_NOTIFICATION2:
        {
            TADDR methodDescPtr;

            if(DACNotify::ParseJITNotification(exInfo, methodDescPtr, nativeCodeLocation))
            {
                // Try and find the right appdomain
                MethodDesc* methodDesc = PTR_MethodDesc(methodDescPtr);
                BaseDomain* baseDomain = methodDesc->GetDomain();
                AppDomain* appDomain = NULL;

                if (baseDomain->IsAppDomain())
                {
                    appDomain = PTR_AppDomain(PTR_HOST_TO_TADDR(baseDomain));
                }
                else
                {
                    // Find a likely domain, because it's the shared domain.
                    AppDomainIterator adi(FALSE);
                    appDomain = adi.GetDomain();
                }

                pubMethodInst =
                    new (nothrow) ClrDataMethodInstance(this,
                                                        appDomain,
                                                        methodDesc);
                if (pubMethodInst == NULL)
                {
                    status = E_OUTOFMEMORY;
                }
                else
                {
                    status = S_OK;
                }
            }
            break;
        }
        
        case DACNotify::EXCEPTION_NOTIFICATION:
        {
            TADDR threadPtr;

            if (DACNotify::ParseExceptionNotification(exInfo, threadPtr))
            {
                // Translation can only occur at the time of
                // receipt of the notify exception, so we assume
                // that the Thread's current exception state
                // is the state we want.
                status = ClrDataExceptionState::
                    NewFromThread(this,
                                  PTR_Thread(threadPtr),
                                  &pubExState,
                                  NULL);
            }
            break;
        }

        case DACNotify::GC_NOTIFICATION:
        {
            if (DACNotify::ParseGCNotification(exInfo, pubGcEvtArgs))
            {
                status = S_OK;
            }
            break;
        }

        case DACNotify::CATCH_ENTER_NOTIFICATION:
        {
            TADDR methodDescPtr;
            if (DACNotify::ParseExceptionCatcherEnterNotification(exInfo, methodDescPtr, catcherNativeOffset))
            {
                // Try and find the right appdomain
                MethodDesc* methodDesc = PTR_MethodDesc(methodDescPtr);
                BaseDomain* baseDomain = methodDesc->GetDomain();
                AppDomain* appDomain = NULL;

                if (baseDomain->IsAppDomain())
                {
                    appDomain = PTR_AppDomain(PTR_HOST_TO_TADDR(baseDomain));
                }
                else
                {
                    // Find a likely domain, because it's the shared domain.
                    AppDomainIterator adi(FALSE);
                    appDomain = adi.GetDomain();
                }

                pubMethodInst =
                    new (nothrow) ClrDataMethodInstance(this,
                                                        appDomain,
                                                        methodDesc);
                if (pubMethodInst == NULL)
                {
                    status = E_OUTOFMEMORY;
                }
                else
                {
                    status = S_OK;
                }
            }
            break;
        }

        default:
            status = E_INVALIDARG;
            break;
        }
    }
    EX_CATCH
    {
        if (!DacExceptionFilter(GET_EXCEPTION(), this, &status))
        {
            EX_RETHROW;
        }
    }
    EX_END_CATCH(SwallowAllExceptions)

    DAC_LEAVE();

    if (status == S_OK)
    {
        IXCLRDataExceptionNotification2* notify2;

        if (notify->QueryInterface(__uuidof(IXCLRDataExceptionNotification2),
                                   (void**)&notify2) != S_OK)
        {
            notify2 = NULL;
        }

        IXCLRDataExceptionNotification3* notify3;
        if (notify->QueryInterface(__uuidof(IXCLRDataExceptionNotification3),
                                   (void**)&notify3) != S_OK)
        {
            notify3 = NULL;
        }

        IXCLRDataExceptionNotification4* notify4;
        if (notify->QueryInterface(__uuidof(IXCLRDataExceptionNotification4),
                                   (void**)&notify4) != S_OK)
        {
            notify4 = NULL;
        }

        IXCLRDataExceptionNotification5* notify5;
        if (notify->QueryInterface(__uuidof(IXCLRDataExceptionNotification5),
                                   (void**)&notify5) != S_OK)
        {
            notify5 = NULL;
        }

        switch(notifyType)
        {
        case DACNotify::MODULE_LOAD_NOTIFICATION:
            notify->OnModuleLoaded(pubModule);
            break;

        case DACNotify::MODULE_UNLOAD_NOTIFICATION:
            notify->OnModuleUnloaded(pubModule);
            break;

        case DACNotify::JIT_NOTIFICATION2:
            notify->OnCodeGenerated(pubMethodInst);

            if (notify5)
            {
                notify5->OnCodeGenerated2(pubMethodInst, TO_CDADDR(nativeCodeLocation));
            }
            break;

        case DACNotify::EXCEPTION_NOTIFICATION:
            if (notify2)
            {
                notify2->OnException(pubExState);
            }
            else
            {
                status = E_INVALIDARG;
            }
            break;

        case DACNotify::GC_NOTIFICATION:
            if (notify3)
            {
                notify3->OnGcEvent(pubGcEvtArgs);
            }
            break;

        case DACNotify::CATCH_ENTER_NOTIFICATION:
            if (notify4)
            {
                notify4->ExceptionCatcherEnter(pubMethodInst, catcherNativeOffset);
            }
            break;

        default:
            // notifyType has already been validated.
            _ASSERTE(FALSE);
            break;
        }

        if (notify2)
        {
            notify2->Release();
        }
        if (notify3)
        {
            notify3->Release();
        }
        if (notify4)
        {
            notify4->Release();
        }
        if (notify5)
        {
            notify5->Release();
        }
    }

    if (pubModule)
    {
        pubModule->Release();
    }
    if (pubMethodInst)
    {
        pubMethodInst->Release();
    }
    if (pubExState)
    {
        pubExState->Release();
    }

    return status;
}

HRESULT STDMETHODCALLTYPE
ClrDataAccess::CreateMemoryValue(
    /* [in] */ IXCLRDataAppDomain* appDomain,
    /* [in] */ IXCLRDataTask* tlsTask,
    /* [in] */ IXCLRDataTypeInstance* type,
    /* [in] */ CLRDATA_ADDRESS addr,
    /* [out] */ IXCLRDataValue** value)
{
    HRESULT status;

    DAC_ENTER();

    EX_TRY
    {
        AppDomain* dacDomain;
        Thread* dacThread;
        TypeHandle dacType;
        ULONG32 flags;
        NativeVarLocation loc;

        dacDomain = ((ClrDataAppDomain*)appDomain)->GetAppDomain();
        if (tlsTask)
        {
            dacThread = ((ClrDataTask*)tlsTask)->GetThread();
        }
        else
        {
            dacThread = NULL;
        }
        dacType = ((ClrDataTypeInstance*)type)->GetTypeHandle();

        flags = GetTypeFieldValueFlags(dacType, NULL, 0, false);

        loc.addr = addr;
        loc.size = dacType.GetSize();
        loc.contextReg = false;

        *value = new (nothrow)
            ClrDataValue(this, dacDomain, dacThread, flags,
                         dacType, addr, 1, &loc);
        status = *value ? S_OK : E_OUTOFMEMORY;
    }
    EX_CATCH
    {
        if (!DacExceptionFilter(GET_EXCEPTION(), this, &status))
        {
            EX_RETHROW;
        }
    }
    EX_END_CATCH(SwallowAllExceptions)

    DAC_LEAVE();
    return status;
}

HRESULT STDMETHODCALLTYPE
ClrDataAccess::SetAllTypeNotifications(
    /* [in] */ IXCLRDataModule* mod,
    /* [in] */ ULONG32 flags)
{
    HRESULT status;

    DAC_ENTER();

    EX_TRY
    {
        // XXX Microsoft.
        status = E_NOTIMPL;
    }
    EX_CATCH
    {
        if (!DacExceptionFilter(GET_EXCEPTION(), this, &status))
        {
            EX_RETHROW;
        }
    }
    EX_END_CATCH(SwallowAllExceptions)

    DAC_LEAVE();
    return status;
}

HRESULT STDMETHODCALLTYPE
ClrDataAccess::SetAllCodeNotifications(
    /* [in] */ IXCLRDataModule* mod,
    /* [in] */ ULONG32 flags)
{
    HRESULT status;

    DAC_ENTER();

    EX_TRY
    {
        status = E_FAIL;

        if (!IsValidMethodCodeNotification(flags))
        {
            status = E_INVALIDARG;
        }
        else
        {
            JITNotifications jn(GetHostJitNotificationTable());
            if (!jn.IsActive())
            {
                status = E_OUTOFMEMORY;
            }
            else
            {
                BOOL changedTable;
                TADDR modulePtr = mod ?
                    PTR_HOST_TO_TADDR(((ClrDataModule*)mod)->GetModule()) :
                    NULL;

                if (jn.SetAllNotifications(modulePtr, flags, &changedTable))
                {
                    if (!changedTable ||
                        (changedTable && jn.UpdateOutOfProcTable()))
                    {
                        status = S_OK;
                    }
                }
            }
        }
    }
    EX_CATCH
    {
        if (!DacExceptionFilter(GET_EXCEPTION(), this, &status))
        {
            EX_RETHROW;
        }
    }
    EX_END_CATCH(SwallowAllExceptions)

    DAC_LEAVE();
    return status;
}

HRESULT STDMETHODCALLTYPE
ClrDataAccess::GetTypeNotifications(
    /* [in] */ ULONG32 numTokens,
    /* [in, size_is(numTokens)] */ IXCLRDataModule* mods[],
    /* [in] */ IXCLRDataModule* singleMod,
    /* [in, size_is(numTokens)] */ mdTypeDef tokens[],
    /* [out, size_is(numTokens)] */ ULONG32 flags[])
{
    HRESULT status;

    DAC_ENTER();

    EX_TRY
    {
        // XXX Microsoft.
        status = E_NOTIMPL;
    }
    EX_CATCH
    {
        if (!DacExceptionFilter(GET_EXCEPTION(), this, &status))
        {
            EX_RETHROW;
        }
    }
    EX_END_CATCH(SwallowAllExceptions)

    DAC_LEAVE();
    return status;
}

HRESULT STDMETHODCALLTYPE
ClrDataAccess::SetTypeNotifications(
    /* [in] */ ULONG32 numTokens,
    /* [in, size_is(numTokens)] */ IXCLRDataModule* mods[],
    /* [in] */ IXCLRDataModule* singleMod,
    /* [in, size_is(numTokens)] */ mdTypeDef tokens[],
    /* [in, size_is(numTokens)] */ ULONG32 flags[],
    /* [in] */ ULONG32 singleFlags)
{
    HRESULT status;

    DAC_ENTER();

    EX_TRY
    {
        // XXX Microsoft.
        status = E_NOTIMPL;
    }
    EX_CATCH
    {
        if (!DacExceptionFilter(GET_EXCEPTION(), this, &status))
        {
            EX_RETHROW;
        }
    }
    EX_END_CATCH(SwallowAllExceptions)

    DAC_LEAVE();
    return status;
}

HRESULT STDMETHODCALLTYPE
ClrDataAccess::GetCodeNotifications(
    /* [in] */ ULONG32 numTokens,
    /* [in, size_is(numTokens)] */ IXCLRDataModule* mods[],
    /* [in] */ IXCLRDataModule* singleMod,
    /* [in, size_is(numTokens)] */ mdMethodDef tokens[],
    /* [out, size_is(numTokens)] */ ULONG32 flags[])
{
    HRESULT status;

    DAC_ENTER();

    EX_TRY
    {
        if ((flags == NULL || tokens == NULL) ||
            (mods == NULL && singleMod == NULL) ||
            (mods != NULL && singleMod != NULL))
        {
            status = E_INVALIDARG;
        }
        else
        {
            JITNotifications jn(GetHostJitNotificationTable());
            if (!jn.IsActive())
            {
                status = E_OUTOFMEMORY;
            }
            else
            {
                TADDR modulePtr = NULL;
                if (singleMod)
                {
                    modulePtr = PTR_HOST_TO_TADDR(((ClrDataModule*)singleMod)->
                                                  GetModule());
                }

                for (ULONG32 i = 0; i < numTokens; i++)
                {
                    if (singleMod == NULL)
                    {
                        modulePtr =
                            PTR_HOST_TO_TADDR(((ClrDataModule*)mods[i])->
                                              GetModule());
                    }
                    USHORT jt = jn.Requested(modulePtr, tokens[i]);
                    flags[i] = jt;
                }

                status = S_OK;
            }
        }
    }
    EX_CATCH
    {
        if (!DacExceptionFilter(GET_EXCEPTION(), this, &status))
        {
            EX_RETHROW;
        }
    }
    EX_END_CATCH(SwallowAllExceptions)

    DAC_LEAVE();
    return status;
}

HRESULT STDMETHODCALLTYPE
ClrDataAccess::SetCodeNotifications(
    /* [in] */ ULONG32 numTokens,
    /* [in, size_is(numTokens)] */ IXCLRDataModule* mods[],
    /* [in] */ IXCLRDataModule* singleMod,
    /* [in, size_is(numTokens)] */ mdMethodDef tokens[],
    /* [in, size_is(numTokens)] */ ULONG32 flags[],
    /* [in] */ ULONG32 singleFlags)
{
    HRESULT status = E_UNEXPECTED;

    DAC_ENTER();

    EX_TRY
    {
        if ((tokens == NULL) ||
            (mods == NULL && singleMod == NULL) ||
            (mods != NULL && singleMod != NULL))
        {
            status = E_INVALIDARG;
        }
        else
        {
            JITNotifications jn(GetHostJitNotificationTable());
            if (!jn.IsActive() || numTokens > jn.GetTableSize())
            {
                status = E_OUTOFMEMORY;
            }
            else
            {
                BOOL changedTable = FALSE;

                // Are flags valid?
                if (flags)
                {
                    for (ULONG32 check = 0; check < numTokens; check++)
                    {
                        if (!IsValidMethodCodeNotification(flags[check]))
                        {
                            status = E_INVALIDARG;
                            goto Exit;
                        }
                    }
                }
                else if (!IsValidMethodCodeNotification(singleFlags))
                {
                    status = E_INVALIDARG;
                    goto Exit;
                }

                TADDR modulePtr = NULL;
                if (singleMod)
                {
                    modulePtr =
                        PTR_HOST_TO_TADDR(((ClrDataModule*)singleMod)->
                                          GetModule());
                }

                for (ULONG32 i = 0; i < numTokens; i++)
                {
                    if (singleMod == NULL)
                    {
                        modulePtr =
                            PTR_HOST_TO_TADDR(((ClrDataModule*)mods[i])->
                                              GetModule());
                    }

                    USHORT curFlags = jn.Requested(modulePtr, tokens[i]);
                    USHORT setFlags = (USHORT)(flags ? flags[i] : singleFlags);

                    if (curFlags != setFlags)
                    {
                        if (!jn.SetNotification(modulePtr, tokens[i],
                                                setFlags))
                        {
                            status = E_FAIL;
                            goto Exit;
                        }

                        changedTable = TRUE;
                    }
                }

                if (!changedTable ||
                    (changedTable && jn.UpdateOutOfProcTable()))
                {
                    status = S_OK;
                }
            }
        }

Exit: ;
    }
    EX_CATCH
    {
        if (!DacExceptionFilter(GET_EXCEPTION(), this, &status))
        {
            EX_RETHROW;
        }
    }
    EX_END_CATCH(SwallowAllExceptions)

    DAC_LEAVE();
    return status;
}

HRESULT
ClrDataAccess::GetOtherNotificationFlags(
    /* [out] */ ULONG32* flags)
{
    HRESULT status;

    DAC_ENTER();

    EX_TRY
    {
        *flags = g_dacNotificationFlags;
        status = S_OK;
    }
    EX_CATCH
    {
        if (!DacExceptionFilter(GET_EXCEPTION(), this, &status))
        {
            EX_RETHROW;
        }
    }
    EX_END_CATCH(SwallowAllExceptions)

    DAC_LEAVE();
    return status;
}

HRESULT
ClrDataAccess::SetOtherNotificationFlags(
    /* [in] */ ULONG32 flags)
{
    HRESULT status;

    if ((flags & ~(CLRDATA_NOTIFY_ON_MODULE_LOAD |
                   CLRDATA_NOTIFY_ON_MODULE_UNLOAD |
                   CLRDATA_NOTIFY_ON_EXCEPTION |
                   CLRDATA_NOTIFY_ON_EXCEPTION_CATCH_ENTER)) != 0)
    {
        return E_INVALIDARG;
    }

    DAC_ENTER();

    EX_TRY
    {
        g_dacNotificationFlags = flags;
        status = S_OK;
    }
    EX_CATCH
    {
        if (!DacExceptionFilter(GET_EXCEPTION(), this, &status))
        {
            EX_RETHROW;
        }
    }
    EX_END_CATCH(SwallowAllExceptions)

    DAC_LEAVE();
    return status;
}

enum
{
    STUB_BUF_FLAGS_START,

    STUB_BUF_METHOD_JITTED,
    STUB_BUF_FRAME_PUSHED,
    STUB_BUF_STUB_MANAGER_PUSHED,

    STUB_BUF_FLAGS_END,
};

union STUB_BUF
{
    CLRDATA_FOLLOW_STUB_BUFFER apiBuf;
    struct
    {
        ULONG64 flags;
        ULONG64 addr;
        ULONG64 arg1;
    } u;
};

HRESULT
ClrDataAccess::FollowStubStep(
    /* [in] */ Thread* thread,
    /* [in] */ ULONG32 inFlags,
    /* [in] */ TADDR inAddr,
    /* [in] */ union STUB_BUF* inBuffer,
    /* [out] */ TADDR* outAddr,
    /* [out] */ union STUB_BUF* outBuffer,
    /* [out] */ ULONG32* outFlags)
{
    TraceDestination trace;
    bool traceDone = false;
    BYTE* retAddr;
    T_CONTEXT localContext;
    REGDISPLAY regDisp;
    MethodDesc* methodDesc;

    ZeroMemory(outBuffer, sizeof(*outBuffer));

    if (inBuffer)
    {
        switch(inBuffer->u.flags)
        {
        case STUB_BUF_METHOD_JITTED:
            if (inAddr != GFN_TADDR(DACNotifyCompilationFinished))
            {
                return E_INVALIDARG;
            }

            // It's possible that this notification is
            // for a different method, so double-check
            // and recycle the notification if necessary.
            methodDesc = PTR_MethodDesc(CORDB_ADDRESS_TO_TADDR(inBuffer->u.addr));
            if (methodDesc->HasNativeCode())
            {
                *outAddr = methodDesc->GetNativeCode();
                *outFlags = CLRDATA_FOLLOW_STUB_EXIT;
                return S_OK;
            }

            // We didn't end up with native code so try again.
            trace.InitForUnjittedMethod(methodDesc);
            traceDone = true;
            break;

        case STUB_BUF_FRAME_PUSHED:
            if (!thread ||
                inAddr != inBuffer->u.addr)
            {
                return E_INVALIDARG;
            }

            trace.InitForFramePush(CORDB_ADDRESS_TO_TADDR(inBuffer->u.addr));
            DacGetThreadContext(thread, &localContext);
            thread->FillRegDisplay(&regDisp, &localContext);
            if (!thread->GetFrame()->
                TraceFrame(thread,
                           TRUE,
                           &trace,
                           &regDisp))
            {
                return E_FAIL;
            }

            traceDone = true;
            break;

        case STUB_BUF_STUB_MANAGER_PUSHED:
            if (!thread ||
                inAddr != inBuffer->u.addr ||
                !inBuffer->u.arg1)
            {
                return E_INVALIDARG;
            }

            trace.InitForManagerPush(CORDB_ADDRESS_TO_TADDR(inBuffer->u.addr),
                                     PTR_StubManager(CORDB_ADDRESS_TO_TADDR(inBuffer->u.arg1)));
            DacGetThreadContext(thread, &localContext);
            if (!trace.GetStubManager()->
                TraceManager(thread,
                             &trace,
                             &localContext,
                             &retAddr))
            {
                return E_FAIL;
            }

            traceDone = true;
            break;

        default:
            return E_INVALIDARG;
        }
    }

    if ((!traceDone &&
         !StubManager::TraceStub(inAddr, &trace)) ||
        !StubManager::FollowTrace(&trace))
    {
        return E_NOINTERFACE;
    }

    switch(trace.GetTraceType())
    {
    case TRACE_UNMANAGED:
    case TRACE_MANAGED:
        // We've hit non-stub code so we're done.
        *outAddr = trace.GetAddress();
        *outFlags = CLRDATA_FOLLOW_STUB_EXIT;
        break;

    case TRACE_UNJITTED_METHOD:
        // The stub causes jitting, so return
        // the address of the jit-complete routine
        // so that the real native address can
        // be picked up once the JIT is done.

        // One special case is ngen'ed code that
        // needs the prestub run.  This results in
        // an unjitted trace but no jitting will actually
        // occur since the code is ngen'ed.  Detect
        // this and redirect to the actual code.
        methodDesc = trace.GetMethodDesc();
        if (methodDesc->IsPreImplemented() &&
            !methodDesc->IsPointingToStableNativeCode() &&
            !methodDesc->IsGenericMethodDefinition() &&
            methodDesc->HasNativeCode())
        {
            *outAddr = methodDesc->GetNativeCode();
            *outFlags = CLRDATA_FOLLOW_STUB_EXIT;
            break;
        }

        *outAddr = GFN_TADDR(DACNotifyCompilationFinished);
        outBuffer->u.flags = STUB_BUF_METHOD_JITTED;
        outBuffer->u.addr = PTR_HOST_TO_TADDR(methodDesc);
        *outFlags = CLRDATA_FOLLOW_STUB_INTERMEDIATE;
        break;

    case TRACE_FRAME_PUSH:
        if (!thread)
        {
            return E_INVALIDARG;
        }

        *outAddr = trace.GetAddress();
        outBuffer->u.flags = STUB_BUF_FRAME_PUSHED;
        outBuffer->u.addr = trace.GetAddress();
        *outFlags = CLRDATA_FOLLOW_STUB_INTERMEDIATE;
        break;

    case TRACE_MGR_PUSH:
        if (!thread)
        {
            return E_INVALIDARG;
        }

        *outAddr = trace.GetAddress();
        outBuffer->u.flags = STUB_BUF_STUB_MANAGER_PUSHED;
        outBuffer->u.addr = trace.GetAddress();
        outBuffer->u.arg1 = PTR_HOST_TO_TADDR(trace.GetStubManager());
        *outFlags = CLRDATA_FOLLOW_STUB_INTERMEDIATE;
        break;

    default:
        return E_INVALIDARG;
    }

    return S_OK;
}

HRESULT STDMETHODCALLTYPE
ClrDataAccess::FollowStub(
    /* [in] */ ULONG32 inFlags,
    /* [in] */ CLRDATA_ADDRESS inAddr,
    /* [in] */ CLRDATA_FOLLOW_STUB_BUFFER* _inBuffer,
    /* [out] */ CLRDATA_ADDRESS* outAddr,
    /* [out] */ CLRDATA_FOLLOW_STUB_BUFFER* _outBuffer,
    /* [out] */ ULONG32* outFlags)
{
    return FollowStub2(NULL, inFlags, inAddr, _inBuffer,
                       outAddr, _outBuffer, outFlags);
}

HRESULT STDMETHODCALLTYPE
ClrDataAccess::FollowStub2(
    /* [in] */ IXCLRDataTask* task,
    /* [in] */ ULONG32 inFlags,
    /* [in] */ CLRDATA_ADDRESS _inAddr,
    /* [in] */ CLRDATA_FOLLOW_STUB_BUFFER* _inBuffer,
    /* [out] */ CLRDATA_ADDRESS* _outAddr,
    /* [out] */ CLRDATA_FOLLOW_STUB_BUFFER* _outBuffer,
    /* [out] */ ULONG32* outFlags)
{
    HRESULT status;

    if ((inFlags & ~(CLRDATA_FOLLOW_STUB_DEFAULT)) != 0)
    {
        return E_INVALIDARG;
    }

    STUB_BUF* inBuffer = (STUB_BUF*)_inBuffer;
    STUB_BUF* outBuffer = (STUB_BUF*)_outBuffer;

    if (inBuffer &&
        (inBuffer->u.flags <= STUB_BUF_FLAGS_START ||
         inBuffer->u.flags >= STUB_BUF_FLAGS_END))
    {
        return E_INVALIDARG;
    }

    DAC_ENTER();

    EX_TRY
    {
        STUB_BUF cycleBuf;
        TADDR inAddr = TO_TADDR(_inAddr);
        TADDR outAddr;
        Thread* thread = task ? ((ClrDataTask*)task)->GetThread() : NULL;
        ULONG32 loops = 4;

        for (;;)
        {
            if ((status = FollowStubStep(thread,
                                         inFlags,
                                         inAddr,
                                         inBuffer,
                                         &outAddr,
                                         outBuffer,
                                         outFlags)) != S_OK)
            {
                break;
            }

            // Some stub tracing just requests further iterations
            // of processing, so detect that case and loop.
            if (outAddr != inAddr)
            {
                // We can make forward progress, we're done.
                *_outAddr = TO_CDADDR(outAddr);
                break;
            }

            // We need more processing.  As a protection
            // against infinite loops in corrupted or buggy
            // situations, we only allow this to happen a
            // small number of times.
            if (--loops == 0)
            {
                ZeroMemory(outBuffer, sizeof(*outBuffer));
                status = E_FAIL;
                break;
            }

            cycleBuf = *outBuffer;
            inBuffer = &cycleBuf;
        }
    }
    EX_CATCH
    {
        if (!DacExceptionFilter(GET_EXCEPTION(), this, &status))
        {
            EX_RETHROW;
        }
    }
    EX_END_CATCH(SwallowAllExceptions)

    DAC_LEAVE();
    return status;
}

#ifdef _MSC_VER
#pragma warning(push)
#pragma warning(disable:4297)
#endif // _MSC_VER
STDMETHODIMP 
ClrDataAccess::GetGcNotification(GcEvtArgs* gcEvtArgs)
{
    HRESULT status;

    DAC_ENTER();

    EX_TRY
    {
        if (gcEvtArgs->typ >= GC_EVENT_TYPE_MAX)
        {
            status = E_INVALIDARG;
        }
        else
        {
            GcNotifications gn(GetHostGcNotificationTable());
            if (!gn.IsActive())
            {
                status = E_OUTOFMEMORY;
            }
            else
            {
                GcEvtArgs *res = gn.GetNotification(*gcEvtArgs);
                if (res != NULL)
                {
                    *gcEvtArgs = *res;
                    status = S_OK;
                }
                else
                {
                    status = E_FAIL;
                }
            }
        }
    }
    EX_CATCH
    {
        if (!DacExceptionFilter(GET_EXCEPTION(), this, &status))
        {
            EX_RETHROW;
        }
    }
    EX_END_CATCH(SwallowAllExceptions)

    DAC_LEAVE();
    return status;
}

STDMETHODIMP 
ClrDataAccess::SetGcNotification(IN GcEvtArgs gcEvtArgs)
{
    HRESULT status;

    DAC_ENTER();

    EX_TRY
    {
        if (gcEvtArgs.typ >= GC_EVENT_TYPE_MAX)
        {
            status = E_INVALIDARG;
        }
        else
        {
            GcNotifications gn(GetHostGcNotificationTable());
            if (!gn.IsActive())
            {
                status = E_OUTOFMEMORY;
            }
            else
            {
                if (gn.SetNotification(gcEvtArgs) && gn.UpdateOutOfProcTable())
                {
                    status = S_OK;
                }
                else
                {
                    status = E_FAIL;
                }
            }
        }
    }
    EX_CATCH
    {
        if (!DacExceptionFilter(GET_EXCEPTION(), this, &status))
        {
            EX_RETHROW;
        }
    }
    EX_END_CATCH(SwallowAllExceptions)

    DAC_LEAVE();
    return status;
}

#ifdef _MSC_VER
#pragma warning(pop)
#endif // _MSC_VER

HRESULT
ClrDataAccess::Initialize(void)
{
    HRESULT hr;
    CLRDATA_ADDRESS base;

    //
    // We do not currently support cross-platform
    // debugging.  Verify that cross-platform is not
    // being attempted.
    //

    // Determine our platform based on the pre-processor macros set when we were built

#ifdef FEATURE_PAL
    #if defined(DBG_TARGET_X86)
        CorDebugPlatform hostPlatform = CORDB_PLATFORM_POSIX_X86;
    #elif defined(DBG_TARGET_AMD64)
        CorDebugPlatform hostPlatform = CORDB_PLATFORM_POSIX_AMD64;
    #elif defined(DBG_TARGET_ARM)
        CorDebugPlatform hostPlatform = CORDB_PLATFORM_POSIX_ARM;
    #elif defined(DBG_TARGET_ARM64)
        CorDebugPlatform hostPlatform = CORDB_PLATFORM_POSIX_ARM64;
    #else
        #error Unknown Processor.
    #endif
#else
    #if defined(DBG_TARGET_X86)
        CorDebugPlatform hostPlatform = CORDB_PLATFORM_WINDOWS_X86;
    #elif defined(DBG_TARGET_AMD64)
        CorDebugPlatform hostPlatform = CORDB_PLATFORM_WINDOWS_AMD64;
    #elif defined(DBG_TARGET_ARM)
        CorDebugPlatform hostPlatform = CORDB_PLATFORM_WINDOWS_ARM;
    #elif defined(DBG_TARGET_ARM64)
        CorDebugPlatform hostPlatform = CORDB_PLATFORM_WINDOWS_ARM64;
    #else
        #error Unknown Processor.
    #endif
#endif

    CorDebugPlatform targetPlatform;
    IfFailRet(m_pTarget->GetPlatform(&targetPlatform));

    if (targetPlatform != hostPlatform)
    {
        // DAC fatal error: Platform mismatch - the platform reported by the data target
        // is not what this version of mscordacwks.dll was built for.
        return CORDBG_E_UNCOMPATIBLE_PLATFORMS;
    }

    //
    // Get the current DLL base for mscorwks globals. 
    // In case of multiple-CLRs, there may be multiple dlls named "mscorwks". 
    // code:OpenVirtualProcess can take the base address (clrInstanceId) to select exactly
    // which CLR to is being target. If so, m_globalBase will already be set.
    //

    if (m_globalBase == 0)
    {
        // Caller didn't specify which CLR to debug.  This supports Whidbey SOS cases, so we should
        // be using a legacy data target.
        if (m_pLegacyTarget == NULL)
        {
            DacError(E_INVALIDARG);
            UNREACHABLE();
        }

        // Since this is Whidbey, assume there's only 1 CLR named "mscorwks.dll" and pick that.
        IfFailRet(m_pLegacyTarget->GetImageBase(MAIN_CLR_DLL_NAME_W, &base));

        m_globalBase = TO_TADDR(base);
    }

    // We don't need to try too hard to prevent
    // multiple initializations as each one will
    // copy the same data into the globals and so
    // cannot interfere with each other.
    if (!s_procInit)
    {
        IfFailRet(GetDacGlobals());
        IfFailRet(DacGetHostVtPtrs());
        s_procInit = true;
    }

    // 
    // DAC is now setup and ready to use
    // 
   
    // Do some validation
    IfFailRet(VerifyDlls());

    // To support EH SxS, utilcode requires the base address of the runtime
    // as part of its initialization so that functions like "WasThrownByUs" work correctly since
    // they use the CLR base address to check if an exception was raised by a given instance of the runtime
    // or not.
    //
    // Thus, when DAC is initialized, initialize utilcode with the base address of the runtime loaded in the
    // target process. This is similar to work done in CorDB::SetTargetCLR for mscordbi.

    // Initialize UtilCode for SxS scenarios
    CoreClrCallbacks cccallbacks;
    cccallbacks.m_hmodCoreCLR               = (HINSTANCE)m_globalBase; // Base address of the runtime in the target process
    cccallbacks.m_pfnIEE                    = NULL;
    cccallbacks.m_pfnGetCORSystemDirectory  = NULL;    
    cccallbacks.m_pfnGetCLRFunction         = NULL;
    InitUtilcode(cccallbacks);

    return S_OK;
}

Thread*
ClrDataAccess::FindClrThreadByTaskId(ULONG64 taskId)
{
    Thread* thread = NULL;

    if (!ThreadStore::s_pThreadStore)
    {
        return NULL;
    }

    while ((thread = ThreadStore::GetAllThreadList(thread, 0, 0)))
    {
        if (thread->GetThreadId() == (DWORD)taskId)
        {
            return thread;
        }
    }

    return NULL;
}

HRESULT
ClrDataAccess::IsPossibleCodeAddress(IN TADDR address)
{
    SUPPORTS_DAC;
    BYTE testRead;
    ULONG32 testDone;

    // First do a trivial check on the readability of the
    // address.  This makes for quick rejection of bogus
    // addresses that the debugger sends in when searching
    // stacks for return addresses.
    // XXX Microsoft - Will this cause problems in minidumps
    // where it's possible the stub is identifiable but
    // the stub code isn't present?  Yes, but the lack
    // of that code could confuse the walker on its own
    // if it does code analysis.
    if ((m_pTarget->ReadVirtual(address, &testRead, sizeof(testRead),
                               &testDone) != S_OK) ||
        !testDone)
    {
        return E_INVALIDARG;
    }

    return S_OK;
}

HRESULT
ClrDataAccess::GetFullMethodName(
    IN MethodDesc* methodDesc,
    IN ULONG32 symbolChars,
    OUT ULONG32* symbolLen,
    __out_ecount_part_opt(symbolChars, *symbolLen) LPWSTR symbol
    )
{
    StackSString s;
#ifdef FEATURE_MINIMETADATA_IN_TRIAGEDUMPS
    PAL_CPP_TRY
    {
#endif // FEATURE_MINIMETADATA_IN_TRIAGEDUMPS

        TypeString::AppendMethodInternal(s, methodDesc, TypeString::FormatSignature|TypeString::FormatNamespace|TypeString::FormatFullInst);

#ifdef FEATURE_MINIMETADATA_IN_TRIAGEDUMPS
    }
    PAL_CPP_CATCH_ALL
    {
        if (!MdCacheGetEEName(dac_cast<TADDR>(methodDesc), s))
        {
            PAL_CPP_RETHROW;
        }
    }
    PAL_CPP_ENDTRY
#endif // FEATURE_MINIMETADATA_IN_TRIAGEDUMPS

    if (symbol)
    {
        // Copy as much as we can and truncate the rest.
        wcsncpy_s(symbol, symbolChars, s.GetUnicode(), _TRUNCATE);
    }

    if (symbolLen)
        *symbolLen = s.GetCount() + 1;

    if (symbol != NULL && symbolChars < (s.GetCount() + 1))
        return S_FALSE;
    else
        return S_OK;
}

PCSTR
ClrDataAccess::GetJitHelperName(
    IN TADDR address,
    IN bool dynamicHelpersOnly /*=false*/
    )
{
    const static PCSTR s_rgHelperNames[] = {
#define JITHELPER(code,fn,sig) #code,
#include <jithelpers.h>
    };
    static_assert_no_msg(COUNTOF(s_rgHelperNames) == CORINFO_HELP_COUNT);

#ifdef FEATURE_PAL
    if (!dynamicHelpersOnly)
#else
    if (!dynamicHelpersOnly && g_runtimeLoadedBaseAddress <= address && 
            address < g_runtimeLoadedBaseAddress + g_runtimeVirtualSize)
#endif // FEATURE_PAL
    {
        // Read the whole table from the target in one shot for better performance
        VMHELPDEF * pTable = static_cast<VMHELPDEF *>(
            PTR_READ(dac_cast<TADDR>(&hlpFuncTable), CORINFO_HELP_COUNT * sizeof(VMHELPDEF)));

        for (int i = 0; i < CORINFO_HELP_COUNT; i++)
        {
            if (address == (TADDR)(pTable[i].pfnHelper))
                return s_rgHelperNames[i];
        }
    }

    // Check if its a dynamically generated JIT helper
    const static CorInfoHelpFunc s_rgDynamicHCallIds[] = {
#define DYNAMICJITHELPER(code, fn, sig) code,
#define JITHELPER(code, fn,sig)
#include <jithelpers.h>
    };

    // Read the whole table from the target in one shot for better performance
    VMHELPDEF * pDynamicTable = static_cast<VMHELPDEF *>(
        PTR_READ(dac_cast<TADDR>(&hlpDynamicFuncTable), DYNAMIC_CORINFO_HELP_COUNT * sizeof(VMHELPDEF)));
    for (unsigned d = 0; d < DYNAMIC_CORINFO_HELP_COUNT; d++)
    {
        if (address == (TADDR)(pDynamicTable[d].pfnHelper))
        {
            return s_rgHelperNames[s_rgDynamicHCallIds[d]];
        }
    }

    return NULL;
}

HRESULT
ClrDataAccess::RawGetMethodName(
    /* [in] */ CLRDATA_ADDRESS address,
    /* [in] */ ULONG32 flags,
    /* [in] */ ULONG32 bufLen,
    /* [out] */ ULONG32 *symbolLen,
    /* [size_is][out] */ __out_ecount_opt(bufLen) WCHAR symbolBuf[  ],
    /* [out] */ CLRDATA_ADDRESS* displacement)
{
#ifdef _TARGET_ARM_
    _ASSERTE((address & THUMB_CODE) == 0);
    address &= ~THUMB_CODE;
#endif

    const UINT k_cch64BitHexFormat = COUNTOF("1234567812345678");
    HRESULT status;

    if (flags != 0)
    {
        return E_INVALIDARG;
    }

    TADDR taddr;
    if( (status = TRY_CLRDATA_ADDRESS_TO_TADDR(address, &taddr)) != S_OK )
    {
        return status;
    }

    if ((status = IsPossibleCodeAddress(taddr)) != S_OK)
    {
        return status;
    }

    PTR_StubManager pStubManager;
    MethodDesc* methodDesc = NULL;

    {
        EECodeInfo codeInfo(TO_TADDR(address));
        if (codeInfo.IsValid())
        {
            if (displacement)
            {
                *displacement = codeInfo.GetRelOffset();
            }

            methodDesc = codeInfo.GetMethodDesc();
            goto NameFromMethodDesc;
        }
    }

    pStubManager = StubManager::FindStubManager(TO_TADDR(address));
    if (pStubManager != NULL)
    {
        if (displacement)
        {
            *displacement = 0;
        }

        //
        // Special-cased stub managers
        //
#ifdef FEATURE_PREJIT
        if (pStubManager == RangeSectionStubManager::g_pManager)
        {
            switch (RangeSectionStubManager::GetStubKind(TO_TADDR(address)))
            {
            case STUB_CODE_BLOCK_PRECODE:
                goto PrecodeStub;

            case STUB_CODE_BLOCK_JUMPSTUB:
                goto JumpStub;

            default:
                break;
            }
        }
        else
#endif
        if (pStubManager == PrecodeStubManager::g_pManager)
        {
#ifdef FEATURE_PREJIT
        PrecodeStub:
#endif
            PCODE alignedAddress = AlignDown(TO_TADDR(address), PRECODE_ALIGNMENT);

#ifdef _TARGET_ARM_
            alignedAddress += THUMB_CODE;
#endif

            SIZE_T maxPrecodeSize = sizeof(StubPrecode);

#ifdef HAS_THISPTR_RETBUF_PRECODE
            maxPrecodeSize = max(maxPrecodeSize, sizeof(ThisPtrRetBufPrecode));
#endif

            for (SIZE_T i = 0; i < maxPrecodeSize / PRECODE_ALIGNMENT; i++)
            {
                EX_TRY
                {
                    // Try to find matching precode entrypoint
                    Precode* pPrecode = Precode::GetPrecodeFromEntryPoint(alignedAddress, TRUE);
                    if (pPrecode != NULL)
                    {
                        methodDesc = pPrecode->GetMethodDesc();
                        if (methodDesc != NULL)
                        {
                            if (DacValidateMD(methodDesc))
                            {
                                if (displacement)
                                {
                                    *displacement = TO_TADDR(address) - PCODEToPINSTR(alignedAddress);
                                }
                                goto NameFromMethodDesc;
                            }
                        }
                    }
                    alignedAddress -= PRECODE_ALIGNMENT;
                }
                EX_CATCH
                {
                }
                EX_END_CATCH(SwallowAllExceptions)
            }
        }
        else
        if (pStubManager == JumpStubStubManager::g_pManager)
        {
#ifdef FEATURE_PREJIT
        JumpStub:
#endif
            PCODE pTarget = decodeBackToBackJump(TO_TADDR(address));

            HRESULT hr = GetRuntimeNameByAddress(pTarget, flags, bufLen, symbolLen, symbolBuf, NULL);
            if (SUCCEEDED(hr))
            {
                return hr;
            }

            PCSTR pHelperName = GetJitHelperName(pTarget);
            if (pHelperName != NULL)
            {
                hr = ConvertUtf8(pHelperName, bufLen, symbolLen, symbolBuf);
                if (FAILED(hr))
                    return S_FALSE;

                return hr;
            }
        }

        static WCHAR s_wszFormatNameWithStubManager[] = W("CLRStub[%s]@%I64x");

        LPCWSTR wszStubManagerName = pStubManager->GetStubManagerName(TO_TADDR(address));
        _ASSERTE(wszStubManagerName != NULL);

        int result = _snwprintf_s(
            symbolBuf, 
            bufLen, 
            _TRUNCATE,
            s_wszFormatNameWithStubManager,
            wszStubManagerName,                                         // Arg 1 = stub name
            TO_TADDR(address));                                         // Arg 2 = stub hex address

        if (result != -1)
        {
            // Printf succeeded, so we have an exact char count to return
            if (symbolLen)
            {
                size_t cchSymbol = wcslen(symbolBuf) + 1;
                if (!FitsIn<ULONG32>(cchSymbol))
                    return COR_E_OVERFLOW;

                *symbolLen = (ULONG32) cchSymbol;
            }
            return S_OK;
        }

        // Printf failed.  Estimate a size that will be at least big enough to hold the name
        if (symbolLen)
        {
            size_t cchSymbol = COUNTOF(s_wszFormatNameWithStubManager) +
                wcslen(wszStubManagerName) +
                k_cch64BitHexFormat +
                1;

            if (!FitsIn<ULONG32>(cchSymbol))
                return COR_E_OVERFLOW;

            *symbolLen = (ULONG32) cchSymbol;
        }
        return S_FALSE;
    }

    // Do not waste time looking up name for static helper. Debugger can get the actual name from .pdb.
    PCSTR pHelperName;
    pHelperName = GetJitHelperName(TO_TADDR(address), true /* dynamicHelpersOnly */);
    if (pHelperName != NULL)
    {
        if (displacement)
        {
            *displacement = 0;
        }

        HRESULT hr = ConvertUtf8(pHelperName, bufLen, symbolLen, symbolBuf);
        if (FAILED(hr))
            return S_FALSE;

        return S_OK;
    }

    return E_NOINTERFACE;

NameFromMethodDesc:
    if (methodDesc->GetClassification() == mcDynamic &&
        !methodDesc->GetSig())
    {
        // XXX Microsoft - Should this case have a more specific name?
        static WCHAR s_wszFormatNameAddressOnly[] = W("CLRStub@%I64x");

        int result = _snwprintf_s(
            symbolBuf, 
            bufLen,
            _TRUNCATE,
            s_wszFormatNameAddressOnly,
            TO_TADDR(address));

        if (result != -1)
        {
            // Printf succeeded, so we have an exact char count to return
            if (symbolLen)
            {
                size_t cchSymbol = wcslen(symbolBuf) + 1;
                if (!FitsIn<ULONG32>(cchSymbol))
                    return COR_E_OVERFLOW;

                *symbolLen = (ULONG32) cchSymbol;
            }
            return S_OK;
        }

        // Printf failed.  Estimate a size that will be at least big enough to hold the name
        if (symbolLen)
        {
            size_t cchSymbol = COUNTOF(s_wszFormatNameAddressOnly) +
                k_cch64BitHexFormat +
                1;

            if (!FitsIn<ULONG32>(cchSymbol))
                return COR_E_OVERFLOW;

            *symbolLen = (ULONG32) cchSymbol;
        }

        return S_FALSE;
    }

    return GetFullMethodName(methodDesc, bufLen, symbolLen, symbolBuf);
}

HRESULT
ClrDataAccess::GetMethodExtents(MethodDesc* methodDesc,
                                METH_EXTENTS** extents)
{
    CLRDATA_ADDRESS_RANGE* curExtent;

    {
        //
        // Get the information from the methoddesc.
        // We'll go through the CodeManager + JitManagers, so this should work
        // for all types of managed code.
        //

        PCODE methodStart = methodDesc->GetNativeCode();
        if (!methodStart)
        {
            return E_NOINTERFACE;
        }

        EECodeInfo codeInfo(methodStart);
        _ASSERTE(codeInfo.IsValid());

        TADDR codeSize = codeInfo.GetCodeManager()->GetFunctionSize(codeInfo.GetGCInfoToken());

        *extents = new (nothrow) METH_EXTENTS;
        if (!*extents)
        {
            return E_OUTOFMEMORY;
        }

        (*extents)->numExtents = 1;
        curExtent = (*extents)->extents;
        curExtent->startAddress = TO_CDADDR(methodStart);
        curExtent->endAddress =
            curExtent->startAddress + codeSize;
        curExtent++;
    }

    (*extents)->curExtent = 0;

    return S_OK;
}

// Allocator to pass to the debug-info-stores...
BYTE* DebugInfoStoreNew(void * pData, size_t cBytes)
{
    return new (nothrow) BYTE[cBytes];
}

HRESULT
ClrDataAccess::GetMethodVarInfo(MethodDesc* methodDesc,
                                TADDR address,
                                ULONG32* numVarInfo,
                                ICorDebugInfo::NativeVarInfo** varInfo,
                                ULONG32* codeOffset)
{
    SUPPORTS_DAC;
    COUNT_T countNativeVarInfo;
    NewHolder<ICorDebugInfo::NativeVarInfo> nativeVars(NULL);

    DebugInfoRequest request;
    TADDR  nativeCodeStartAddr = PCODEToPINSTR(methodDesc->GetNativeCode());
    request.InitFromStartingAddr(methodDesc, nativeCodeStartAddr);

    BOOL success = DebugInfoManager::GetBoundariesAndVars(
        request,
        DebugInfoStoreNew, NULL, // allocator
        NULL, NULL,
        &countNativeVarInfo, &nativeVars);


    if (!success)
    {
        return E_FAIL;
    }

    if (!nativeVars || !countNativeVarInfo)
    {
        return E_NOINTERFACE;
    }

    *numVarInfo = countNativeVarInfo;
    *varInfo = nativeVars;
    nativeVars.SuppressRelease(); // To prevent NewHolder from releasing the memory

    if (codeOffset)
    {
        *codeOffset = (ULONG32)
            (address - nativeCodeStartAddr);
    }
    return S_OK;
}

HRESULT
ClrDataAccess::GetMethodNativeMap(MethodDesc* methodDesc,
                                  TADDR address,
                                  ULONG32* numMap,
                                  DebuggerILToNativeMap** map,
                                  bool* mapAllocated,
                                  CLRDATA_ADDRESS* codeStart,
                                  ULONG32* codeOffset)
{
    _ASSERTE((codeOffset == NULL) || (address != NULL));

    // Use the DebugInfoStore to get IL->Native maps.
    // It doesn't matter whether we're jitted, ngenned etc.

    DebugInfoRequest request;
    TADDR  nativeCodeStartAddr = PCODEToPINSTR(methodDesc->GetNativeCode());
    request.InitFromStartingAddr(methodDesc, nativeCodeStartAddr);


    // Bounds info.
    ULONG32 countMapCopy;
    NewHolder<ICorDebugInfo::OffsetMapping> mapCopy(NULL);

    BOOL success = DebugInfoManager::GetBoundariesAndVars(
        request,
        DebugInfoStoreNew, NULL, // allocator
        &countMapCopy, &mapCopy,
        NULL, NULL);

    if (!success)
    {
        return E_FAIL;
    }


    // Need to convert map formats.
    *numMap = countMapCopy;

    *map = new (nothrow) DebuggerILToNativeMap[countMapCopy];
    if (!*map)
    {
        return E_OUTOFMEMORY;
    }

    ULONG32 i;
    for (i = 0; i < *numMap; i++)
    {
        (*map)[i].ilOffset = mapCopy[i].ilOffset;
        (*map)[i].nativeStartOffset = mapCopy[i].nativeOffset;
        if (i > 0)
        {
            (*map)[i - 1].nativeEndOffset = (*map)[i].nativeStartOffset;
        }
        (*map)[i].source = mapCopy[i].source;
    }
    if (*numMap >= 1)
    {
        (*map)[i - 1].nativeEndOffset = 0;
    }


    // Update varion out params.
    if (codeStart)
    {
        *codeStart = TO_CDADDR(nativeCodeStartAddr);
    }
    if (codeOffset)
    {
        *codeOffset = (ULONG32)
            (address - nativeCodeStartAddr);
    }

    *mapAllocated = true;
    return S_OK;
}

// Get the MethodDesc for a function
// Arguments:
//    Input:
//       pModule   - pointer to the module for the function
//       memberRef - metadata token for the function
// Return Value:
//       MethodDesc for the function 
MethodDesc * ClrDataAccess::FindLoadedMethodRefOrDef(Module* pModule,
    mdToken memberRef)
{
    CONTRACT(MethodDesc *)
    {
        GC_NOTRIGGER;
        PRECONDITION(CheckPointer(pModule));
        POSTCONDITION(CheckPointer(RETVAL, NULL_OK));
    }
    CONTRACT_END;

    // Must have a MemberRef or a MethodDef
    mdToken tkType = TypeFromToken(memberRef);
    _ASSERTE((tkType == mdtMemberRef) || (tkType == mdtMethodDef));

    if (tkType == mdtMemberRef)
    {
        RETURN pModule->LookupMemberRefAsMethod(memberRef);
    }

    RETURN pModule->LookupMethodDef(memberRef);
} // FindLoadedMethodRefOrDef

//
// ReportMem - report a region of memory for dump gathering
//
// If you specify that you expect success, any failure will cause ReportMem to
// return false.  If you do not expect success, true is always returned.
// This function only throws when all dump collection should be cancelled.
// 
// Arguments:
//     addr - the starting target address for the memory to report
//     size - the length (in bytes) to report
//     fExpectSuccess - if true (the default), then we expect that this region of memory
//                      should be fully readable.  Any read errors indicate a corrupt target.
//                      
bool ClrDataAccess::ReportMem(TADDR addr, TSIZE_T size, bool fExpectSuccess /*= true*/)
{
    SUPPORTS_DAC_HOST_ONLY;

    // This block of code is to help debugging blocks that we report
    // to minidump/heapdump. You can set break point here to view the static
    // variable to figure out the size of blocks that we are reporting.
    // Most useful is set conditional break point to catch large chuck of 
    // memory. We will leave it here for all builds. 
    //         
    static TADDR debugAddr;
    static TSIZE_T debugSize;
    debugAddr = addr;
    debugSize = size;

    HRESULT status;        
    if (!addr || addr == (TADDR)-1 || !size)
    {
        if (fExpectSuccess)
            return false;
        else
            return true;
    }

    //
    // Try and sanity-check the reported region of memory
    // 
#ifdef _DEBUG
    // in debug builds, sanity-check all reports
    const TSIZE_T k_minSizeToCheck = 1; 
#else
    // in retail builds, only sanity-check larger chunks which have the potential to waste a
    // lot of time and/or space.  This avoids the overhead of checking for the majority of
    // memory regions (which are small).
    const TSIZE_T k_minSizeToCheck = 1024;  
#endif
    if (size >= k_minSizeToCheck)
    {
        if (!IsFullyReadable(addr, size))
        {
            if (!fExpectSuccess)
            {
                // We know the read might fail (eg. we're trying to find mapped pages in
                // a module image), so just skip this block silently.
                // Note that the EnumMemoryRegion callback won't necessarily do anything if any part of
                // the region is unreadable, and so there is no point in calling it.  For cases where we expect
                // the read might fail, but we want to report any partial blocks, we have to break up the region 
                // into pages and try reporting each page anyway
                return true;
            }

            // We're reporting bogus memory, so the target must be corrupt (or there is a issue). We should abort
            // reporting and continue with the next data structure (where the exception is caught),
            // just like we would for a DAC read error (otherwise we might do something stupid
            // like get into an infinite loop, or otherwise waste time with corrupt data).

            TARGET_CONSISTENCY_CHECK(false, "Found unreadable memory while reporting memory regions for dump gathering");
            return false;
        }
    }

    // Minidumps should never contain data structures that are anywhere near 4MB.  If we see this, it's
    // probably due to memory corruption.  To keep the dump small, we'll truncate the block.  Note that
    // the size to which the block is truncated is pretty unique, so should be good evidence in a dump
    // that this has happened.  
    // Note that it's hard to say what a good value would be here, or whether we should dump any of the
    // data structure at all.  Hopefully experience will help guide this going forward.
    // @dbgtodo : Extend dump-gathering API to allow a dump-log to be included.
    const TSIZE_T kMaxMiniDumpRegion = 4*1024*1024 - 3;    // 4MB-3
    if( size > kMaxMiniDumpRegion 
        && (m_enumMemFlags == CLRDATA_ENUM_MEM_MINI
          || m_enumMemFlags == CLRDATA_ENUM_MEM_TRIAGE))
    {
        TARGET_CONSISTENCY_CHECK( false, "Dump target consistency failure - truncating minidump data structure");
        size = kMaxMiniDumpRegion;
    }

    // track the total memory reported. 
    m_cbMemoryReported += size;
    
    // ICLRData APIs take only 32-bit sizes.  In practice this will almost always be sufficient, but
    // in theory we might have some >4GB ranges on large 64-bit processes doing a heap dump 
    // (for example, the code:LoaderHeap).  If necessary, break up the reporting into maximum 4GB
    // chunks so we can use the existing API.
    // @dbgtodo : ICorDebugDataTarget should probably use 64-bit sizes
    while (size)
    {
        ULONG32 enumSize;
        if (size > ULONG_MAX)
        {
            enumSize = ULONG_MAX;
        }
        else
        {
            enumSize = (ULONG32)size;
        }

        // Actually perform the memory reporting callback
        status = m_enumMemCb->EnumMemoryRegion(TO_CDADDR(addr), enumSize);
        if (status != S_OK)
        {
            // If dump generation was cancelled, allow us to throw upstack so we'll actually quit.
            if ((fExpectSuccess) && (status != COR_E_OPERATIONCANCELED))
                return false;
        }

        // If the return value of EnumMemoryRegion is COR_E_OPERATIONCANCELED,
        // it means that user has requested that the minidump gathering be canceled.
        // To do this we throw an exception which is caught in EnumMemoryRegionsWrapper.
        if (status == COR_E_OPERATIONCANCELED) 
        {
            ThrowHR(status);
        }

        // Move onto the next chunk (if any)
        size -= enumSize;
        addr += enumSize;
    }

    return true;
}


//
// DacUpdateMemoryRegion - updates/poisons a region of memory of generated dump
// 
// Parameters:
//   addr           - target address of the beginning of the memory region
//   bufferSize     - number of bytes to update/poison
//   buffer         - data to be written at given target address
//                     
bool ClrDataAccess::DacUpdateMemoryRegion(TADDR addr, TSIZE_T bufferSize, BYTE* buffer)
{
    SUPPORTS_DAC_HOST_ONLY;

    HRESULT status;        
    if (!addr || addr == (TADDR)-1 || !bufferSize)
    {
        return false;
    }

    // track the total memory reported. 
    m_cbMemoryReported += bufferSize;

    if (m_updateMemCb == NULL)
    {
        return false;
    }

    // Actually perform the memory updating callback
    status = m_updateMemCb->UpdateMemoryRegion(TO_CDADDR(addr), (ULONG32)bufferSize, buffer);
    if (status != S_OK)
    {
        return false;
    }

    return true;
}

//
// Check whether a region of target memory is fully readable.
// 
// Arguments:
//     addr    The base target address of the region
//     size    The size of the region to analyze
//     
// Return value:
//     True if the entire regions appears to be readable, false otherwise. 
//
// Notes:
//     The motivation here is that reporting large regions of unmapped address space to dbgeng can result in
//     it taking a long time trying to identify a valid subrange.  This can happen when the target
//     memory is corrupt, and we enumerate a data structure with a dynamic size.  Ideally we would just spec
//     the ICLRDataEnumMemoryRegionsCallback API to require the client to fail if it detects an unmapped
//     memory address in the region.  However, we can't change the existing dbgeng code, so for now we'll
//     rely on this heuristic here.  
//     @dbgtodo : Try and get the dbg team to change their EnumMemoryRegion behavior.  See DevDiv Bugs 6265
//     
bool ClrDataAccess::IsFullyReadable(TADDR taBase, TSIZE_T dwSize)
{
    // The only way we have to verify that a memory region is readable is to try reading it in it's
    // entirety.  This is potentially expensive, so we'll rely on a heuristic that spot-checks various
    // points in the region.

    // Ensure we've got something to check
    if( dwSize == 0 )
        return true;

    // Check for overflow
    TADDR taEnd = DacTAddrOffset(taBase, dwSize, 1);

    // Loop through using expontential growth, being sure to check both the first and last byte
    TADDR taCurr = taBase;
    TSIZE_T dwInc = 4096;
    bool bDone = false;
    while (!bDone)
    {
        // Try and read a byte from the target.  Note that we don't use PTR_BYTE here because we don't want
        // the overhead of inserting entries into the DAC instance cache.
        BYTE b;
        ULONG32 dwBytesRead;
        HRESULT hr = m_pTarget->ReadVirtual(taCurr, &b, 1, &dwBytesRead);
        if( hr != S_OK || dwBytesRead < 1 )
        {
            return false;
        }

        if (taEnd - taCurr <= 1)
        {
            // We just read the last byte so we're done
            _ASSERTE( taCurr = taEnd - 1 );
            bDone = true;
        }
        else if (dwInc == 0 || dwInc >= taEnd - taCurr)
        {
            // we've reached the end of the exponential series, check the last byte
            taCurr = taEnd - 1;
        }
        else
        {
            // advance current pointer (subtraction above ensures this won't overflow)
            taCurr += dwInc;

            // double the increment for next time (or set to 0 if it's already the max)
            dwInc <<= 1;
        }
    }
    return true;
}

JITNotification*
ClrDataAccess::GetHostJitNotificationTable()
{
    if (m_jitNotificationTable == NULL)
    {
        m_jitNotificationTable =
            JITNotifications::InitializeNotificationTable(1000);
    }

    return m_jitNotificationTable;
}

GcNotification*  
ClrDataAccess::GetHostGcNotificationTable()
{
    if (m_gcNotificationTable == NULL)
    {
        m_gcNotificationTable =
            GcNotifications::InitializeNotificationTable(128);
    }

    return m_gcNotificationTable;
}

/* static */ bool
ClrDataAccess::GetMetaDataFileInfoFromPEFile(PEFile *pPEFile,
                                             DWORD &dwTimeStamp,
                                             DWORD &dwSize,
                                             DWORD &dwDataSize,
                                             DWORD &dwRvaHint,
                                             bool  &isNGEN,
                                             __out_ecount(cchFilePath) LPWSTR wszFilePath,
                                             const DWORD cchFilePath)
{
    SUPPORTS_DAC_HOST_ONLY;
    PEImage *mdImage = NULL;
    PEImageLayout   *layout;
    IMAGE_DATA_DIRECTORY *pDir = NULL;
    COUNT_T uniPathChars = 0;

    isNGEN = false;

    if (pPEFile->HasNativeImage())
    {
        mdImage = pPEFile->GetNativeImage();
        _ASSERTE(mdImage != NULL);
        layout = mdImage->GetLoadedLayout();
        pDir = &(layout->GetCorHeader()->MetaData);
        // For ngen image, the IL metadata is stored for private use. So we need to pass
        // the RVA hint to find it to debuggers.
        //
        if (pDir->Size != 0)
        {
            isNGEN = true;
            dwRvaHint = pDir->VirtualAddress;
            dwDataSize = pDir->Size;
        }
    
    }
    if (pDir == NULL || pDir->Size == 0)
    {
        mdImage = pPEFile->GetILimage();
        if (mdImage != NULL)
        {
            layout = mdImage->GetLoadedLayout();
            pDir = &layout->GetCorHeader()->MetaData;

            // In IL image case, we do not have any hint to IL metadata since it is stored
            // in the corheader.
            //
            dwRvaHint = 0;
            dwDataSize = pDir->Size;
        }
        else
        {
            return false;
        }
    }

    // Do not fail if path can not be read. Triage dumps don't have paths and we want to fallback 
    // on searching metadata from IL image.
    mdImage->GetPath().DacGetUnicode(cchFilePath, wszFilePath, &uniPathChars);

    if (!mdImage->HasNTHeaders() ||
        !mdImage->HasCorHeader() ||
        !mdImage->HasLoadedLayout() ||
        (uniPathChars > cchFilePath))
    {
        return false;
    }

    // It is possible that the module is in-memory. That is the wszFilePath here is empty.
    // We will try to use the module name instead in this case for hosting debugger
    // to find match.
    if (wcslen(wszFilePath) == 0)
    {
        mdImage->GetModuleFileNameHintForDAC().DacGetUnicode(cchFilePath, wszFilePath, &uniPathChars);
        if (uniPathChars > cchFilePath)
        {
            return false;
        }
    }

    dwTimeStamp = layout->GetTimeDateStamp();
    dwSize = (ULONG32)layout->GetVirtualSize();

    return true;
}

/* static */
bool ClrDataAccess::GetILImageInfoFromNgenPEFile(PEFile *peFile,
                                                 DWORD &dwTimeStamp,
                                                 DWORD &dwSize,
                                                 __out_ecount(cchFilePath) LPWSTR wszFilePath,
                                                 const DWORD cchFilePath)
{
    SUPPORTS_DAC_HOST_ONLY;
    DWORD dwWritten = 0;

    // use the IL File name
    if (!peFile->GetPath().DacGetUnicode(cchFilePath, wszFilePath, (COUNT_T *)(&dwWritten)))
    {
        // Use DAC hint to retrieve the IL name.
        peFile->GetModuleFileNameHint().DacGetUnicode(cchFilePath, wszFilePath, (COUNT_T *)(&dwWritten));
    }
#ifdef FEATURE_PREJIT
    // Need to get IL image information from cached info in the ngen image.
    dwTimeStamp = peFile->GetLoaded()->GetNativeVersionInfo()->sourceAssembly.timeStamp;
    dwSize = peFile->GetLoaded()->GetNativeVersionInfo()->sourceAssembly.ilImageSize;
#else
    dwTimeStamp = 0;
    dwSize = 0;
#endif //  FEATURE_PREJIT

    return true;
}

#if defined(FEATURE_CORESYSTEM)
/* static */
// We extract "ni.dll or .ni.winmd" from the NGEM image name to obtain the IL image name.
// In the end we add given ilExtension.
// This dependecy is based on Apollo installer behavior.
bool ClrDataAccess::GetILImageNameFromNgenImage( LPCWSTR ilExtension,
                                                 __out_ecount(cchFilePath) LPWSTR wszFilePath,
                                                 const DWORD cchFilePath)
{
    if (wszFilePath == NULL || cchFilePath == 0)
    {
        return false;
    }

    _wcslwr_s(wszFilePath, cchFilePath);
    // Find the "ni.dll" or "ni.winmd" extension (check for PEFile isWinRT something to know when is winmd or not.
    // If none exists use NGEN image name.
    // 
    const WCHAR* ngenExtension[] = {W("ni.dll"), W("ni.winmd")};

    for (unsigned i = 0; i < COUNTOF(ngenExtension); ++i)
    {
        if (wcslen(ilExtension) > wcslen(ngenExtension[i]))
        {
            // We should not have IL image name bigger than NGEN image. 
            // It will not fit inside wszFilePath.
            continue;
        }
        LPWSTR  wszFileExtension = wcsstr(wszFilePath, ngenExtension[i]);
        if (wszFileExtension != 0)
        {
            LPWSTR  wszNextFileExtension = wszFileExtension;
            // Find last occurence
            do 
            {
                wszFileExtension = wszNextFileExtension;
                wszNextFileExtension = wcsstr(wszFileExtension + 1, ngenExtension[i]);
            } while (wszNextFileExtension != 0);
        
            // Overwrite ni.dll or ni.winmd with ilExtension(.dll, .winmd)
            if (!memcpy_s(wszFileExtension,
                           wcslen(ngenExtension[i])*sizeof(WCHAR), 
                           ilExtension, 
                           wcslen(ilExtension)*sizeof(WCHAR)))
            {
                wszFileExtension[wcslen(ilExtension)] = '\0';
                return true;
            }
        }
    }

    //Use ngen filename if there is no ".ni"
    if (wcsstr(wszFilePath, W(".ni")) == 0)
    {
        return true;
    }

    return false;
}
#endif // FEATURE_CORESYSTEM

void *
ClrDataAccess::GetMetaDataFromHost(PEFile* peFile,
                                   bool* isAlternate)
{
    DWORD imageTimestamp, imageSize, dataSize;
    void* buffer = NULL;
    WCHAR uniPath[MAX_LONGPATH] = {0};
    bool isAlt = false;
    bool isNGEN = false;
    DAC_INSTANCE* inst = NULL;
    HRESULT  hr = S_OK;
    DWORD ulRvaHint;
    //
    // We always ask for the IL image metadata,
    // as we expect that to be more
    // available than others.  The drawback is that
    // there may be differences between the IL image
    // metadata and native image metadata, so we
    // have to mark such alternate metadata so that
    // we can fail unsupported usage of it.
    //

    // Microsoft - above comment seems to be an unimplemented thing.
    // The DAC_MD_IMPORT.isAlternate field gets ultimately set, but
    // on the searching I did, I cannot find any usage of it
    // other than in the ctor.  Should we be doing something, or should
    // we remove this comment and the isAlternate field?
    // It's possible that test will want us to track whether we have
    // an IL image's metadata loaded against an NGEN'ed image
    // so the field remains for now.

    if (!ClrDataAccess::GetMetaDataFileInfoFromPEFile(
            peFile,
            imageTimestamp,
            imageSize,
            dataSize,
            ulRvaHint,
            isNGEN,
            uniPath,
            NumItems(uniPath)))
    {
        return NULL;
    }

    // try direct match for the image that is loaded into the managed process
    peFile->GetLoadedMetadata((COUNT_T *)(&dataSize));

    DWORD allocSize = 0;
    if (!ClrSafeInt<DWORD>::addition(dataSize, sizeof(DAC_INSTANCE), allocSize))
    {
        DacError(HRESULT_FROM_WIN32(ERROR_ARITHMETIC_OVERFLOW));
    }

    inst = m_instances.Alloc(0, allocSize, DAC_DPTR);
    if (!inst)
    {
        DacError(E_OUTOFMEMORY);
        return NULL;
    }

    buffer = (void*)(inst + 1);

    // APIs implemented by hosting debugger.  It can use the path/filename, timestamp, and
    // file size to find an exact match for the image.  If that fails for an ngen'ed image,
    // we can request the IL image which it came from.
    if (m_legacyMetaDataLocator)
    {
        // Legacy API implemented by hosting debugger.
        hr = m_legacyMetaDataLocator->GetMetadata(
            uniPath,
            imageTimestamp,
            imageSize,
            NULL,           // MVID - not used yet
            ulRvaHint,
            0,              // flags - reserved for future.
            dataSize,
            (BYTE*)buffer,
            NULL);
    }
    else
    {
        hr = m_target3->GetMetaData(
            uniPath,
            imageTimestamp,
            imageSize,
            NULL,           // MVID - not used yet
            ulRvaHint,
            0,              // flags - reserved for future.
            dataSize,
            (BYTE*)buffer,
            NULL);
    }
    if (FAILED(hr) && isNGEN)
    {
        // We failed to locate the ngen'ed image. We should try to
        // find the matching IL image
        //
        isAlt = true;
        if (!ClrDataAccess::GetILImageInfoFromNgenPEFile(
                peFile,
                imageTimestamp,
                imageSize,
                uniPath,
                NumItems(uniPath)))
        {
            goto ErrExit;
        }
        
#if defined(FEATURE_CORESYSTEM)
        const WCHAR* ilExtension[] = {W("dll"), W("winmd")};
        WCHAR ngenImageName[MAX_LONGPATH] = {0};
        if (wcscpy_s(ngenImageName, NumItems(ngenImageName), uniPath) != 0)
        {
            goto ErrExit;
        }
        for (unsigned i = 0; i < COUNTOF(ilExtension); i++)
        {
            if (wcscpy_s(uniPath, NumItems(uniPath), ngenImageName) != 0)
            {
                goto ErrExit;
            }
            // Transform NGEN image name into IL Image name
            if (!GetILImageNameFromNgenImage(ilExtension[i], uniPath, NumItems(uniPath)))
            {
                goto ErrExit;
            }
#endif//FEATURE_CORESYSTEM

            // RVA size in ngen image and IL image is the same. Because the only
            // different is in RVA. That is 4 bytes column fixed.
            //

            // try again
            if (m_legacyMetaDataLocator)
            {
                hr = m_legacyMetaDataLocator->GetMetadata(
                    uniPath,
                    imageTimestamp,
                    imageSize,
                    NULL,           // MVID - not used yet
                    0,              // pass zero hint here... important
                    0,              // flags - reserved for future.
                    dataSize,
                    (BYTE*)buffer,
                    NULL);
            }
            else
            {
                hr = m_target3->GetMetaData(
                    uniPath,
                    imageTimestamp,
                    imageSize,
                    NULL,           // MVID - not used yet
                    0,              // pass zero hint here... important
                    0,              // flags - reserved for future.
                    dataSize,
                    (BYTE*)buffer,
                    NULL);
            }
#if defined(FEATURE_CORESYSTEM)
            if (SUCCEEDED(hr))
            {
                break;
            }
        }
#endif // FEATURE_CORESYSTEM
    }

    if (FAILED(hr))
    {
        goto ErrExit;
    }

    *isAlternate = isAlt;
    m_instances.AddSuperseded(inst);
    return buffer;

ErrExit:
    if (inst != NULL)
    {
        m_instances.ReturnAlloc(inst);
    }
    return NULL;
}


//++++++++++++++++++++++++++++++++++++++++++++++++++++++++
//
// Given a PEFile or a ReflectionModule try to find the corresponding metadata
// We will first ask debugger to locate it. If fail, we will try
// to get it from the target process
//
//++++++++++++++++++++++++++++++++++++++++++++++++++++++++
IMDInternalImport*
ClrDataAccess::GetMDImport(const PEFile* peFile, const ReflectionModule* reflectionModule, bool throwEx)
{
    HRESULT     status;
    PTR_CVOID mdBaseTarget = NULL;
    COUNT_T     mdSize;
    IMDInternalImport* mdImport = NULL;
    PVOID       mdBaseHost = NULL;
    bool        isAlternate = false;

    _ASSERTE(peFile == NULL && reflectionModule != NULL || peFile != NULL && reflectionModule == NULL);
    TADDR       peFileAddr = (peFile != NULL) ? dac_cast<TADDR>(peFile) : dac_cast<TADDR>(reflectionModule);

    //
    // Look for one we've already created.
    //
    mdImport = m_mdImports.Get(peFileAddr);
    if (mdImport != NULL)
    {
        return mdImport;
    }

    if (peFile != NULL)
    {
        // Get the metadata size
        mdBaseTarget = ((PEFile*)peFile)->GetLoadedMetadata(&mdSize);
    }
    else if (reflectionModule != NULL)
    {
        // Get the metadata
        PTR_SBuffer metadataBuffer = reflectionModule->GetDynamicMetadataBuffer();
        if (metadataBuffer != PTR_NULL)
        {
            mdBaseTarget = dac_cast<PTR_CVOID>((metadataBuffer->DacGetRawBuffer()).StartAddress());
            mdSize = metadataBuffer->GetSize();
        }
        else
        {
            if (throwEx)
            {
                DacError(E_FAIL);
            }
            return NULL;
        }
    }
    else
    {
        if (throwEx)
        {
            DacError(E_FAIL);
        }
        return NULL;
    }

    if (mdBaseTarget == PTR_NULL)
    {
        mdBaseHost = NULL;
    }
    else
    {

        //
        // Maybe the target process has the metadata
        // Find out where the metadata for the image is
        // in the target's memory.
        //
        //
        // Read the metadata into the host process. Make sure pass in false in the last
        // parameter. This is only matters when producing skinny mini-dump. This will
        // prevent metadata gets reported into mini-dump.
        //
        mdBaseHost = DacInstantiateTypeByAddressNoReport(dac_cast<TADDR>(mdBaseTarget), mdSize,
                                                 false);
    }

    // Try to see if debugger can locate it
    if (peFile != NULL && mdBaseHost == NULL && (m_target3 || m_legacyMetaDataLocator))
    {
        // We couldn't read the metadata from memory.  Ask
        // the target for metadata as it may be able to
        // provide it from some alternate means.
        mdBaseHost = GetMetaDataFromHost(const_cast<PEFile *>(peFile), &isAlternate);
    }

    if (mdBaseHost == NULL)
    {
        // cannot locate metadata anywhere
        if (throwEx)
        {
            DacError(E_INVALIDARG);
        }
        return NULL;
    }

    //
    // Open the MD interface on the host copy of the metadata.
    //

    status = GetMDInternalInterface(mdBaseHost, mdSize, ofRead,
                                    IID_IMDInternalImport,
                                    (void**)&mdImport);
    if (status != S_OK)
    {
        if (throwEx)
        {
            DacError(status);
        }
        return NULL;
    }

    //
    // Remember the object for this module for
    // possible later use.
    // The m_mdImports list does get cleaned up by calls to ClrDataAccess::Flush,
    // i.e. every time the process changes state.

    if (m_mdImports.Add(peFileAddr, mdImport, isAlternate) == NULL)
    {
        mdImport->Release();
        DacError(E_OUTOFMEMORY);
    }

    return mdImport;
}


// 
// Set whether inconsistencies in the target should raise asserts.
// This overrides the default initial setting.
// 
// Arguments:
//     fEnableAsserts - whether ASSERTs in dacized code should be enabled
// 

void ClrDataAccess::SetTargetConsistencyChecks(bool fEnableAsserts) 
{ 
    LIMITED_METHOD_DAC_CONTRACT;
    m_fEnableTargetConsistencyAsserts = fEnableAsserts;
}

//
// Get whether inconsistencies in the target should raise asserts.
// 
// Return value:
//     whether ASSERTs in dacized code should be enabled
//     
// Notes:
//     The implementation of ASSERT accesses this via code:DacTargetConsistencyAssertsEnabled
//     
//     By default, this is disabled, unless COMPlus_DbgDACEnableAssert is set (see code:ClrDataAccess::ClrDataAccess).
//     This is necessary for compatibility.  For example, SOS expects to be able to scan for
//     valid MethodTables etc. (which may cause ASSERTs), and also doesn't want ASSERTs when working
//     with targets with corrupted memory.
//     
//     Calling code:ClrDataAccess::SetTargetConsistencyChecks overrides the default setting.
//     
bool ClrDataAccess::TargetConsistencyAssertsEnabled()
{ 
    LIMITED_METHOD_DAC_CONTRACT;
    return m_fEnableTargetConsistencyAsserts; 
}

#ifdef FEATURE_CORESYSTEM
#define ctime_s _ctime32_s
#define time_t __time32_t
#endif

// 
// VerifyDlls - Validate that the mscorwks in the target matches this version of mscordacwks
// Only done on Windows and Mac builds at the moment.
// See code:CordbProcess::CordbProcess#DBIVersionChecking for more information regarding version checking.
// 
HRESULT ClrDataAccess::VerifyDlls()
{
#ifndef FEATURE_PAL
    // Provide a knob for disabling this check if we really want to try and proceed anyway with a 
    // DAC mismatch.  DAC behavior may be arbitrarily bad - globals probably won't be at the same
    // address, data structures may be laid out differently, etc.
    if (CLRConfig::GetConfigValue(CLRConfig::INTERNAL_DbgDACSkipVerifyDlls))
    {
        return S_OK;
    }

    // Read the debug directory timestamp from the target mscorwks image using DAC
    // Note that we don't use the PE timestamp because the PE file might be changed in ways
    // that don't effect the PDB (and therefore don't effect DAC).  Specifically, we rebase
    // our DLLs at the end of a build, that changes the PE file, but not the PDB.
    // Note that if we wanted to be extra careful, we could read the CV contents (which includes
    // the GUID signature) and verify it matches.  Using the timestamp is useful for helpful error
    // messages, and should be sufficient in any real scenario.
    DWORD timestamp = 0;
    HRESULT hr = S_OK;
    DAC_ENTER();
    EX_TRY
    {
        // Note that we don't need to worry about ensuring the image memory read by this code 
        // is saved in a minidump.  Managed minidump debugging already requires that you have 
        // the full mscorwks.dll available at debug time (eg. windbg won't even load DAC without it).
        PEDecoder pedecoder(dac_cast<PTR_VOID>(m_globalBase));

        // We use the first codeview debug directory entry since this should always refer to the single
        // PDB for mscorwks.dll.  
        const UINT k_maxDebugEntries = 32;  // a reasonable upper limit in case of corruption
        for( UINT i = 0; i < k_maxDebugEntries; i++)
        {
            PTR_IMAGE_DEBUG_DIRECTORY pDebugEntry = pedecoder.GetDebugDirectoryEntry(i);

            // If there are no more entries, then stop
            if (pDebugEntry == NULL)
                break;

            // Ignore non-codeview entries.  Some scenarios (eg. optimized builds), there may be extra 
            // debug directory entries at the end of some other type.
            if (pDebugEntry->Type == IMAGE_DEBUG_TYPE_CODEVIEW)
            {
                // Found a codeview entry - use it's timestamp for comparison
                timestamp = pDebugEntry->TimeDateStamp;
                break;
            }
        }
        char szMsgBuf[1024];
        _snprintf_s(szMsgBuf, sizeof(szMsgBuf), _TRUNCATE,
            "Failed to find any valid codeview debug directory entry in %s image",
            MAIN_CLR_MODULE_NAME_A);
        _ASSERTE_MSG(timestamp != 0, szMsgBuf);
    }
    EX_CATCH
    {
        if (!DacExceptionFilter(GET_EXCEPTION(), this, &hr))
        {
            EX_RETHROW;
        }
    }
    EX_END_CATCH(SwallowAllExceptions)
    DAC_LEAVE();
    if (FAILED(hr))
    {
        return hr;
    }

    // Validate that we got a timestamp and it matches what the DAC table told us to expect
    if (timestamp == 0 || timestamp != g_dacTableInfo.dwID0)
    {
        // Timestamp mismatch.  This means mscordacwks is being used with a version of
        // mscorwks other than the one it was built for.  This will not work reliably.

#ifdef _DEBUG
        // Check if verbose asserts are enabled.  The default is up to the specific instantiation of
        // ClrDataAccess, but can be overridden (in either direction) by a COMPlus_ knob.
        // Note that we check this knob every time because it may be handy to turn it on in 
        // the environment mid-flight.
        DWORD dwAssertDefault = m_fEnableDllVerificationAsserts ? 1 : 0;
        if (REGUTIL::GetConfigDWORD_DontUse_(CLRConfig::INTERNAL_DbgDACAssertOnMismatch, dwAssertDefault))
        {
            // Output a nice error message that contains the timestamps in string format.
            time_t actualTime = timestamp;
            char szActualTime[30];
            ctime_s(szActualTime, sizeof(szActualTime), &actualTime);  

            time_t expectedTime = g_dacTableInfo.dwID0;
            char szExpectedTime[30];
            ctime_s(szExpectedTime, sizeof(szExpectedTime), &expectedTime);

            // Create a nice detailed message for the assert dialog.
            // Note that the strings returned by ctime_s have terminating newline characters.
            // This is technically a TARGET_CONSISTENCY_CHECK because a corrupt target could,
            // in-theory, have a corrupt mscrowks PE header and cause this check to fail
            // unnecessarily.  However, this check occurs during startup, before we know
            // whether target consistency checks should be enabled, so it's always enabled
            // at the moment.

            char szMsgBuf[1024];
            _snprintf_s(szMsgBuf, sizeof(szMsgBuf), _TRUNCATE,
                "DAC fatal error: %s/mscordacwks.dll version mismatch\n\n"\
                "The debug directory timestamp of the loaded %s does not match the\n"\
                "version mscordacwks.dll was built for.\n"\
                "Expected %s timestamp: %s"\
                "Actual %s timestamp: %s\n"\
                "DAC will now fail to initialize with a CORDBG_E_MISMATCHED_CORWKS_AND_DACWKS_DLLS\n"\
                "error.  If you really want to try and use the mimatched DLLs, you can disable this\n"\
                "check by setting COMPlus_DbgDACSkipVerifyDlls=1.  However, using a mismatched DAC\n"\
                "DLL will usually result in arbitrary debugger failures.\n",
                MAIN_CLR_DLL_NAME_A,
                MAIN_CLR_DLL_NAME_A,
                MAIN_CLR_DLL_NAME_A,
                szExpectedTime,
                MAIN_CLR_DLL_NAME_A,
                szActualTime);
            _ASSERTE_MSG(false, szMsgBuf);
        }
#endif

        // Return a specific hresult indicating this problem
        return CORDBG_E_MISMATCHED_CORWKS_AND_DACWKS_DLLS;
    }
#endif // FEATURE_PAL

    return S_OK;
}

#ifdef FEATURE_MINIMETADATA_IN_TRIAGEDUMPS

void ClrDataAccess::InitStreamsForWriting(IN CLRDataEnumMemoryFlags flags)
{
    // enforce this should only be called when generating triage and mini-dumps
    if (flags != CLRDATA_ENUM_MEM_MINI && flags != CLRDATA_ENUM_MEM_TRIAGE)
        return;

    EX_TRY
    {
        if (m_streams == NULL)
            m_streams = new DacStreamManager(g_MiniMetaDataBuffAddress, g_MiniMetaDataBuffMaxSize);

        if (!m_streams->PrepareStreamsForWriting())
        {
            delete m_streams;
            m_streams = NULL;
        }
    }
    EX_CATCH
    {
        if (m_streams != NULL)
        {
            delete m_streams;
            m_streams = NULL;
        }
    }
    EX_END_CATCH(SwallowAllExceptions)
}

bool ClrDataAccess::MdCacheAddEEName(TADDR taEEStruct, const SString& name)
{
    bool result = false;
    EX_TRY
    {
        if (m_streams != NULL)
            result = m_streams->MdCacheAddEEName(taEEStruct, name);
    }
    EX_CATCH
    {
        result = false;
    }
    EX_END_CATCH(SwallowAllExceptions)

    return result;
}

void ClrDataAccess::EnumStreams(IN CLRDataEnumMemoryFlags flags)
{
    // enforce this should only be called when generating triage and mini-dumps
    if (flags != CLRDATA_ENUM_MEM_MINI && flags != CLRDATA_ENUM_MEM_TRIAGE)
        return;

    EX_TRY
    {
        if (m_streams != NULL)
            m_streams->EnumStreams(flags);
    }
    EX_CATCH
    {
    }
    EX_END_CATCH(SwallowAllExceptions)
}

bool ClrDataAccess::MdCacheGetEEName(TADDR taEEStruct, SString & eeName)
{
    bool result = false;
    EX_TRY
    {
        if (m_streams == NULL)
            m_streams = new DacStreamManager(g_MiniMetaDataBuffAddress, g_MiniMetaDataBuffMaxSize);

        result = m_streams->MdCacheGetEEName(taEEStruct, eeName);
    }
    EX_CATCH
    {
        result = false;
    }
    EX_END_CATCH(SwallowAllExceptions)

    return result;
}

#endif // FEATURE_MINIMETADATA_IN_TRIAGEDUMPS

// Needed for RT_RCDATA.
#define MAKEINTRESOURCE(v) MAKEINTRESOURCEW(v)

// this funny looking double macro forces x to be macro expanded before L is prepended
#define _WIDE(x) _WIDE2(x)
#define _WIDE2(x) W(x)

HRESULT
ClrDataAccess::GetDacGlobals()
{
#ifdef FEATURE_PAL
#ifdef DAC_TABLE_SIZE
    if (DAC_TABLE_SIZE != sizeof(g_dacGlobals))
    {
        return E_INVALIDARG;
    }
#endif
    ULONG64 dacTableAddress = m_globalBase + DAC_TABLE_RVA;
    if (FAILED(ReadFromDataTarget(m_pTarget, dacTableAddress, (BYTE*)&g_dacGlobals, sizeof(g_dacGlobals))))
    {
        return CORDBG_E_MISSING_DEBUGGER_EXPORTS;
    }
    if (g_dacGlobals.ThreadStore__s_pThreadStore == NULL)
    {
        return CORDBG_E_UNSUPPORTED;
    }
    return S_OK;
#else
    HRESULT status = E_FAIL;
    DWORD rsrcRVA = 0;
    LPVOID rsrcData = NULL;
    DWORD rsrcSize = 0;

    DWORD resourceSectionRVA = 0;

    if (FAILED(status = GetMachineAndResourceSectionRVA(m_pTarget, m_globalBase, NULL, &resourceSectionRVA)))
    {
        _ASSERTE_MSG(false, "DAC fatal error: can't locate resource section in " MAIN_CLR_DLL_NAME_A);
        return CORDBG_E_MISSING_DEBUGGER_EXPORTS;
    }

    if (FAILED(status = GetResourceRvaFromResourceSectionRvaByName(m_pTarget, m_globalBase,
        resourceSectionRVA, (DWORD)RT_RCDATA, _WIDE(DACCESS_TABLE_RESOURCE), 0,
        &rsrcRVA, &rsrcSize)))
    {
        _ASSERTE_MSG(false, "DAC fatal error: can't locate DAC table resource in " MAIN_CLR_DLL_NAME_A);
        return CORDBG_E_MISSING_DEBUGGER_EXPORTS;
    }

    rsrcData = new (nothrow) BYTE[rsrcSize];
    if (rsrcData == NULL)
        return E_OUTOFMEMORY;

    if (FAILED(status = ReadFromDataTarget(m_pTarget, m_globalBase + rsrcRVA, (BYTE*)rsrcData, rsrcSize)))
    {
        _ASSERTE_MSG(false, "DAC fatal error: can't load DAC table resource from " MAIN_CLR_DLL_NAME_A);
        return CORDBG_E_MISSING_DEBUGGER_EXPORTS;
    }


    PBYTE rawData = (PBYTE)rsrcData;
    DWORD bytesLeft = rsrcSize;

    // Read the header
    struct DacTableHeader header;
    
    // We currently expect the header to be 2 32-bit values and 1 16-byte value,
    // make sure there is no packing going on or anything.
    static_assert_no_msg(sizeof(DacTableHeader) == 2 * 4 + 16);

    if (bytesLeft < sizeof(DacTableHeader))
    {
        _ASSERTE_MSG(false, "DAC fatal error: DAC table too small for header.");
        goto Exit;
    }
    memcpy(&header, rawData, sizeof(DacTableHeader));
    rawData += sizeof(DacTableHeader);
    bytesLeft -= sizeof(DacTableHeader);

    // Save the table info for later use
    g_dacTableInfo = header.info;

    // Sanity check that the DAC table is the size we expect.
    // This could fail if a different version of dacvars.h or vptr_list.h was used when building
    // mscordacwks.dll than when running DacTableGen.

    if (offsetof(DacGlobals, Thread__vtAddr) != header.numGlobals * sizeof(ULONG))
    {
#ifdef _DEBUG
        char szMsgBuf[1024];
        _snprintf_s(szMsgBuf, sizeof(szMsgBuf), _TRUNCATE,
            "DAC fatal error: mismatch in number of globals in DAC table. Read from file: %d, expected: %d.",
            header.numGlobals,
            offsetof(DacGlobals, Thread__vtAddr) / sizeof(ULONG));
        _ASSERTE_MSG(false, szMsgBuf);
#endif // _DEBUG

        status = E_INVALIDARG;
        goto Exit;
    }

    if (sizeof(DacGlobals) != (header.numGlobals + header.numVptrs) * sizeof(ULONG))
    {
#ifdef _DEBUG
        char szMsgBuf[1024];
        _snprintf_s(szMsgBuf, sizeof(szMsgBuf), _TRUNCATE,
            "DAC fatal error: mismatch in number of vptrs in DAC table. Read from file: %d, expected: %d.",
            header.numVptrs,
            (sizeof(DacGlobals) - offsetof(DacGlobals, Thread__vtAddr)) / sizeof(ULONG));
        _ASSERTE_MSG(false, szMsgBuf);
#endif // _DEBUG

        status = E_INVALIDARG;
        goto Exit;
    }

    // Copy the DAC table into g_dacGlobals
    if (bytesLeft < sizeof(DacGlobals))
    {
        _ASSERTE_MSG(false, "DAC fatal error: DAC table resource too small for DacGlobals.");
        status = E_UNEXPECTED;
        goto Exit;
    }
    memcpy(&g_dacGlobals, rawData, sizeof(DacGlobals));
    rawData += sizeof(DacGlobals);
    bytesLeft -= sizeof(DacGlobals);

    status = S_OK;

Exit:

    return status;
#endif
}

#undef MAKEINTRESOURCE

//----------------------------------------------------------------------------
// 
// IsExceptionFromManagedCode - report if pExceptionRecord points to an exception belonging to the current runtime
// 
// Arguments:
//    pExceptionRecord - the exception record
//
// Return Value:
//    TRUE if it is
//    Otherwise, FALSE
//
//----------------------------------------------------------------------------
BOOL ClrDataAccess::IsExceptionFromManagedCode(EXCEPTION_RECORD* pExceptionRecord)
{
    DAC_ENTER();

    BOOL flag = FALSE;

    if (::IsExceptionFromManagedCode(pExceptionRecord))
    {
        flag = TRUE;
    }

    DAC_LEAVE();

    return flag;
}

#ifndef FEATURE_PAL

//----------------------------------------------------------------------------
// 
// GetWatsonBuckets - retrieve Watson buckets from the specified thread
// 
// Arguments:
//    dwThreadId - the thread ID
//    pGM - pointer to the space to store retrieved Watson buckets
//
// Return Value:
//    S_OK if the operation is successful.   
//    or S_FALSE if Watson buckets cannot be found
//    else detailed error code.
//
//----------------------------------------------------------------------------
HRESULT ClrDataAccess::GetWatsonBuckets(DWORD dwThreadId, GenericModeBlock * pGM)
{
    _ASSERTE((dwThreadId != 0) && (pGM != NULL));
    if ((dwThreadId == 0) || (pGM == NULL))
    {
        return E_INVALIDARG;
    }

    DAC_ENTER();

    Thread * pThread = DacGetThread(dwThreadId);
    _ASSERTE(pThread != NULL);    

    HRESULT hr = E_UNEXPECTED;

    if (pThread != NULL)
    {
        hr = GetClrWatsonBucketsWorker(pThread, pGM);
    }

    DAC_LEAVE();
    return hr;
}

#endif // FEATURE_PAL

//----------------------------------------------------------------------------
// 
// CLRDataAccessCreateInstance - create and initialize a ClrDataAccess object
// 
// Arguments:
//    pLegacyTarget - data target object
//    pClrDataAccess - ClrDataAccess object
//
// Return Value:
//    S_OK on success, else detailed error code.
//
//----------------------------------------------------------------------------
STDAPI CLRDataAccessCreateInstance(ICLRDataTarget * pLegacyTarget,
                                   ClrDataAccess ** pClrDataAccess)
{
    if ((pLegacyTarget == NULL) || (pClrDataAccess == NULL))
    {
        return E_INVALIDARG;
    }

    *pClrDataAccess = NULL;

    // Create an adapter which implements the new ICorDebugDataTarget interfaces using
    // a legacy implementation of ICLRDataTarget
    // ClrDataAccess will take a take a ref on this and delete it when it's released.
    DataTargetAdapter * pDtAdapter = new (nothrow) DataTargetAdapter(pLegacyTarget);
    if (!pDtAdapter)
    {
        return E_OUTOFMEMORY;
    }

    ClrDataAccess* dacClass = new (nothrow) ClrDataAccess(pDtAdapter, pLegacyTarget);
    if (!dacClass)
    {
        delete pDtAdapter;
        return E_OUTOFMEMORY;
    }

    HRESULT hr = dacClass->Initialize();
    if (FAILED(hr))
    {
        dacClass->Release();
        return hr;
    }

    *pClrDataAccess = dacClass;
    return S_OK;
}


//----------------------------------------------------------------------------
//
// CLRDataCreateInstance.
// Creates the IXClrData object
// This is the legacy entrypoint to DAC, used by dbgeng/dbghelp (windbg, SOS, watson, etc).
//
//----------------------------------------------------------------------------
#ifdef __GNUC__
__attribute__((used))
<<<<<<< HEAD
#endif // __llvm__
DLLEXPORT
=======
#endif // __GNUC__
>>>>>>> aa8e5083
STDAPI
CLRDataCreateInstance(REFIID iid,
                      ICLRDataTarget * pLegacyTarget,
                      void ** iface)
{
    if ((pLegacyTarget == NULL) || (iface == NULL))
    {
        return E_INVALIDARG;
    }

    *iface = NULL;
    ClrDataAccess * pClrDataAccess;
    HRESULT hr = CLRDataAccessCreateInstance(pLegacyTarget, &pClrDataAccess);
    if (hr != S_OK)
    {
        return hr;
    }

    hr = pClrDataAccess->QueryInterface(iid, iface);

    pClrDataAccess->Release();
    return hr;
}


//----------------------------------------------------------------------------
// 
// OutOfProcessExceptionEventGetProcessIdAndThreadId - get ProcessID and ThreadID
// 
// Arguments:
//    hProcess - process handle
//    hThread - thread handle
//    pPId - pointer to DWORD to store ProcessID
//    pThreadId - pointer to DWORD to store ThreadID
//
// Return Value:
//    TRUE if the operation is successful.
//    FALSE if it fails
//
//----------------------------------------------------------------------------
BOOL OutOfProcessExceptionEventGetProcessIdAndThreadId(HANDLE hProcess, HANDLE hThread, DWORD * pPId, DWORD * pThreadId)
{
    _ASSERTE((pPId != NULL) && (pThreadId != NULL));

#ifdef FEATURE_PAL
    // UNIXTODO: mikem 1/13/15 Need appropriate PAL functions for getting ids
    *pPId = (DWORD)hProcess;
    *pThreadId = (DWORD)hThread;
#else
#if !defined(FEATURE_CORESYSTEM)
    HMODULE hKernel32 = WszGetModuleHandle(W("kernel32.dll"));
#else
	HMODULE hKernel32 = WszGetModuleHandle(W("api-ms-win-core-processthreads-l1-1-1.dll"));
#endif
    if (hKernel32 == NULL)
    {
        return FALSE;
    }

    typedef WINBASEAPI DWORD (WINAPI GET_PROCESSID_OF_THREAD)(HANDLE);
    GET_PROCESSID_OF_THREAD * pGetProcessIdOfThread;

    typedef WINBASEAPI DWORD (WINAPI GET_THREADID)(HANDLE);
    GET_THREADID * pGetThreadId;

    pGetProcessIdOfThread = (GET_PROCESSID_OF_THREAD *)GetProcAddress(hKernel32, "GetProcessIdOfThread"); 
    pGetThreadId = (GET_THREADID *)GetProcAddress(hKernel32, "GetThreadId"); 

    // OOP callbacks are used on Win7 or later.   We should have having below two APIs available.
    _ASSERTE((pGetProcessIdOfThread != NULL) && (pGetThreadId != NULL));
    if ((pGetProcessIdOfThread == NULL) || (pGetThreadId == NULL))
    {
        return FALSE;
    }

    *pPId = (*pGetProcessIdOfThread)(hThread);
    *pThreadId = (*pGetThreadId)(hThread);
#endif // FEATURE_PAL
    return TRUE;
}

// WER_RUNTIME_EXCEPTION_INFORMATION will be available from Win7 SDK once Win7 SDK is released.
#if !defined(WER_RUNTIME_EXCEPTION_INFORMATION)
typedef struct _WER_RUNTIME_EXCEPTION_INFORMATION
{
    DWORD dwSize;
    HANDLE hProcess;
    HANDLE hThread;
    EXCEPTION_RECORD exceptionRecord;    
    CONTEXT context;
} WER_RUNTIME_EXCEPTION_INFORMATION, * PWER_RUNTIME_EXCEPTION_INFORMATION;
#endif // !defined(WER_RUNTIME_EXCEPTION_INFORMATION)


#ifndef FEATURE_PAL

//----------------------------------------------------------------------------
// 
// OutOfProcessExceptionEventGetWatsonBucket - retrieve Watson buckets if it is a managed exception
// 
// Arguments:
//    pContext - the context passed at helper module registration
//    pExceptionInformation - structure that contains information about the crash
//    pGM - pointer to the space to store retrieved Watson buckets
//
// Return Value:
//    S_OK if the operation is successful.   
//    or S_FALSE if it is not a managed exception or Watson buckets cannot be found
//    else detailed error code.
//
//----------------------------------------------------------------------------
STDAPI OutOfProcessExceptionEventGetWatsonBucket(__in PDWORD pContext,
                                                 __in const PWER_RUNTIME_EXCEPTION_INFORMATION pExceptionInformation,
                                                 __out GenericModeBlock * pGMB)
{
    HANDLE hProcess = pExceptionInformation->hProcess;
    HANDLE hThread  = pExceptionInformation->hThread;
    DWORD PId, ThreadId;

    if (!OutOfProcessExceptionEventGetProcessIdAndThreadId(hProcess, hThread, &PId, &ThreadId))
    {
        return E_FAIL;
    }

    CLRDATA_ADDRESS baseAddressOfRuntime = (CLRDATA_ADDRESS)pContext;
    NewHolder<LiveProcDataTarget> dataTarget(NULL);

    dataTarget = new (nothrow) LiveProcDataTarget(hProcess, PId, baseAddressOfRuntime);
    if (dataTarget == NULL)
    {
        return E_OUTOFMEMORY;
    }

    NewHolder<ClrDataAccess> pClrDataAccess(NULL);

    HRESULT hr = CLRDataAccessCreateInstance(dataTarget, &pClrDataAccess);
    if (hr != S_OK)
    {
        if (hr == S_FALSE)
        {
            return E_FAIL;
        }
        else
        {
            return hr;
        }
    }

    if (!pClrDataAccess->IsExceptionFromManagedCode(&pExceptionInformation->exceptionRecord))
    {
        return S_FALSE;
    }
                                     
    return pClrDataAccess->GetWatsonBuckets(ThreadId, pGMB);
}

//----------------------------------------------------------------------------
//
// OutOfProcessExceptionEventCallback - claim the ownership of this event if current 
//                                      runtime threw the unhandled exception
// 
// Arguments:
//    pContext - the context passed at helper module registration
//    pExceptionInformation - structure that contains information about the crash
//    pbOwnershipClaimed - output parameter for claiming the ownership of this event
//    pwszEventName - name of the event. If this is NULL, pchSize cannot be NULL. 
//                    This parameter is valid only if * pbOwnershipClaimed is TRUE.
//    pchSize - the size of the buffer pointed by pwszEventName
//    pdwSignatureCount - the count of signature parameters. Valid values range from 
//                        0 to 10. If the value returned is greater than 10, only the 
//                        1st 10 parameters are used for bucketing parameters. This 
//                        parameter is valid only if * pbOwnershipClaimed is TRUE.
//
// Return Value:
//    S_OK on success, else detailed error code.
//
// Note:
//    This is the 1st function that is called into by WER. This API through its out 
//    parameters, tells WER as to whether or not it is claiming the crash. If it does 
//    claim the crash, WER uses the event name specified in the string pointed to by 
//    pwszEventName for error reporting. WER then proceed to call the 
//    OutOfProcessExceptionEventSignatureCallback to get the bucketing parameters from 
//    the helper dll.
//
//    This function follows the multiple call paradigms. WER may call into this function
//    with *pwszEventName pointer set to NULL. This is to indicate to the function, that
//    WER wants to know the buffer size needed by the function to populate the string 
//    into the buffer. The function should return E_INSUFFICIENTBUFFER with the needed 
//    buffer size in *pchSize. WER shall then allocate a buffer of size *pchSize for 
//    pwszEventName and then call this function again at which point the function should 
//    populate the string and return S_OK. 
//
//    Note that *pdOwnershipClaimed should be set to TRUE everytime this function is called
//    for the helper dll to claim ownership of bucketing.
//
//    The Win7 WER spec is at 
//    http://windows/windows7/docs/COSD%20Documents/Fundamentals/Feedback%20Services%20and%20Platforms/WER-CLR%20Integration%20Dev%20Spec.docx 
//
//    !!!READ THIS!!!
//    Since this is called by external modules it's important that we don't let any exceptions leak out (see Win8 95224).
//
//----------------------------------------------------------------------------
STDAPI OutOfProcessExceptionEventCallback(__in PDWORD pContext,
                                          __in const PWER_RUNTIME_EXCEPTION_INFORMATION pExceptionInformation,
                                          __out BOOL * pbOwnershipClaimed,
                                          __out_ecount(*pchSize) PWSTR pwszEventName,
                                          __inout PDWORD pchSize,
                                          __out PDWORD pdwSignatureCount)
{
    SUPPORTS_DAC_HOST_ONLY;

    if ((pContext == NULL) || 
        (pExceptionInformation == NULL) ||
        (pExceptionInformation->dwSize < sizeof(WER_RUNTIME_EXCEPTION_INFORMATION)) ||
        (pbOwnershipClaimed == NULL) || 
        (pchSize == NULL) || 
        (pdwSignatureCount == NULL))
    {
        return E_INVALIDARG;
    }

    *pbOwnershipClaimed = FALSE;

    GenericModeBlock gmb;
    HRESULT hr = E_FAIL;

    EX_TRY
    {
        // get Watson buckets if it is a managed exception
        hr = OutOfProcessExceptionEventGetWatsonBucket(pContext, pExceptionInformation, &gmb);
    }
    EX_CATCH_HRESULT(hr);

    if (hr != S_OK)
    {
        // S_FALSE means either it is not a managed exception or we do not have Watson buckets.
        // Since we have set pbOwnershipClaimed to FALSE, we return S_OK to WER.
        if (hr == S_FALSE)
        {
            hr = S_OK;
        }

        return hr;
    }

    if ((pwszEventName == NULL) || (*pchSize <= wcslen(gmb.wzEventTypeName)))
    {
        *pchSize = static_cast<DWORD>(wcslen(gmb.wzEventTypeName)) + 1;
        return HRESULT_FROM_WIN32(ERROR_INSUFFICIENT_BUFFER);
    }

    // copy custom event name
    wcscpy_s(pwszEventName, *pchSize, gmb.wzEventTypeName);
    *pdwSignatureCount = GetCountBucketParamsForEvent(gmb.wzEventTypeName);
    *pbOwnershipClaimed = TRUE;

    return S_OK;
}


//----------------------------------------------------------------------------
//
// OutOfProcessExceptionEventCallback - provide custom Watson buckets
// 
// Arguments:
//    pContext - the context passed at helper module registration
//    pExceptionInformation - structure that contains information about the crash
//    dwIndex - the index of the bucketing parameter being requested. Valid values are 
//              from 0 to 9
//    pwszName - pointer to the name of the bucketing parameter
//    pchName - pointer to character count of the pwszName buffer. If pwszName points to 
//              null, *pchName represents the buffer size (represented in number of characters) 
//              needed to populate the name in pwszName.
//    pwszValue - pointer to the value of the pwszName bucketing parameter
//    pchValue - pointer to the character count of the pwszValue buffer. If pwszValue points 
//               to null, *pchValue represents the buffer size (represented in number of 
//               characters) needed to populate the value in pwszValue.
//
// Return Value:
//    S_OK on success, else detailed error code.
//
// Note:
//    This function is called by WER only if the call to OutOfProcessExceptionEventCallback() 
//    was successful and the value of *pbOwnershipClaimed was TRUE. This function is called 
//    pdwSignatureCount times to collect the bucketing parameters from the helper dll. 
//
//    This function also follows the multiple call paradigm as described for the 
//    OutOfProcessExceptionEventCallback() function. The buffer sizes needed for 
//    this function are of the pwszName and pwszValue buffers.
//
//    !!!READ THIS!!!
//    Since this is called by external modules it's important that we don't let any exceptions leak out (see Win8 95224).
//
//----------------------------------------------------------------------------
STDAPI OutOfProcessExceptionEventSignatureCallback(__in PDWORD pContext,
                                                   __in const PWER_RUNTIME_EXCEPTION_INFORMATION pExceptionInformation,
                                                   __in DWORD dwIndex,
                                                   __out_ecount(*pchName) PWSTR pwszName,
                                                   __inout PDWORD pchName,
                                                   __out_ecount(*pchValue) PWSTR pwszValue,
                                                   __inout PDWORD pchValue)
{
    SUPPORTS_DAC_HOST_ONLY;

    if ((pContext == NULL) || 
        (pExceptionInformation == NULL) ||
        (pExceptionInformation->dwSize < sizeof(WER_RUNTIME_EXCEPTION_INFORMATION)) ||
        (pchName == NULL) ||
        (pchValue == NULL)) 
    {
        return E_INVALIDARG;
    }

    if ((pwszName == NULL) || (*pchName == 0))
    {
        *pchName = 1;
        return HRESULT_FROM_WIN32(ERROR_INSUFFICIENT_BUFFER);
    }

    GenericModeBlock gmb;
    const PWSTR pwszBucketValues[] = {gmb.wzP1, 
                                      gmb.wzP2,
                                      gmb.wzP3,
                                      gmb.wzP4,
                                      gmb.wzP5,
                                      gmb.wzP6,
                                      gmb.wzP7,
                                      gmb.wzP8,
                                      gmb.wzP9,
                                      gmb.wzP10};

    HRESULT hr = E_FAIL;

    EX_TRY
    {
        // get Watson buckets if it is a managed exception
        hr = OutOfProcessExceptionEventGetWatsonBucket(pContext, pExceptionInformation, &gmb);
    }
    EX_CATCH_HRESULT(hr);

#ifndef FEATURE_WINDOWSPHONE
    // we can't assert this on phone as it's possible for the OS to kill
    // the faulting process before WER crash reporting has completed.
    _ASSERTE(hr == S_OK);
#else
    _ASSERTE(hr == S_OK || hr == CORDBG_E_READVIRTUAL_FAILURE);
#endif
    if (hr != S_OK)
    {
        // S_FALSE means either it is not a managed exception or we do not have Watson buckets.
        // Either case is a logic error becuase this function is called by WER only if the call 
        // to OutOfProcessExceptionEventCallback() was successful and the value of 
        // *pbOwnershipClaimed was TRUE.
        if (hr == S_FALSE)
        {
            hr = E_FAIL;
        }

        return hr;
    }
    
    DWORD paramCount = GetCountBucketParamsForEvent(gmb.wzEventTypeName);
    
    if (dwIndex >= paramCount)
    {
        _ASSERTE(!"dwIndex is out of range");
        return E_INVALIDARG;
    }

    // Return pwszName as an emptry string to let WER use localized version of "Parameter n"
    *pwszName = W('\0');

    if ((pwszValue == NULL) || (*pchValue <= wcslen(pwszBucketValues[dwIndex])))
    {
        *pchValue = static_cast<DWORD>(wcslen(pwszBucketValues[dwIndex]))+ 1;
        return HRESULT_FROM_WIN32(ERROR_INSUFFICIENT_BUFFER);
    }

    // copy custom Watson bucket value
    wcscpy_s(pwszValue, *pchValue, pwszBucketValues[dwIndex]);

    return S_OK;
}

#endif // FEATURE_PAL

//----------------------------------------------------------------------------
//
// OutOfProcessExceptionEventCallback - provide custom debugger launch string
// 
// Arguments:
//    pContext - the context passed at helper module registration
//    pExceptionInformation - structure that contains information about the crash
//    pbCustomDebuggerNeeded - pointer to a BOOL. If this BOOL is set to TRUE, then
//                             a custom debugger launch option is needed by the 
//                             process. In that case, the subsequent parameters will
//                             be meaningfully used. If this is FALSE, the subsequent
//                             parameters will be ignored.
//    pwszDebuggerLaunch - pointer to a string that will be used to launch the debugger,
//                         if the debugger is launched. The value of this string overrides 
//                         the default debugger launch string used by WER.
//    pchSize - pointer to the character count of the pwszDebuggerLaunch  buffer. If 
//              pwszDebuggerLaunch points to null, *pchSize represents the buffer size 
//              (represented in number of characters) needed to populate the debugger 
//              launch string in pwszDebuggerLaunch.
//    pbAutoLaunchDebugger - pointer to a BOOL. If this BOOL is set to TRUE, WER will 
//                           directly launch the debugger. If set to FALSE, WER will show 
//                           the debug option to the user in the WER UI.
//
// Return Value:
//    S_OK on success, else detailed error code.
//
// Note:
//    This function is called into by WER only if the call to OutOfProcessExceptionEventCallback() 
//    was successful and the value of *pbOwnershipClaimed was TRUE. This function allows the helper
//    dll to customize the debugger launch options including the launch string.
//
//    This function also follows the multiple call paradigm as described for the 
//    OutOfProcessExceptionEventCallback() function. The buffer sizes needed for 
//    this function are of the pwszName and pwszValue buffers.
//
//----------------------------------------------------------------------------
STDAPI OutOfProcessExceptionEventDebuggerLaunchCallback(__in PDWORD pContext,
                                                        __in const PWER_RUNTIME_EXCEPTION_INFORMATION pExceptionInformation,
                                                        __out BOOL * pbCustomDebuggerNeeded,
                                                        __out_ecount_opt(*pchSize) PWSTR pwszDebuggerLaunch,
                                                        __inout PDWORD pchSize,
                                                        __out BOOL * pbAutoLaunchDebugger)
{
    SUPPORTS_DAC_HOST_ONLY;

    if ((pContext == NULL) || 
        (pExceptionInformation == NULL) ||
        (pExceptionInformation->dwSize < sizeof(WER_RUNTIME_EXCEPTION_INFORMATION)) ||
        (pbCustomDebuggerNeeded == NULL) ||
        (pwszDebuggerLaunch == NULL) ||
        (pchSize == NULL) ||
        (pbAutoLaunchDebugger == NULL)) 
    {
        return E_INVALIDARG;
    }

    // Starting from CLRv4 managed debugger string and setting are unified with native debuggers.
    // There is no need to provide custom debugger string for WER.
    *pbCustomDebuggerNeeded = FALSE;

    return S_OK;
}

// DacHandleEnum

#include "comcallablewrapper.h"

DacHandleWalker::DacHandleWalker()
    : mDac(0),  m_instanceAge(0), mMap(0), mIndex(0),
      mTypeMask(0), mGenerationFilter(-1), mChunkIndex(0), mCurr(0),
      mIteratorIndex(0)
{
    SUPPORTS_DAC;
}

DacHandleWalker::~DacHandleWalker()
{
    SUPPORTS_DAC;
    
    HandleChunkHead *curr = mHead.Next;
    
    while (curr)
    {
        HandleChunkHead *tmp = curr;
        curr = curr->Next;
        delete tmp;
    }
}

HRESULT DacHandleWalker::Init(ClrDataAccess *dac, UINT types[], UINT typeCount)
{
    SUPPORTS_DAC;
    
    if (dac == NULL || types == NULL)
        return E_POINTER;
    
    mDac = dac;
    m_instanceAge = dac->m_instanceAge;
    
    return Init(BuildTypemask(types, typeCount));
}

HRESULT DacHandleWalker::Init(ClrDataAccess *dac, UINT types[], UINT typeCount, int gen)
{
    SUPPORTS_DAC;
    
    if (gen < 0 || gen > (int)*g_gcDacGlobals->max_gen)
        return E_INVALIDARG;
        
    mGenerationFilter = gen;
    
    return Init(dac, types, typeCount);
}

HRESULT DacHandleWalker::Init(UINT32 typemask)
{
    SUPPORTS_DAC;
    
    mMap = g_gcDacGlobals->handle_table_map;
    mTypeMask = typemask;
    
    return S_OK;
}

UINT32 DacHandleWalker::BuildTypemask(UINT types[], UINT typeCount)
{
    SUPPORTS_DAC;
    
    UINT32 mask = 0;
    
    for (UINT i = 0; i < typeCount; ++i)
    {
        _ASSERTE(types[i] < 32);
        mask |= (1 << types[i]);
    }
    
    return mask;
}

HRESULT DacHandleWalker::Next(unsigned int celt,
             SOSHandleData handles[],
             unsigned int *pceltFetched)
{
    SUPPORTS_DAC;
    
    if (handles == NULL || pceltFetched == NULL)
        return E_POINTER;
    
    SOSHelperEnter();
    
    hr = DoHandleWalk<SOSHandleData, unsigned int, DacHandleWalker::EnumCallbackSOS>(celt, handles, pceltFetched);
    
    SOSHelperLeave();
    
    return hr;
}

bool DacHandleWalker::FetchMoreHandles(HANDLESCANPROC callback)
{
    SUPPORTS_DAC;
    
    // The table slots are based on the number of GC heaps in the process.
    int max_slots = 1;
    
#ifdef FEATURE_SVR_GC
    if (GCHeapUtilities::IsServerHeap())
        max_slots = GCHeapCount();
#endif // FEATURE_SVR_GC

    // Reset the Count on all cached chunks.  We reuse chunks after allocating
    // them, and the count is the only thing which needs resetting.
    for (HandleChunkHead *curr = &mHead; curr; curr = curr->Next)
        curr->Count = 0;
    
    DacHandleWalkerParam param(&mHead);
    
    do
    {
        // Have we advanced past the end of the current bucket?
        if (mMap && mIndex >= INITIAL_HANDLE_TABLE_ARRAY_SIZE)
        {
            mIndex = 0;
            mMap = mMap->pNext;
        }
        
        // Have we walked the entire handle table map?
        if (mMap == NULL)
        {
            mCurr = NULL;
            return false;
        }
        
        if (mMap->pBuckets[mIndex] != NULL)
        {
            for (int i = 0; i < max_slots; ++i)
            {
                DPTR(dac_handle_table) hTable = mMap->pBuckets[mIndex]->pTable[i];
                if (hTable)
                {
                    // Yikes!  The handle table callbacks don't produce the handle type or 
                    // the AppDomain that we need, and it's too difficult to propogate out
                    // these things (especially the type) without worrying about performance
                    // implications for the GC.  Instead we'll have the callback walk each
                    // type individually.  There are only a few handle types, and the handle
                    // table has a fast-path for only walking a single type anyway.
                    UINT32 handleType = 0;
                    for (UINT32 mask = mTypeMask; mask; mask >>= 1, handleType++)
                    {
                        if (mask & 1)
                        {
                            dac_handle_table *pTable = hTable;
                            PTR_AppDomain pDomain = SystemDomain::GetAppDomainAtIndex(ADIndex(pTable->uADIndex));
                            param.AppDomain = TO_CDADDR(pDomain.GetAddr());
                            param.Type = handleType;
                            
                            // Either enumerate the handles regularly, or walk the handle
                            // table as the GC does if a generation filter was requested.
                            if (mGenerationFilter != -1)
                                HndScanHandlesForGC(hTable, callback, 
                                                    (LPARAM)&param, 0, 
                                                     &handleType, 1, 
                                                     mGenerationFilter, *g_gcDacGlobals->max_gen, 0);
                            else
                                HndEnumHandles(hTable, &handleType, 1, callback, (LPARAM)&param, 0, FALSE);
                        }
                    }
                }
            }
        }
        
        // Stop looping as soon as we have found data.  We also stop if we have a failed HRESULT during
        // the callback (this should indicate OOM).
        mIndex++;
    } while (mHead.Count == 0 && SUCCEEDED(param.Result));
    
    mCurr = mHead.Next;
    return true;
}


HRESULT DacHandleWalker::Skip(unsigned int celt)
{
    return E_NOTIMPL;
}

HRESULT DacHandleWalker::Reset()
{
    return E_NOTIMPL;
}

HRESULT DacHandleWalker::GetCount(unsigned int *pcelt)
{
    return E_NOTIMPL;
}


void DacHandleWalker::GetRefCountedHandleInfo(
    OBJECTREF oref, unsigned int uType, 
    unsigned int *pRefCount, unsigned int *pJupiterRefCount, BOOL *pIsPegged, BOOL *pIsStrong)
{
    SUPPORTS_DAC;

#ifdef FEATURE_COMINTEROP
    if (uType == HNDTYPE_REFCOUNTED)
    {
        // get refcount from the CCW
        PTR_ComCallWrapper pWrap = ComCallWrapper::GetWrapperForObject(oref);
        if (pWrap != NULL)
        {
            if (pRefCount)
                *pRefCount = (unsigned int)pWrap->GetRefCount();
                
            if (pJupiterRefCount)
                *pJupiterRefCount = (unsigned int)pWrap->GetJupiterRefCount();
            
            if (pIsPegged)
                *pIsPegged = pWrap->IsConsideredPegged();
            
            if (pIsStrong)
                *pIsStrong = pWrap->IsWrapperActive();
            
            return;
        }
    }
#endif // FEATURE_COMINTEROP

    if (pRefCount)
        *pRefCount = 0;
    
    if (pJupiterRefCount)
        *pJupiterRefCount = 0;
    
    if (pIsPegged)
        *pIsPegged = FALSE;
    
    if (pIsStrong)
        *pIsStrong = FALSE;
}

void CALLBACK DacHandleWalker::EnumCallbackSOS(PTR_UNCHECKED_OBJECTREF handle, uintptr_t *pExtraInfo, uintptr_t param1, uintptr_t param2)
{
    SUPPORTS_DAC;
    
    DacHandleWalkerParam *param = (DacHandleWalkerParam *)param1;
    HandleChunkHead *curr = param->Curr;
    
    // If we failed on a previous call (OOM) don't keep trying to allocate, it's not going to work.
    if (FAILED(param->Result))
        return;
    
    // We've moved past the size of the current chunk.  We'll allocate a new chunk
    // and stuff the handles there.  These are cleaned up by the destructor 
    if (curr->Count >= (curr->Size/sizeof(SOSHandleData)))
    {
        if (curr->Next == NULL)
        {
            HandleChunk *next = new (nothrow) HandleChunk;
            if (next != NULL)
            {
                curr->Next = next;
            }
            else
            {
                param->Result = E_OUTOFMEMORY;
                return;
            }
        }
        
        curr = param->Curr = param->Curr->Next;
    }
    
    // Fill the current handle.
    SOSHandleData *dataArray = (SOSHandleData*)curr->pData;
    SOSHandleData &data = dataArray[curr->Count++];
    
    data.Handle = TO_CDADDR(handle.GetAddr());
    data.Type = param->Type;
    if (param->Type == HNDTYPE_DEPENDENT)
        data.Secondary = GetDependentHandleSecondary(handle.GetAddr()).GetAddr();
#ifdef FEATURE_COMINTEROP
    else if (param->Type == HNDTYPE_WEAK_WINRT)
        data.Secondary = HndGetHandleExtraInfo(handle.GetAddr());
#endif // FEATURE_COMINTEROP
    else
        data.Secondary = 0;
    data.AppDomain = param->AppDomain;
    GetRefCountedHandleInfo((OBJECTREF)*handle, param->Type, &data.RefCount, &data.JupiterRefCount, &data.IsPegged, &data.StrongReference);
    data.StrongReference |= (BOOL)IsAlwaysStrongReference(param->Type);
}

DacStackReferenceWalker::DacStackReferenceWalker(ClrDataAccess *dac, DWORD osThreadID)
    : mDac(dac), m_instanceAge(dac ? dac->m_instanceAge : 0), mThread(0), mErrors(0), mEnumerated(false),
      mChunkIndex(0), mCurr(0), mIteratorIndex(0)
{
    Thread *curr = NULL;
    
    for (curr = ThreadStore::GetThreadList(curr);
         curr;
         curr = ThreadStore::GetThreadList(curr))
     {
        if (curr->GetOSThreadId() == osThreadID)
        {
            mThread = curr;
            break;
        }
     }
}

DacStackReferenceWalker::~DacStackReferenceWalker()
{
    StackRefChunkHead *curr = mHead.next;
    
    while (curr)
    {
        StackRefChunkHead *tmp = curr;
        curr = curr->next;
        delete tmp;
    }
}

HRESULT DacStackReferenceWalker::Init()
{
    if (!mThread)
        return E_INVALIDARG;
    return mHeap.Init();
}

HRESULT STDMETHODCALLTYPE DacStackReferenceWalker::Skip(unsigned int count)
{
    return E_NOTIMPL;
}

HRESULT STDMETHODCALLTYPE DacStackReferenceWalker::Reset()
{
    return E_NOTIMPL;
}

HRESULT DacStackReferenceWalker::GetCount(unsigned int *pCount)
{
    if (!pCount)
        return E_POINTER;
    
    SOSHelperEnter();
    
    if (!mEnumerated)
    {
        // Fill out our data structures.
        WalkStack<unsigned int, SOSStackRefData>(0, NULL, DacStackReferenceWalker::GCReportCallbackSOS, DacStackReferenceWalker::GCEnumCallbackSOS);
    }
    
    unsigned int count = 0;
    for(StackRefChunkHead *curr = &mHead; curr; curr = curr->next)
        count += curr->count;
    
    *pCount = count;
    
    SOSHelperLeave();
    return hr;
}

HRESULT DacStackReferenceWalker::Next(unsigned int count,
                                      SOSStackRefData stackRefs[],
                                      unsigned int *pFetched)
{
    if (stackRefs == NULL || pFetched == NULL)
        return E_POINTER;
    
    SOSHelperEnter();
    
    hr = DoStackWalk<unsigned int, SOSStackRefData, 
                     DacStackReferenceWalker::GCReportCallbackSOS,
                     DacStackReferenceWalker::GCEnumCallbackSOS>
                     (count, stackRefs, pFetched);
    
    SOSHelperLeave();
    
    return hr;
}

HRESULT DacStackReferenceWalker::EnumerateErrors(ISOSStackRefErrorEnum **ppEnum)
{
    if (!ppEnum)
        return E_POINTER;
    
    SOSHelperEnter();
    
    if (mThread)
    {
        // Fill out our data structures.
        WalkStack<unsigned int, SOSStackRefData>(0, NULL, DacStackReferenceWalker::GCReportCallbackSOS, DacStackReferenceWalker::GCEnumCallbackSOS);
    }
    
    DacStackReferenceErrorEnum *pEnum = new DacStackReferenceErrorEnum(this, mErrors);
    hr = pEnum->QueryInterface(__uuidof(ISOSStackRefErrorEnum), (void**)ppEnum);
    
    SOSHelperLeave();
    return hr;
}

CLRDATA_ADDRESS DacStackReferenceWalker::ReadPointer(TADDR addr)
{
    ULONG32 bytesRead = 0;
    TADDR result = 0;
    HRESULT hr = mDac->m_pTarget->ReadVirtual(addr, (BYTE*)&result, sizeof(TADDR), &bytesRead);
    
    if (FAILED(hr) || (bytesRead != sizeof(TADDR)))
        return (CLRDATA_ADDRESS)~0;
    
    return TO_CDADDR(result);
}
   

void DacStackReferenceWalker::GCEnumCallbackSOS(LPVOID hCallback, OBJECTREF *pObject, uint32_t flags, DacSlotLocation loc)
{
    GCCONTEXT *gcctx = (GCCONTEXT *)hCallback;
    DacScanContext *dsc = (DacScanContext*)gcctx->sc;

    // Yuck.  The GcInfoDecoder reports a local pointer for registers (as it's reading out of the REGDISPLAY
    // in the stack walk), and it reports a TADDR for stack locations.  This is architecturally difficulty
    // to fix, so we are leaving it for now.
    TADDR addr = 0;
    TADDR obj = 0;
    
    if (loc.targetPtr)
    {
        addr = (TADDR)pObject;
        obj = TO_TADDR(dsc->pWalker->ReadPointer((CORDB_ADDRESS)addr));
    }
    else
    {
        obj = pObject->GetAddr();
    }
    
    if (flags & GC_CALL_INTERIOR)
    {
        CORDB_ADDRESS fixed_obj = 0;
        HRESULT hr = dsc->pWalker->mHeap.ListNearObjects((CORDB_ADDRESS)obj, NULL, &fixed_obj, NULL);
        
        // If we failed...oh well, SOS won't mind.  We'll just report the interior pointer as is.
        if (SUCCEEDED(hr))
            obj = TO_TADDR(fixed_obj);
    }
    
    SOSStackRefData *data = dsc->pWalker->GetNextObject<SOSStackRefData>(dsc);
    if (data != NULL)
    {
        // Report where the object and where it was found.
        data->HasRegisterInformation = true;
        data->Register = loc.reg;
        data->Offset = loc.regOffset;
        data->Address = TO_CDADDR(addr);
        data->Object = TO_CDADDR(obj);
        data->Flags = flags;
        
        // Report the frame that the data came from.
        data->StackPointer = TO_CDADDR(dsc->sp);
        
        if (dsc->pFrame)
        {
            data->SourceType = SOS_StackSourceFrame;
            data->Source = dac_cast<PTR_Frame>(dsc->pFrame).GetAddr();
        }
        else
        {
            data->SourceType = SOS_StackSourceIP;
            data->Source = TO_CDADDR(dsc->pc);
        }
    }
}


void DacStackReferenceWalker::GCReportCallbackSOS(PTR_PTR_Object ppObj, ScanContext *sc, uint32_t flags)
{
    DacScanContext *dsc = (DacScanContext*)sc;
    CLRDATA_ADDRESS obj = dsc->pWalker->ReadPointer(ppObj.GetAddr());
    
    if (flags & GC_CALL_INTERIOR)
    {
        CORDB_ADDRESS fixed_addr = 0;
        HRESULT hr = dsc->pWalker->mHeap.ListNearObjects((CORDB_ADDRESS)obj, NULL, &fixed_addr, NULL);
        
        // If we failed...oh well, SOS won't mind.  We'll just report the interior pointer as is.
        if (SUCCEEDED(hr))
            obj = TO_CDADDR(fixed_addr);
    }
    
    SOSStackRefData *data = dsc->pWalker->GetNextObject<SOSStackRefData>(dsc);
    if (data != NULL)
    {
        data->HasRegisterInformation = false;
        data->Register = 0;
        data->Offset = 0;
        data->Address = ppObj.GetAddr();
        data->Object = obj;
        data->Flags = flags;
        data->StackPointer = TO_CDADDR(dsc->sp);
        
        if (dsc->pFrame)
        {
            data->SourceType = SOS_StackSourceFrame;
            data->Source = dac_cast<PTR_Frame>(dsc->pFrame).GetAddr();
        }
        else
        {
            data->SourceType = SOS_StackSourceIP;
            data->Source = TO_CDADDR(dsc->pc);
        }
    }
}

StackWalkAction DacStackReferenceWalker::Callback(CrawlFrame *pCF, VOID *pData)
{
    //
    // KEEP IN SYNC WITH GcStackCrawlCallBack in vm\gcscan.cpp
    //

    GCCONTEXT *gcctx = (GCCONTEXT*)pData;
    DacScanContext *dsc = (DacScanContext*)gcctx->sc;
    
    MethodDesc *pMD = pCF->GetFunction();
    gcctx->sc->pMD = pMD;
    gcctx->sc->pCurrentDomain = pCF->GetAppDomain();
    
    PREGDISPLAY pRD = pCF->GetRegisterSet();
    dsc->sp = (TADDR)GetRegdisplaySP(pRD);;
    dsc->pc = PCODEToPINSTR(GetControlPC(pRD));

    ResetPointerHolder<CrawlFrame*> rph(&gcctx->cf);
    gcctx->cf = pCF;

    bool fReportGCReferences = true;
#if defined(WIN64EXCEPTIONS)
    // On Win64 and ARM, we may have unwound this crawlFrame and thus, shouldn't report the invalid
    // references it may contain.
    // todo.
    fReportGCReferences = pCF->ShouldCrawlframeReportGCReferences();
#endif // defined(WIN64EXCEPTIONS)

    Frame *pFrame = ((DacScanContext*)gcctx->sc)->pFrame = pCF->GetFrame();
    
    EX_TRY
    {
        if (fReportGCReferences)
        {
            if (pCF->IsFrameless())
            {
                ICodeManager * pCM = pCF->GetCodeManager();
                _ASSERTE(pCM != NULL);

                unsigned flags = pCF->GetCodeManagerFlags();
            
                pCM->EnumGcRefs(pCF->GetRegisterSet(),
                                pCF->GetCodeInfo(),
                                flags,
                                dsc->pEnumFunc,
                                pData);
            }
            else
            {
                pFrame->GcScanRoots(gcctx->f, gcctx->sc);
            }
        }
    }
    EX_CATCH
    {
        SOSStackErrorList *err = new SOSStackErrorList;
        err->pNext = NULL;
        
        if (pFrame)
        {
            err->error.SourceType = SOS_StackSourceFrame;
            err->error.Source = dac_cast<PTR_Frame>(pFrame).GetAddr();
        }
        else
        {
            err->error.SourceType = SOS_StackSourceIP;
            err->error.Source = TO_CDADDR(dsc->pc);
        }
        
        if (dsc->pWalker->mErrors == NULL)
        {
            dsc->pWalker->mErrors = err;
        }
        else
        {
            // This exception case should be non-existent.  It only happens when there is either
            // a clr!Frame on the callstack which is not properly dac-ized, or when a call down
            // EnumGcRefs causes a data read exception.  Since this is so rare, we don't worry
            // about making this code very efficient.
            SOSStackErrorList *curr = dsc->pWalker->mErrors;
            while (curr->pNext)
                curr = curr->pNext;
            
            curr->pNext = err;
        }
    }
    EX_END_CATCH(SwallowAllExceptions)

#if 0
    // todo

    // If we're executing a LCG dynamic method then we must promote the associated resolver to ensure it
    // doesn't get collected and yank the method code out from under us).

    // Be careful to only promote the reference -- we can also be called to relocate the reference and 
    // that can lead to all sorts of problems since we could be racing for the relocation with the long
    // weak handle we recover the reference from. Promoting the reference is enough, the handle in the
    // reference will be relocated properly as long as we keep it alive till the end of the collection
    // as long as the reference is actually maintained by the long weak handle.
    if (pMD)
    {
        BOOL fMaybeCollectibleMethod = TRUE;

        // If this is a frameless method then the jitmanager can answer the question of whether
        // or not this is LCG simply by looking at the heap where the code lives, however there
        // is also the prestub case where we need to explicitly look at the MD for stuff that isn't
        // ngen'd
        if (pCF->IsFrameless() && pMD->IsLCGMethod())
        {
            fMaybeCollectibleMethod = ExecutionManager::IsCollectibleMethod(pCF->GetMethodToken());
        }

        if (fMaybeCollectibleMethod && pMD->IsLCGMethod())
        {
            PTR_Object obj = OBJECTREFToObject(pMD->AsDynamicMethodDesc()->GetLCGMethodResolver()->GetManagedResolver());
            dsc->pWalker->ReportObject(obj);
        }
        else
        {
            if (fMaybeCollectibleMethod)
            {
                PTR_Object obj = pMD->GetLoaderAllocator()->GetExposedObject();
                dsc->pWalker->ReportObject(obj);
            }

            if (fReportGCReferences)
            {
                GenericParamContextType paramContextType = GENERIC_PARAM_CONTEXT_NONE;

                if (pCF->IsFrameless())
                {
                    // We need to grab the Context Type here because there are cases where the MethodDesc
                    // is shared, and thus indicates there should be an instantion argument, but the JIT 
                    // was still allowed to optimize it away and we won't grab it below because we're not
                    // reporting any references from this frame.
                    paramContextType = pCF->GetCodeManager()->GetParamContextType(pCF->GetRegisterSet(), pCF->GetCodeInfo());
                }
                else
                {
                    if (pMD->RequiresInstMethodDescArg())
                        paramContextType = GENERIC_PARAM_CONTEXT_METHODDESC;
                    else if (pMD->RequiresInstMethodTableArg())
                        paramContextType = GENERIC_PARAM_CONTEXT_METHODTABLE;
                }

                // Handle the case where the method is a static shared generic method and we need to keep the type of the generic parameters alive
                if (paramContextType == GENERIC_PARAM_CONTEXT_METHODDESC)
                {
                    MethodDesc *pMDReal = dac_cast<PTR_MethodDesc>(pCF->GetParamTypeArg());
                    _ASSERTE((pMDReal != NULL) || !pCF->IsFrameless());
                    if (pMDReal != NULL)
                    {
                        PTR_Object obj = pMDReal->GetLoaderAllocator()->GetExposedObject();
                        dsc->pWalker->ReportObject(obj);
                    }
                }
                else if (paramContextType == GENERIC_PARAM_CONTEXT_METHODTABLE)
                {
                    MethodTable *pMTReal = dac_cast<PTR_MethodTable>(pCF->GetParamTypeArg());
                    _ASSERTE((pMTReal != NULL) || !pCF->IsFrameless());
                    if (pMTReal != NULL)
                    {
                        PTR_Object obj = pMTReal->GetLoaderAllocator()->GetExposedObject();
                        dsc->pWalker->ReportObject(obj);
                    }
                }
            }
        }
    }
#endif
    
    return SWA_CONTINUE;
}


DacStackReferenceErrorEnum::DacStackReferenceErrorEnum(DacStackReferenceWalker *pEnum, SOSStackErrorList *pErrors)
    : mEnum(pEnum), mHead(pErrors), mCurr(pErrors)
{
    _ASSERTE(mEnum);
    
    if (mHead != NULL)
        mEnum->AddRef();
}

DacStackReferenceErrorEnum::~DacStackReferenceErrorEnum()
{
    if (mHead)
        mEnum->Release();
}

HRESULT DacStackReferenceErrorEnum::Skip(unsigned int count)
{
    unsigned int i = 0;
    for (i = 0; i < count && mCurr; ++i)
        mCurr = mCurr->pNext;
    
    return i < count ? S_FALSE : S_OK;
}

HRESULT DacStackReferenceErrorEnum::Reset()
{
    mCurr = mHead;
    
    return S_OK;
}

HRESULT DacStackReferenceErrorEnum::GetCount(unsigned int *pCount)
{
    SOSStackErrorList *curr = mHead;
    unsigned int count = 0;
    
    while (curr)
    {
        curr = curr->pNext;
        count++;
    }
    
    *pCount = count;
    return S_OK;
}

HRESULT DacStackReferenceErrorEnum::Next(unsigned int count, SOSStackRefError ref[], unsigned int *pFetched)
{
    if (pFetched == NULL || ref == NULL)
        return E_POINTER;

    unsigned int i;
    for (i = 0; i < count && mCurr; ++i, mCurr = mCurr->pNext)
        ref[i] = mCurr->error;
    
    *pFetched = i;
    return i < count ? S_FALSE : S_OK;
}<|MERGE_RESOLUTION|>--- conflicted
+++ resolved
@@ -7507,12 +7507,7 @@
 //----------------------------------------------------------------------------
 #ifdef __GNUC__
 __attribute__((used))
-<<<<<<< HEAD
-#endif // __llvm__
-DLLEXPORT
-=======
 #endif // __GNUC__
->>>>>>> aa8e5083
 STDAPI
 CLRDataCreateInstance(REFIID iid,
                       ICLRDataTarget * pLegacyTarget,
