--- conflicted
+++ resolved
@@ -233,20 +233,6 @@
  * payload. Known events will delegate to IGCToCLREventSink::Fire##name.
  */
 #if FEATURE_EVENT_TRACE
-<<<<<<< HEAD
-#define KNOWN_EVENT(name, _provider, _level, _keyword)   \
-  inline bool GCEventEnabled##name() { return GCEventStatus::IsEnabled(_provider, _keyword, _level); }
-#include "gcevents.h"
-
-#define EVENT_ENABLED(name) GCEventEnabled##name()
-#define FIRE_EVENT(name, ...) \
-  do {                                                      \
-    IGCToCLREventSink* sink = GCToEEInterface::EventSink(); \
-    assert(sink != nullptr);                                \
-    sink->Fire##name(__VA_ARGS__);                          \
-  } while(0)
-#else // FEATURE_EVENT_TRACE
-=======
 #define KNOWN_EVENT(name, provider, level, keyword)               \
   inline bool GCEventEnabled##name() { return GCEventStatus::IsEnabled(provider, keyword, level); } \
   template<typename... EventActualArgument>                       \
@@ -267,7 +253,6 @@
 #define EVENT_ENABLED(name) GCEventEnabled##name()
 #define FIRE_EVENT(name, ...) GCEventFire##name(__VA_ARGS__)
 #else
->>>>>>> c8fef835
 #define EVENT_ENABLED(name) false
 #define FIRE_EVENT(name, ...) 0
 #endif // FEATURE_EVENT_TRACE
