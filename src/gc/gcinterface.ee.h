// Licensed to the .NET Foundation under one or more agreements.
// The .NET Foundation licenses this file to you under the MIT license.
// See the LICENSE file in the project root for more information.

#ifndef _GCINTERFACE_EE_H_
#define _GCINTERFACE_EE_H_


// This interface provides functions that the GC can use to fire events.
// Events fired on this interface are split into two categories: "known"
// events and "dynamic" events. Known events are events that are baked-in
// to the hosting runtime's event manifest and are part of the GC/EE interface.
// There is one callback on IGCToCLREventSink for each known event.
//
// Dynamic events are constructed at runtime by the GC and are not known
// to the EE. ([LOCALGC TODO dynamic event implementation])
class IGCToCLREventSink
{
<<<<<<< HEAD
    /* [LOCALGC TODO] This will be filled with events as they get ported */
public:
    virtual
    void FireGCPerHeapHistory_V3(void *freeListAllocated,
                                 void *freeListRejected,
                                 void *endOfSegAllocated,
                                 void *condemnedAllocated,
                                 void *pinnedAllocated,
                                 void *pinnedAllocatedAdvance,
                                 uint32_t runningFreeListEfficiency,
                                 uint32_t condemnReasons0,
                                 uint32_t condemnReasons1,
                                 uint32_t compactMechanisms,
                                 uint32_t expandMechanisms,
                                 uint32_t heapIndex,
                                 void *extraGen0Commit,
                                 uint32_t count,
                                 uint32_t valuesLen,
                                 void *values) = 0;
    virtual
    void FireBGCBegin() = 0;
    virtual
    void FireBGC1stNonConEnd() = 0;
    virtual
    void FireBGC1stConEnd() = 0;
    virtual
    void FireBGC2ndNonConBegin() = 0;
    virtual
    void FireBGC2ndNonConEnd() = 0;
    virtual
    void FireBGC2ndConBegin() = 0;
    virtual
    void FireBGC2ndConEnd() = 0;
    virtual
    void FireBGCDrainMark(uint64_t objects) = 0;
    virtual
    void FireBGCRevisit(uint64_t pages, uint64_t objects, uint32_t isLarge) = 0;
    virtual
    void FireBGCOverflow(uint64_t min, uint64_t max, uint64_t objects, uint32_t isLarge) = 0;
    virtual
    void FireBGCAllocWaitBegin(uint32_t reason) = 0;
    virtual
    void FireBGCAllocWaitEnd(uint32_t reason) = 0;
    virtual
    void FireGCFullNotify_V1(uint32_t genNumber, uint32_t isAlloc) = 0;
    virtual
    void FireSetGCHandle(void *handleID, void *objectID, uint32_t kind, uint32_t generation, uint64_t appDomainID) = 0;
    virtual
    void FirePrvSetGCHandle(void *handleID, void *objectID, uint32_t kind, uint32_t generation, uint64_t appDomainID) = 0;
    virtual
    void FireDestroyGCHandle(void *handleID) = 0;
    virtual
    void FirePrvDestroyGCHandle(void *handleID) = 0;
=======
public:
    // Fires a dynamic event with the given event name and payload. Dynamic
    // events are not known to the EE and are fired as an unschematized event
    // to the underlying eventing implementation.
    virtual
    void FireDynamicEvent(
        const char* eventName,
        void* payload,
        uint32_t payloadSize) = 0;
>>>>>>> c8fef835
};

// This interface provides the interface that the GC will use to speak to the rest
// of the execution engine. Everything that the GC does that requires the EE
// to be informed or that requires EE action must go through this interface.
//
// When BUILD_AS_STANDALONE is defined, this class is named IGCToCLR and is
// an abstract class. The EE will provide a class that fulfills this interface,
// and the GC will dispatch virtually on it to call into the EE. When BUILD_AS_STANDALONE
// is not defined, this class is named GCToEEInterface and the GC will dispatch statically on it.
class IGCToCLR {
public:
    // Suspends the EE for the given reason.
    virtual
    void SuspendEE(SUSPEND_REASON reason) = 0;

    // Resumes all paused threads, with a boolean indicating
    // if the EE is being restarted because a GC is complete.
    virtual
    void RestartEE(bool bFinishedGC) = 0;

    // Performs a stack walk of all managed threads and invokes the given promote_func
    // on all GC roots encountered on the stack. Depending on the condemned generation,
    // this function may also enumerate all static GC refs if necessary.
    virtual
    void GcScanRoots(promote_func* fn, int condemned, int max_gen, ScanContext* sc) = 0;

    // Callback from the GC informing the EE that it is preparing to start working.
    virtual
    void GcStartWork(int condemned, int max_gen) = 0;

    // Callback from the GC informing the EE that it has completed the managed stack
    // scan. User threads are still suspended at this point.
    virtual
    void AfterGcScanRoots(int condemned, int max_gen, ScanContext* sc) = 0;

    // Callback from the GC informing the EE that the background sweep phase of a BGC is
    // about to begin.
    virtual
    void GcBeforeBGCSweepWork() = 0;

    // Callback from the GC informing the EE that a GC has completed.
    virtual
    void GcDone(int condemned) = 0;

    // Predicate for the GC to query whether or not a given refcounted handle should
    // be promoted.
    virtual
    bool RefCountedHandleCallbacks(Object * pObject) = 0;

    // Performs a weak pointer scan of the sync block cache.
    virtual
    void SyncBlockCacheWeakPtrScan(HANDLESCANPROC scanProc, uintptr_t lp1, uintptr_t lp2) = 0;

    // Indicates to the EE that the GC intends to demote objects in the sync block cache.
    virtual
    void SyncBlockCacheDemote(int max_gen) = 0;

    // Indicates to the EE that the GC has granted promotion to objects in the sync block cache.
    virtual
    void SyncBlockCachePromotionsGranted(int max_gen) = 0;

    // Queries whether or not the given thread has preemptive GC disabled.
    virtual
    bool IsPreemptiveGCDisabled(Thread * pThread) = 0;

    // Enables preemptive GC on the given thread.
    virtual
    void EnablePreemptiveGC(Thread * pThread) = 0;

    // Disables preemptive GC on the given thread.
    virtual
    void DisablePreemptiveGC(Thread * pThread) = 0;

    // Gets the Thread instance for the current thread, or null if no thread
    // instance is associated with this thread.
    //
    // If the GC created the current thread, GetThread returns null for threads
    // that were not created as suspendable (see `IGCHeap::CreateThread`).
    virtual
    Thread* GetThread() = 0;

    // Returns whether or not a thread suspension is pending.
    virtual
    bool TrapReturningThreads() = 0;

    // Retrieves the alloc context associated with a given thread.
    virtual
    gc_alloc_context * GetAllocContext(Thread * pThread) = 0;

    // Returns true if this thread is waiting to reach a safe point.
    virtual
    bool CatchAtSafePoint(Thread * pThread) = 0;

    // Calls the given enum_alloc_context_func with every active alloc context.
    virtual
    void GcEnumAllocContexts(enum_alloc_context_func* fn, void* param) = 0;

    // Creates and returns a new thread.
    // Parameters:
    //  threadStart - The function that will serve as the thread stub for the
    //                new thread. It will be invoked immediately upon the
    //                new thread upon creation.
    //  arg - The argument that will be passed verbatim to threadStart.
    //  is_suspendable - Whether or not the thread that is created should be suspendable
    //                   from a runtime perspective. Threads that are suspendable have
    //                   a VM Thread object associated with them that can be accessed
    //                   using `IGCHeap::GetThread`.
    //  name - The name of this thread, optionally used for diagnostic purposes.
    // Returns:
    //  true if the thread was started successfully, false if not.
    virtual
    bool CreateThread(void (*threadStart)(void*), void* arg, bool is_suspendable, const char* name) = 0;

    // When a GC starts, gives the diagnostics code a chance to run.
    virtual
    void DiagGCStart(int gen, bool isInduced) = 0;

    // When GC heap segments change, gives the diagnostics code a chance to run.
    virtual
    void DiagUpdateGenerationBounds() = 0;

    // When a GC ends, gives the diagnostics code a chance to run.
    virtual
    void DiagGCEnd(size_t index, int gen, int reason, bool fConcurrent) = 0;

    // During a GC after we discover what objects' finalizers should run, gives the diagnostics code a chance to run.
    virtual
    void DiagWalkFReachableObjects(void* gcContext) = 0;

    // During a GC after we discover the survivors and the relocation info, 
    // gives the diagnostics code a chance to run. This includes LOH if we are 
    // compacting LOH.
    virtual
    void DiagWalkSurvivors(void* gcContext) = 0;

    // During a full GC after we discover what objects to survive on LOH,
    // gives the diagnostics code a chance to run.
    virtual
    void DiagWalkLOHSurvivors(void* gcContext) = 0;

    // At the end of a background GC, gives the diagnostics code a chance to run.
    virtual
    void DiagWalkBGCSurvivors(void* gcContext) = 0;

    // Informs the EE of changes to the location of the card table, potentially updating the write
    // barrier if it needs to be updated.
    virtual
    void StompWriteBarrier(WriteBarrierParameters* args) = 0;

    // Signals to the finalizer thread that there are objects ready to
    // be finalized.
    virtual
    void EnableFinalization(bool foundFinalizers) = 0;

    // Signals to the EE that the GC encountered a fatal error and can't recover.
    virtual
    void HandleFatalError(unsigned int exitCode) = 0;

    // Asks the EE if it wants a particular object to be finalized when unloading
    // an app domain.
    virtual
    bool ShouldFinalizeObjectForUnload(AppDomain* pDomain, Object* obj) = 0;

    // Offers the EE the option to finalize the given object eagerly, i.e.
    // not on the finalizer thread but on the current thread. The
    // EE returns true if it finalized the object eagerly and the GC does not
    // need to do so, and false if it chose not to eagerly finalize the object
    // and it's up to the GC to finalize it later.
    virtual
    bool EagerFinalized(Object* obj) = 0;

    // Asks the EE if it wishes for the current GC to be a blocking GC. The GC will
    // only invoke this callback when it intends to do a full GC, so at this point
    // the EE can opt to elevate that collection to be a blocking GC and not a background one.
    virtual
    bool ForceFullGCToBeBlocking() = 0;

    // Retrieves the method table for the free object, a special kind of object used by the GC
    // to keep the heap traversable. Conceptually, the free object is similar to a managed array
    // of bytes: it consists of an object header (like all objects) and a "numComponents" field,
    // followed by some number of bytes of space that's free on the heap.
    //
    // The free object allows the GC to traverse the heap because it can inspect the numComponents
    // field to see how many bytes to skip before the next object on a heap segment begins.
    virtual
    MethodTable* GetFreeObjectMethodTable() = 0;

    // Asks the EE for the value of a given configuration key. If the EE does not know or does not
    // have a value for the requeested config key, false is returned and the value of the passed-in
    // pointer is undefined. Otherwise, true is returned and the config key's value is written to
    // the passed-in pointer.
    virtual
    bool GetBooleanConfigValue(const char* key, bool* value) = 0;

    virtual
    bool GetIntConfigValue(const char* key, int64_t* value) = 0;

    virtual
    bool GetStringConfigValue(const char* key, const char** value) = 0;

    virtual
    void FreeStringConfigValue(const char* value) = 0;

    // Returns true if this thread is a "GC thread", or a thread capable of
    // doing GC work. Threads are either /always/ GC threads
    // (if they were created for this purpose - background GC threads
    // and server GC threads) or they became GC threads by suspending the EE
    // and initiating a collection.
    virtual
    bool IsGCThread() = 0;

    // Returns true if the current thread is either a background GC thread
    // or a server GC thread.
    virtual
    bool WasCurrentThreadCreatedByGC() = 0;

    // Given an object, if this object is an instance of `System.Threading.OverlappedData`,
    // and the runtime treats instances of this class specially, traverses the objects that
    // are directly or (once) indirectly pinned by this object and reports them to the GC for
    // the purposes of relocation and promotion.
    //
    // Overlapped objects are very special and as such the objects they wrap can't be promoted in
    // the same manner as normal objects. This callback gives the EE the opportunity to hide these
    // details, if they are implemented at all.
    //
    // This function is a no-op if "object" is not an OverlappedData object.
    virtual
    void WalkAsyncPinnedForPromotion(Object* object, ScanContext* sc, promote_func* callback) = 0;

    // Given an object, if this object is an instance of `System.Threading.OverlappedData` and the
    // runtime treats instances of this class specially, traverses the objects that are directly
    // or once indirectly pinned by this object and invokes the given callback on them. The callback
    // is passed the following arguments:
    //     Object* "from" - The object that "caused" the "to" object to be pinned. If a single object
    //                      is pinned directly by this OverlappedData, this object will be the
    //                      OverlappedData object itself. If an array is pinned by this OverlappedData,
    //                      this object will be the pinned array.
    //     Object* "to"   - The object that is pinned by the "from" object. If a single object is pinned
    //                      by an OverlappedData, "to" will be that single object. If an array is pinned
    //                      by an OverlappedData, the callback will be invoked on all elements of that
    //                      array and each element will be a "to" object.
    //     void* "context" - Passed verbatim from "WalkOverlappedObject" to the callback function.
    // The "context" argument will be passed directly to the callback without modification or inspection.
    //
    // This function is a no-op if "object" is not an OverlappedData object.
    virtual
    void WalkAsyncPinned(Object* object, void* context, void(*callback)(Object*, Object*, void*)) = 0;

    // Returns an IGCToCLREventSink instance that can be used to fire events.
    virtual
    IGCToCLREventSink* EventSink() = 0;
};

#endif // _GCINTERFACE_EE_H_<|MERGE_RESOLUTION|>--- conflicted
+++ resolved
@@ -16,9 +16,15 @@
 // to the EE. ([LOCALGC TODO dynamic event implementation])
 class IGCToCLREventSink
 {
-<<<<<<< HEAD
-    /* [LOCALGC TODO] This will be filled with events as they get ported */
 public:
+    // Fires a dynamic event with the given event name and payload. Dynamic
+    // events are not known to the EE and are fired as an unschematized event
+    // to the underlying eventing implementation.
+    virtual
+    void FireDynamicEvent(
+        const char* eventName,
+        void* payload,
+        uint32_t payloadSize) = 0;
     virtual
     void FireGCPerHeapHistory_V3(void *freeListAllocated,
                                  void *freeListRejected,
@@ -70,17 +76,6 @@
     void FireDestroyGCHandle(void *handleID) = 0;
     virtual
     void FirePrvDestroyGCHandle(void *handleID) = 0;
-=======
-public:
-    // Fires a dynamic event with the given event name and payload. Dynamic
-    // events are not known to the EE and are fired as an unschematized event
-    // to the underlying eventing implementation.
-    virtual
-    void FireDynamicEvent(
-        const char* eventName,
-        void* payload,
-        uint32_t payloadSize) = 0;
->>>>>>> c8fef835
 };
 
 // This interface provides the interface that the GC will use to speak to the rest
