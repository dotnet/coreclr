// Copyright (c) Microsoft. All rights reserved.
// Licensed under the MIT license. See LICENSE file in the project root for full license information.
//
//
// Copyright (c) Microsoft. All rights reserved.
// Licensed under the MIT license. See LICENSE file in the project root for full license information. 
//
// optimize for speed


#ifndef _DEBUG
#ifdef _MSC_VER
#pragma optimize( "t", on )
#endif
#endif

#ifdef __GNUC__
#define inline __attribute__((always_inline)) inline
#else
#define inline __forceinline
#endif // __GNUC__

#include "gc.h"

//#define DT_LOG

#include "gcrecord.h"

#ifdef _MSC_VER
#pragma warning(disable:4293)
#pragma warning(disable:4477)
#endif //_MSC_VER

inline void FATAL_GC_ERROR()
{
#ifndef DACCESS_COMPILE
    GCToOSInterface::DebugBreak();
#endif // DACCESS_COMPILE
    _ASSERTE(!"Fatal Error in GC.");
    GCToEEInterface::HandleFatalError((unsigned int)COR_E_EXECUTIONENGINE);
}

#ifdef _MSC_VER
#pragma inline_depth(20)
#endif

/* the following section defines the optional features */

// FEATURE_STRUCTALIGN was added by Midori. In CLR we are not interested
// in supporting custom alignments on LOH. Currently FEATURE_LOH_COMPACTION
// and FEATURE_STRUCTALIGN are mutually exclusive. It shouldn't be much 
// work to make FEATURE_STRUCTALIGN not apply to LOH so they can be both
// turned on.
#define FEATURE_LOH_COMPACTION

#ifdef FEATURE_64BIT_ALIGNMENT
// We need the following feature as part of keeping 64-bit types aligned in the GC heap.
#define RESPECT_LARGE_ALIGNMENT //used to keep "double" objects aligned during
                                //relocation
#endif //FEATURE_64BIT_ALIGNMENT

#define SHORT_PLUGS //used to keep ephemeral plugs short so they fit better into the oldest generation free items

#ifdef SHORT_PLUGS
#define DESIRED_PLUG_LENGTH (1000)
#endif //SHORT_PLUGS

#define FEATURE_PREMORTEM_FINALIZATION
#define GC_HISTORY

#ifndef FEATURE_REDHAWK
#define HEAP_ANALYZE
#define COLLECTIBLE_CLASS
#endif // !FEATURE_REDHAWK

#ifdef HEAP_ANALYZE
#define initial_internal_roots        (1024*16)
#endif // HEAP_ANALYZE

#define MARK_LIST         //used sorted list to speed up plan phase

#define BACKGROUND_GC   //concurrent background GC (requires WRITE_WATCH)

#ifdef SERVER_GC
#define MH_SC_MARK //scalable marking
//#define SNOOP_STATS //diagnostic
#define PARALLEL_MARK_LIST_SORT //do the sorting and merging of the multiple mark lists in server gc in parallel
#endif //SERVER_GC

//This is used to mark some type volatile only when the scalable marking is used. 
#if defined (SERVER_GC) && defined (MH_SC_MARK)
#define SERVER_SC_MARK_VOLATILE(x) VOLATILE(x)
#else //SERVER_GC&&MH_SC_MARK
#define SERVER_SC_MARK_VOLATILE(x) x
#endif //SERVER_GC&&MH_SC_MARK

//#define MULTIPLE_HEAPS         //Allow multiple heaps for servers

#define INTERIOR_POINTERS   //Allow interior pointers in the code manager

#define CARD_BUNDLE         //enable card bundle feature.(requires WRITE_WATCH)

// If this is defined we use a map for segments in order to find the heap for 
// a segment fast. But it does use more memory as we have to cover the whole
// heap range and for each entry we allocate a struct of 5 ptr-size words
// (3 for WKS as there's only one heap). 
#define SEG_MAPPING_TABLE

// If allocating the heap mapping table for the available VA consumes too
// much memory, you can enable this to allocate only the portion that
// corresponds to rw segments and grow it when needed in grow_brick_card_table.
// However in heap_of you will need to always compare the address with
// g_lowest/highest before you can look at the heap mapping table.
#define GROWABLE_SEG_MAPPING_TABLE

#ifdef BACKGROUND_GC
#define MARK_ARRAY      //Mark bit in an array
#endif //BACKGROUND_GC

#if defined(BACKGROUND_GC) || defined (CARD_BUNDLE) || defined(FEATURE_USE_SOFTWARE_WRITE_WATCH_FOR_GC_HEAP)
#define WRITE_WATCH     //Write Watch feature
#endif //BACKGROUND_GC || CARD_BUNDLE

#ifdef WRITE_WATCH
#define array_size 100
#endif //WRITE_WATCH

//#define SHORT_PLUGS           //keep plug short

#define FFIND_DECAY  7      //Number of GC for which fast find will be active

#ifndef MAX_LONGPATH
#define MAX_LONGPATH 1024
#endif // MAX_LONGPATH

//#define DEBUG_WRITE_WATCH //Additional debug for write watch

//#define STRESS_PINNING    //Stress pinning by pinning randomly

//#define TRACE_GC          //debug trace gc operation
//#define SIMPLE_DPRINTF

//#define TIME_GC           //time allocation and garbage collection
//#define TIME_WRITE_WATCH  //time GetWriteWatch and ResetWriteWatch calls
//#define COUNT_CYCLES  //Use cycle counter for timing
//#define JOIN_STATS         //amount of time spent in the join
//also, see TIME_SUSPEND in switches.h.

//#define SYNCHRONIZATION_STATS
//#define SEG_REUSE_STATS

#if defined (SYNCHRONIZATION_STATS) || defined (STAGE_STATS)
#define BEGIN_TIMING(x) \
    int64_t x##_start; \
    x##_start = GCToOSInterface::QueryPerformanceCounter()

#define END_TIMING(x) \
    int64_t x##_end; \
    x##_end = GCToOSInterface::QueryPerformanceCounter(); \
    x += x##_end - x##_start

#else
#define BEGIN_TIMING(x)
#define END_TIMING(x)
#define BEGIN_TIMING_CYCLES(x)
#define END_TIMING_CYCLES(x)
#endif //SYNCHRONIZATION_STATS || STAGE_STATS

/* End of optional features */

#ifdef GC_CONFIG_DRIVEN
void GCLogConfig (const char *fmt, ... );
#define cprintf(x) {GCLogConfig x;}
#endif //GC_CONFIG_DRIVEN

#ifdef _DEBUG
#define TRACE_GC
#endif

// For the bestfit algorithm when we relocate ephemeral generations into an 
// existing gen2 segment.
// We recorded sizes from 2^6, 2^7, 2^8...up to 2^30 (1GB). So that's 25 sizes total.
#define MIN_INDEX_POWER2 6

#ifdef SERVER_GC

#ifdef BIT64
#define MAX_INDEX_POWER2 30
#else
#define MAX_INDEX_POWER2 26
#endif  // BIT64

#else //SERVER_GC

#ifdef BIT64
#define MAX_INDEX_POWER2 28
#else
#define MAX_INDEX_POWER2 24
#endif  // BIT64

#endif //SERVER_GC

#define MAX_NUM_BUCKETS (MAX_INDEX_POWER2 - MIN_INDEX_POWER2 + 1)

#define MAX_NUM_FREE_SPACES 200 
#define MIN_NUM_FREE_SPACES 5 

//Please leave these definitions intact.
// hosted api
#ifdef memcpy
#undef memcpy
#endif //memcpy

#ifdef FEATURE_STRUCTALIGN
#define REQD_ALIGN_DCL ,int requiredAlignment
#define REQD_ALIGN_ARG ,requiredAlignment
#define REQD_ALIGN_AND_OFFSET_DCL ,int requiredAlignment,size_t alignmentOffset
#define REQD_ALIGN_AND_OFFSET_DEFAULT_DCL ,int requiredAlignment=DATA_ALIGNMENT,size_t alignmentOffset=0
#define REQD_ALIGN_AND_OFFSET_ARG ,requiredAlignment,alignmentOffset
#else // FEATURE_STRUCTALIGN
#define REQD_ALIGN_DCL
#define REQD_ALIGN_ARG
#define REQD_ALIGN_AND_OFFSET_DCL
#define REQD_ALIGN_AND_OFFSET_DEFAULT_DCL
#define REQD_ALIGN_AND_OFFSET_ARG
#endif // FEATURE_STRUCTALIGN

#ifdef MULTIPLE_HEAPS
#define THREAD_NUMBER_DCL ,int thread
#define THREAD_NUMBER_ARG ,thread
#define THREAD_NUMBER_FROM_CONTEXT int thread = sc->thread_number;
#define THREAD_FROM_HEAP  int thread = heap_number;
#define HEAP_FROM_THREAD  gc_heap* hpt = gc_heap::g_heaps[thread];
#else
#define THREAD_NUMBER_DCL
#define THREAD_NUMBER_ARG
#define THREAD_NUMBER_FROM_CONTEXT
#define THREAD_FROM_HEAP
#define HEAP_FROM_THREAD  gc_heap* hpt = 0;
#endif //MULTIPLE_HEAPS

//These constants are ordered
const int policy_sweep = 0;
const int policy_compact = 1;
const int policy_expand  = 2;

#ifdef TRACE_GC
#define SEG_REUSE_LOG_0 7
#define SEG_REUSE_LOG_1 (SEG_REUSE_LOG_0 + 1)
#define DT_LOG_0 (SEG_REUSE_LOG_1 + 1)
#define BGC_LOG (DT_LOG_0 + 1)
#define GTC_LOG (DT_LOG_0 + 2)
#define GC_TABLE_LOG (DT_LOG_0 + 3)
#define JOIN_LOG (DT_LOG_0 + 4)
#define SPINLOCK_LOG (DT_LOG_0 + 5)
#define SNOOP_LOG (DT_LOG_0 + 6)

#ifndef DACCESS_COMPILE

#ifdef SIMPLE_DPRINTF

//#define dprintf(l,x) {if (trace_gc && ((l<=print_level)||gc_heap::settings.concurrent)) {printf ("\n");printf x ; fflush(stdout);}}
void GCLog (const char *fmt, ... );
//#define dprintf(l,x) {if (trace_gc && (l<=print_level)) {GCLog x;}}
//#define dprintf(l,x) {if ((l==SEG_REUSE_LOG_0) || (l==SEG_REUSE_LOG_1) || (trace_gc && (l<=3))) {GCLog x;}}
//#define dprintf(l,x) {if (l == DT_LOG_0) {GCLog x;}}
//#define dprintf(l,x) {if (trace_gc && ((l <= 2) || (l == BGC_LOG) || (l==GTC_LOG))) {GCLog x;}}
//#define dprintf(l,x) {if ((l == 1) || (l == 2222)) {GCLog x;}}
#define dprintf(l,x) {if ((l <= 1) || (l == GTC_LOG)) {GCLog x;}}
//#define dprintf(l,x) {if ((l==GTC_LOG) || (l <= 1)) {GCLog x;}}
//#define dprintf(l,x) {if (trace_gc && ((l <= print_level) || (l==GTC_LOG))) {GCLog x;}}
//#define dprintf(l,x) {if (l==GTC_LOG) {printf ("\n");printf x ; fflush(stdout);}}
#else //SIMPLE_DPRINTF
// Nobody used the logging mechanism that used to be here. If we find ourselves
// wanting to inspect GC logs on unmodified builds, we can use this define here
// to do so.
#define dprintf(l, x)

#endif //SIMPLE_DPRINTF

#else //DACCESS_COMPILE
#define dprintf(l,x)
#endif //DACCESS_COMPILE
#else //TRACE_GC
#define dprintf(l,x)
#endif //TRACE_GC

#if !defined(FEATURE_REDHAWK) && !defined(BUILD_AS_STANDALONE)
#undef  assert
#define assert _ASSERTE
#undef  ASSERT
#define ASSERT _ASSERTE
#endif // FEATURE_REDHAWK

struct GCDebugSpinLock {
    VOLATILE(int32_t) lock;                   // -1 if free, 0 if held
#ifdef _DEBUG
    VOLATILE(Thread *) holding_thread;     // -1 if no thread holds the lock.
    VOLATILE(BOOL) released_by_gc_p;       // a GC thread released the lock.
#endif
#if defined (SYNCHRONIZATION_STATS)
    // number of times we went into SwitchToThread in enter_spin_lock.
    unsigned int num_switch_thread;
    // number of times we went into WaitLonger.
    unsigned int num_wait_longer;
    // number of times we went to calling SwitchToThread in WaitLonger.
    unsigned int num_switch_thread_w;
    // number of times we went to calling DisablePreemptiveGC in WaitLonger.
    unsigned int num_disable_preemptive_w;
#endif

    GCDebugSpinLock()
        : lock(-1)
#ifdef _DEBUG
        , holding_thread((Thread*) -1)
#endif
#if defined (SYNCHRONIZATION_STATS)
        , num_switch_thread(0), num_wait_longer(0), num_switch_thread_w(0), num_disable_preemptive_w(0)
#endif
    {
    }

#if defined (SYNCHRONIZATION_STATS)
    void init()
    {
        num_switch_thread = 0;
        num_wait_longer = 0;
        num_switch_thread_w = 0;
        num_disable_preemptive_w = 0;
    }
#endif
};
typedef GCDebugSpinLock GCSpinLock;

class mark;
class heap_segment;
class CObjectHeader;
class l_heap;
class sorted_table;
class c_synchronize;
class seg_free_spaces;
class gc_heap;

#ifdef BACKGROUND_GC
class exclusive_sync;
class recursive_gc_sync;
#endif //BACKGROUND_GC

#define FEATURE_CARD_MARKING_STEALING
#ifdef FEATURE_CARD_MARKING_STEALING
class card_marking_enumerator;
#endif FEATURE_CARD_MARKING_STEALING

// The following 2 modes are of the same format as in clr\src\bcl\system\runtime\gcsettings.cs
// make sure you change that one if you change this one!
enum gc_pause_mode
{
    pause_batch = 0, //We are not concerned about pause length
    pause_interactive = 1,     //We are running an interactive app
    pause_low_latency = 2,     //short pauses are essential
    //avoid long pauses from blocking full GCs unless running out of memory
    pause_sustained_low_latency = 3,
    pause_no_gc = 4
};

enum gc_loh_compaction_mode
{
    loh_compaction_default = 1, // the default mode, don't compact LOH.
    loh_compaction_once = 2, // only compact once the next time a blocking full GC happens.
    loh_compaction_auto = 4 // GC decides when to compact LOH, to be implemented.
};

enum set_pause_mode_status
{
    set_pause_mode_success = 0,
    set_pause_mode_no_gc = 1 // NoGCRegion is in progress, can't change pause mode.
};

/*
 Latency modes required user to have specific GC knowledge (eg, budget, full blocking GC).
 We are trying to move away from them as it makes a lot more sense for users to tell 
 us what's the most important out of the perf aspects that make sense to them. 

 In general there are 3 such aspects:

 + memory footprint
 + throughput
 + pause predictibility

 Currently the following levels are supported. We may (and will likely) add more
 in the future.

 +----------+--------------------+---------------------------------------+
 | Level    | Optimization Goals | Latency Charactaristics               |
 +==========+====================+=======================================+
 | 0        | memory footprint   | pauses can be long and more frequent  |
 +----------+--------------------+---------------------------------------+
 | 1        | balanced           | pauses are more predictable and more  |
 |          |                    | frequent. the longest pauses are      |
 |          |                    | shorter than 1.                       |
 +----------+--------------------+---------------------------------------+
*/
enum gc_latency_level
{
    latency_level_first = 0,
    latency_level_memory_footprint = latency_level_first,
    latency_level_balanced = 1,
    latency_level_last = latency_level_balanced,
    latency_level_default = latency_level_balanced
};

enum gc_tuning_point
{
    tuning_deciding_condemned_gen = 0,
    tuning_deciding_full_gc = 1,
    tuning_deciding_compaction = 2,
    tuning_deciding_expansion = 3,
    tuning_deciding_promote_ephemeral = 4,
    tuning_deciding_short_on_seg = 5
};

#if defined(TRACE_GC) && defined(BACKGROUND_GC)
static const char * const str_bgc_state[] =
{
    "not_in_process",
    "mark_handles",
    "mark_stack",
    "revisit_soh",
    "revisit_loh",
    "overflow_soh",
    "overflow_loh",
    "final_marking",
    "sweep_soh",
    "sweep_loh",
    "plan_phase"
};
#endif // defined(TRACE_GC) && defined(BACKGROUND_GC)

enum allocation_state
{
    a_state_start = 0,
    a_state_can_allocate,
    a_state_cant_allocate,
    // This could be due to having to wait till a GC is done,
    // or having to try a different heap.
    a_state_retry_allocate,
    a_state_try_fit,
    a_state_try_fit_new_seg,
    a_state_try_fit_after_cg,
    a_state_try_fit_after_bgc,
    a_state_try_free_full_seg_in_bgc, 
    a_state_try_free_after_bgc,
    a_state_try_seg_end,
    a_state_acquire_seg,
    a_state_acquire_seg_after_cg,
    a_state_acquire_seg_after_bgc,
    a_state_check_and_wait_for_bgc,
    a_state_trigger_full_compact_gc,
    a_state_trigger_ephemeral_gc,
    a_state_trigger_2nd_ephemeral_gc,
    a_state_check_retry_seg,
    a_state_max
};

enum gc_type
{
    gc_type_compacting = 0,
    gc_type_blocking = 1,
#ifdef BACKGROUND_GC
    gc_type_background = 2,
#endif //BACKGROUND_GC
    gc_type_max = 3
};

//encapsulates the mechanism for the current gc
class gc_mechanisms
{
public:
    VOLATILE(size_t) gc_index; // starts from 1 for the first GC, like dd_collection_count
    int condemned_generation;
    BOOL promotion;
    BOOL compaction;
    BOOL loh_compaction;
    BOOL heap_expansion;
    uint32_t concurrent;
    BOOL demotion;
    BOOL card_bundles;
    int  gen0_reduction_count;
    BOOL should_lock_elevation;
    int elevation_locked_count;
    BOOL elevation_reduced;
    BOOL minimal_gc;
    gc_reason reason;
    gc_pause_mode pause_mode;
    BOOL found_finalizers;

#ifdef BACKGROUND_GC
    BOOL background_p;
    bgc_state b_state;
    BOOL allocations_allowed;
#endif //BACKGROUND_GC

#ifdef STRESS_HEAP
    BOOL stress_induced;
#endif // STRESS_HEAP

    // These are opportunistically set
    uint32_t entry_memory_load;
    uint32_t exit_memory_load;

    void init_mechanisms(); //for each GC
    void first_init(); // for the life of the EE

    void record (gc_history_global* history);
};

// This is a compact version of gc_mechanism that we use to save in the history.
class gc_mechanisms_store
{
public:
    size_t gc_index; 
    bool promotion;
    bool compaction;
    bool loh_compaction;
    bool heap_expansion;
    bool concurrent;
    bool demotion;
    bool card_bundles;
    bool should_lock_elevation;
    int condemned_generation   : 8; 
    int gen0_reduction_count   : 8;
    int elevation_locked_count : 8;
    gc_reason reason           : 8;
    gc_pause_mode pause_mode   : 8;
#ifdef BACKGROUND_GC
    bgc_state b_state          : 8;
#endif //BACKGROUND_GC
    bool found_finalizers;

#ifdef BACKGROUND_GC
    bool background_p;
#endif //BACKGROUND_GC

#ifdef STRESS_HEAP
    bool stress_induced;
#endif // STRESS_HEAP

#ifdef BIT64
    uint32_t entry_memory_load;
#endif // BIT64

    void store (gc_mechanisms* gm)
    {
        gc_index                = gm->gc_index; 
        condemned_generation    = gm->condemned_generation;
        promotion               = (gm->promotion != 0);
        compaction              = (gm->compaction != 0);
        loh_compaction          = (gm->loh_compaction != 0);
        heap_expansion          = (gm->heap_expansion != 0);
        concurrent              = (gm->concurrent != 0);
        demotion                = (gm->demotion != 0);
        card_bundles            = (gm->card_bundles != 0);
        gen0_reduction_count    = gm->gen0_reduction_count;
        should_lock_elevation   = (gm->should_lock_elevation != 0);
        elevation_locked_count  = gm->elevation_locked_count;
        reason                  = gm->reason;
        pause_mode              = gm->pause_mode;
        found_finalizers        = (gm->found_finalizers != 0);

#ifdef BACKGROUND_GC
        background_p            = (gm->background_p != 0);
        b_state                 = gm->b_state;
#endif //BACKGROUND_GC

#ifdef STRESS_HEAP
        stress_induced          = (gm->stress_induced != 0);
#endif // STRESS_HEAP

#ifdef BIT64
        entry_memory_load       = gm->entry_memory_load;
#endif // BIT64        
    }
};

#ifdef GC_STATS

// GC specific statistics, tracking counts and timings for GCs occuring in the system.
// This writes the statistics to a file every 60 seconds, if a file is specified in
// COMPlus_GcMixLog

struct GCStatistics
    : public StatisticsBase
{
    // initialized to the contents of COMPlus_GcMixLog, or NULL, if not present
    static char* logFileName;
    static FILE*  logFile;

    // number of times we executed a background GC, a foreground GC, or a
    // non-concurrent GC
    int cntBGC, cntFGC, cntNGC;

    // min, max, and total time spent performing BGCs, FGCs, NGCs
    // (BGC time includes everything between the moment the BGC starts until 
    // it completes, i.e. the times of all FGCs occuring concurrently)
    MinMaxTot bgc, fgc, ngc;

    // number of times we executed a compacting GC (sweeping counts can be derived)
    int cntCompactNGC, cntCompactFGC;

    // count of reasons
    int cntReasons[reason_max];

    // count of condemned generation, by NGC and FGC:
    int cntNGCGen[max_generation+1];
    int cntFGCGen[max_generation];
    
    ///////////////////////////////////////////////////////////////////////////////////////////////
    // Internal mechanism:

    virtual void Initialize();
    virtual void DisplayAndUpdate();

    // Public API

    static BOOL Enabled()
    { return logFileName != NULL; }

    void AddGCStats(const gc_mechanisms& settings, size_t timeInMSec);
};

extern GCStatistics g_GCStatistics;
extern GCStatistics g_LastGCStatistics;

#endif // GC_STATS

typedef DPTR(class heap_segment)               PTR_heap_segment;
typedef DPTR(class gc_heap)                    PTR_gc_heap;
typedef DPTR(PTR_gc_heap)                      PTR_PTR_gc_heap;
#ifdef FEATURE_PREMORTEM_FINALIZATION
typedef DPTR(class CFinalize)                  PTR_CFinalize;
#endif // FEATURE_PREMORTEM_FINALIZATION

//-------------------------------------
//generation free list. It is an array of free lists bucketed by size, starting at sizes lower than first_bucket_size 
//and doubling each time. The last bucket (index == num_buckets) is for largest sizes with no limit

#define MAX_BUCKET_COUNT (13)//Max number of buckets for the small generations. 
class alloc_list 
{
    uint8_t* head;
    uint8_t* tail;

    size_t damage_count;
public:
#ifdef FL_VERIFICATION
    size_t item_count;
#endif //FL_VERIFICATION

    uint8_t*& alloc_list_head () { return head;}
    uint8_t*& alloc_list_tail () { return tail;}
    size_t& alloc_list_damage_count(){ return damage_count; }
    alloc_list()
    {
        head = 0; 
        tail = 0; 
        damage_count = 0;
    }
};


class allocator 
{
    size_t num_buckets;
    size_t frst_bucket_size;
    alloc_list first_bucket;
    alloc_list* buckets;
    alloc_list& alloc_list_of (unsigned int bn);
    size_t& alloc_list_damage_count_of (unsigned int bn);

public:
    allocator (unsigned int num_b, size_t fbs, alloc_list* b);
    allocator()
    {
        num_buckets = 1;
        frst_bucket_size = SIZE_T_MAX;
    }
    unsigned int number_of_buckets() {return (unsigned int)num_buckets;}

    size_t first_bucket_size() {return frst_bucket_size;}
    uint8_t*& alloc_list_head_of (unsigned int bn)
    {
        return alloc_list_of (bn).alloc_list_head();
    }
    uint8_t*& alloc_list_tail_of (unsigned int bn)
    {
        return alloc_list_of (bn).alloc_list_tail();
    }
    void clear();
    BOOL discard_if_no_fit_p()
    {
        return (num_buckets == 1);
    }

    // This is when we know there's nothing to repair because this free
    // list has never gone through plan phase. Right now it's only used
    // by the background ephemeral sweep when we copy the local free list
    // to gen0's free list.
    //
    // We copy head and tail manually (vs together like copy_to_alloc_list)
    // since we need to copy tail first because when we get the free items off
    // of each bucket we check head first. We also need to copy the
    // smaller buckets first so when gen0 allocation needs to thread
    // smaller items back that bucket is guaranteed to have been full
    // copied.
    void copy_with_no_repair (allocator* allocator_to_copy)
    {
        assert (num_buckets == allocator_to_copy->number_of_buckets());
        for (unsigned int i = 0; i < num_buckets; i++)
        {
            alloc_list* al = &(allocator_to_copy->alloc_list_of (i));
            alloc_list_tail_of(i) = al->alloc_list_tail();
            alloc_list_head_of(i) = al->alloc_list_head();
        }
    }

    void unlink_item (unsigned int bucket_number, uint8_t* item, uint8_t* previous_item, BOOL use_undo_p);
    void thread_item (uint8_t* item, size_t size);
    void thread_item_front (uint8_t* itme, size_t size);
    void thread_free_item (uint8_t* free_item, uint8_t*& head, uint8_t*& tail);
    void copy_to_alloc_list (alloc_list* toalist);
    void copy_from_alloc_list (alloc_list* fromalist);
    void commit_alloc_list_changes();
};

#define NUM_GEN_POWER2 (20)
#define BASE_GEN_SIZE (1*512)

// group the frequently used ones together (need intrumentation on accessors)
class generation
{
public:
    // Don't move these first two fields without adjusting the references
    // from the __asm in jitinterface.cpp.
    alloc_context   allocation_context;
    PTR_heap_segment start_segment;
    uint8_t*        allocation_start;
    heap_segment*   allocation_segment;
    uint8_t*        allocation_context_start_region;
    allocator       free_list_allocator;
    size_t          free_list_allocated;
    size_t          end_seg_allocated;
    BOOL            allocate_end_seg_p;
    size_t          condemned_allocated;
    size_t          free_list_space;
    size_t          free_obj_space;
    size_t          allocation_size;
    uint8_t*        plan_allocation_start;
    size_t          plan_allocation_start_size;

    // this is the pinned plugs that got allocated into this gen.
    size_t          pinned_allocated;
    size_t          pinned_allocation_compact_size;
    size_t          pinned_allocation_sweep_size;
    int             gen_num;

#ifdef FREE_USAGE_STATS
    size_t          gen_free_spaces[NUM_GEN_POWER2];
    // these are non pinned plugs only
    size_t          gen_plugs[NUM_GEN_POWER2];
    size_t          gen_current_pinned_free_spaces[NUM_GEN_POWER2];
    size_t          pinned_free_obj_space;
    // this is what got allocated into the pinned free spaces.
    size_t          allocated_in_pinned_free;
    size_t          allocated_since_last_pin;
#endif //FREE_USAGE_STATS
};

static_assert(offsetof(dac_generation, allocation_context) == offsetof(generation, allocation_context), "DAC generation offset mismatch");
static_assert(offsetof(dac_generation, start_segment) == offsetof(generation, start_segment), "DAC generation offset mismatch");
static_assert(offsetof(dac_generation, allocation_start) == offsetof(generation, allocation_start), "DAC generation offset mismatch");

// static data remains the same after it's initialized.
// It's per generation.
// TODO: for gen_time_tuning, we should put the multipliers in static data.
struct static_data
{
    size_t min_size;
    size_t max_size;
    size_t fragmentation_limit;
    float fragmentation_burden_limit;
    float limit;
    float max_limit;
    size_t time_clock; // time after which to collect generation, in performance counts (see QueryPerformanceCounter)
    size_t gc_clock; // nubmer of gcs after which to collect generation
};

// The dynamic data fields are grouped into 3 categories:
//
// calculated logical data (like desired_allocation)
// physical data (like fragmentation)
// const data (sdata), initialized at the beginning
class dynamic_data
{
public:
    ptrdiff_t new_allocation;
    ptrdiff_t gc_new_allocation; // new allocation at beginning of gc
    float     surv;
    size_t    desired_allocation;

    // # of bytes taken by objects (ie, not free space) at the beginning
    // of the GC.
    size_t    begin_data_size;
    // # of bytes taken by survived objects after mark.
    size_t    survived_size;
    // # of bytes taken by survived pinned plugs after mark.
    size_t    pinned_survived_size;
    size_t    artificial_pinned_survived_size;
    size_t    added_pinned_size;

#ifdef SHORT_PLUGS
    size_t    padding_size;
#endif //SHORT_PLUGS
#if defined (RESPECT_LARGE_ALIGNMENT) || defined (FEATURE_STRUCTALIGN)
    // # of plugs that are not pinned plugs.
    size_t    num_npinned_plugs;
#endif //RESPECT_LARGE_ALIGNMENT || FEATURE_STRUCTALIGN
    //total object size after a GC, ie, doesn't include fragmentation
    size_t    current_size; 
    size_t    collection_count;
    size_t    promoted_size;
    size_t    freach_previous_promotion;
    size_t    fragmentation;    //fragmentation when we don't compact
    size_t    gc_clock;         //gc# when last GC happened
    size_t    time_clock;       //time when last gc started
    size_t    gc_elapsed_time;  // Time it took for the gc to complete
    float     gc_speed;         //  speed in bytes/msec for the gc to complete

    size_t    min_size;

    static_data* sdata;
};

#define ro_in_entry 0x1

#ifdef SEG_MAPPING_TABLE
// Note that I am storing both h0 and seg0, even though in Server GC you can get to 
// the heap* from the segment info. This is because heap_of needs to be really fast
// and we would not want yet another indirection.
struct seg_mapping
{
    // if an address is > boundary it belongs to h1; else h0.
    // since we init h0 and h1 to 0, if we get 0 it means that
    // address doesn't exist on managed segments. And heap_of 
    // would just return heap0 which is what it does now.
    uint8_t* boundary;
#ifdef MULTIPLE_HEAPS
    gc_heap* h0;
    gc_heap* h1;
#endif //MULTIPLE_HEAPS
    // You could have an address that's inbetween 2 segments and 
    // this would return a seg, the caller then will use 
    // in_range_for_segment to determine if it's on that seg.
    heap_segment* seg0; // this is what the seg for h0 is.
    heap_segment* seg1; // this is what the seg for h1 is.
    // Note that when frozen objects are used we mask seg1
    // with 0x1 to indicate that there is a ro segment for
    // this entry.
};
#endif //SEG_MAPPING_TABLE

// alignment helpers
//Alignment constant for allocation
#define ALIGNCONST (DATA_ALIGNMENT-1)

inline
size_t Align (size_t nbytes, int alignment=ALIGNCONST)
{
    return (nbytes + alignment) & ~alignment;
}

//return alignment constant for small object heap vs large object heap
inline
int get_alignment_constant (BOOL small_object_p)
{
#ifdef FEATURE_STRUCTALIGN
    // If any objects on the large object heap require 8-byte alignment,
    // the compiler will tell us so.  Let's not guess an alignment here.
    return ALIGNCONST;
#else // FEATURE_STRUCTALIGN
    return small_object_p ? ALIGNCONST : 7;
#endif // FEATURE_STRUCTALIGN
}

struct etw_opt_info
{
    size_t desired_allocation;
    size_t new_allocation;
    int    gen_number;
};

// Note, I am not removing the ones that are no longer used
// because the older versions of the runtime still use them
// and ETW interprets them.
enum alloc_wait_reason
{
    // When we don't care about firing an event for
    // this.
    awr_ignored = -1,

    // when we detect we are in low memory
    awr_low_memory = 0,

    // when we detect the ephemeral segment is too full
    awr_low_ephemeral = 1,

    // we've given out too much budget for gen0.
    awr_gen0_alloc = 2,

    // we've given out too much budget for loh.
    awr_loh_alloc = 3,

    // this event is really obsolete - it's for pre-XP
    // OSs where low mem notification is not supported.
    awr_alloc_loh_low_mem = 4,

    // we ran out of VM spaced to reserve on loh.
    awr_loh_oos = 5, 

    // ran out of space when allocating a small object
    awr_gen0_oos_bgc = 6,

    // ran out of space when allocating a large object
    awr_loh_oos_bgc = 7,

    // waiting for BGC to let FGC happen
    awr_fgc_wait_for_bgc = 8,

    // wait for bgc to finish to get loh seg. 
    // no longer used with the introduction of loh msl.
    awr_get_loh_seg = 9,

    // we don't allow loh allocation during bgc planning.
    // no longer used with the introduction of loh msl.
    awr_loh_alloc_during_plan = 10,

    // we don't allow too much loh allocation during bgc.
    awr_loh_alloc_during_bgc = 11
};

struct alloc_thread_wait_data
{
    int awr;
};

enum msl_take_state
{
    mt_get_large_seg = 0,
    mt_bgc_loh_sweep,
    mt_wait_bgc,
    mt_block_gc,
    mt_clr_mem,
    mt_clr_large_mem,
    mt_t_eph_gc,
    mt_t_full_gc,
    mt_alloc_small,
    mt_alloc_large,
    mt_alloc_small_cant,
    mt_alloc_large_cant,
    mt_try_alloc,
    mt_try_budget
};

enum msl_enter_state
{
    me_acquire,
    me_release
};

struct spinlock_info
{
    msl_enter_state enter_state;
    msl_take_state take_state;
    EEThreadId thread_id;
    bool loh_p;
};

#define HS_CACHE_LINE_SIZE 128

#ifdef SNOOP_STATS
struct snoop_stats_data
{
    int heap_index;

    // total number of objects that we called
    // gc_mark on.
    size_t objects_checked_count;
    // total number of time we called gc_mark
    // on a 0 reference.
    size_t zero_ref_count;
    // total objects actually marked.
    size_t objects_marked_count;
    // number of objects written to the mark stack because
    // of mark_stolen.
    size_t stolen_stack_count;
    // number of objects pushed onto the mark stack because
    // of the partial mark code path.
    size_t partial_stack_count;
    // number of objects pushed onto the mark stack because
    // of the non partial mark code path.
    size_t normal_stack_count;
    // number of references marked without mark stack.
    size_t non_stack_count;

    // number of times we detect next heap's mark stack
    // is not busy.
    size_t stack_idle_count;

    // number of times we do switch to thread.
    size_t switch_to_thread_count;

    // number of times we are checking if the next heap's
    // mark stack is busy.
    size_t check_level_count;
    // number of times next stack is busy and level is 
    // at the bottom.
    size_t busy_count;
    // how many interlocked exchange operations we did
    size_t interlocked_count;
    // numer of times parent objects stolen
    size_t partial_mark_parent_count;
    // numer of times we look at a normal stolen entry, 
    // or the beginning/ending PM pair.
    size_t stolen_or_pm_count; 
    // number of times we see 2 for the entry.
    size_t stolen_entry_count; 
    // number of times we see a PM entry that's not ready.
    size_t pm_not_ready_count; 
    // number of stolen normal marked objects and partial mark children.
    size_t normal_count;
    // number of times the bottom of mark stack was cleared.
    size_t stack_bottom_clear_count;
};
#endif //SNOOP_STATS

struct no_gc_region_info
{
    size_t soh_allocation_size;
    size_t loh_allocation_size;
    size_t started;
    size_t num_gcs;
    size_t num_gcs_induced;
    start_no_gc_region_status start_status;
    gc_pause_mode saved_pause_mode;
    size_t saved_gen0_min_size;
    size_t saved_gen3_min_size;
    BOOL minimal_gc_p;
};

// if you change these, make sure you update them for sos (strike.cpp) as well.
// 
// !!!NOTE!!!
// Right now I am only recording data from blocking GCs. When recording from BGC,
// it should have its own copy just like gc_data_per_heap.
// for BGCs we will have a very different set of datapoints to record.
enum interesting_data_point
{
    idp_pre_short = 0,
    idp_post_short = 1,
    idp_merged_pin = 2,
    idp_converted_pin = 3,
    idp_pre_pin = 4,
    idp_post_pin = 5,
    idp_pre_and_post_pin = 6,
    idp_pre_short_padded = 7,
    idp_post_short_padded = 8,
    max_idp_count
};

//class definition of the internal class
class gc_heap
{
    friend class GCHeap;
#ifdef FEATURE_PREMORTEM_FINALIZATION
    friend class CFinalize;
#endif // FEATURE_PREMORTEM_FINALIZATION
    friend struct ::alloc_context;
    friend void ProfScanRootsHelper(Object** object, ScanContext *pSC, uint32_t dwFlags);
    friend void GCProfileWalkHeapWorker(BOOL fProfilerPinned, BOOL fShouldWalkHeapRootsForEtw, BOOL fShouldWalkHeapObjectsForEtw);
    friend class t_join;
    friend class gc_mechanisms;
    friend class seg_free_spaces;

#ifdef BACKGROUND_GC
    friend class exclusive_sync;
    friend class recursive_gc_sync;
#endif //BACKGROUND_GC

#if defined (WRITE_BARRIER_CHECK) && !defined (SERVER_GC)
    friend void checkGCWriteBarrier();
    friend void initGCShadow();
#endif //defined (WRITE_BARRIER_CHECK) && !defined (SERVER_GC)

    friend void PopulateDacVars(GcDacVars *gcDacVars);

#ifdef MULTIPLE_HEAPS
    typedef void (gc_heap::* card_fn) (uint8_t**, int);
#define call_fn(this_arg,fn) (this_arg->*fn)
#define __this this
#else
    typedef void (* card_fn) (uint8_t**);
#define call_fn(this_arg,fn) (*fn)
#define __this (gc_heap*)0
#endif

public:

#ifdef TRACE_GC
    PER_HEAP
    void print_free_list (int gen, heap_segment* seg);
#endif // TRACE_GC

#ifdef SYNCHRONIZATION_STATS

    PER_HEAP_ISOLATED
    void init_sync_stats()
    {
#ifdef MULTIPLE_HEAPS
        for (int i = 0; i < gc_heap::n_heaps; i++)
        {
            gc_heap::g_heaps[i]->init_heap_sync_stats();
        }
#else  //MULTIPLE_HEAPS
        init_heap_sync_stats();
#endif  //MULTIPLE_HEAPS
    }

    PER_HEAP_ISOLATED
    void print_sync_stats(unsigned int gc_count_during_log)
    {
        // bad/good gl acquire is accumulative during the log interval (because the numbers are too small)
        // min/max msl_acquire is the min/max during the log interval, not each GC.
        // Threads is however many allocation threads for the last GC.
        // num of msl acquired, avg_msl, high and low are all for each GC.
        printf("%2s%2s%10s%10s%12s%6s%4s%8s(  st,  wl, stw, dpw)\n",
            "H", "T", "good_sus", "bad_sus", "avg_msl", "high", "low", "num_msl");

#ifdef MULTIPLE_HEAPS
        for (int i = 0; i < gc_heap::n_heaps; i++)
        {
            gc_heap::g_heaps[i]->print_heap_sync_stats(i, gc_count_during_log);
        }
#else  //MULTIPLE_HEAPS
        print_heap_sync_stats(0, gc_count_during_log);
#endif  //MULTIPLE_HEAPS
    }

#endif //SYNCHRONIZATION_STATS

    PER_HEAP
    void verify_soh_segment_list();
    PER_HEAP
    void verify_mark_array_cleared (heap_segment* seg);
    PER_HEAP
    void verify_mark_array_cleared();
    PER_HEAP
    void verify_seg_end_mark_array_cleared();
    PER_HEAP
    void verify_partial();

#ifdef VERIFY_HEAP
    PER_HEAP
    void verify_free_lists(); 
    PER_HEAP
    void verify_heap (BOOL begin_gc_p);
#endif //VERIFY_HEAP

    PER_HEAP_ISOLATED
    void fire_per_heap_hist_event (gc_history_per_heap* current_gc_data_per_heap, int heap_num);

    PER_HEAP_ISOLATED
    void fire_pevents();

#ifdef FEATURE_BASICFREEZE
    static void walk_read_only_segment(heap_segment *seg, void *pvContext, object_callback_func pfnMethodTable, object_callback_func pfnObjRef);
#endif

    static
    heap_segment* make_heap_segment (uint8_t* new_pages,
                                     size_t size, 
                                     int h_number);
    static
    l_heap* make_large_heap (uint8_t* new_pages, size_t size, BOOL managed);

    static
    gc_heap* make_gc_heap(
#if defined (MULTIPLE_HEAPS)
        GCHeap* vm_heap,
        int heap_number
#endif //MULTIPLE_HEAPS
        );

    static
    void destroy_gc_heap(gc_heap* heap);

    static
    HRESULT initialize_gc  (size_t segment_size,
                            size_t heap_size
#ifdef MULTIPLE_HEAPS
                            , unsigned number_of_heaps
#endif //MULTIPLE_HEAPS
        );

    static
    void shutdown_gc();

    // If the hard limit is specified, take that into consideration
    // and this means it may modify the # of heaps.
    PER_HEAP_ISOLATED
    size_t get_segment_size_hard_limit (uint32_t* num_heaps, bool should_adjust_num_heaps);

    PER_HEAP_ISOLATED
    bool should_retry_other_heap (size_t size);

    PER_HEAP
    CObjectHeader* allocate (size_t jsize,
                             alloc_context* acontext,
                             uint32_t flags);

#ifdef MULTIPLE_HEAPS
    static
    void balance_heaps (alloc_context* acontext);
    PER_HEAP
    ptrdiff_t get_balance_heaps_loh_effective_budget ();
    static 
    gc_heap* balance_heaps_loh (alloc_context* acontext, size_t size);
    // Unlike balance_heaps_loh, this may return nullptr if we failed to change heaps.
    static
    gc_heap* balance_heaps_loh_hard_limit_retry (alloc_context* acontext, size_t size);
    static
    void gc_thread_stub (void* arg);
#endif //MULTIPLE_HEAPS

    // For LOH allocations we only update the alloc_bytes_loh in allocation
    // context - we don't actually use the ptr/limit from it so I am
    // making this explicit by not passing in the alloc_context.
    // Note: This is an instance method, but the heap instance is only used for
    // lowest_address and highest_address, which are currently the same accross all heaps.
    PER_HEAP
    CObjectHeader* allocate_large_object (size_t size, uint32_t flags, int64_t& alloc_bytes);

#ifdef FEATURE_STRUCTALIGN
    PER_HEAP
    uint8_t* pad_for_alignment_large (uint8_t* newAlloc, int requiredAlignment, size_t size);
#endif // FEATURE_STRUCTALIGN

    PER_HEAP_ISOLATED
    void do_pre_gc();

    PER_HEAP_ISOLATED
    void do_post_gc();

    PER_HEAP
    BOOL expand_soh_with_minimal_gc();

    // EE is always suspended when this method is called.
    // returning FALSE means we actually didn't do a GC. This happens
    // when we figured that we needed to do a BGC.
    PER_HEAP
    void garbage_collect (int n);

    // Since we don't want to waste a join just to do this, I am doing
    // doing this at the last join in gc1.
    PER_HEAP_ISOLATED
    void pm_full_gc_init_or_clear();

    // This does a GC when pm_trigger_full_gc is set
    PER_HEAP
    void garbage_collect_pm_full_gc();

    PER_HEAP_ISOLATED
    bool is_pm_ratio_exceeded();

    PER_HEAP
    void init_records();

    static 
    uint32_t* make_card_table (uint8_t* start, uint8_t* end);

    static
    void set_fgm_result (failure_get_memory f, size_t s, BOOL loh_p);

    static
    int grow_brick_card_tables (uint8_t* start,
                                uint8_t* end,
                                size_t size,
                                heap_segment* new_seg, 
                                gc_heap* hp,
                                BOOL loh_p);

    PER_HEAP
    BOOL is_mark_set (uint8_t* o);

#ifdef FEATURE_BASICFREEZE
    PER_HEAP_ISOLATED
    bool frozen_object_p(Object* obj);
#endif // FEATURE_BASICFREEZE

protected:

    PER_HEAP_ISOLATED
    void walk_heap (walk_fn fn, void* context, int gen_number, BOOL walk_large_object_heap_p);

    PER_HEAP
    void walk_heap_per_heap (walk_fn fn, void* context, int gen_number, BOOL walk_large_object_heap_p);

    struct walk_relocate_args
    {
        uint8_t* last_plug;
        BOOL is_shortened;
        mark* pinned_plug_entry;
        void* profiling_context;
        record_surv_fn fn;
    };

    PER_HEAP
    void walk_survivors (record_surv_fn fn, void* context, walk_surv_type type);

    PER_HEAP
    void walk_plug (uint8_t* plug, size_t size, BOOL check_last_object_p,
                    walk_relocate_args* args);

    PER_HEAP
    void walk_relocation (void* profiling_context, record_surv_fn fn);

    PER_HEAP
    void walk_relocation_in_brick (uint8_t* tree, walk_relocate_args* args);

    PER_HEAP
    void walk_finalize_queue (fq_walk_fn fn);

#if defined(BACKGROUND_GC) && defined(FEATURE_EVENT_TRACE)
    PER_HEAP
    void walk_survivors_for_bgc (void* profiling_context, record_surv_fn fn);
#endif // defined(BACKGROUND_GC) && defined(FEATURE_EVENT_TRACE)

    // used in blocking GCs after plan phase so this walks the plugs.
    PER_HEAP
    void walk_survivors_relocation (void* profiling_context, record_surv_fn fn);
    PER_HEAP
    void walk_survivors_for_loh (void* profiling_context, record_surv_fn fn);

    PER_HEAP
    int generation_to_condemn (int n, 
                               BOOL* blocking_collection_p,
                               BOOL* elevation_requested_p,
                               BOOL check_only_p);

    PER_HEAP_ISOLATED
    int joined_generation_to_condemn (BOOL should_evaluate_elevation, 
                                      int initial_gen, 
                                      int current_gen,
                                      BOOL* blocking_collection
                                      STRESS_HEAP_ARG(int n_original));

    PER_HEAP
    size_t min_reclaim_fragmentation_threshold (uint32_t num_heaps);

    PER_HEAP_ISOLATED
    uint64_t min_high_fragmentation_threshold (uint64_t available_mem, uint32_t num_heaps);

    PER_HEAP
    void concurrent_print_time_delta (const char* msg);
    PER_HEAP
    void free_list_info (int gen_num, const char* msg);

    // in svr GC on entry and exit of this method, the GC threads are not 
    // synchronized
    PER_HEAP
    void gc1();

    PER_HEAP_ISOLATED
    void save_data_for_no_gc();

    PER_HEAP_ISOLATED
    void restore_data_for_no_gc();

    PER_HEAP_ISOLATED
    void update_collection_counts_for_no_gc();

    PER_HEAP_ISOLATED
    BOOL should_proceed_with_gc();

    PER_HEAP_ISOLATED
    void record_gcs_during_no_gc();

    PER_HEAP
    BOOL find_loh_free_for_no_gc();

    PER_HEAP
    BOOL find_loh_space_for_no_gc();

    PER_HEAP
    BOOL commit_loh_for_no_gc (heap_segment* seg);

    PER_HEAP_ISOLATED
    start_no_gc_region_status prepare_for_no_gc_region (uint64_t total_size,
                                                        BOOL loh_size_known,
                                                        uint64_t loh_size,
                                                        BOOL disallow_full_blocking);

    PER_HEAP
    BOOL loh_allocated_for_no_gc();

    PER_HEAP_ISOLATED
    void release_no_gc_loh_segments();    

    PER_HEAP_ISOLATED
    void thread_no_gc_loh_segments();

    PER_HEAP
    void check_and_set_no_gc_oom();

    PER_HEAP
    void allocate_for_no_gc_after_gc();

    PER_HEAP
    void set_loh_allocations_for_no_gc();

    PER_HEAP
    void set_soh_allocations_for_no_gc();

    PER_HEAP
    void prepare_for_no_gc_after_gc();

    PER_HEAP_ISOLATED
    void set_allocations_for_no_gc();

    PER_HEAP_ISOLATED
    BOOL should_proceed_for_no_gc();

    PER_HEAP_ISOLATED
    start_no_gc_region_status get_start_no_gc_region_status();

    PER_HEAP_ISOLATED
    end_no_gc_region_status end_no_gc_region();

    PER_HEAP_ISOLATED
    void handle_failure_for_no_gc();

    PER_HEAP
    void fire_etw_allocation_event (size_t allocation_amount, int gen_number, uint8_t* object_address);

    PER_HEAP
    void fire_etw_pin_object_event (uint8_t* object, uint8_t** ppObject);

    PER_HEAP
    size_t limit_from_size (size_t size, uint32_t flags, size_t room, int gen_number,
                            int align_const);
    PER_HEAP
    allocation_state try_allocate_more_space (alloc_context* acontext, size_t jsize, uint32_t flags, 
                                              int alloc_generation_number);
    PER_HEAP_ISOLATED
    BOOL allocate_more_space (alloc_context* acontext, size_t jsize, uint32_t flags, 
                              int alloc_generation_number);

    PER_HEAP
    size_t get_full_compact_gc_count();

    PER_HEAP
    BOOL short_on_end_of_seg (int gen_number,
                              heap_segment* seg,
                              int align_const);

    PER_HEAP
    BOOL a_fit_free_list_p (int gen_number, 
                            size_t size, 
                            alloc_context* acontext,
                            uint32_t flags,
                            int align_const);

#ifdef BACKGROUND_GC
    PER_HEAP
    void wait_for_background (alloc_wait_reason awr, bool loh_p);

    PER_HEAP
    void wait_for_bgc_high_memory (alloc_wait_reason awr, bool loh_p);

    PER_HEAP
    void bgc_loh_alloc_clr (uint8_t* alloc_start,
                            size_t size, 
                            alloc_context* acontext,
                            uint32_t flags, 
                            int align_const, 
                            int lock_index,
                            BOOL check_used_p,
                            heap_segment* seg);
#endif //BACKGROUND_GC
    
#ifdef BACKGROUND_GC
    PER_HEAP
    void bgc_track_loh_alloc();

    PER_HEAP
    void bgc_untrack_loh_alloc();

    PER_HEAP
    BOOL bgc_loh_should_allocate();
#endif //BACKGROUND_GC

#define max_saved_spinlock_info 48

#ifdef SPINLOCK_HISTORY
    PER_HEAP
    int spinlock_info_index;

    PER_HEAP
    spinlock_info last_spinlock_info[max_saved_spinlock_info + 8];
#endif //SPINLOCK_HISTORY

    PER_HEAP
    void add_saved_spinlock_info (
            bool loh_p, 
            msl_enter_state enter_state, 
            msl_take_state take_state);

    PER_HEAP
    void trigger_gc_for_alloc (int gen_number, gc_reason reason, 
                               GCSpinLock* spin_lock, bool loh_p, 
                               msl_take_state take_state);

    PER_HEAP
    BOOL a_fit_free_list_large_p (size_t size, 
                                  alloc_context* acontext,
                                  uint32_t flags, 
                                  int align_const);

    PER_HEAP
    BOOL a_fit_segment_end_p (int gen_number,
                              heap_segment* seg,
                              size_t size, 
                              alloc_context* acontext,
                              uint32_t flags, 
                              int align_const,
                              BOOL* commit_failed_p);
    PER_HEAP
    BOOL loh_a_fit_segment_end_p (int gen_number,
                                  size_t size, 
                                  alloc_context* acontext,
                                  uint32_t flags,
                                  int align_const,
                                  BOOL* commit_failed_p,
                                  oom_reason* oom_r);
    PER_HEAP
    BOOL loh_get_new_seg (generation* gen,
                          size_t size,
                          int align_const,
                          BOOL* commit_failed_p,
                          oom_reason* oom_r);

    PER_HEAP_ISOLATED
    size_t get_large_seg_size (size_t size);

    PER_HEAP
    BOOL retry_full_compact_gc (size_t size);

    PER_HEAP
    BOOL check_and_wait_for_bgc (alloc_wait_reason awr,
                                 BOOL* did_full_compact_gc,
                                 bool loh_p);

    PER_HEAP
    BOOL trigger_full_compact_gc (gc_reason gr, 
                                  oom_reason* oom_r,
                                  bool loh_p);

    PER_HEAP
    BOOL trigger_ephemeral_gc (gc_reason gr);

    PER_HEAP
    BOOL soh_try_fit (int gen_number,
                      size_t size, 
                      alloc_context* acontext,
                      uint32_t flags,
                      int align_const,
                      BOOL* commit_failed_p,
                      BOOL* short_seg_end_p);
    PER_HEAP
    BOOL loh_try_fit (int gen_number,
                      size_t size, 
                      alloc_context* acontext,
                      uint32_t flags, 
                      int align_const,
                      BOOL* commit_failed_p,
                      oom_reason* oom_r);

    PER_HEAP
    allocation_state allocate_small (int gen_number,
                                     size_t size, 
                                     alloc_context* acontext,
                                     uint32_t flags,
                                     int align_const);

#ifdef RECORD_LOH_STATE
    #define max_saved_loh_states 12
    PER_HEAP
    int loh_state_index;

    struct loh_state_info
    {
        allocation_state alloc_state;
        EEThreadId thread_id;
    };

    PER_HEAP
    loh_state_info last_loh_states[max_saved_loh_states];
    PER_HEAP
    void add_saved_loh_state (allocation_state loh_state_to_save, EEThreadId thread_id);
#endif //RECORD_LOH_STATE
    PER_HEAP
    allocation_state allocate_large (int gen_number,
                                     size_t size, 
                                     alloc_context* acontext,
                                     uint32_t flags, 
                                     int align_const);

    PER_HEAP_ISOLATED
    int init_semi_shared();
    PER_HEAP
    int init_gc_heap (int heap_number);
    PER_HEAP
    void self_destroy();
    PER_HEAP_ISOLATED
    void destroy_semi_shared();
    PER_HEAP
    void repair_allocation_contexts (BOOL repair_p);
    PER_HEAP
    void fix_allocation_contexts (BOOL for_gc_p);
    PER_HEAP
    void fix_youngest_allocation_area (BOOL for_gc_p);
    PER_HEAP
    void fix_allocation_context (alloc_context* acontext, BOOL for_gc_p,
                                 int align_const);
    PER_HEAP
    void fix_large_allocation_area (BOOL for_gc_p);
    PER_HEAP
    void fix_older_allocation_area (generation* older_gen);
    PER_HEAP
    void set_allocation_heap_segment (generation* gen);
    PER_HEAP
    void reset_allocation_pointers (generation* gen, uint8_t* start);
    PER_HEAP
    int object_gennum (uint8_t* o);
    PER_HEAP
    int object_gennum_plan (uint8_t* o);
    PER_HEAP_ISOLATED
    void init_heap_segment (heap_segment* seg);
    PER_HEAP
    void delete_heap_segment (heap_segment* seg, BOOL consider_hoarding=FALSE);
#ifdef FEATURE_BASICFREEZE
    PER_HEAP
    BOOL insert_ro_segment (heap_segment* seg);
    PER_HEAP
    void remove_ro_segment (heap_segment* seg);
#endif //FEATURE_BASICFREEZE
    PER_HEAP
    BOOL set_ro_segment_in_range (heap_segment* seg);
    PER_HEAP
    BOOL unprotect_segment (heap_segment* seg);
    PER_HEAP
    heap_segment* soh_get_segment_to_expand();
    PER_HEAP
    heap_segment* get_segment (size_t size, BOOL loh_p);
    PER_HEAP_ISOLATED
    void seg_mapping_table_add_segment (heap_segment* seg, gc_heap* hp);
    PER_HEAP_ISOLATED
    void seg_mapping_table_remove_segment (heap_segment* seg);
    PER_HEAP
    heap_segment* get_large_segment (size_t size, BOOL* did_full_compact_gc);
    PER_HEAP
    void thread_loh_segment (heap_segment* new_seg);
    PER_HEAP_ISOLATED
    heap_segment* get_segment_for_loh (size_t size
#ifdef MULTIPLE_HEAPS
                                      , gc_heap* hp
#endif //MULTIPLE_HEAPS
                                      );
    PER_HEAP
    void reset_heap_segment_pages (heap_segment* seg);
    PER_HEAP
    void decommit_heap_segment_pages (heap_segment* seg, size_t extra_space);
    PER_HEAP
    void decommit_heap_segment (heap_segment* seg);
    PER_HEAP_ISOLATED
    bool virtual_alloc_commit_for_heap (void* addr, size_t size, int h_number);
    PER_HEAP_ISOLATED
    bool virtual_commit (void* address, size_t size, int h_number=-1, bool* hard_limit_exceeded_p=NULL);
    PER_HEAP_ISOLATED
    bool virtual_decommit (void* address, size_t size, int h_number=-1);
    PER_HEAP
    void clear_gen0_bricks();
#ifdef BACKGROUND_GC
    PER_HEAP
    void rearrange_small_heap_segments();
#endif //BACKGROUND_GC
    PER_HEAP
    void rearrange_large_heap_segments();
    PER_HEAP
    void rearrange_heap_segments(BOOL compacting);

    PER_HEAP_ISOLATED
    void reset_write_watch_for_gc_heap(void* base_address, size_t region_size);
    PER_HEAP_ISOLATED
    void get_write_watch_for_gc_heap(bool reset, void *base_address, size_t region_size, void** dirty_pages, uintptr_t* dirty_page_count_ref, bool is_runtime_suspended);

    PER_HEAP
    void switch_one_quantum();
    PER_HEAP
    void reset_ww_by_chunk (uint8_t* start_address, size_t total_reset_size);
    PER_HEAP
    void switch_on_reset (BOOL concurrent_p, size_t* current_total_reset_size, size_t last_reset_size);
    PER_HEAP
    void reset_write_watch (BOOL concurrent_p);
    PER_HEAP
    void adjust_ephemeral_limits();
    PER_HEAP
    void make_generation (generation& gen, heap_segment* seg,
                          uint8_t* start, uint8_t* pointer);


#define USE_PADDING_FRONT 1
#define USE_PADDING_TAIL  2

    PER_HEAP
    BOOL size_fit_p (size_t size REQD_ALIGN_AND_OFFSET_DCL, uint8_t* alloc_pointer, uint8_t* alloc_limit,
                     uint8_t* old_loc=0, int use_padding=USE_PADDING_TAIL);
    PER_HEAP
    BOOL a_size_fit_p (size_t size, uint8_t* alloc_pointer, uint8_t* alloc_limit,
                       int align_const);

    PER_HEAP
    void handle_oom (int heap_num, oom_reason reason, size_t alloc_size, 
                     uint8_t* allocated, uint8_t* reserved);

    PER_HEAP
    size_t card_of ( uint8_t* object);
    PER_HEAP
    uint8_t* brick_address (size_t brick);
    PER_HEAP
    size_t brick_of (uint8_t* add);
    PER_HEAP
    uint8_t* card_address (size_t card);
    PER_HEAP
    size_t card_to_brick (size_t card);
    PER_HEAP
    void clear_card (size_t card);
    PER_HEAP
    void set_card (size_t card);
    PER_HEAP
    BOOL  card_set_p (size_t card);
    PER_HEAP
    void card_table_set_bit (uint8_t* location);

#ifdef CARD_BUNDLE
    PER_HEAP
    void update_card_table_bundle();
    PER_HEAP
    void reset_card_table_write_watch();
    PER_HEAP
    void card_bundle_clear(size_t cardb);
    PER_HEAP
    void card_bundle_set (size_t cardb);
    PER_HEAP
    void card_bundles_set (size_t start_cardb, size_t end_cardb);
    PER_HEAP
    void verify_card_bundle_bits_set(size_t first_card_word, size_t last_card_word);
    PER_HEAP
    void verify_card_bundles();
    PER_HEAP
    BOOL card_bundle_set_p (size_t cardb);
    PER_HEAP
    BOOL find_card_dword (size_t& cardw, size_t cardw_end);
    PER_HEAP
    void enable_card_bundles();
    PER_HEAP_ISOLATED
    BOOL card_bundles_enabled();

#endif //CARD_BUNDLE

    PER_HEAP
    BOOL find_card (uint32_t* card_table, size_t& card,
                    size_t card_word_end, size_t& end_card);
    PER_HEAP
    BOOL grow_heap_segment (heap_segment* seg, uint8_t* high_address, bool* hard_limit_exceeded_p=NULL);
    PER_HEAP
    int grow_heap_segment (heap_segment* seg, uint8_t* high_address, uint8_t* old_loc, size_t size, BOOL pad_front_p REQD_ALIGN_AND_OFFSET_DCL);
    PER_HEAP
    void copy_brick_card_range (uint8_t* la, uint32_t* old_card_table,
                                short* old_brick_table,
                                heap_segment* seg,
                                uint8_t* start, uint8_t* end);
    PER_HEAP
    void init_brick_card_range (heap_segment* seg);
    PER_HEAP
    void copy_brick_card_table_l_heap ();
    PER_HEAP
    void copy_brick_card_table();
    PER_HEAP
    void clear_brick_table (uint8_t* from, uint8_t* end);
    PER_HEAP
    void set_brick (size_t index, ptrdiff_t val);
    PER_HEAP
    int get_brick_entry (size_t index);
#ifdef MARK_ARRAY
    PER_HEAP
    unsigned int mark_array_marked (uint8_t* add);
    PER_HEAP
    void mark_array_set_marked (uint8_t* add);
    PER_HEAP
    BOOL is_mark_bit_set (uint8_t* add);
    PER_HEAP
    void gmark_array_set_marked (uint8_t* add);
    PER_HEAP
    void set_mark_array_bit (size_t mark_bit);
    PER_HEAP
    BOOL mark_array_bit_set (size_t mark_bit);
    PER_HEAP
    void mark_array_clear_marked (uint8_t* add);
    PER_HEAP
    void clear_mark_array (uint8_t* from, uint8_t* end, BOOL check_only=TRUE
#ifdef FEATURE_BASICFREEZE
        , BOOL read_only=FALSE
#endif // FEATURE_BASICFREEZE
        );
#ifdef BACKGROUND_GC
    PER_HEAP
    void seg_clear_mark_array_bits_soh (heap_segment* seg);
    PER_HEAP
    void clear_batch_mark_array_bits (uint8_t* start, uint8_t* end);
    PER_HEAP
    void bgc_clear_batch_mark_array_bits (uint8_t* start, uint8_t* end);
    PER_HEAP
    void clear_mark_array_by_objects (uint8_t* from, uint8_t* end, BOOL loh_p);
#ifdef VERIFY_HEAP
    PER_HEAP
    void set_batch_mark_array_bits (uint8_t* start, uint8_t* end);
    PER_HEAP
    void check_batch_mark_array_bits (uint8_t* start, uint8_t* end);
#endif //VERIFY_HEAP
#endif //BACKGROUND_GC
#endif //MARK_ARRAY

    PER_HEAP
    BOOL large_object_marked (uint8_t* o, BOOL clearp);

#ifdef BACKGROUND_GC
    PER_HEAP
    BOOL background_allowed_p();
#endif //BACKGROUND_GC

    PER_HEAP_ISOLATED
    void send_full_gc_notification (int gen_num, BOOL due_to_alloc_p);

    PER_HEAP
    void check_for_full_gc (int gen_num, size_t size);

    PER_HEAP
    void adjust_limit (uint8_t* start, size_t limit_size, generation* gen,
                       int gen_number);
    PER_HEAP
    void adjust_limit_clr (uint8_t* start, size_t limit_size, size_t size,
                           alloc_context* acontext, uint32_t flags, heap_segment* seg,
                           int align_const, int gen_number);
    PER_HEAP
    void  leave_allocation_segment (generation* gen);

    PER_HEAP
    void init_free_and_plug();

    PER_HEAP
    void print_free_and_plug (const char* msg);

    PER_HEAP
    void add_gen_plug (int gen_number, size_t plug_size);

    PER_HEAP
    void add_gen_free (int gen_number, size_t free_size);

    PER_HEAP
    void add_item_to_current_pinned_free (int gen_number, size_t free_size);
    
    PER_HEAP
    void remove_gen_free (int gen_number, size_t free_size);

    PER_HEAP
    uint8_t* allocate_in_older_generation (generation* gen, size_t size,
                                        int from_gen_number,
                                        uint8_t* old_loc=0
                                        REQD_ALIGN_AND_OFFSET_DEFAULT_DCL);
    PER_HEAP
    generation*  ensure_ephemeral_heap_segment (generation* consing_gen);
    PER_HEAP
    uint8_t* allocate_in_condemned_generations (generation* gen,
                                             size_t size,
                                             int from_gen_number,
#ifdef SHORT_PLUGS
                                             BOOL* convert_to_pinned_p=NULL,
                                             uint8_t* next_pinned_plug=0,
                                             heap_segment* current_seg=0,
#endif //SHORT_PLUGS
                                             uint8_t* old_loc=0
                                             REQD_ALIGN_AND_OFFSET_DEFAULT_DCL);
#ifdef INTERIOR_POINTERS
    // Verifies that interior is actually in the range of seg; otherwise 
    // returns 0.
    PER_HEAP_ISOLATED
    heap_segment* find_segment (uint8_t* interior, BOOL small_segment_only_p);

    PER_HEAP
    heap_segment* find_segment_per_heap (uint8_t* interior, BOOL small_segment_only_p);

    PER_HEAP
    uint8_t* find_object_for_relocation (uint8_t* o, uint8_t* low, uint8_t* high);
#endif //INTERIOR_POINTERS

    PER_HEAP_ISOLATED
    gc_heap* heap_of (uint8_t* object);

    PER_HEAP_ISOLATED
    gc_heap* heap_of_gc (uint8_t* object);

    PER_HEAP_ISOLATED
    size_t&  promoted_bytes (int);

    PER_HEAP
    uint8_t* find_object (uint8_t* o, uint8_t* low);

    PER_HEAP
    dynamic_data* dynamic_data_of (int gen_number);
    PER_HEAP
    ptrdiff_t  get_desired_allocation (int gen_number);
    PER_HEAP
    ptrdiff_t  get_new_allocation (int gen_number);
    PER_HEAP
    ptrdiff_t  get_allocation (int gen_number);
    PER_HEAP
    bool new_allocation_allowed (int gen_number);
#ifdef BACKGROUND_GC
    PER_HEAP_ISOLATED
    void allow_new_allocation (int gen_number);
    PER_HEAP_ISOLATED
    void disallow_new_allocation (int gen_number);
#endif //BACKGROUND_GC
    PER_HEAP
    void reset_pinned_queue();
    PER_HEAP
    void reset_pinned_queue_bos();
    PER_HEAP
    void set_allocator_next_pin (generation* gen);
    PER_HEAP
    void set_allocator_next_pin (uint8_t* alloc_pointer, uint8_t*& alloc_limit);
    PER_HEAP
    void enque_pinned_plug (generation* gen, uint8_t* plug, size_t len);
    PER_HEAP
    void enque_pinned_plug (uint8_t* plug,
                            BOOL save_pre_plug_info_p,
                            uint8_t* last_object_in_last_plug);
    PER_HEAP
    void merge_with_last_pinned_plug (uint8_t* last_pinned_plug, size_t plug_size);
    PER_HEAP
    void set_pinned_info (uint8_t* last_pinned_plug,
                          size_t plug_len,
                          uint8_t* alloc_pointer,
                          uint8_t*& alloc_limit);
    PER_HEAP
    void set_pinned_info (uint8_t* last_pinned_plug, size_t plug_len, generation* gen);
    PER_HEAP
    void save_post_plug_info (uint8_t* last_pinned_plug, uint8_t* last_object_in_last_plug, uint8_t* post_plug);
    PER_HEAP
    size_t deque_pinned_plug ();
    PER_HEAP
    mark* pinned_plug_of (size_t bos);
    PER_HEAP
    mark* oldest_pin ();
    PER_HEAP
    mark* before_oldest_pin();
    PER_HEAP
    BOOL pinned_plug_que_empty_p ();
    PER_HEAP
    void make_mark_stack (mark* arr);
#ifdef MH_SC_MARK
    PER_HEAP
    int& mark_stack_busy();
    PER_HEAP
    VOLATILE(uint8_t*)& ref_mark_stack (gc_heap* hp, int index);
#endif
#ifdef BACKGROUND_GC
    PER_HEAP_ISOLATED
    size_t&  bpromoted_bytes (int);
    PER_HEAP
    void make_background_mark_stack (uint8_t** arr);
    PER_HEAP
    void make_c_mark_list (uint8_t** arr);
#endif //BACKGROUND_GC
    PER_HEAP
    generation* generation_of (int  n);
    PER_HEAP
    BOOL gc_mark1 (uint8_t* o);
    PER_HEAP
    BOOL gc_mark (uint8_t* o, uint8_t* low, uint8_t* high);
    PER_HEAP
    uint8_t* mark_object(uint8_t* o THREAD_NUMBER_DCL);
#ifdef HEAP_ANALYZE
    PER_HEAP
    void ha_mark_object_simple (uint8_t** o THREAD_NUMBER_DCL);
#endif //HEAP_ANALYZE
    PER_HEAP
    void mark_object_simple (uint8_t** o THREAD_NUMBER_DCL);
    PER_HEAP
    void mark_object_simple1 (uint8_t* o, uint8_t* start THREAD_NUMBER_DCL);

#ifdef MH_SC_MARK
    PER_HEAP
    void mark_steal ();
#endif //MH_SC_MARK

#ifdef BACKGROUND_GC

    PER_HEAP
    BOOL background_marked (uint8_t* o);
    PER_HEAP
    BOOL background_mark1 (uint8_t* o);
    PER_HEAP
    BOOL background_mark (uint8_t* o, uint8_t* low, uint8_t* high);
    PER_HEAP
    uint8_t* background_mark_object (uint8_t* o THREAD_NUMBER_DCL);
    PER_HEAP
    void background_mark_simple (uint8_t* o THREAD_NUMBER_DCL);
    PER_HEAP
    void background_mark_simple1 (uint8_t* o THREAD_NUMBER_DCL);
    PER_HEAP_ISOLATED
    void background_promote (Object**, ScanContext* , uint32_t);
    PER_HEAP
    BOOL background_object_marked (uint8_t* o, BOOL clearp);
    PER_HEAP
    void init_background_gc();
    PER_HEAP
    uint8_t* background_next_end (heap_segment*, BOOL);
    // while we are in LOH sweep we can't modify the segment list
    // there so we mark them as to be deleted and deleted them
    // at the next chance we get.
    PER_HEAP
    void background_delay_delete_loh_segments();
    PER_HEAP
    void generation_delete_heap_segment (generation*, 
                                         heap_segment*, heap_segment*, heap_segment*);
    PER_HEAP
    void set_mem_verify (uint8_t*, uint8_t*, uint8_t);
    PER_HEAP
    void process_background_segment_end (heap_segment*, generation*, uint8_t*,
                                     heap_segment*, BOOL*);
    PER_HEAP
    void process_n_background_segments (heap_segment*, heap_segment*, generation* gen);
    PER_HEAP
    BOOL fgc_should_consider_object (uint8_t* o,
                                     heap_segment* seg,
                                     BOOL consider_bgc_mark_p,
                                     BOOL check_current_sweep_p,
                                     BOOL check_saved_sweep_p);
    PER_HEAP
    void should_check_bgc_mark (heap_segment* seg, 
                                BOOL* consider_bgc_mark_p, 
                                BOOL* check_current_sweep_p,
                                BOOL* check_saved_sweep_p);
    PER_HEAP
    void background_ephemeral_sweep();
    PER_HEAP
    void background_sweep ();
    PER_HEAP
    void background_mark_through_object (uint8_t* oo THREAD_NUMBER_DCL);
    PER_HEAP
    uint8_t* background_seg_end (heap_segment* seg, BOOL concurrent_p);
    PER_HEAP
    uint8_t* background_first_overflow (uint8_t* min_add,
                                     heap_segment* seg,
                                     BOOL concurrent_p, 
                                     BOOL small_object_p);
    PER_HEAP
    void background_process_mark_overflow_internal (int condemned_gen_number,
                                                    uint8_t* min_add, uint8_t* max_add,
                                                    BOOL concurrent_p);
    PER_HEAP
    BOOL background_process_mark_overflow (BOOL concurrent_p);

    // for foreground GC to get hold of background structures containing refs
    PER_HEAP
    void
    scan_background_roots (promote_func* fn, int hn, ScanContext *pSC);

    PER_HEAP
    BOOL bgc_mark_array_range (heap_segment* seg, 
                               BOOL whole_seg_p,
                               uint8_t** range_beg,
                               uint8_t** range_end);
    PER_HEAP
    void bgc_verify_mark_array_cleared (heap_segment* seg);
    PER_HEAP
    void verify_mark_bits_cleared (uint8_t* obj, size_t s);
    PER_HEAP
    void clear_all_mark_array();
#endif //BACKGROUND_GC

    PER_HEAP
    uint8_t* next_end (heap_segment* seg, uint8_t* f);
    PER_HEAP
    void mark_through_object (uint8_t* oo, BOOL mark_class_object_p THREAD_NUMBER_DCL);
    PER_HEAP
    BOOL process_mark_overflow (int condemned_gen_number);
    PER_HEAP
    void process_mark_overflow_internal (int condemned_gen_number,
                                         uint8_t* min_address, uint8_t* max_address);

#ifdef SNOOP_STATS
    PER_HEAP
    void print_snoop_stat();
#endif //SNOOP_STATS

#ifdef MH_SC_MARK

    PER_HEAP
    BOOL check_next_mark_stack (gc_heap* next_heap);

#endif //MH_SC_MARK

    PER_HEAP
    void scan_dependent_handles (int condemned_gen_number, ScanContext *sc, BOOL initial_scan_p);

    PER_HEAP
    void mark_phase (int condemned_gen_number, BOOL mark_only_p);

    PER_HEAP
    void pin_object (uint8_t* o, uint8_t** ppObject, uint8_t* low, uint8_t* high);

#if defined(ENABLE_PERF_COUNTERS) || defined(FEATURE_EVENT_TRACE)
    PER_HEAP_ISOLATED
    size_t get_total_pinned_objects();
#endif //ENABLE_PERF_COUNTERS || FEATURE_EVENT_TRACE

    PER_HEAP
    void reset_mark_stack ();
    PER_HEAP
    uint8_t* insert_node (uint8_t* new_node, size_t sequence_number,
                       uint8_t* tree, uint8_t* last_node);
    PER_HEAP
    size_t update_brick_table (uint8_t* tree, size_t current_brick,
                               uint8_t* x, uint8_t* plug_end);

    PER_HEAP
    void plan_generation_start (generation* gen, generation* consing_gen, uint8_t* next_plug_to_allocate);

    PER_HEAP
    void realloc_plan_generation_start (generation* gen, generation* consing_gen);

    PER_HEAP
    void plan_generation_starts (generation*& consing_gen);

    PER_HEAP
    void advance_pins_for_demotion (generation* gen);

    PER_HEAP
    void process_ephemeral_boundaries(uint8_t* x, int& active_new_gen_number,
                                      int& active_old_gen_number,
                                      generation*& consing_gen,
                                      BOOL& allocate_in_condemned);
    PER_HEAP
    void seg_clear_mark_bits (heap_segment* seg);
    PER_HEAP
    void sweep_ro_segments (heap_segment* start_seg);
    PER_HEAP
    void convert_to_pinned_plug (BOOL& last_npinned_plug_p, 
                                 BOOL& last_pinned_plug_p, 
                                 BOOL& pinned_plug_p,
                                 size_t ps,
                                 size_t& artificial_pinned_size);
    PER_HEAP
    void store_plug_gap_info (uint8_t* plug_start,
                              uint8_t* plug_end,
                              BOOL& last_npinned_plug_p, 
                              BOOL& last_pinned_plug_p, 
                              uint8_t*& last_pinned_plug,
                              BOOL& pinned_plug_p,
                              uint8_t* last_object_in_last_plug,
                              BOOL& merge_with_last_pin_p,
                              // this is only for verification purpose
                              size_t last_plug_len);
    PER_HEAP
    void plan_phase (int condemned_gen_number);

    PER_HEAP
    void record_interesting_data_point (interesting_data_point idp);

#ifdef GC_CONFIG_DRIVEN
    PER_HEAP
    void record_interesting_info_per_heap();
    PER_HEAP_ISOLATED
    void record_global_mechanisms();
    PER_HEAP_ISOLATED
    BOOL should_do_sweeping_gc (BOOL compact_p);
#endif //GC_CONFIG_DRIVEN

#ifdef FEATURE_LOH_COMPACTION
    // plan_loh can allocate memory so it can fail. If it fails, we will
    // fall back to sweeping.  
    PER_HEAP
    BOOL plan_loh();

    PER_HEAP
    void compact_loh();

    PER_HEAP
    void relocate_in_loh_compact();

    PER_HEAP
    void walk_relocation_for_loh (void* profiling_context, record_surv_fn fn);

    PER_HEAP
    BOOL loh_enque_pinned_plug (uint8_t* plug, size_t len);

    PER_HEAP
    void loh_set_allocator_next_pin();

    PER_HEAP
    BOOL loh_pinned_plug_que_empty_p();

    PER_HEAP
    size_t loh_deque_pinned_plug();

    PER_HEAP
    mark* loh_pinned_plug_of (size_t bos);

    PER_HEAP
    mark* loh_oldest_pin();

    PER_HEAP
    BOOL loh_size_fit_p (size_t size, uint8_t* alloc_pointer, uint8_t* alloc_limit);

    PER_HEAP
    uint8_t* loh_allocate_in_condemned (uint8_t* old_loc, size_t size);

    PER_HEAP_ISOLATED
    BOOL loh_object_p (uint8_t* o);

    PER_HEAP_ISOLATED
    BOOL loh_compaction_requested();

    // If the LOH compaction mode is just to compact once,
    // we need to see if we should reset it back to not compact.
    // We would only reset if every heap's LOH was compacted.
    PER_HEAP_ISOLATED
    void check_loh_compact_mode  (BOOL all_heaps_compacted_p);
#endif //FEATURE_LOH_COMPACTION

    PER_HEAP
    void decommit_ephemeral_segment_pages (int condemned_gen_number);
    PER_HEAP
    void fix_generation_bounds (int condemned_gen_number,
                                generation* consing_gen);
    PER_HEAP
    uint8_t* generation_limit (int gen_number);

    struct make_free_args
    {
        int free_list_gen_number;
        uint8_t* current_gen_limit;
        generation* free_list_gen;
        uint8_t* highest_plug;
    };
    PER_HEAP
    uint8_t* allocate_at_end (size_t size);
    PER_HEAP
    BOOL ensure_gap_allocation (int condemned_gen_number);
    // make_free_lists is only called by blocking GCs.
    PER_HEAP
    void make_free_lists (int condemned_gen_number);
    PER_HEAP
    void make_free_list_in_brick (uint8_t* tree, make_free_args* args);
    PER_HEAP
    void thread_gap (uint8_t* gap_start, size_t size, generation*  gen);
    PER_HEAP
    void loh_thread_gap_front (uint8_t* gap_start, size_t size, generation*  gen);
    PER_HEAP
    void make_unused_array (uint8_t* x, size_t size, BOOL clearp=FALSE, BOOL resetp=FALSE);
    PER_HEAP
    void clear_unused_array (uint8_t* x, size_t size);
    PER_HEAP
    void relocate_address (uint8_t** old_address THREAD_NUMBER_DCL);
    struct relocate_args
    {
        uint8_t* last_plug;
        uint8_t* low;
        uint8_t* high;
        BOOL is_shortened;
        mark* pinned_plug_entry;
    };

    PER_HEAP
    void reloc_survivor_helper (uint8_t** pval);
    PER_HEAP
    void check_class_object_demotion (uint8_t* obj);
    PER_HEAP
    void check_class_object_demotion_internal (uint8_t* obj);

    PER_HEAP 
    void check_demotion_helper (uint8_t** pval, uint8_t* parent_obj);

    PER_HEAP
    void relocate_survivor_helper (uint8_t* plug, uint8_t* plug_end);

    PER_HEAP
    void verify_pins_with_post_plug_info (const char* msg);

#ifdef COLLECTIBLE_CLASS
    PER_HEAP
    void unconditional_set_card_collectible (uint8_t* obj);
#endif //COLLECTIBLE_CLASS

    PER_HEAP
    void relocate_shortened_survivor_helper (uint8_t* plug, uint8_t* plug_end, mark* pinned_plug_entry);
    
    PER_HEAP
    void relocate_obj_helper (uint8_t* x, size_t s);

    PER_HEAP
    void reloc_ref_in_shortened_obj (uint8_t** address_to_set_card, uint8_t** address_to_reloc);

    PER_HEAP
    void relocate_pre_plug_info (mark* pinned_plug_entry);

    PER_HEAP
    void relocate_shortened_obj_helper (uint8_t* x, size_t s, uint8_t* end, mark* pinned_plug_entry, BOOL is_pinned);

    PER_HEAP
    void relocate_survivors_in_plug (uint8_t* plug, uint8_t* plug_end,
                                     BOOL check_last_object_p, 
                                     mark* pinned_plug_entry);
    PER_HEAP
    void relocate_survivors_in_brick (uint8_t* tree, relocate_args* args);

    PER_HEAP
    void update_oldest_pinned_plug();

    PER_HEAP
    void relocate_survivors (int condemned_gen_number,
                             uint8_t* first_condemned_address );
    PER_HEAP
    void relocate_phase (int condemned_gen_number,
                         uint8_t* first_condemned_address);

    struct compact_args
    {
        BOOL copy_cards_p;
        uint8_t* last_plug;
        ptrdiff_t last_plug_relocation;
        uint8_t* before_last_plug;
        size_t current_compacted_brick;
        BOOL is_shortened;
        mark* pinned_plug_entry;
        BOOL check_gennum_p;
        int src_gennum;

        void print()
        {
            dprintf (3, ("last plug: %Ix, last plug reloc: %Ix, before last: %Ix, b: %Ix",
                last_plug, last_plug_relocation, before_last_plug, current_compacted_brick));
        }
    };

    PER_HEAP
    void copy_cards_range (uint8_t* dest, uint8_t* src, size_t len, BOOL copy_cards_p);
    PER_HEAP
    void  gcmemcopy (uint8_t* dest, uint8_t* src, size_t len, BOOL copy_cards_p);
    PER_HEAP
    void compact_plug (uint8_t* plug, size_t size, BOOL check_last_object_p, compact_args* args);
    PER_HEAP
    void compact_in_brick (uint8_t* tree, compact_args* args);

    PER_HEAP
    mark* get_next_pinned_entry (uint8_t* tree,
                                 BOOL* has_pre_plug_info_p,
                                 BOOL* has_post_plug_info_p,
                                 BOOL deque_p=TRUE);

    PER_HEAP
    mark* get_oldest_pinned_entry (BOOL* has_pre_plug_info_p, BOOL* has_post_plug_info_p);

    PER_HEAP
    void recover_saved_pinned_info();

    PER_HEAP
    void compact_phase (int condemned_gen_number, uint8_t*
                        first_condemned_address, BOOL clear_cards);
    PER_HEAP
    void clear_cards (size_t start_card, size_t end_card);
    PER_HEAP
    void clear_card_for_addresses (uint8_t* start_address, uint8_t* end_address);
    PER_HEAP
    void copy_cards (size_t dst_card, size_t src_card,
                     size_t end_card, BOOL nextp);
    PER_HEAP
    void copy_cards_for_addresses (uint8_t* dest, uint8_t* src, size_t len);

#ifdef BACKGROUND_GC
    PER_HEAP
    void copy_mark_bits (size_t dst_mark_bit, size_t src_mark_bit, size_t end_mark_bit);
    PER_HEAP
    void copy_mark_bits_for_addresses (uint8_t* dest, uint8_t* src, size_t len);
#endif //BACKGROUND_GC


    PER_HEAP
    BOOL ephemeral_pointer_p (uint8_t* o);
    PER_HEAP
    void fix_brick_to_highest (uint8_t* o, uint8_t* next_o);
    PER_HEAP
    uint8_t* find_first_object (uint8_t* start_address, uint8_t* first_object);
    PER_HEAP
    uint8_t* compute_next_boundary (uint8_t* low, int gen_number, BOOL relocating);
    PER_HEAP
    void keep_card_live (uint8_t* o, size_t& n_gen,
                         size_t& cg_pointers_found);
    PER_HEAP
    void mark_through_cards_helper (uint8_t** poo, size_t& ngen,
                                    size_t& cg_pointers_found,
                                    card_fn fn, uint8_t* nhigh,
                                    uint8_t* next_boundary,
                                    gc_heap* hpt);

    PER_HEAP
    BOOL card_transition (uint8_t* po, uint8_t* end, size_t card_word_end,
                               size_t& cg_pointers_found, 
                               size_t& n_eph, size_t& n_card_set,
                               size_t& card, size_t& end_card,
                               BOOL& foundp, uint8_t*& start_address,
                               uint8_t*& limit, size_t& n_cards_cleared);
    PER_HEAP
    void mark_through_cards_for_segments (card_fn fn, BOOL relocating, gc_heap* hpt);

    PER_HEAP
    void repair_allocation_in_expanded_heap (generation* gen);
    PER_HEAP
    BOOL can_fit_in_spaces_p (size_t* ordered_blocks, int small_index, size_t* ordered_spaces, int big_index);
    PER_HEAP
    BOOL can_fit_blocks_p (size_t* ordered_blocks, int block_index, size_t* ordered_spaces, int* space_index);
    PER_HEAP
    BOOL can_fit_all_blocks_p (size_t* ordered_blocks, size_t* ordered_spaces, int count);
#ifdef SEG_REUSE_STATS
    PER_HEAP
    size_t dump_buckets (size_t* ordered_indices, int count, size_t* total_size);
#endif //SEG_REUSE_STATS
    PER_HEAP
    void build_ordered_free_spaces (heap_segment* seg);
    PER_HEAP
    void count_plug (size_t last_plug_size, uint8_t*& last_plug);
    PER_HEAP
    void count_plugs_in_brick (uint8_t* tree, uint8_t*& last_plug);
    PER_HEAP
    void build_ordered_plug_indices ();
    PER_HEAP
    void init_ordered_free_space_indices ();
    PER_HEAP
    void trim_free_spaces_indices ();
    PER_HEAP
    BOOL try_best_fit (BOOL end_of_segment_p);
    PER_HEAP
    BOOL best_fit (size_t free_space, size_t largest_free_space, size_t additional_space, BOOL* use_additional_space);
    PER_HEAP
    BOOL process_free_space (heap_segment* seg, 
                             size_t free_space,
                             size_t min_free_size, 
                             size_t min_cont_size,
                             size_t* total_free_space,
                             size_t* largest_free_space);
    PER_HEAP
    size_t compute_eph_gen_starts_size();
    PER_HEAP
    void compute_new_ephemeral_size();
    PER_HEAP
    BOOL expand_reused_seg_p();
    PER_HEAP
    BOOL can_expand_into_p (heap_segment* seg, size_t min_free_size,
                            size_t min_cont_size, allocator* al);
    PER_HEAP
    uint8_t* allocate_in_expanded_heap (generation* gen, size_t size,
                                     BOOL& adjacentp, uint8_t* old_loc,
#ifdef SHORT_PLUGS
                                     BOOL set_padding_on_saved_p,
                                     mark* pinned_plug_entry,
#endif //SHORT_PLUGS
                                     BOOL consider_bestfit, int active_new_gen_number
                                     REQD_ALIGN_AND_OFFSET_DEFAULT_DCL);
    PER_HEAP
    void realloc_plug (size_t last_plug_size, uint8_t*& last_plug,
                       generation* gen, uint8_t* start_address,
                       unsigned int& active_new_gen_number,
                       uint8_t*& last_pinned_gap, BOOL& leftp,
                       BOOL shortened_p
#ifdef SHORT_PLUGS
                       , mark* pinned_plug_entry
#endif //SHORT_PLUGS
                       );
    PER_HEAP
    void realloc_in_brick (uint8_t* tree, uint8_t*& last_plug, uint8_t* start_address,
                           generation* gen,
                           unsigned int& active_new_gen_number,
                           uint8_t*& last_pinned_gap, BOOL& leftp);
    PER_HEAP
    void realloc_plugs (generation* consing_gen, heap_segment* seg,
                        uint8_t* start_address, uint8_t* end_address,
                        unsigned active_new_gen_number);

    PER_HEAP
    void set_expand_in_full_gc (int condemned_gen_number);

    PER_HEAP
    void verify_no_pins (uint8_t* start, uint8_t* end);

    PER_HEAP
    generation* expand_heap (int condemned_generation,
                             generation* consing_gen,
                             heap_segment* new_heap_segment);

    PER_HEAP
    void save_ephemeral_generation_starts();

    PER_HEAP_ISOLATED
    size_t get_gen0_min_size();

    PER_HEAP
    void set_static_data();

    PER_HEAP_ISOLATED
    void init_static_data();

    PER_HEAP
    bool init_dynamic_data ();
    PER_HEAP
    float surv_to_growth (float cst, float limit, float max_limit);
    PER_HEAP
    size_t desired_new_allocation (dynamic_data* dd, size_t out,
                                   int gen_number, int pass);

    PER_HEAP
    void trim_youngest_desired_low_memory();

    PER_HEAP
    void decommit_ephemeral_segment_pages();

#ifdef BIT64
    PER_HEAP_ISOLATED
    size_t trim_youngest_desired (uint32_t memory_load,
                                  size_t total_new_allocation,
                                  size_t total_min_allocation);
    PER_HEAP_ISOLATED
    size_t joined_youngest_desired (size_t new_allocation);
#endif // BIT64
    PER_HEAP_ISOLATED
    size_t get_total_heap_size ();
    PER_HEAP_ISOLATED
    size_t get_total_committed_size();
    PER_HEAP_ISOLATED
    size_t get_total_fragmentation();
    PER_HEAP_ISOLATED
    size_t get_total_gen_fragmentation (int gen_number);
    PER_HEAP_ISOLATED
    size_t get_total_gen_estimated_reclaim (int gen_number);
    PER_HEAP_ISOLATED
    void get_memory_info (uint32_t* memory_load, 
                          uint64_t* available_physical=NULL,
                          uint64_t* available_page_file=NULL);
    PER_HEAP
    size_t generation_size (int gen_number);
    PER_HEAP_ISOLATED
    size_t get_total_survived_size();
    // this also resets allocated_since_last_gc
    PER_HEAP_ISOLATED
    size_t get_total_allocated_since_last_gc();
    PER_HEAP
    size_t get_current_allocated();
    PER_HEAP_ISOLATED
    size_t get_total_allocated();
    PER_HEAP
    size_t current_generation_size (int gen_number);
    PER_HEAP
    size_t generation_plan_size (int gen_number);
    PER_HEAP
    void  compute_promoted_allocation (int gen_number);
    PER_HEAP
    size_t  compute_in (int gen_number);
    PER_HEAP
    void compute_new_dynamic_data (int gen_number);
    PER_HEAP
    gc_history_per_heap* get_gc_data_per_heap();
    PER_HEAP
    size_t new_allocation_limit (size_t size, size_t free_size, int gen_number);
    PER_HEAP
    size_t generation_fragmentation (generation* gen,
                                     generation* consing_gen,
                                     uint8_t* end);
    PER_HEAP
    size_t generation_sizes (generation* gen);
    PER_HEAP
    size_t committed_size();
    PER_HEAP
    size_t committed_size (bool loh_p, size_t* allocated);
    PER_HEAP
    size_t approximate_new_allocation();
    PER_HEAP
    size_t end_space_after_gc();
    PER_HEAP
    size_t estimated_reclaim (int gen_number);
    PER_HEAP
    BOOL decide_on_compacting (int condemned_gen_number,
                               size_t fragmentation,
                               BOOL& should_expand);
    PER_HEAP
    BOOL sufficient_space_end_seg (uint8_t* start, uint8_t* seg_end, 
                                   size_t end_space_required, 
                                   gc_tuning_point tp);
    PER_HEAP
    BOOL ephemeral_gen_fit_p (gc_tuning_point tp);
    PER_HEAP
    void reset_large_object (uint8_t* o);
    PER_HEAP
    void sweep_large_objects ();
    PER_HEAP
    void relocate_in_large_objects ();
    PER_HEAP
    void mark_through_cards_for_large_objects (card_fn fn, BOOL relocating, gc_heap* hpt);
    PER_HEAP
    void descr_segment (heap_segment* seg);
    PER_HEAP
    void descr_generations (BOOL begin_gc_p);

    PER_HEAP_ISOLATED
    void descr_generations_to_profiler (gen_walk_fn fn, void *context);

    /*------------ Multiple non isolated heaps ----------------*/
#ifdef MULTIPLE_HEAPS
    PER_HEAP_ISOLATED
    BOOL   create_thread_support (unsigned number_of_heaps);
    PER_HEAP_ISOLATED
    void destroy_thread_support ();
    PER_HEAP
    bool create_gc_thread();
    PER_HEAP
    void gc_thread_function();
#ifdef MARK_LIST
#ifdef PARALLEL_MARK_LIST_SORT
    PER_HEAP
    void sort_mark_list();
    PER_HEAP
    void merge_mark_lists();
    PER_HEAP
    void append_to_mark_list(uint8_t **start, uint8_t **end);
#else //PARALLEL_MARK_LIST_SORT
    PER_HEAP_ISOLATED
    void combine_mark_lists();
#endif //PARALLEL_MARK_LIST_SORT
#endif
#endif //MULTIPLE_HEAPS

    /*------------ End of Multiple non isolated heaps ---------*/

#ifndef SEG_MAPPING_TABLE
    PER_HEAP_ISOLATED
    heap_segment* segment_of (uint8_t* add,  ptrdiff_t & delta,
                              BOOL verify_p = FALSE);
#endif //SEG_MAPPING_TABLE

#ifdef BACKGROUND_GC

    //this is called by revisit....
    PER_HEAP
    uint8_t* high_page (heap_segment* seg, BOOL concurrent_p);

    PER_HEAP
    void revisit_written_page (uint8_t* page, uint8_t* end, BOOL concurrent_p,
                               heap_segment* seg,  uint8_t*& last_page,
                               uint8_t*& last_object, BOOL large_objects_p,
                               size_t& num_marked_objects);
    PER_HEAP
    void revisit_written_pages (BOOL concurrent_p, BOOL reset_only_p=FALSE);

    PER_HEAP
    void concurrent_scan_dependent_handles (ScanContext *sc);

    PER_HEAP_ISOLATED
    void suspend_EE ();

    PER_HEAP_ISOLATED
    void bgc_suspend_EE ();

    PER_HEAP_ISOLATED
    void restart_EE ();

    PER_HEAP
    void background_verify_mark (Object*& object, ScanContext* sc, uint32_t flags);

    PER_HEAP
    void background_scan_dependent_handles (ScanContext *sc);

    PER_HEAP
    void allow_fgc();

    // Restores BGC settings if necessary.
    PER_HEAP_ISOLATED
    void recover_bgc_settings();

    PER_HEAP
    void save_bgc_data_per_heap();

    PER_HEAP
    BOOL should_commit_mark_array();

    PER_HEAP
    void clear_commit_flag();

    PER_HEAP_ISOLATED
    void clear_commit_flag_global();

    PER_HEAP_ISOLATED
    void verify_mark_array_cleared (heap_segment* seg, uint32_t* mark_array_addr);

    PER_HEAP_ISOLATED
    void verify_mark_array_cleared (uint8_t* begin, uint8_t* end, uint32_t* mark_array_addr);

    PER_HEAP_ISOLATED
    BOOL commit_mark_array_by_range (uint8_t* begin,
                                     uint8_t* end,
                                     uint32_t* mark_array_addr);

    PER_HEAP_ISOLATED
    BOOL commit_mark_array_new_seg (gc_heap* hp, 
                                    heap_segment* seg,
                                    uint32_t* new_card_table = 0,
                                    uint8_t* new_lowest_address = 0);

    PER_HEAP_ISOLATED
    BOOL commit_mark_array_with_check (heap_segment* seg, uint32_t* mark_array_addr);

    // commit the portion of the mark array that corresponds to 
    // this segment (from beginning to reserved).
    // seg and heap_segment_reserved (seg) are guaranteed to be 
    // page aligned.
    PER_HEAP_ISOLATED
    BOOL commit_mark_array_by_seg (heap_segment* seg, uint32_t* mark_array_addr);

    // During BGC init, we commit the mark array for all in range
    // segments whose mark array hasn't been committed or fully
    // committed. All rw segments are in range, only ro segments
    // can be partial in range.
    PER_HEAP
    BOOL commit_mark_array_bgc_init (uint32_t* mark_array_addr);

    PER_HEAP
    BOOL commit_new_mark_array (uint32_t* new_mark_array);

    // We need to commit all segments that intersect with the bgc
    // range. If a segment is only partially in range, we still
    // should commit the mark array for the whole segment as 
    // we will set the mark array commit flag for this segment.
    PER_HEAP_ISOLATED
    BOOL commit_new_mark_array_global (uint32_t* new_mark_array);

    // We can't decommit the first and the last page in the mark array
    // if the beginning and ending don't happen to be page aligned.
    PER_HEAP
    void decommit_mark_array_by_seg (heap_segment* seg);

    PER_HEAP
    void background_mark_phase();

    PER_HEAP
    void background_drain_mark_list (int thread);

    PER_HEAP
    void background_grow_c_mark_list();

    PER_HEAP_ISOLATED
    void background_promote_callback(Object** object, ScanContext* sc, uint32_t flags);

    PER_HEAP
    void mark_absorb_new_alloc();

    PER_HEAP
    void restart_vm();

    PER_HEAP
    BOOL prepare_bgc_thread(gc_heap* gh);
    PER_HEAP
    BOOL create_bgc_thread(gc_heap* gh);
    PER_HEAP_ISOLATED
    BOOL create_bgc_threads_support (int number_of_heaps);
    PER_HEAP
    BOOL create_bgc_thread_support();
    PER_HEAP_ISOLATED
    int check_for_ephemeral_alloc();
    PER_HEAP_ISOLATED
    void wait_to_proceed();
    PER_HEAP_ISOLATED
    void fire_alloc_wait_event_begin (alloc_wait_reason awr);
    PER_HEAP_ISOLATED
    void fire_alloc_wait_event_end (alloc_wait_reason awr);
    PER_HEAP
    void background_gc_wait_lh (alloc_wait_reason awr = awr_ignored);
    PER_HEAP
    uint32_t background_gc_wait (alloc_wait_reason awr = awr_ignored, int time_out_ms = INFINITE);
    PER_HEAP_ISOLATED
    void start_c_gc();
    PER_HEAP
    void kill_gc_thread();
    PER_HEAP
    void bgc_thread_function();
    PER_HEAP_ISOLATED
    void do_background_gc();
    static
    void bgc_thread_stub (void* arg);
#endif //BACKGROUND_GC
 
public:

    PER_HEAP_ISOLATED
    VOLATILE(bool) internal_gc_done;

#ifdef BACKGROUND_GC
    PER_HEAP_ISOLATED
    uint32_t cm_in_progress;

    // normally this is FALSE; we set it to TRUE at the end of the gen1 GC
    // we do right before the bgc starts.
    PER_HEAP_ISOLATED
    BOOL     dont_restart_ee_p;

    PER_HEAP_ISOLATED
    GCEvent bgc_start_event;
#endif //BACKGROUND_GC

    // The variables in this block are known to the DAC and must come first
    // in the gc_heap class.

    // Keeps track of the highest address allocated by Alloc
    PER_HEAP
    uint8_t* alloc_allocated;

    // The ephemeral heap segment
    PER_HEAP
    heap_segment* ephemeral_heap_segment;

    // The finalize queue.
    PER_HEAP
    CFinalize* finalize_queue;

    // OOM info.
    PER_HEAP
    oom_history oom_info;

    // Interesting data, recorded per-heap.
    PER_HEAP
    size_t interesting_data_per_heap[max_idp_count];

    PER_HEAP
    size_t compact_reasons_per_heap[max_compact_reasons_count];

    PER_HEAP
    size_t expand_mechanisms_per_heap[max_expand_mechanisms_count];

    PER_HEAP
    size_t interesting_mechanism_bits_per_heap[max_gc_mechanism_bits_count];

    PER_HEAP
    uint8_t** internal_root_array;

    PER_HEAP
    size_t internal_root_array_index;

    PER_HEAP
    BOOL heap_analyze_success;

    // The generation table. Must always be last.
    PER_HEAP
    generation generation_table [NUMBERGENERATIONS + 1];

    // End DAC zone

    PER_HEAP
    BOOL expanded_in_fgc;

    PER_HEAP_ISOLATED
    uint32_t wait_for_gc_done(int32_t timeOut = INFINITE);

    // Returns TRUE if the current thread used to be in cooperative mode 
    // before calling this function.
    PER_HEAP_ISOLATED
    bool enable_preemptive ();
    PER_HEAP_ISOLATED
    void disable_preemptive (bool restore_cooperative);

    /* ------------------- per heap members --------------------------*/

    PER_HEAP
#ifndef MULTIPLE_HEAPS
    GCEvent gc_done_event;
#else // MULTIPLE_HEAPS
    GCEvent gc_done_event;
#endif // MULTIPLE_HEAPS

    PER_HEAP
    VOLATILE(int32_t) gc_done_event_lock;

    PER_HEAP
    VOLATILE(bool) gc_done_event_set;

    PER_HEAP 
    void set_gc_done();

    PER_HEAP 
    void reset_gc_done();

    PER_HEAP
    void enter_gc_done_event_lock();

    PER_HEAP
    void exit_gc_done_event_lock();

    PER_HEAP
    uint8_t*  ephemeral_low;      //lowest ephemeral address

    PER_HEAP
    uint8_t*  ephemeral_high;     //highest ephemeral address

    PER_HEAP
    uint32_t* card_table;

    PER_HEAP
    short* brick_table;

#ifdef MARK_ARRAY
    PER_HEAP
    uint32_t* mark_array;
#endif //MARK_ARRAY

#ifdef CARD_BUNDLE
    PER_HEAP
    uint32_t* card_bundle_table;
#endif //CARD_BUNDLE

#if !defined(SEG_MAPPING_TABLE) || defined(FEATURE_BASICFREEZE)
    PER_HEAP_ISOLATED
    sorted_table* seg_table;
#endif //!SEG_MAPPING_TABLE || FEATURE_BASICFREEZE

    PER_HEAP_ISOLATED
    VOLATILE(BOOL) gc_started;

    // The following 2 events are there to support the gen2 
    // notification feature which is only enabled if concurrent
    // GC is disabled.
    PER_HEAP_ISOLATED
    GCEvent full_gc_approach_event;

    PER_HEAP_ISOLATED
    GCEvent full_gc_end_event;

    // Full GC Notification percentages.
    PER_HEAP_ISOLATED
    uint32_t fgn_maxgen_percent;

    PER_HEAP_ISOLATED
    uint32_t fgn_loh_percent;

    PER_HEAP_ISOLATED
    VOLATILE(bool) full_gc_approach_event_set;

#ifdef BACKGROUND_GC
    PER_HEAP_ISOLATED
    BOOL fgn_last_gc_was_concurrent;
#endif //BACKGROUND_GC

    PER_HEAP
    size_t fgn_last_alloc;

    static uint32_t user_thread_wait (GCEvent *event, BOOL no_mode_change, int time_out_ms=INFINITE);

    static wait_full_gc_status full_gc_wait (GCEvent *event, int time_out_ms);

    PER_HEAP
    uint8_t* demotion_low;

    PER_HEAP
    uint8_t* demotion_high;

    PER_HEAP
    BOOL demote_gen1_p;

    PER_HEAP
    uint8_t* last_gen1_pin_end;

    PER_HEAP
    gen_to_condemn_tuning gen_to_condemn_reasons;

    PER_HEAP
    size_t etw_allocation_running_amount[2];

    PER_HEAP
    uint64_t total_alloc_bytes_soh;

    PER_HEAP
    uint64_t total_alloc_bytes_loh;

    PER_HEAP
    int gc_policy;  //sweep, compact, expand

#ifdef MULTIPLE_HEAPS
    PER_HEAP_ISOLATED
    bool gc_thread_no_affinitize_p;
    
    PER_HEAP_ISOLATED
    GCEvent gc_start_event;

    PER_HEAP_ISOLATED
    GCEvent ee_suspend_event;

    PER_HEAP
    heap_segment* new_heap_segment;

#define alloc_quantum_balance_units (16)

    PER_HEAP_ISOLATED
    size_t min_balance_threshold;
#else //MULTIPLE_HEAPS

    PER_HEAP
    size_t allocation_running_time;

    PER_HEAP
    size_t allocation_running_amount;

#endif //MULTIPLE_HEAPS

    PER_HEAP_ISOLATED
    gc_latency_level latency_level;

    PER_HEAP_ISOLATED
    gc_mechanisms settings;

    PER_HEAP_ISOLATED
    gc_history_global gc_data_global;

    PER_HEAP_ISOLATED
    size_t gc_last_ephemeral_decommit_time;

    PER_HEAP_ISOLATED
    size_t gc_gen0_desired_high;

    PER_HEAP
    size_t gen0_big_free_spaces;

#ifdef SHORT_PLUGS
    PER_HEAP_ISOLATED
    double short_plugs_pad_ratio;
#endif //SHORT_PLUGS

#ifdef BIT64
    PER_HEAP_ISOLATED
    size_t youngest_gen_desired_th;
#endif //BIT64

    PER_HEAP_ISOLATED
    uint32_t last_gc_memory_load;

    PER_HEAP_ISOLATED
    size_t last_gc_heap_size;

    PER_HEAP_ISOLATED
    size_t last_gc_fragmentation;

    PER_HEAP_ISOLATED
    uint32_t high_memory_load_th;

    PER_HEAP_ISOLATED
    uint32_t m_high_memory_load_th;

    PER_HEAP_ISOLATED
    uint32_t v_high_memory_load_th;

    PER_HEAP_ISOLATED
    uint64_t mem_one_percent;

    PER_HEAP_ISOLATED
    uint64_t total_physical_mem;

    PER_HEAP_ISOLATED
    uint64_t entry_available_physical_mem;

    // Hard limit for the heap, only supported on 64-bit.
    // 
    // Users can specify a hard limit for the GC heap via GCHeapHardLimit or
    // a percentage of the physical memory this process is allowed to use via
    // GCHeapHardLimitPercent. This is the maximum commit size the GC heap 
    // can consume.
    //
    // The way the hard limit is decided is:
    // 
    // If the GCHeapHardLimit config is specified that's the value we use;
    // else if the GCHeapHardLimitPercent config is specified we use that 
    // value;
    // else if the process is running inside a container with a memory limit,
    // the hard limit is 
    // max (20mb, 75% of the memory limit on the container).
    //
    // Due to the different perf charicteristics of containers we make the 
    // following policy changes:
    // 
    // 1) No longer affinitize Server GC threads by default because we wouldn't 
    // want all the containers on the machine to only affinitize to use the
    // first few CPUs (and we don't know which CPUs are already used). You
    // can however override this by specifying the GCHeapAffinitizeMask
    // config which will decide which CPUs the process will affinitize the
    // Server GC threads to.
    // 
    // 2) Segment size is determined by limit / number of heaps but has a 
    // minimum value of 16mb. This can be changed by specifying the number
    // of heaps via the GCHeapCount config. The minimum size is to avoid 
    // the scenario where the hard limit is small but the process can use 
    // many procs and we end up with tiny segments which doesn't make sense.
    //
    // 3) LOH compaction occurs automatically if needed.
    //
    // Since we do allow both gen0 and gen3 allocations, and we don't know 
    // the distinction (and it's unrealistic to request users to specify
    // this distribution) we reserve memory this way - 
    // 
    // For SOH we reserve (limit / number of heaps) per heap. 
    // For LOH we reserve (limit * 2 / number of heaps) per heap. 
    //
    // This means the following -
    // 
    // + we never need to acquire new segments. This simplies the perf
    // calculations by a lot.
    //
    // + we now need a different definition of "end of seg" because we
    // need to make sure the total does not exceed the limit.
    //
    // + if we detect that we exceed the commit limit in the allocator we
    // wouldn't want to treat that as a normal commit failure because that
    // would mean we always do full compacting GCs.
    // 
    // TODO: some of the logic here applies to the general case as well
    // such as LOH automatic compaction. However it will require more 
    //testing to change the general case.
    PER_HEAP_ISOLATED
    size_t heap_hard_limit;

    PER_HEAP_ISOLATED
    CLRCriticalSection check_commit_cs;

    PER_HEAP_ISOLATED
    size_t current_total_committed;

    // This is what GC uses for its own bookkeeping.
    PER_HEAP_ISOLATED
    size_t current_total_committed_bookkeeping;

    // This is what GC's own book keeping consumes.
    PER_HEAP_ISOLATED
    size_t current_total_committed_gc_own;

    // This is if large pages should be used.
    PER_HEAP_ISOLATED
    bool use_large_pages_p;

    PER_HEAP_ISOLATED
    size_t last_gc_index;

#ifdef SEG_MAPPING_TABLE
    PER_HEAP_ISOLATED
    size_t min_segment_size;

    PER_HEAP_ISOLATED
    size_t min_segment_size_shr;
#endif //SEG_MAPPING_TABLE

    // For SOH we always allocate segments of the same
    // size unless no_gc_region requires larger ones.
    PER_HEAP_ISOLATED
    size_t soh_segment_size;

    PER_HEAP_ISOLATED
    size_t min_loh_segment_size;

    PER_HEAP_ISOLATED
    size_t segment_info_size;

    PER_HEAP
    uint8_t* lowest_address;

    PER_HEAP
    uint8_t* highest_address;

    PER_HEAP
    BOOL ephemeral_promotion;
    PER_HEAP
    uint8_t* saved_ephemeral_plan_start[NUMBERGENERATIONS-1];
    PER_HEAP
    size_t saved_ephemeral_plan_start_size[NUMBERGENERATIONS-1];

protected:
#ifdef MULTIPLE_HEAPS
    PER_HEAP
    GCHeap* vm_heap;
    PER_HEAP
    int heap_number;
    PER_HEAP
    VOLATILE(int) alloc_context_count;
#else //MULTIPLE_HEAPS
#define vm_heap ((GCHeap*) g_theGCHeap)
#define heap_number (0)
#endif //MULTIPLE_HEAPS

    PER_HEAP
    size_t time_bgc_last;

    PER_HEAP
    uint8_t*       gc_low; // lowest address being condemned

    PER_HEAP
    uint8_t*       gc_high; //highest address being condemned

    PER_HEAP
    size_t      mark_stack_tos;

    PER_HEAP
    size_t      mark_stack_bos;

    PER_HEAP
    size_t      mark_stack_array_length;

    PER_HEAP
    mark*       mark_stack_array;

#if defined (_DEBUG) && defined (VERIFY_HEAP)
    PER_HEAP
    BOOL       verify_pinned_queue_p;
#endif // _DEBUG && VERIFY_HEAP

    PER_HEAP
    uint8_t*    oldest_pinned_plug;

#if defined(ENABLE_PERF_COUNTERS) || defined(FEATURE_EVENT_TRACE)
    PER_HEAP
    size_t      num_pinned_objects;
#endif //ENABLE_PERF_COUNTERS || FEATURE_EVENT_TRACE

#ifdef FEATURE_LOH_COMPACTION
    PER_HEAP
    size_t      loh_pinned_queue_tos;

    PER_HEAP
    size_t      loh_pinned_queue_bos;

    PER_HEAP
    size_t      loh_pinned_queue_length;

    PER_HEAP_ISOLATED
    int         loh_pinned_queue_decay;

    PER_HEAP
    mark*       loh_pinned_queue;

    // This is for forced LOH compaction via the complus env var
    PER_HEAP_ISOLATED
    BOOL        loh_compaction_always_p;

    // This is set by the user.
    PER_HEAP_ISOLATED
    gc_loh_compaction_mode loh_compaction_mode;

    // We may not compact LOH on every heap if we can't
    // grow the pinned queue. This is to indicate whether
    // this heap's LOH is compacted or not. So even if
    // settings.loh_compaction is TRUE this may not be TRUE.
    PER_HEAP
    BOOL        loh_compacted_p;
#endif //FEATURE_LOH_COMPACTION

#ifdef BACKGROUND_GC

    PER_HEAP
    EEThreadId bgc_thread_id;

#ifdef WRITE_WATCH
    PER_HEAP
    uint8_t* background_written_addresses [array_size+2];
#endif //WRITE_WATCH

    PER_HEAP_ISOLATED
    VOLATILE(c_gc_state) current_c_gc_state;     //tells the large object allocator to
    //mark the object as new since the start of gc.

    PER_HEAP_ISOLATED
    gc_mechanisms saved_bgc_settings;

    PER_HEAP
    gc_history_per_heap bgc_data_per_heap;

    PER_HEAP
    BOOL bgc_thread_running; // gc thread is its main loop

    PER_HEAP_ISOLATED
    BOOL keep_bgc_threads_p;

    // This event is used by BGC threads to do something on 
    // one specific thread while other BGC threads have to 
    // wait. This is different from a join 'cause you can't
    // specify which thread should be doing some task
    // while other threads have to wait.
    // For example, to make the BGC threads managed threads 
    // we need to create them on the thread that called 
    // SuspendEE which is heap 0.
    PER_HEAP_ISOLATED
    GCEvent bgc_threads_sync_event;

    PER_HEAP
    Thread* bgc_thread;

    PER_HEAP
    CLRCriticalSection bgc_threads_timeout_cs;

    PER_HEAP_ISOLATED
    GCEvent background_gc_done_event;

    PER_HEAP_ISOLATED
    GCEvent ee_proceed_event;

    PER_HEAP
    GCEvent gc_lh_block_event;

    PER_HEAP_ISOLATED
    bool gc_can_use_concurrent;

    PER_HEAP_ISOLATED
    bool temp_disable_concurrent_p;

    PER_HEAP_ISOLATED
    BOOL do_ephemeral_gc_p;

    PER_HEAP_ISOLATED
    BOOL do_concurrent_p;

    PER_HEAP
    VOLATILE(bgc_state) current_bgc_state;

    struct gc_history
    {
        size_t gc_index;
        bgc_state current_bgc_state;
        uint32_t gc_time_ms;
        // This is in bytes per ms; consider breaking it 
        // into the efficiency per phase.
        size_t gc_efficiency; 
        uint8_t* eph_low;
        uint8_t* gen0_start;
        uint8_t* eph_high;
        uint8_t* bgc_highest;
        uint8_t* bgc_lowest;
        uint8_t* fgc_highest;
        uint8_t* fgc_lowest;
        uint8_t* g_highest;
        uint8_t* g_lowest;
    };

#define max_history_count 64

    PER_HEAP
    int gchist_index_per_heap;

    PER_HEAP
    gc_history gchist_per_heap[max_history_count];

    PER_HEAP_ISOLATED
    int gchist_index;

    PER_HEAP_ISOLATED
    gc_mechanisms_store gchist[max_history_count];

    PER_HEAP
    void add_to_history_per_heap();

    PER_HEAP_ISOLATED
    void add_to_history();

    PER_HEAP
    size_t total_promoted_bytes;

    PER_HEAP
    size_t     bgc_overflow_count;

    PER_HEAP
    size_t     bgc_begin_loh_size;
    PER_HEAP
    size_t     end_loh_size;

    // We need to throttle the LOH allocations during BGC since we can't
    // collect LOH when BGC is in progress. 
    // We allow the LOH heap size to double during a BGC. So for every
    // 10% increase we will have the LOH allocating thread sleep for one more
    // ms. So we are already 30% over the original heap size the thread will
    // sleep for 3ms.
    PER_HEAP
    uint32_t   bgc_alloc_spin_loh;

    // This includes what we allocate at the end of segment - allocating
    // in free list doesn't increase the heap size.
    PER_HEAP
    size_t     bgc_loh_size_increased;

    PER_HEAP
    size_t     bgc_loh_allocated_in_free;

    PER_HEAP
    size_t     background_soh_alloc_count;

    PER_HEAP
    size_t     background_loh_alloc_count;

    PER_HEAP
    VOLATILE(int32_t) loh_alloc_thread_count;

    PER_HEAP
    uint8_t**  background_mark_stack_tos;

    PER_HEAP
    uint8_t**  background_mark_stack_array;

    PER_HEAP
    size_t    background_mark_stack_array_length;

    PER_HEAP
    uint8_t*  background_min_overflow_address;

    PER_HEAP
    uint8_t*  background_max_overflow_address;

    // We can't process the soh range concurrently so we
    // wait till final mark to process it.
    PER_HEAP
    BOOL      processed_soh_overflow_p;

    PER_HEAP
    uint8_t*  background_min_soh_overflow_address;

    PER_HEAP
    uint8_t*  background_max_soh_overflow_address;

    PER_HEAP
    heap_segment* saved_overflow_ephemeral_seg;

    PER_HEAP
    heap_segment* saved_sweep_ephemeral_seg;

    PER_HEAP
    uint8_t* saved_sweep_ephemeral_start;

    PER_HEAP
    uint8_t* background_saved_lowest_address;

    PER_HEAP
    uint8_t* background_saved_highest_address;

    // This is used for synchronization between the bgc thread
    // for this heap and the user threads allocating on this
    // heap.
    PER_HEAP
    exclusive_sync* bgc_alloc_lock;

#ifdef SNOOP_STATS
    PER_HEAP
    snoop_stats_data snoop_stat;
#endif //SNOOP_STATS


    PER_HEAP
    uint8_t**          c_mark_list;

    PER_HEAP
    size_t          c_mark_list_length;

    PER_HEAP
    size_t          c_mark_list_index;
#endif //BACKGROUND_GC

#ifdef MARK_LIST
    PER_HEAP
    uint8_t** mark_list;

    PER_HEAP_ISOLATED
    size_t mark_list_size;

    PER_HEAP
    uint8_t** mark_list_end;

    PER_HEAP
    uint8_t** mark_list_index;

    PER_HEAP_ISOLATED
    uint8_t** g_mark_list;
#ifdef PARALLEL_MARK_LIST_SORT
    PER_HEAP_ISOLATED
    uint8_t** g_mark_list_copy;
    PER_HEAP
    uint8_t*** mark_list_piece_start;
    uint8_t*** mark_list_piece_end;
#endif //PARALLEL_MARK_LIST_SORT
#endif //MARK_LIST

    PER_HEAP
    uint8_t*  min_overflow_address;

    PER_HEAP
    uint8_t*  max_overflow_address;

#ifndef MULTIPLE_HEAPS
    PER_HEAP
    uint8_t*  shigh; //keeps track of the highest marked object

    PER_HEAP
    uint8_t*  slow; //keeps track of the lowest marked object
#endif //MULTIPLE_HEAPS

    PER_HEAP
    size_t allocation_quantum;

    PER_HEAP
    size_t alloc_contexts_used;

    PER_HEAP_ISOLATED
    no_gc_region_info current_no_gc_region_info;

    PER_HEAP
    size_t soh_allocation_no_gc;

    PER_HEAP
    size_t loh_allocation_no_gc;

    PER_HEAP
    bool no_gc_oom_p;

    PER_HEAP
    heap_segment* saved_loh_segment_no_gc;

    PER_HEAP_ISOLATED
    BOOL proceed_with_gc_p;

#define youngest_generation (generation_of (0))
#define large_object_generation (generation_of (max_generation+1))

    // The more_space_lock and gc_lock is used for 3 purposes:
    //
    // 1) to coordinate threads that exceed their quantum (UP & MP) (more_space_lock_soh)
    // 2) to synchronize allocations of large objects (more_space_lock_loh)
    // 3) to synchronize the GC itself (gc_lock)
    //
    PER_HEAP_ISOLATED
    GCSpinLock gc_lock; //lock while doing GC

    PER_HEAP
    GCSpinLock more_space_lock_soh; //lock while allocating more space for soh

    PER_HEAP
    GCSpinLock more_space_lock_loh;

#ifdef SYNCHRONIZATION_STATS

    PER_HEAP
    unsigned int good_suspension;

    PER_HEAP
    unsigned int bad_suspension;

    // Number of times when msl_acquire is > 200 cycles.
    PER_HEAP
    unsigned int num_high_msl_acquire;

    // Number of times when msl_acquire is < 200 cycles.
    PER_HEAP
    unsigned int num_low_msl_acquire;

    // Number of times the more_space_lock is acquired.
    PER_HEAP
    unsigned int num_msl_acquired;

    // Total cycles it takes to acquire the more_space_lock.
    PER_HEAP
    uint64_t total_msl_acquire;

    PER_HEAP
    void init_heap_sync_stats()
    {
        good_suspension = 0;
        bad_suspension = 0;
        num_msl_acquired = 0;
        total_msl_acquire = 0;
        num_high_msl_acquire = 0;
        num_low_msl_acquire = 0;
        more_space_lock.init();
        gc_lock.init();
    }

    PER_HEAP
    void print_heap_sync_stats(unsigned int heap_num, unsigned int gc_count_during_log)
    {
        printf("%2d%2d%10u%10u%12u%6u%4u%8u(%4u,%4u,%4u,%4u)\n",
            heap_num,
            alloc_contexts_used,
            good_suspension,
            bad_suspension,
            (unsigned int)(total_msl_acquire / gc_count_during_log),
            num_high_msl_acquire / gc_count_during_log,
            num_low_msl_acquire / gc_count_during_log,
            num_msl_acquired / gc_count_during_log,
            more_space_lock.num_switch_thread / gc_count_during_log,
            more_space_lock.num_wait_longer / gc_count_during_log,
            more_space_lock.num_switch_thread_w / gc_count_during_log,
            more_space_lock.num_disable_preemptive_w / gc_count_during_log);
    }

#endif //SYNCHRONIZATION_STATS

#define NUM_LOH_ALIST (7)
#define BASE_LOH_ALIST (64*1024)
    PER_HEAP 
    alloc_list loh_alloc_list[NUM_LOH_ALIST-1];

#define NUM_GEN2_ALIST (12)
#ifdef BIT64
#define BASE_GEN2_ALIST (1*256)
#else
#define BASE_GEN2_ALIST (1*128)
#endif // BIT64
    PER_HEAP
    alloc_list gen2_alloc_list[NUM_GEN2_ALIST-1];

//------------------------------------------    

    PER_HEAP
    dynamic_data dynamic_data_table [NUMBERGENERATIONS+1];

    PER_HEAP
    gc_history_per_heap gc_data_per_heap;

    PER_HEAP
    size_t maxgen_pinned_compact_before_advance;

    // dynamic tuning.
    PER_HEAP
    BOOL dt_low_ephemeral_space_p (gc_tuning_point tp);
    // if elevate_p is FALSE, it means we are determining fragmentation for a generation
    // to see if we should condemn this gen; otherwise it means we are determining if
    // we should elevate to doing max_gen from an ephemeral gen.
    PER_HEAP
    BOOL dt_high_frag_p (gc_tuning_point tp, int gen_number, BOOL elevate_p=FALSE);
    PER_HEAP
    BOOL 
    dt_estimate_reclaim_space_p (gc_tuning_point tp, int gen_number);
    PER_HEAP
    BOOL dt_estimate_high_frag_p (gc_tuning_point tp, int gen_number, uint64_t available_mem);
    PER_HEAP
    BOOL dt_low_card_table_efficiency_p (gc_tuning_point tp);

    PER_HEAP
    int generation_skip_ratio;//in %

    PER_HEAP
    BOOL gen0_bricks_cleared;
    PER_HEAP
    int gen0_must_clear_bricks;
    
    PER_HEAP_ISOLATED
    bool maxgen_size_inc_p; 

    PER_HEAP_ISOLATED
    size_t full_gc_counts[gc_type_max];

    // the # of bytes allocates since the last full compacting GC.
    PER_HEAP
    uint64_t loh_alloc_since_cg;

    PER_HEAP
    BOOL elevation_requested;

    // if this is TRUE, we should always guarantee that we do a 
    // full compacting GC before we OOM.
    PER_HEAP
    BOOL last_gc_before_oom;

    PER_HEAP_ISOLATED
    BOOL should_expand_in_full_gc;

    // When we decide if we should expand the heap or not, we are
    // fine NOT to expand if we find enough free space in gen0's free
    // list or end of seg and we check this in decide_on_compacting.
    // This is an expensive check so we just record the fact and not
    // need to check in the allocator again.
    PER_HEAP
    BOOL sufficient_gen0_space_p;

#ifdef MULTIPLE_HEAPS
    PER_HEAP
    bool gen0_allocated_after_gc_p;
#endif //MULTIPLE_HEAPS

    // A provisional mode means we could change our mind in the middle of a GC 
    // and want to do a different GC instead.
    // 
    // Right now there's only one such case which is in the middle of a gen1
    // GC we want to do a blocking gen2 instead. If/When we have more we should
    // have an enum that tells us which case in this provisional mode
    // we are in.
    //
    // When this mode is triggered, our current (only) condition says
    // we have high fragmentation in gen2 even after we do a compacting
    // full GC which is an indication of heavy pinning in gen2. In this
    // case we never do BGCs, we just do either gen0 or gen1's till a
    // gen1 needs to increase the gen2 size, in which case we finish up
    // the current gen1 as a sweeping GC and immediately do a compacting 
    // full GC instead (without restarting EE).
    PER_HEAP_ISOLATED
    bool provisional_mode_triggered;

    PER_HEAP_ISOLATED
    bool pm_trigger_full_gc;

    // For testing only BEG
    // pm_stress_on currently means (since we just have one mode) we 
    // randomly turn the mode on; and after a random # of NGC2s we 
    // turn it off.
    // NOTE that this means concurrent will be disabled so we can 
    // simulate what this mode is supposed to be used.
    PER_HEAP_ISOLATED
    bool pm_stress_on;

    PER_HEAP_ISOLATED
    size_t provisional_triggered_gc_count;

    PER_HEAP_ISOLATED
    size_t provisional_off_gc_count;
    // For testing only END

    PER_HEAP_ISOLATED
    size_t num_provisional_triggered;

    PER_HEAP
    size_t allocated_since_last_gc;

#ifdef BACKGROUND_GC
    PER_HEAP_ISOLATED
    size_t ephemeral_fgc_counts[max_generation];

    PER_HEAP_ISOLATED
    BOOL alloc_wait_event_p;

    PER_HEAP
    uint8_t* next_sweep_obj;

    PER_HEAP
    uint8_t* current_sweep_pos;

#endif //BACKGROUND_GC

    PER_HEAP
    fgm_history fgm_result;

    PER_HEAP_ISOLATED
    size_t eph_gen_starts_size;

#ifdef GC_CONFIG_DRIVEN
    PER_HEAP_ISOLATED
    size_t time_init;

    PER_HEAP_ISOLATED
    size_t time_since_init;

    // 0 stores compacting GCs;
    // 1 stores sweeping GCs;
    PER_HEAP_ISOLATED
    size_t compact_or_sweep_gcs[2];

    PER_HEAP
    size_t interesting_data_per_gc[max_idp_count];
#endif //GC_CONFIG_DRIVEN

    PER_HEAP
    BOOL        ro_segments_in_range;

#ifdef BACKGROUND_GC
    PER_HEAP
    heap_segment* freeable_small_heap_segment;
#endif //BACKGROUND_GC

    PER_HEAP
    heap_segment* freeable_large_heap_segment;

    PER_HEAP_ISOLATED
    heap_segment* segment_standby_list;

    PER_HEAP
    size_t ordered_free_space_indices[MAX_NUM_BUCKETS];

    PER_HEAP
    size_t saved_ordered_free_space_indices[MAX_NUM_BUCKETS];

    PER_HEAP
    size_t ordered_plug_indices[MAX_NUM_BUCKETS];

    PER_HEAP
    size_t saved_ordered_plug_indices[MAX_NUM_BUCKETS];

    PER_HEAP
    BOOL ordered_plug_indices_init;

    PER_HEAP
    BOOL use_bestfit;

    PER_HEAP
    uint8_t* bestfit_first_pin;

    PER_HEAP
    BOOL commit_end_of_seg;

    PER_HEAP
    size_t max_free_space_items; // dynamically adjusted.

    PER_HEAP
    size_t free_space_buckets;

    PER_HEAP
    size_t free_space_items;

    // -1 means we are using all the free
    // spaces we have (not including
    // end of seg space).
    PER_HEAP
    int trimmed_free_space_index;

    PER_HEAP
    size_t total_ephemeral_plugs;

    PER_HEAP
    seg_free_spaces* bestfit_seg;

    // Note: we know this from the plan phase.
    // total_ephemeral_plugs actually has the same value
    // but while we are calculating its value we also store
    // info on how big the plugs are for best fit which we
    // don't do in plan phase.
    // TODO: get rid of total_ephemeral_plugs.
    PER_HEAP
    size_t total_ephemeral_size;

public:

#ifdef HEAP_ANALYZE

    PER_HEAP_ISOLATED
    BOOL heap_analyze_enabled;

    PER_HEAP
    size_t internal_root_array_length;

    // next two fields are used to optimize the search for the object 
    // enclosing the current reference handled by ha_mark_object_simple.
    PER_HEAP
    uint8_t*  current_obj;

    PER_HEAP
    size_t current_obj_size;

#endif //HEAP_ANALYZE

    /* ----------------------- global members ----------------------- */
public:

    PER_HEAP
    int         condemned_generation_num;

    PER_HEAP
    BOOL        blocking_collection;

#ifdef MULTIPLE_HEAPS
    static
    int n_heaps;

    static
    gc_heap** g_heaps;

    static
    size_t*   g_promoted;
#ifdef BACKGROUND_GC
    static
    size_t*   g_bpromoted;
#endif //BACKGROUND_GC
#ifdef MH_SC_MARK
    PER_HEAP_ISOLATED
    int*  g_mark_stack_busy;
#endif //MH_SC_MARK
#else
    static
    size_t    g_promoted;
#ifdef BACKGROUND_GC
    static
    size_t    g_bpromoted;
#endif //BACKGROUND_GC
#endif //MULTIPLE_HEAPS
    
    static
    size_t reserved_memory;
    static
    size_t reserved_memory_limit;
    static
    BOOL      g_low_memory_status;

#ifdef FEATURE_CARD_MARKING_STEALING
    PER_HEAP
    VOLATILE(uint32_t)    card_mark_ticket_soh;

    PER_HEAP
    VOLATILE(bool)        card_mark_done_soh;

    PER_HEAP
    VOLATILE(uint32_t)    card_mark_ticket_loh;

    PER_HEAP
    VOLATILE(bool)        card_mark_done_loh;

    PER_HEAP
    void reset_card_marking_enumerators()
    {
        // set ticket counter to all 1 bits so that incrementing it yields 0 as the first ticket
        card_mark_ticket_soh = ~0;
        card_mark_done_soh = false;

        card_mark_ticket_loh = ~0;
        card_mark_done_loh = false;
    }

    PER_HEAP
    bool find_next_chunk(card_marking_enumerator& card_mark_enumerator, heap_segment* seg,
                         size_t& n_card_set, uint8_t*& start_address, uint8_t*& limit,
                         size_t& card, size_t& end_card, size_t& card_word_end);
#endif //FEATURE_CARD_MARKING_STEALING

protected:
    PER_HEAP
    void update_collection_counts ();
}; // class gc_heap

#define ASSERT_OFFSETS_MATCH(field) \
  static_assert(offsetof(dac_gc_heap, field) == offsetof(gc_heap, field), #field " offset mismatch")

#ifdef MULTIPLE_HEAPS
ASSERT_OFFSETS_MATCH(alloc_allocated);
ASSERT_OFFSETS_MATCH(ephemeral_heap_segment);
ASSERT_OFFSETS_MATCH(finalize_queue);
ASSERT_OFFSETS_MATCH(oom_info);
ASSERT_OFFSETS_MATCH(interesting_data_per_heap);
ASSERT_OFFSETS_MATCH(compact_reasons_per_heap);
ASSERT_OFFSETS_MATCH(expand_mechanisms_per_heap);
ASSERT_OFFSETS_MATCH(interesting_mechanism_bits_per_heap);
ASSERT_OFFSETS_MATCH(internal_root_array);
ASSERT_OFFSETS_MATCH(internal_root_array_index);
ASSERT_OFFSETS_MATCH(heap_analyze_success);
ASSERT_OFFSETS_MATCH(generation_table);
#endif // MULTIPLE_HEAPS

#ifdef FEATURE_PREMORTEM_FINALIZATION
class CFinalize
{
#ifdef DACCESS_COMPILE
    friend class ::ClrDataAccess;
#endif // DACCESS_COMPILE

    friend class CFinalizeStaticAsserts;

private:

    //adjust the count and add a constant to add a segment
    static const int ExtraSegCount = 2;
    static const int FinalizerListSeg = NUMBERGENERATIONS+1;
    static const int CriticalFinalizerListSeg = NUMBERGENERATIONS;
    //Does not correspond to a segment
    static const int FreeList = NUMBERGENERATIONS+ExtraSegCount;

    PTR_PTR_Object m_FillPointers[NUMBERGENERATIONS+ExtraSegCount];
    PTR_PTR_Object m_Array;
    PTR_PTR_Object m_EndArray;
    size_t   m_PromotedCount;
    
    VOLATILE(int32_t) lock;
#ifdef _DEBUG
    EEThreadId lockowner_threadid;
#endif // _DEBUG

    BOOL GrowArray();
    void MoveItem (Object** fromIndex,
                   unsigned int fromSeg,
                   unsigned int toSeg);

    inline PTR_PTR_Object& SegQueue (unsigned int Seg)
    {
        return (Seg ? m_FillPointers [Seg-1] : m_Array);
    }
    inline PTR_PTR_Object& SegQueueLimit (unsigned int Seg)
    {
        return m_FillPointers [Seg];
    }

    BOOL IsSegEmpty ( unsigned int i)
    {
        ASSERT ( (int)i < FreeList);
        return (SegQueueLimit(i) == SegQueue (i));

    }

public:
    ~CFinalize();
    bool Initialize();
    void EnterFinalizeLock();
    void LeaveFinalizeLock();
    bool RegisterForFinalization (int gen, Object* obj, size_t size=0);
    Object* GetNextFinalizableObject (BOOL only_non_critical=FALSE);
    BOOL ScanForFinalization (promote_func* fn, int gen,BOOL mark_only_p, gc_heap* hp);
    void RelocateFinalizationData (int gen, gc_heap* hp);
    void WalkFReachableObjects (fq_walk_fn fn);
    void GcScanRoots (promote_func* fn, int hn, ScanContext *pSC);
    void UpdatePromotedGenerations (int gen, BOOL gen_0_empty_p);
    size_t GetPromotedCount();

    //Methods used by the shutdown code to call every finalizer
    void SetSegForShutDown(BOOL fHasLock);
    size_t GetNumberFinalizableObjects();
    void DiscardNonCriticalObjects();

    void CheckFinalizerObjects();
};

class CFinalizeStaticAsserts {
    static_assert(dac_finalize_queue::ExtraSegCount == CFinalize::ExtraSegCount, "ExtraSegCount mismatch");
    static_assert(offsetof(dac_finalize_queue, m_FillPointers) == offsetof(CFinalize, m_FillPointers), "CFinalize layout mismatch");
};
#endif // FEATURE_PREMORTEM_FINALIZATION

inline
 size_t& dd_begin_data_size (dynamic_data* inst)
{
  return inst->begin_data_size;
}
inline
 size_t& dd_survived_size (dynamic_data* inst)
{
  return inst->survived_size;
}
#if defined (RESPECT_LARGE_ALIGNMENT) || defined (FEATURE_STRUCTALIGN)
inline
 size_t& dd_num_npinned_plugs(dynamic_data* inst)
{
  return inst->num_npinned_plugs;
}
#endif //RESPECT_LARGE_ALIGNMENT || FEATURE_STRUCTALIGN
inline
size_t& dd_pinned_survived_size (dynamic_data* inst)
{
  return inst->pinned_survived_size;
}
inline
size_t& dd_added_pinned_size (dynamic_data* inst)
{
  return inst->added_pinned_size;
}
inline
size_t& dd_artificial_pinned_survived_size (dynamic_data* inst)
{
  return inst->artificial_pinned_survived_size;
}
#ifdef SHORT_PLUGS
inline
size_t& dd_padding_size (dynamic_data* inst)
{
  return inst->padding_size;
}
#endif //SHORT_PLUGS
inline
 size_t& dd_current_size (dynamic_data* inst)
{
  return inst->current_size;
}
inline
float& dd_surv (dynamic_data* inst)
{
  return inst->surv;
}
inline
size_t& dd_freach_previous_promotion (dynamic_data* inst)
{
  return inst->freach_previous_promotion;
}
inline
size_t& dd_desired_allocation (dynamic_data* inst)
{
  return inst->desired_allocation;
}
inline
size_t& dd_collection_count (dynamic_data* inst)
{
    return inst->collection_count;
}
inline
size_t& dd_promoted_size (dynamic_data* inst)
{
    return inst->promoted_size;
}
inline
float& dd_limit (dynamic_data* inst)
{
  return inst->sdata->limit;
}
inline
float& dd_max_limit (dynamic_data* inst)
{
  return inst->sdata->max_limit;
}
inline
size_t& dd_max_size (dynamic_data* inst)
{
  return inst->sdata->max_size;
}
inline
size_t& dd_min_size (dynamic_data* inst)
{
  return inst->min_size;
}
inline
ptrdiff_t& dd_new_allocation (dynamic_data* inst)
{
  return inst->new_allocation;
}
inline
ptrdiff_t& dd_gc_new_allocation (dynamic_data* inst)
{
  return inst->gc_new_allocation;
}
inline
size_t& dd_fragmentation_limit (dynamic_data* inst)
{
  return inst->sdata->fragmentation_limit;
}
inline
float& dd_fragmentation_burden_limit (dynamic_data* inst)
{
  return inst->sdata->fragmentation_burden_limit;
}
inline
float dd_v_fragmentation_burden_limit (dynamic_data* inst)
{
  return (min (2*dd_fragmentation_burden_limit (inst), 0.75f));
}
inline
size_t& dd_fragmentation (dynamic_data* inst)
{
  return inst->fragmentation;
}
inline
size_t& dd_gc_clock (dynamic_data* inst)
{
  return inst->gc_clock;
}
inline
size_t& dd_time_clock (dynamic_data* inst)
{
  return inst->time_clock;
}

inline
size_t& dd_gc_clock_interval (dynamic_data* inst)
{
  return inst->sdata->gc_clock;
}
inline
size_t& dd_time_clock_interval (dynamic_data* inst)
{
  return inst->sdata->time_clock;
}

inline
size_t& dd_gc_elapsed_time (dynamic_data* inst)
{
    return inst->gc_elapsed_time;
}

inline
float& dd_gc_speed (dynamic_data* inst)
{
    return inst->gc_speed;
}

inline
alloc_context* generation_alloc_context (generation* inst)
{
    return &(inst->allocation_context);
}

inline
uint8_t*& generation_allocation_start (generation* inst)
{
  return inst->allocation_start;
}
inline
uint8_t*& generation_allocation_pointer (generation* inst)
{
  return inst->allocation_context.alloc_ptr;
}
inline
uint8_t*& generation_allocation_limit (generation* inst)
{
  return inst->allocation_context.alloc_limit;
}
inline 
allocator* generation_allocator (generation* inst)
{
    return &inst->free_list_allocator;
}

inline
PTR_heap_segment& generation_start_segment (generation* inst)
{
  return inst->start_segment;
}
inline
heap_segment*& generation_allocation_segment (generation* inst)
{
  return inst->allocation_segment;
}
inline
uint8_t*& generation_plan_allocation_start (generation* inst)
{
  return inst->plan_allocation_start;
}
inline
size_t& generation_plan_allocation_start_size (generation* inst)
{
  return inst->plan_allocation_start_size;
}
inline
uint8_t*& generation_allocation_context_start_region (generation* inst)
{
  return inst->allocation_context_start_region;
}
inline
size_t& generation_free_list_space (generation* inst)
{
  return inst->free_list_space;
}
inline
size_t& generation_free_obj_space (generation* inst)
{
  return inst->free_obj_space;
}
inline
size_t& generation_allocation_size (generation* inst)
{
  return inst->allocation_size;
}

inline
size_t& generation_pinned_allocated (generation* inst)
{
    return inst->pinned_allocated;
}
inline
size_t& generation_pinned_allocation_sweep_size (generation* inst)
{
    return inst->pinned_allocation_sweep_size;
}
inline
size_t& generation_pinned_allocation_compact_size (generation* inst)
{
    return inst->pinned_allocation_compact_size;
}
inline
size_t&  generation_free_list_allocated (generation* inst)
{
    return inst->free_list_allocated;
}
inline
size_t&  generation_end_seg_allocated (generation* inst)
{
    return inst->end_seg_allocated;
}
inline
BOOL&  generation_allocate_end_seg_p (generation* inst)
{
    return inst->allocate_end_seg_p;
}
inline
size_t& generation_condemned_allocated (generation* inst)
{
    return inst->condemned_allocated;
}
#ifdef FREE_USAGE_STATS
inline
size_t& generation_pinned_free_obj_space (generation* inst)
{
    return inst->pinned_free_obj_space;
}
inline
size_t& generation_allocated_in_pinned_free (generation* inst)
{
    return inst->allocated_in_pinned_free;
}
inline
size_t& generation_allocated_since_last_pin (generation* inst)
{
    return inst->allocated_since_last_pin;
}
#endif //FREE_USAGE_STATS
inline 
float generation_allocator_efficiency (generation* inst)
{
    if ((generation_free_list_allocated (inst) + generation_free_obj_space (inst)) != 0)
    {
        return ((float) (generation_free_list_allocated (inst)) / (float)(generation_free_list_allocated (inst) + generation_free_obj_space (inst)));
    }
    else
        return 0;
}
inline
size_t generation_unusable_fragmentation (generation* inst)
{
    return (size_t)(generation_free_obj_space (inst) + 
                    (1.0f-generation_allocator_efficiency(inst))*generation_free_list_space (inst));
}

#define plug_skew           sizeof(ObjHeader)
// We always use USE_PADDING_TAIL when fitting so items on the free list should be
// twice the min_obj_size.
#define min_free_list       (2*min_obj_size)
struct plug
{
    uint8_t *  skew[plug_skew / sizeof(uint8_t *)];
};

class pair
{
public:
    short left;
    short right;
};

//Note that these encode the fact that plug_skew is a multiple of uint8_t*.
// Each of new field is prepended to the prior struct.

struct plug_and_pair
{
    pair        m_pair;
    plug        m_plug;
};

struct plug_and_reloc
{
    ptrdiff_t   reloc;
    pair        m_pair;
    plug        m_plug;
};

struct plug_and_gap
{
    ptrdiff_t   gap;
    ptrdiff_t   reloc;
    union
    {
        pair    m_pair;
        int     lr;  //for clearing the entire pair in one instruction
    };
    plug        m_plug;
};

struct gap_reloc_pair
{
    size_t gap;
    size_t   reloc;
    pair        m_pair;
};

#define min_pre_pin_obj_size (sizeof (gap_reloc_pair) + min_obj_size)

struct DECLSPEC_ALIGN(8) aligned_plug_and_gap
{
    plug_and_gap plugandgap;
};

struct loh_obj_and_pad
{
    ptrdiff_t   reloc;    
    plug        m_plug;
};

struct loh_padding_obj
{
    uint8_t*    mt;
    size_t      len;
    ptrdiff_t   reloc;
    plug        m_plug;
};
#define loh_padding_obj_size (sizeof(loh_padding_obj))

//flags description
#define heap_segment_flags_readonly     1
#define heap_segment_flags_inrange      2
#define heap_segment_flags_unmappable   4
#define heap_segment_flags_loh          8
#ifdef BACKGROUND_GC
#define heap_segment_flags_swept        16
#define heap_segment_flags_decommitted  32
#define heap_segment_flags_ma_committed 64
// for segments whose mark array is only partially committed.
#define heap_segment_flags_ma_pcommitted 128
#define heap_segment_flags_loh_delete   256
#endif //BACKGROUND_GC

//need to be careful to keep enough pad items to fit a relocation node
//padded to QuadWord before the plug_skew

class heap_segment
{
public:
    uint8_t*        allocated;
    uint8_t*        committed;
    uint8_t*        reserved;
    uint8_t*        used;
    uint8_t*        mem;
    size_t          flags;
    PTR_heap_segment next;
    uint8_t*        background_allocated;
#ifdef MULTIPLE_HEAPS
    gc_heap*        heap;
#endif //MULTIPLE_HEAPS
    uint8_t*        plan_allocated;
    uint8_t*        saved_bg_allocated;

#ifdef _MSC_VER
// Disable this warning - we intentionally want __declspec(align()) to insert padding for us
#pragma warning(disable:4324)  // structure was padded due to __declspec(align())
#endif
    aligned_plug_and_gap padandplug;
#ifdef _MSC_VER
#pragma warning(default:4324)  // structure was padded due to __declspec(align())
#endif
};

static_assert(offsetof(dac_heap_segment, allocated) == offsetof(heap_segment, allocated), "DAC heap segment layout mismatch");
static_assert(offsetof(dac_heap_segment, committed) == offsetof(heap_segment, committed), "DAC heap segment layout mismatch");
static_assert(offsetof(dac_heap_segment, reserved) == offsetof(heap_segment, reserved), "DAC heap segment layout mismatch");
static_assert(offsetof(dac_heap_segment, used) == offsetof(heap_segment, used), "DAC heap segment layout mismatch");
static_assert(offsetof(dac_heap_segment, mem) == offsetof(heap_segment, mem), "DAC heap segment layout mismatch");
static_assert(offsetof(dac_heap_segment, flags) == offsetof(heap_segment, flags), "DAC heap segment layout mismatch");
static_assert(offsetof(dac_heap_segment, next) == offsetof(heap_segment, next), "DAC heap segment layout mismatch");
static_assert(offsetof(dac_heap_segment, background_allocated) == offsetof(heap_segment, background_allocated), "DAC heap segment layout mismatch");
#ifdef MULTIPLE_HEAPS
static_assert(offsetof(dac_heap_segment, heap) == offsetof(heap_segment, heap), "DAC heap segment layout mismatch");
#endif // MULTIPLE_HEAPS

inline
uint8_t*& heap_segment_reserved (heap_segment* inst)
{
  return inst->reserved;
}
inline
uint8_t*& heap_segment_committed (heap_segment* inst)
{
  return inst->committed;
}
inline
uint8_t*& heap_segment_used (heap_segment* inst)
{
  return inst->used;
}
inline
uint8_t*& heap_segment_allocated (heap_segment* inst)
{
  return inst->allocated;
}

inline
BOOL heap_segment_read_only_p (heap_segment* inst)
{
    return ((inst->flags & heap_segment_flags_readonly) != 0);
}

inline
BOOL heap_segment_in_range_p (heap_segment* inst)
{
    return (!(inst->flags & heap_segment_flags_readonly) ||
            ((inst->flags & heap_segment_flags_inrange) != 0));
}

inline
BOOL heap_segment_unmappable_p (heap_segment* inst)
{
    return (!(inst->flags & heap_segment_flags_readonly) ||
            ((inst->flags & heap_segment_flags_unmappable) != 0));
}

inline
BOOL heap_segment_loh_p (heap_segment * inst)
{
    return !!(inst->flags & heap_segment_flags_loh);
}

#ifdef BACKGROUND_GC
inline
BOOL heap_segment_decommitted_p (heap_segment * inst)
{
    return !!(inst->flags & heap_segment_flags_decommitted);
}
#endif //BACKGROUND_GC

inline
PTR_heap_segment & heap_segment_next (heap_segment* inst)
{
  return inst->next;
}
inline
uint8_t*& heap_segment_mem (heap_segment* inst)
{
  return inst->mem;
}
inline
uint8_t*& heap_segment_plan_allocated (heap_segment* inst)
{
  return inst->plan_allocated;
}

#ifdef BACKGROUND_GC
inline
uint8_t*& heap_segment_background_allocated (heap_segment* inst)
{
  return inst->background_allocated;
}
inline
uint8_t*& heap_segment_saved_bg_allocated (heap_segment* inst)
{
  return inst->saved_bg_allocated;
}
#endif //BACKGROUND_GC

#ifdef MULTIPLE_HEAPS
inline
gc_heap*& heap_segment_heap (heap_segment* inst)
{
    return inst->heap;
}
#endif //MULTIPLE_HEAPS

inline
generation* gc_heap::generation_of (int  n)
{
    assert (((n <= max_generation+1) && (n >= 0)));
    return &generation_table [ n ];
}

inline
dynamic_data* gc_heap::dynamic_data_of (int gen_number)
{
    return &dynamic_data_table [ gen_number ];
}

#define GC_PAGE_SIZE 0x1000

#define card_word_width ((size_t)32)

//
// The value of card_size is determined empirically according to the average size of an object
// In the code we also rely on the assumption that one card_table entry (uint32_t) covers an entire os page
//
#if defined (BIT64)
#define card_size ((size_t)(2*GC_PAGE_SIZE/card_word_width))
#else
#define card_size ((size_t)(GC_PAGE_SIZE/card_word_width))
#endif // BIT64

inline
size_t card_word (size_t card)
{
    return card / card_word_width;
}

inline
unsigned card_bit (size_t card)
{
    return (unsigned)(card % card_word_width);
}

inline
size_t gcard_of (uint8_t* object)
{
    return (size_t)(object) / card_size;
<<<<<<< HEAD
}

inline
void YieldProcessorScalingFactor()
{
    unsigned int n = g_yieldProcessorScalingFactor;
    _ASSERTE(n != 0);
    do
    {
        YieldProcessor();
    } while (--n != 0);
}

#ifdef FEATURE_CARD_MARKING_STEALING
#define CARD_MARKING_STEALING_GRANULARITY (8*1024*1024)

#define THIS_ARG    , __this
class card_marking_enumerator
{
private:
    heap_segment*       segment;
    uint8_t*            gc_low;
    uint32_t            segment_start_ticket;
    VOLATILE(uint32_t)* ticket_counter;
    uint8_t*            chunk_high;
    uint32_t            old_ticket;
    static const uint32_t INVALID_TICKET = ~0u;

public:
    card_marking_enumerator(heap_segment* seg, uint8_t* low, VOLATILE(uint32_t)* counter) :
        segment(seg), gc_low(low), segment_start_ticket(0), ticket_counter(counter), chunk_high(nullptr), old_ticket(INVALID_TICKET)
    {
    }

    // move to the next chunk in this segment - return false if no more chunks in this segment
    bool move_next(heap_segment* seg, uint8_t*& low, uint8_t*& high);

    uint8_t* get_chunk_high()
    {
        return chunk_high;
    }
};
#else
#define THIS_ARG
#endif // FEATURE_CARD_MARKING_STEALING
=======
}
>>>>>>> 7960a380
<|MERGE_RESOLUTION|>--- conflicted
+++ resolved
@@ -4612,20 +4612,7 @@
 size_t gcard_of (uint8_t* object)
 {
     return (size_t)(object) / card_size;
-<<<<<<< HEAD
-}
-
-inline
-void YieldProcessorScalingFactor()
-{
-    unsigned int n = g_yieldProcessorScalingFactor;
-    _ASSERTE(n != 0);
-    do
-    {
-        YieldProcessor();
-    } while (--n != 0);
-}
-
+}
 #ifdef FEATURE_CARD_MARKING_STEALING
 #define CARD_MARKING_STEALING_GRANULARITY (8*1024*1024)
 
@@ -4657,7 +4644,4 @@
 };
 #else
 #define THIS_ARG
-#endif // FEATURE_CARD_MARKING_STEALING
-=======
-}
->>>>>>> 7960a380
+#endif // FEATURE_CARD_MARKING_STEALING