// Licensed to the .NET Foundation under one or more agreements.
// The .NET Foundation licenses this file to you under the MIT license.
// See the LICENSE file in the project root for more information.
//
// Volatile.h
// 

// 
// Defines the Volatile<T> type, which provides uniform volatile-ness on
// Visual C++ and GNU C++.
// 
// Visual C++ treats accesses to volatile variables as follows: no read or write
// can be removed by the compiler, no global memory access can be moved backwards past
// a volatile read, and no global memory access can be moved forward past a volatile
// write.
// 
// The GCC volatile semantic is straight out of the C standard: the compiler is not 
// allowed to remove accesses to volatile variables, and it is not allowed to reorder 
// volatile accesses relative to other volatile accesses.  It is allowed to freely 
// reorder non-volatile accesses relative to volatile accesses.
//
// We have lots of code that assumes that ordering of non-volatile accesses will be 
// constrained relative to volatile accesses.  For example, this pattern appears all 
// over the place:
//
//     static volatile int lock = 0;
//
//     while (InterlockedCompareExchange(&lock, 0, 1)) 
//     {
//         //spin
//     }
//                
//     //read and write variables protected by the lock
//
//     lock = 0;
//
// This depends on the reads and writes in the critical section not moving past the 
// final statement, which releases the lock.  If this should happen, then you have an 
// unintended race.
// 
// The solution is to ban the use of the "volatile" keyword, and instead define our
// own type Volatile<T>, which acts like a variable of type T except that accesses to
// the variable are always given VC++'s volatile semantics.
// 
// (NOTE: The code above is not intended to be an example of how a spinlock should be 
// implemented; it has many flaws, and should not be used. This code is intended only 
// to illustrate where we might get into trouble with GCC's volatile semantics.)
// 
// @TODO: many of the variables marked volatile in the CLR do not actually need to be 
// volatile.  For example, if a variable is just always passed to Interlocked functions
// (such as a refcount variable), there is no need for it to be volatile.  A future 
// cleanup task should be to examine each volatile variable and make them non-volatile
// if possible.
// 
// @TODO: link to a "Memory Models for CLR Devs" doc here (this doc does not yet exist).
//

#ifndef _VOLATILE_H_
#define _VOLATILE_H_

#include "staticcontract.h"

//
// This code is extremely compiler- and CPU-specific, and will need to be altered to 
// support new compilers and/or CPUs.  Here we enforce that we can only compile using
// VC++, or GCC on x86 or AMD64.
// 
#if !defined(_MSC_VER) && !defined(__GNUC__)
#error The Volatile type is currently only defined for Visual C++ and GNU C++
#endif

#if defined(__GNUC__) && !defined(_X86_) && !defined(_AMD64_) && !defined(_ARM_) && !defined(_ARM64_)
#error The Volatile type is currently only defined for GCC when targeting x86, AMD64, ARM or ARM64 CPUs
#endif

#if defined(__GNUC__)
#if defined(_ARM_) || defined(_ARM64_)
// This is functionally equivalent to the MemoryBarrier() macro used on ARM on Windows.
#define VOLATILE_MEMORY_BARRIER() asm volatile ("dmb ish" : : : "memory")
#else
//
// For GCC, we prevent reordering by the compiler by inserting the following after a volatile
// load (to prevent subsequent operations from moving before the read), and before a volatile 
// write (to prevent prior operations from moving past the write).  We don't need to do anything
// special to prevent CPU reorderings, because the x86 and AMD64 architectures are already
// sufficiently constrained for our purposes.  If we ever need to run on weaker CPU architectures
// (such as PowerPC), then we will need to do more work.
// 
// Please do not use this macro outside of this file.  It is subject to change or removal without
// notice.
//
#define VOLATILE_MEMORY_BARRIER() asm volatile ("" : : : "memory")
#endif // _ARM_ || _ARM64_
#elif (defined(_ARM_) || defined(_ARM64_)) && _ISO_VOLATILE
// ARM & ARM64 have a very weak memory model and very few tools to control that model. We're forced to perform a full
// memory barrier to preserve the volatile semantics. Technically this is only necessary on MP systems but we
// currently don't have a cheap way to determine the number of CPUs from this header file. Revisit this if it
// turns out to be a performance issue for the uni-proc case.
#define VOLATILE_MEMORY_BARRIER() MemoryBarrier()
#else
//
// On VC++, reorderings at the compiler and machine level are prevented by the use of the 
// "volatile" keyword in VolatileLoad and VolatileStore.  This should work on any CPU architecture
// targeted by VC++ with /iso_volatile-.
//
#define VOLATILE_MEMORY_BARRIER()
#endif // __GNUC__

//
// VolatileLoad loads a T from a pointer to T.  It is guaranteed that this load will not be optimized
// away by the compiler, and that any operation that occurs after this load, in program order, will
// not be moved before this load.  In general it is not guaranteed that the load will be atomic, though
// this is the case for most aligned scalar data types.  If you need atomic loads or stores, you need
// to consult the compiler and CPU manuals to find which circumstances allow atomicity.
//
template<typename T>
inline
T VolatileLoad(T const * pt)
{
    STATIC_CONTRACT_SUPPORTS_DAC_HOST_ONLY;

#ifndef DACCESS_COMPILE
<<<<<<< HEAD
#if defined(_ARM64_) && defined(__GNUC__) && !(defined(__BIONIC__))
=======
#if defined(_ARM64_) && defined(__clang__)
>>>>>>> fd37c5a3
    T val;
    static const unsigned lockFreeAtomicSizeMask = (1 << 1) | (1 << 2) | (1 << 4) | (1 << 8);
#if __has_builtin(__atomic_load)
    if((1 << sizeof(T)) & lockFreeAtomicSizeMask)
    {
        __atomic_load((T volatile const *)pt, &val, __ATOMIC_ACQUIRE);
    }
#endif
    else
    {
        val = *(T volatile const *)pt;
        asm volatile ("dmb ishld" : : : "memory");
    }
#else
    T val = *(T volatile const *)pt;
    VOLATILE_MEMORY_BARRIER();
#endif
#else
    T val = *pt;
#endif
    return val;
}

template<typename T>
inline
T VolatileLoadWithoutBarrier(T const * pt)
{
    STATIC_CONTRACT_SUPPORTS_DAC_HOST_ONLY;

#ifndef DACCESS_COMPILE
    T val = *(T volatile const *)pt;
#else
    T val = *pt;
#endif
    return val;
}

template <typename T> class Volatile;

template<typename T>
inline
T VolatileLoad(Volatile<T> const * pt)
{
    STATIC_CONTRACT_SUPPORTS_DAC;
    return pt->Load();
}

//
// VolatileStore stores a T into the target of a pointer to T.  Is is guaranteed that this store will
// not be optimized away by the compiler, and that any operation that occurs before this store, in program
// order, will not be moved after this store.  In general, it is not guaranteed that the store will be
// atomic, though this is the case for most aligned scalar data types.  If you need atomic loads or stores,
// you need to consult the compiler and CPU manuals to find which circumstances allow atomicity.
//
template<typename T>
inline
void VolatileStore(T* pt, T val)
{
    STATIC_CONTRACT_SUPPORTS_DAC_HOST_ONLY;

#ifndef DACCESS_COMPILE
#if defined(_ARM64_) && defined(__GNUC__)
    static const unsigned lockFreeAtomicSizeMask = (1 << 1) | (1 << 2) | (1 << 4) | (1 << 8);
    if((1 << sizeof(T)) & lockFreeAtomicSizeMask)
    {
        __atomic_store((T volatile *)pt, &val, __ATOMIC_RELEASE);
    }
    else
    {
        VOLATILE_MEMORY_BARRIER();
        *(T volatile *)pt = val;
    }
#else
    VOLATILE_MEMORY_BARRIER();
    *(T volatile *)pt = val;
#endif
#else
    *pt = val;
#endif
}

template<typename T>
inline
void VolatileStoreWithoutBarrier(T* pt, T val)
{
    STATIC_CONTRACT_SUPPORTS_DAC_HOST_ONLY;

#ifndef DACCESS_COMPILE
    *(T volatile *)pt = val;
#else
    *pt = val;
#endif
}

//
// Volatile<T> implements accesses with our volatile semantics over a variable of type T.
// Wherever you would have used a "volatile Foo" or, equivalently, "Foo volatile", use Volatile<Foo> 
// instead.  If Foo is a pointer type, use VolatilePtr.
// 
// Note that there are still some things that don't work with a Volatile<T>,
// that would have worked with a "volatile T".  For example, you can't cast a Volatile<int> to a float.
// You must instead cast to an int, then to a float.  Or you can call Load on the Volatile<int>, and
// cast the result to a float.  In general, calling Load or Store explicitly will work around 
// any problems that can't be solved by operator overloading.
// 
// @TODO: it's not clear that we actually *want* any operator overloading here.  It's in here primarily
// to ease the task of converting all of the old uses of the volatile keyword, but in the long
// run it's probably better if users of this class are forced to call Load() and Store() explicitly.
// This would make it much more clear where the memory barriers are, and which operations are actually
// being performed, but it will have to wait for another cleanup effort.
//
template <typename T>
class Volatile
{
private:
    //
    // The data which we are treating as volatile
    //
    T m_val;

public:
    //
    // Default constructor.  Results in an unitialized value!
    //
    inline Volatile() 
    {
        STATIC_CONTRACT_SUPPORTS_DAC;
    }

    //
    // Allow initialization of Volatile<T> from a T
    //
    inline Volatile(const T& val) 
    {
        STATIC_CONTRACT_SUPPORTS_DAC;
        ((volatile T &)m_val) = val;
    }

    //
    // Copy constructor
    //
    inline Volatile(const Volatile<T>& other)
    {
        STATIC_CONTRACT_SUPPORTS_DAC;
        ((volatile T &)m_val) = other.Load();
    }

    //
    // Loads the value of the volatile variable.  See code:VolatileLoad for the semantics of this operation.
    //
    inline T Load() const
    {
        STATIC_CONTRACT_SUPPORTS_DAC;
        return VolatileLoad(&m_val);
    }

    //
    // Loads the value of the volatile variable atomically without erecting the memory barrier.
    //
    inline T LoadWithoutBarrier() const
    {
        STATIC_CONTRACT_SUPPORTS_DAC;
        return ((volatile T &)m_val);
    }

    //
    // Stores a new value to the volatile variable.  See code:VolatileStore for the semantics of this
    // operation.
    //
    inline void Store(const T& val) 
    {
        STATIC_CONTRACT_SUPPORTS_DAC;
        VolatileStore(&m_val, val);
    }


    //
    // Stores a new value to the volatile variable atomically without erecting the memory barrier.
    //
    inline void StoreWithoutBarrier(const T& val) const
    {
        STATIC_CONTRACT_SUPPORTS_DAC;
        ((volatile T &)m_val) = val;
    }


    //
    // Gets a pointer to the volatile variable.  This is dangerous, as it permits the variable to be
    // accessed without using Load and Store, but it is necessary for passing Volatile<T> to APIs like
    // InterlockedIncrement.
    //
    inline volatile T* GetPointer() { return (volatile T*)&m_val; }


    //
    // Gets the raw value of the variable.  This is dangerous, as it permits the variable to be
    // accessed without using Load and Store
    //
    inline T& RawValue() { return m_val; }

    //
    // Allow casts from Volatile<T> to T.  Note that this allows implicit casts, so you can
    // pass a Volatile<T> directly to a method that expects a T.
    //
    inline operator T() const 
    {
        STATIC_CONTRACT_SUPPORTS_DAC;
        return this->Load();
    }

    //
    // Assignment from T
    //
    inline Volatile<T>& operator=(T val) {Store(val); return *this;}

    //
    // Get the address of the volatile variable.  This is dangerous, as it allows the value of the 
    // volatile variable to be accessed directly, without going through Load and Store, but it is
    // necessary for passing Volatile<T> to APIs like InterlockedIncrement.  Note that we are returning
    // a pointer to a volatile T here, so we cannot accidentally pass this pointer to an API that 
    // expects a normal pointer.
    //
    inline T volatile * operator&() {return this->GetPointer();}
    inline T volatile const * operator&() const {return this->GetPointer();}

    //
    // Comparison operators
    //
    template<typename TOther>
    inline bool operator==(const TOther& other) const {return this->Load() == other;}

    template<typename TOther>
    inline bool operator!=(const TOther& other) const {return this->Load() != other;}

    //
    // Miscellaneous operators.  Add more as necessary.
    //
	inline Volatile<T>& operator+=(T val) {Store(this->Load() + val); return *this;}
	inline Volatile<T>& operator-=(T val) {Store(this->Load() - val); return *this;}
    inline Volatile<T>& operator|=(T val) {Store(this->Load() | val); return *this;}
    inline Volatile<T>& operator&=(T val) {Store(this->Load() & val); return *this;}
    inline bool operator!() const { STATIC_CONTRACT_SUPPORTS_DAC; return !this->Load();}

    //
    // Prefix increment
    //
    inline Volatile& operator++() {this->Store(this->Load()+1); return *this;}

    //
    // Postfix increment
    //
    inline T operator++(int) {T val = this->Load(); this->Store(val+1); return val;}

    //
    // Prefix decrement
    //
    inline Volatile& operator--() {this->Store(this->Load()-1); return *this;}

    //
    // Postfix decrement
    //
    inline T operator--(int) {T val = this->Load(); this->Store(val-1); return val;}
};

//
// A VolatilePtr builds on Volatile<T> by adding operators appropriate to pointers.
// Wherever you would have used "Foo * volatile", use "VolatilePtr<Foo>" instead.
// 
// VolatilePtr also allows the substution of other types for the underlying pointer.  This
// allows you to wrap a VolatilePtr around a custom type that looks like a pointer.  For example,
// if what you want is a "volatile DPTR<Foo>", use "VolatilePtr<Foo, DPTR<Foo>>".
//
template <typename T, typename P = T*>
class VolatilePtr : public Volatile<P>
{
public:
    //
    // Default constructor.  Results in an uninitialized pointer!
    //
    inline VolatilePtr() 
    {
        STATIC_CONTRACT_SUPPORTS_DAC;
    }

    //
    // Allow assignment from the pointer type.
    //
    inline VolatilePtr(P val) : Volatile<P>(val) 
    {
        STATIC_CONTRACT_SUPPORTS_DAC;
    }

    //
    // Copy constructor
    //
    inline VolatilePtr(const VolatilePtr& other) : Volatile<P>(other) 
    {
        STATIC_CONTRACT_SUPPORTS_DAC;
    }

    //
    // Cast to the pointer type
    //
    inline operator P() const 
    {
        STATIC_CONTRACT_SUPPORTS_DAC;
        return (P)this->Load();
    }

    //
    // Member access
    //
    inline P operator->() const 
    {
        STATIC_CONTRACT_SUPPORTS_DAC;
        return (P)this->Load();
    }

    //
    // Dereference the pointer
    //
    inline T& operator*() const 
    {
        STATIC_CONTRACT_SUPPORTS_DAC;
        return *(P)this->Load();
    }

    //
    // Access the pointer as an array
    //
    template <typename TIndex>
    inline T& operator[](TIndex index) 
    {
        STATIC_CONTRACT_SUPPORTS_DAC;
        return ((P)this->Load())[index];
    }
};


//
// Warning: workaround
// 
// At the bottom of this file, we are going to #define the "volatile" keyword such that it is illegal
// to use it.  Unfortunately, VC++ uses the volatile keyword in stddef.h, in the definition of "offsetof".
// GCC does not use volatile in its definition.
// 
// To get around this, we include stddef.h here (even if we're on GCC, for consistency).  We then need
// to redefine offsetof such that it does not use volatile, if we're building with VC++.
//
#include <stddef.h>
#ifdef _MSC_VER
#undef offsetof
#ifdef  _WIN64
#define offsetof(s,m)   (size_t)( (ptrdiff_t)&reinterpret_cast<const char&>((((s *)0)->m)) )
#else
#define offsetof(s,m)   (size_t)&reinterpret_cast<const char&>((((s *)0)->m))
#endif //_WIN64

// These also use volatile, so we'll include them here.
//#include <intrin.h>
//#include <memory>

#endif //_MSC_VER

//
// From here on out, we ban the use of the "volatile" keyword.  If you found this while trying to define
// a volatile variable, go to the top of this file and start reading.
//
#ifdef volatile
#undef volatile
#endif
// ***** Temporarily removing this to unblock integration with new VC++ bits
//#define volatile (DoNotUseVolatileKeyword) volatile

// The substitution for volatile above is defined in such a way that we can still explicitly access the
// volatile keyword without error using the macros below. Use with care.
//#define REMOVE_DONOTUSE_ERROR(x)
//#define RAW_KEYWORD(x) REMOVE_DONOTUSE_ERROR x
#define RAW_KEYWORD(x) x

#ifdef DACCESS_COMPILE
// No need to use volatile in DAC builds - DAC is single-threaded and the target
// process is suspended.
#define VOLATILE(T) T
#else

// Disable use of Volatile<T> for GC/HandleTable code except on platforms where it's absolutely necessary.
#if defined(_MSC_VER) && !defined(_ARM_) && !defined(_ARM64_)
#define VOLATILE(T) T RAW_KEYWORD(volatile)
#else
#define VOLATILE(T) Volatile<T>
#endif

#endif // DACCESS_COMPILE

// VolatilePtr-specific clr::SafeAddRef and clr::SafeRelease
namespace clr
{
    template < typename ItfT, typename PtrT > inline
    #ifdef __checkReturn // Volatile.h is used in corunix headers, which don't define/nullify SAL.
        __checkReturn
    #endif
    VolatilePtr<ItfT, PtrT>&
    SafeAddRef(VolatilePtr<ItfT, PtrT>& pItf)
    {
        STATIC_CONTRACT_LIMITED_METHOD;
        SafeAddRef(pItf.Load());
        return pItf;
    }

    template < typename ItfT, typename PtrT > inline
    ULONG
    SafeRelease(VolatilePtr<ItfT, PtrT>& pItf)
    {
        STATIC_CONTRACT_LIMITED_METHOD;
        return SafeRelease(pItf.Load());
    }
}

#endif //_VOLATILE_H_<|MERGE_RESOLUTION|>--- conflicted
+++ resolved
@@ -120,11 +120,7 @@
     STATIC_CONTRACT_SUPPORTS_DAC_HOST_ONLY;
 
 #ifndef DACCESS_COMPILE
-<<<<<<< HEAD
 #if defined(_ARM64_) && defined(__GNUC__) && !(defined(__BIONIC__))
-=======
-#if defined(_ARM64_) && defined(__clang__)
->>>>>>> fd37c5a3
     T val;
     static const unsigned lockFreeAtomicSizeMask = (1 << 1) | (1 << 2) | (1 << 4) | (1 << 8);
 #if __has_builtin(__atomic_load)
