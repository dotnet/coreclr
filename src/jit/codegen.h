--- conflicted
+++ resolved
@@ -704,13 +704,9 @@
 public:
     void psiBegProlog();
 
-<<<<<<< HEAD
-    // When ESP changes, all scopes relative to ESP have to be updated.
-=======
     void psiEndProlog();
 
 #ifdef USING_SCOPE_INFO
->>>>>>> 58addf0e
     void psiAdjustStackLevel(unsigned size);
 
     // For EBP-frames, the parameters are accessed via ESP on entry to the function,
