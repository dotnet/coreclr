// Licensed to the .NET Foundation under one or more agreements.
// The .NET Foundation licenses this file to you under the MIT license.
// See the LICENSE file in the project root for more information.

/*XXXXXXXXXXXXXXXXXXXXXXXXXXXXXXXXXXXXXXXXXXXXXXXXXXXXXXXXXXXXXXXXXXXXXXXXXXXXX
XXXXXXXXXXXXXXXXXXXXXXXXXXXXXXXXXXXXXXXXXXXXXXXXXXXXXXXXXXXXXXXXXXXXXXXXXXXXXXX
XX                                                                           XX
XX                        ARM/ARM64 Code Generator Common Code               XX
XX                                                                           XX
XXXXXXXXXXXXXXXXXXXXXXXXXXXXXXXXXXXXXXXXXXXXXXXXXXXXXXXXXXXXXXXXXXXXXXXXXXXXXXX
XXXXXXXXXXXXXXXXXXXXXXXXXXXXXXXXXXXXXXXXXXXXXXXXXXXXXXXXXXXXXXXXXXXXXXXXXXXXXXX
*/
#include "jitpch.h"
#ifdef _MSC_VER
#pragma hdrstop
#endif

#ifdef _TARGET_ARMARCH_ // This file is ONLY used for ARM and ARM64 architectures

#include "codegen.h"
#include "lower.h"
#include "gcinfo.h"
#include "emit.h"

//------------------------------------------------------------------------
// genStackPointerConstantAdjustment: add a specified constant value to the stack pointer.
// No probe is done.
//
// Arguments:
//    spDelta                 - the value to add to SP. Must be negative or zero.
//
// Return Value:
//    None.
//
void CodeGen::genStackPointerConstantAdjustment(ssize_t spDelta)
{
    assert(spDelta < 0);

    // We assert that the SP change is less than one page. If it's greater, you should have called a
    // function that does a probe, which will in turn call this function.
    assert((target_size_t)(-spDelta) <= compiler->eeGetPageSize());

    inst_RV_IV(INS_sub, REG_SPBASE, -spDelta, EA_PTRSIZE);
}

//------------------------------------------------------------------------
// genStackPointerConstantAdjustmentWithProbe: add a specified constant value to the stack pointer,
// and probe the stack as appropriate. Should only be called as a helper for
// genStackPointerConstantAdjustmentLoopWithProbe.
//
// Arguments:
//    spDelta                 - the value to add to SP. Must be negative or zero. If zero, the probe happens,
//                              but the stack pointer doesn't move.
//    regTmp                  - temporary register to use as target for probe load instruction
//
// Return Value:
//    None.
//
void CodeGen::genStackPointerConstantAdjustmentWithProbe(ssize_t spDelta, regNumber regTmp)
{
    GetEmitter()->emitIns_R_R_I(INS_ldr, EA_4BYTE, regTmp, REG_SP, 0);
    genStackPointerConstantAdjustment(spDelta);
}

//------------------------------------------------------------------------
// genStackPointerConstantAdjustmentLoopWithProbe: Add a specified constant value to the stack pointer,
// and probe the stack as appropriate. Generates one probe per page, up to the total amount required.
// This will generate a sequence of probes in-line.
//
// Arguments:
//    spDelta                 - the value to add to SP. Must be negative.
//    regTmp                  - temporary register to use as target for probe load instruction
//
// Return Value:
//    Offset in bytes from SP to last probed address.
//
target_ssize_t CodeGen::genStackPointerConstantAdjustmentLoopWithProbe(ssize_t spDelta, regNumber regTmp)
{
    assert(spDelta < 0);

    const target_size_t pageSize = compiler->eeGetPageSize();

    ssize_t spRemainingDelta = spDelta;
    do
    {
        ssize_t spOneDelta = -(ssize_t)min((target_size_t)-spRemainingDelta, pageSize);
        genStackPointerConstantAdjustmentWithProbe(spOneDelta, regTmp);
        spRemainingDelta -= spOneDelta;
    } while (spRemainingDelta < 0);

    // What offset from the final SP was the last probe? This depends on the fact that
    // genStackPointerConstantAdjustmentWithProbe() probes first, then does "SUB SP".
    target_size_t lastTouchDelta = (target_size_t)(-spDelta) % pageSize;
    if ((lastTouchDelta == 0) || (lastTouchDelta + STACK_PROBE_BOUNDARY_THRESHOLD_BYTES > pageSize))
    {
        // We haven't probed almost a complete page. If lastTouchDelta==0, then spDelta was an exact
        // multiple of pageSize, which means we last probed exactly one page back. Otherwise, we probed
        // the page, but very far from the end. If the next action on the stack might subtract from SP
        // first, before touching the current SP, then we do one more probe at the very bottom. This can
        // happen on x86, for example, when we copy an argument to the stack using a "SUB ESP; REP MOV"
        // strategy.

        GetEmitter()->emitIns_R_R_I(INS_ldr, EA_4BYTE, regTmp, REG_SP, 0);
        lastTouchDelta = 0;
    }

    return lastTouchDelta;
}

//------------------------------------------------------------------------
// genCodeForTreeNode Generate code for a single node in the tree.
//
// Preconditions:
//    All operands have been evaluated.
//
void CodeGen::genCodeForTreeNode(GenTree* treeNode)
{
    regNumber targetReg  = treeNode->gtRegNum;
    var_types targetType = treeNode->TypeGet();
    emitter*  emit       = GetEmitter();

#ifdef DEBUG
    // Validate that all the operands for the current node are consumed in order.
    // This is important because LSRA ensures that any necessary copies will be
    // handled correctly.
    lastConsumedNode = nullptr;
    if (compiler->verbose)
    {
        unsigned seqNum = treeNode->gtSeqNum; // Useful for setting a conditional break in Visual Studio
        compiler->gtDispLIRNode(treeNode, "Generating: ");
    }
#endif // DEBUG

#ifdef _TARGET_ARM64_ // TODO-ARM: is this applicable to ARM32?
    // Is this a node whose value is already in a register?  LSRA denotes this by
    // setting the GTF_REUSE_REG_VAL flag.
    if (treeNode->IsReuseRegVal())
    {
        // For now, this is only used for constant nodes.
        assert((treeNode->OperGet() == GT_CNS_INT) || (treeNode->OperGet() == GT_CNS_DBL));
        JITDUMP("  TreeNode is marked ReuseReg\n");
        return;
    }
#endif // _TARGET_ARM64_

    // contained nodes are part of their parents for codegen purposes
    // ex : immediates, most LEAs
    if (treeNode->isContained())
    {
        return;
    }

    switch (treeNode->gtOper)
    {
        case GT_START_NONGC:
            GetEmitter()->emitDisableGC();
            break;

        case GT_START_PREEMPTGC:
            // Kill callee saves GC registers, and create a label
            // so that information gets propagated to the emitter.
            gcInfo.gcMarkRegSetNpt(RBM_INT_CALLEE_SAVED);
            genDefineTempLabel(genCreateTempLabel());
            break;

        case GT_PROF_HOOK:
            // We should be seeing this only if profiler hook is needed
            noway_assert(compiler->compIsProfilerHookNeeded());

#ifdef PROFILING_SUPPORTED
            // Right now this node is used only for tail calls. In future if
            // we intend to use it for Enter or Leave hooks, add a data member
            // to this node indicating the kind of profiler hook. For example,
            // helper number can be used.
            genProfilingLeaveCallback(CORINFO_HELP_PROF_FCN_TAILCALL);
#endif // PROFILING_SUPPORTED
            break;

        case GT_LCLHEAP:
            genLclHeap(treeNode);
            break;

        case GT_CNS_INT:
        case GT_CNS_DBL:
            genSetRegToConst(targetReg, targetType, treeNode);
            genProduceReg(treeNode);
            break;

        case GT_NOT:
        case GT_NEG:
            genCodeForNegNot(treeNode);
            break;

        case GT_MOD:
        case GT_UMOD:
        case GT_DIV:
        case GT_UDIV:
            genCodeForDivMod(treeNode->AsOp());
            break;

        case GT_OR:
        case GT_XOR:
        case GT_AND:
            assert(varTypeIsIntegralOrI(treeNode));

            __fallthrough;

#if !defined(_TARGET_64BIT_)
        case GT_ADD_LO:
        case GT_ADD_HI:
        case GT_SUB_LO:
        case GT_SUB_HI:
#endif // !defined(_TARGET_64BIT_)

        case GT_ADD:
        case GT_SUB:
        case GT_MUL:
            genConsumeOperands(treeNode->AsOp());
            genCodeForBinary(treeNode->AsOp());
            break;

        case GT_LSH:
        case GT_RSH:
        case GT_RSZ:
        // case GT_ROL: // No ROL instruction on ARM; it has been lowered to ROR.
        case GT_ROR:
            genCodeForShift(treeNode);
            break;

#if !defined(_TARGET_64BIT_)

        case GT_LSH_HI:
        case GT_RSH_LO:
            genCodeForShiftLong(treeNode);
            break;

#endif // !defined(_TARGET_64BIT_)

        case GT_CAST:
            genCodeForCast(treeNode->AsOp());
            break;

        case GT_BITCAST:
        {
            GenTree* op1 = treeNode->gtOp.gtOp1;
            if (varTypeIsFloating(treeNode) != varTypeIsFloating(op1))
            {
#ifdef _TARGET_ARM64_
                inst_RV_RV(INS_fmov, targetReg, genConsumeReg(op1), targetType);
#else  // !_TARGET_ARM64_
                if (varTypeIsFloating(treeNode))
                {
                    // GT_BITCAST on ARM is only used to cast floating-point arguments to integer
                    // registers. Nobody generates GT_BITCAST from int to float currently.
                    NYI_ARM("GT_BITCAST from 'int' to 'float'");
                }
                else
                {
                    assert(varTypeIsFloating(op1));

                    if (op1->TypeGet() == TYP_FLOAT)
                    {
                        inst_RV_RV(INS_vmov_f2i, targetReg, genConsumeReg(op1), targetType);
                    }
                    else
                    {
                        assert(op1->TypeGet() == TYP_DOUBLE);
                        regNumber otherReg = treeNode->AsMultiRegOp()->gtOtherReg;
                        assert(otherReg != REG_NA);
                        inst_RV_RV_RV(INS_vmov_d2i, targetReg, otherReg, genConsumeReg(op1), EA_8BYTE);
                    }
                }
#endif // !_TARGET_ARM64_
            }
            else
            {
                inst_RV_RV(ins_Copy(targetType), targetReg, genConsumeReg(op1), targetType);
            }
        }
        break;

        case GT_LCL_FLD_ADDR:
        case GT_LCL_VAR_ADDR:
            genCodeForLclAddr(treeNode);
            break;

        case GT_LCL_FLD:
            genCodeForLclFld(treeNode->AsLclFld());
            break;

        case GT_LCL_VAR:
            genCodeForLclVar(treeNode->AsLclVar());
            break;

        case GT_STORE_LCL_FLD:
            genCodeForStoreLclFld(treeNode->AsLclFld());
            break;

        case GT_STORE_LCL_VAR:
            genCodeForStoreLclVar(treeNode->AsLclVar());
            break;

        case GT_RETFILT:
        case GT_RETURN:
            genReturn(treeNode);
            break;

        case GT_LEA:
            // If we are here, it is the case where there is an LEA that cannot be folded into a parent instruction.
            genLeaInstruction(treeNode->AsAddrMode());
            break;

        case GT_INDEX_ADDR:
            genCodeForIndexAddr(treeNode->AsIndexAddr());
            break;

        case GT_IND:
            genCodeForIndir(treeNode->AsIndir());
            break;

#ifdef _TARGET_ARM_
        case GT_MUL_LONG:
            genCodeForMulLong(treeNode->AsMultiRegOp());
            break;
#endif // _TARGET_ARM_

#ifdef _TARGET_ARM64_

        case GT_MULHI:
            genCodeForMulHi(treeNode->AsOp());
            break;

        case GT_SWAP:
            genCodeForSwap(treeNode->AsOp());
            break;
#endif // _TARGET_ARM64_

        case GT_JMP:
            genJmpMethod(treeNode);
            break;

        case GT_CKFINITE:
            genCkfinite(treeNode);
            break;

        case GT_INTRINSIC:
            genIntrinsic(treeNode);
            break;

#ifdef FEATURE_SIMD
        case GT_SIMD:
            genSIMDIntrinsic(treeNode->AsSIMD());
            break;
#endif // FEATURE_SIMD

#ifdef FEATURE_HW_INTRINSICS
        case GT_HWIntrinsic:
            genHWIntrinsic(treeNode->AsHWIntrinsic());
            break;
#endif // FEATURE_HW_INTRINSICS

        case GT_EQ:
        case GT_NE:
        case GT_LT:
        case GT_LE:
        case GT_GE:
        case GT_GT:
        case GT_CMP:
#ifdef _TARGET_ARM64_
        case GT_TEST_EQ:
        case GT_TEST_NE:
#endif // _TARGET_ARM64_
            genCodeForCompare(treeNode->AsOp());
            break;

        case GT_JTRUE:
            genCodeForJumpTrue(treeNode->AsOp());
            break;

#ifdef _TARGET_ARM64_
        case GT_JCMP:
            genCodeForJumpCompare(treeNode->AsOp());
            break;
#endif // _TARGET_ARM64_

        case GT_JCC:
            genCodeForJcc(treeNode->AsCC());
            break;

        case GT_SETCC:
            genCodeForSetcc(treeNode->AsCC());
            break;

        case GT_RETURNTRAP:
            genCodeForReturnTrap(treeNode->AsOp());
            break;

        case GT_STOREIND:
            genCodeForStoreInd(treeNode->AsStoreInd());
            break;

        case GT_COPY:
            // This is handled at the time we call genConsumeReg() on the GT_COPY
            break;

        case GT_LIST:
        case GT_FIELD_LIST:
            // Should always be marked contained.
            assert(!"LIST, FIELD_LIST nodes should always be marked contained.");
            break;

        case GT_PUTARG_STK:
            genPutArgStk(treeNode->AsPutArgStk());
            break;

        case GT_PUTARG_REG:
            genPutArgReg(treeNode->AsOp());
            break;

#if FEATURE_ARG_SPLIT
        case GT_PUTARG_SPLIT:
            genPutArgSplit(treeNode->AsPutArgSplit());
            break;
#endif // FEATURE_ARG_SPLIT

        case GT_CALL:
            genCallInstruction(treeNode->AsCall());
            break;

        case GT_MEMORYBARRIER:
            instGen_MemoryBarrier();
            break;

#ifdef _TARGET_ARM64_
        case GT_XCHG:
        case GT_XADD:
            genLockedInstructions(treeNode->AsOp());
            break;

        case GT_CMPXCHG:
            genCodeForCmpXchg(treeNode->AsCmpXchg());
            break;
#endif // _TARGET_ARM64_

        case GT_RELOAD:
            // do nothing - reload is just a marker.
            // The parent node will call genConsumeReg on this which will trigger the unspill of this node's child
            // into the register specified in this node.
            break;

        case GT_NOP:
            break;

        case GT_NO_OP:
            instGen(INS_nop);
            break;

        case GT_ARR_BOUNDS_CHECK:
#ifdef FEATURE_SIMD
        case GT_SIMD_CHK:
#endif // FEATURE_SIMD
#ifdef FEATURE_HW_INTRINSICS
        case GT_HW_INTRINSIC_CHK:
#endif // FEATURE_HW_INTRINSICS
            genRangeCheck(treeNode);
            break;

        case GT_PHYSREG:
            genCodeForPhysReg(treeNode->AsPhysReg());
            break;

        case GT_NULLCHECK:
            genCodeForNullCheck(treeNode->AsOp());
            break;

        case GT_CATCH_ARG:

            noway_assert(handlerGetsXcptnObj(compiler->compCurBB->bbCatchTyp));

            /* Catch arguments get passed in a register. genCodeForBBlist()
               would have marked it as holding a GC object, but not used. */

            noway_assert(gcInfo.gcRegGCrefSetCur & RBM_EXCEPTION_OBJECT);
            genConsumeReg(treeNode);
            break;

        case GT_PINVOKE_PROLOG:
            noway_assert(((gcInfo.gcRegGCrefSetCur | gcInfo.gcRegByrefSetCur) & ~fullIntArgRegMask()) == 0);

            // the runtime side requires the codegen here to be consistent
            emit->emitDisableRandomNops();
            break;

        case GT_LABEL:
            genPendingCallLabel = genCreateTempLabel();
            emit->emitIns_R_L(INS_adr, EA_PTRSIZE, genPendingCallLabel, targetReg);
            break;

        case GT_STORE_OBJ:
        case GT_STORE_DYN_BLK:
        case GT_STORE_BLK:
            genCodeForStoreBlk(treeNode->AsBlk());
            break;

        case GT_JMPTABLE:
            genJumpTable(treeNode);
            break;

        case GT_SWITCH_TABLE:
            genTableBasedSwitch(treeNode);
            break;

        case GT_ARR_INDEX:
            genCodeForArrIndex(treeNode->AsArrIndex());
            break;

        case GT_ARR_OFFSET:
            genCodeForArrOffset(treeNode->AsArrOffs());
            break;

#ifdef _TARGET_ARM_

        case GT_CLS_VAR_ADDR:
            emit->emitIns_R_C(INS_lea, EA_PTRSIZE, targetReg, treeNode->gtClsVar.gtClsVarHnd, 0);
            genProduceReg(treeNode);
            break;

        case GT_LONG:
            assert(treeNode->isUsedFromReg());
            genConsumeRegs(treeNode);
            break;

#endif // _TARGET_ARM_

        case GT_IL_OFFSET:
            // Do nothing; these nodes are simply markers for debug info.
            break;

        default:
        {
#ifdef DEBUG
            char message[256];
            _snprintf_s(message, _countof(message), _TRUNCATE, "NYI: Unimplemented node type %s",
                        GenTree::OpName(treeNode->OperGet()));
            NYIRAW(message);
#else
            NYI("unimplemented node");
#endif
        }
        break;
    }
}

//------------------------------------------------------------------------
// genSetRegToIcon: Generate code that will set the given register to the integer constant.
//
void CodeGen::genSetRegToIcon(regNumber reg, ssize_t val, var_types type, insFlags flags)
{
    // Reg cannot be a FP reg
    assert(!genIsValidFloatReg(reg));

    // The only TYP_REF constant that can come this path is a managed 'null' since it is not
    // relocatable.  Other ref type constants (e.g. string objects) go through a different
    // code path.
    noway_assert(type != TYP_REF || val == 0);

    instGen_Set_Reg_To_Imm(emitActualTypeSize(type), reg, val, flags);
}

//---------------------------------------------------------------------
// genSetGSSecurityCookie: Set the "GS" security cookie in the prolog.
//
// Arguments:
//     initReg        - register to use as a scratch register
//     pInitRegZeroed - OUT parameter. *pInitRegZeroed is set to 'false' if and only if
//                      this call sets 'initReg' to a non-zero value.
//
// Return Value:
//     None
//
void CodeGen::genSetGSSecurityCookie(regNumber initReg, bool* pInitRegZeroed)
{
    assert(compiler->compGeneratingProlog);

    if (!compiler->getNeedsGSSecurityCookie())
    {
        return;
    }

    if (compiler->gsGlobalSecurityCookieAddr == nullptr)
    {
        noway_assert(compiler->gsGlobalSecurityCookieVal != 0);
        // initReg = #GlobalSecurityCookieVal; [frame.GSSecurityCookie] = initReg
        genSetRegToIcon(initReg, compiler->gsGlobalSecurityCookieVal, TYP_I_IMPL);
        GetEmitter()->emitIns_S_R(INS_str, EA_PTRSIZE, initReg, compiler->lvaGSSecurityCookie, 0);
    }
    else
    {
        instGen_Set_Reg_To_Imm(EA_PTR_DSP_RELOC, initReg, (ssize_t)compiler->gsGlobalSecurityCookieAddr);
        GetEmitter()->emitIns_R_R_I(INS_ldr, EA_PTRSIZE, initReg, initReg, 0);
        regSet.verifyRegUsed(initReg);
        GetEmitter()->emitIns_S_R(INS_str, EA_PTRSIZE, initReg, compiler->lvaGSSecurityCookie, 0);
    }

    *pInitRegZeroed = false;
}

//---------------------------------------------------------------------
// genIntrinsic - generate code for a given intrinsic
//
// Arguments
//    treeNode - the GT_INTRINSIC node
//
// Return value:
//    None
//
void CodeGen::genIntrinsic(GenTree* treeNode)
{
    assert(treeNode->OperIs(GT_INTRINSIC));

    // Both operand and its result must be of the same floating point type.
    GenTree* srcNode = treeNode->gtOp.gtOp1;
    assert(varTypeIsFloating(srcNode));
    assert(srcNode->TypeGet() == treeNode->TypeGet());

    // Right now only Abs/Ceiling/Floor/Round/Sqrt are treated as math intrinsics.
    //
    switch (treeNode->gtIntrinsic.gtIntrinsicId)
    {
        case CORINFO_INTRINSIC_Abs:
            genConsumeOperands(treeNode->AsOp());
            GetEmitter()->emitInsBinary(INS_ABS, emitActualTypeSize(treeNode), treeNode, srcNode);
            break;

#ifdef _TARGET_ARM64_
        case CORINFO_INTRINSIC_Ceiling:
            genConsumeOperands(treeNode->AsOp());
            GetEmitter()->emitInsBinary(INS_frintp, emitActualTypeSize(treeNode), treeNode, srcNode);
            break;

        case CORINFO_INTRINSIC_Floor:
            genConsumeOperands(treeNode->AsOp());
            GetEmitter()->emitInsBinary(INS_frintm, emitActualTypeSize(treeNode), treeNode, srcNode);
            break;

        case CORINFO_INTRINSIC_Round:
            genConsumeOperands(treeNode->AsOp());
            GetEmitter()->emitInsBinary(INS_frintn, emitActualTypeSize(treeNode), treeNode, srcNode);
            break;
#endif // _TARGET_ARM64_

        case CORINFO_INTRINSIC_Sqrt:
            genConsumeOperands(treeNode->AsOp());
            GetEmitter()->emitInsBinary(INS_SQRT, emitActualTypeSize(treeNode), treeNode, srcNode);
            break;

        default:
            assert(!"genIntrinsic: Unsupported intrinsic");
            unreached();
    }

    genProduceReg(treeNode);
}

//---------------------------------------------------------------------
// genPutArgStk - generate code for a GT_PUTARG_STK node
//
// Arguments
//    treeNode - the GT_PUTARG_STK node
//
// Return value:
//    None
//
void CodeGen::genPutArgStk(GenTreePutArgStk* treeNode)
{
    assert(treeNode->OperIs(GT_PUTARG_STK));
    GenTree*  source     = treeNode->gtOp1;
    var_types targetType = genActualType(source->TypeGet());
    emitter*  emit       = GetEmitter();

    // This is the varNum for our store operations,
    // typically this is the varNum for the Outgoing arg space
    // When we are generating a tail call it will be the varNum for arg0
    unsigned varNumOut    = (unsigned)-1;
    unsigned argOffsetMax = (unsigned)-1; // Records the maximum size of this area for assert checks

    // Get argument offset to use with 'varNumOut'
    // Here we cross check that argument offset hasn't changed from lowering to codegen since
    // we are storing arg slot number in GT_PUTARG_STK node in lowering phase.
    unsigned argOffsetOut = treeNode->gtSlotNum * TARGET_POINTER_SIZE;

#ifdef DEBUG
    fgArgTabEntry* curArgTabEntry = compiler->gtArgEntryByNode(treeNode->gtCall, treeNode);
    assert(curArgTabEntry);
    assert(argOffsetOut == (curArgTabEntry->slotNum * TARGET_POINTER_SIZE));
#endif // DEBUG

    // Whether to setup stk arg in incoming or out-going arg area?
    // Fast tail calls implemented as epilog+jmp = stk arg is setup in incoming arg area.
    // All other calls - stk arg is setup in out-going arg area.
    if (treeNode->putInIncomingArgArea())
    {
        varNumOut    = getFirstArgWithStackSlot();
        argOffsetMax = compiler->compArgSize;
#if FEATURE_FASTTAILCALL
        // This must be a fast tail call.
        assert(treeNode->gtCall->IsFastTailCall());

        // Since it is a fast tail call, the existence of first incoming arg is guaranteed
        // because fast tail call requires that in-coming arg area of caller is >= out-going
        // arg area required for tail call.
        LclVarDsc* varDsc = &(compiler->lvaTable[varNumOut]);
        assert(varDsc != nullptr);
#endif // FEATURE_FASTTAILCALL
    }
    else
    {
        varNumOut    = compiler->lvaOutgoingArgSpaceVar;
        argOffsetMax = compiler->lvaOutgoingArgSpaceSize;
    }

    bool isStruct = (targetType == TYP_STRUCT) || (source->OperGet() == GT_FIELD_LIST);

    if (!isStruct) // a normal non-Struct argument
    {
        if (varTypeIsSIMD(targetType))
        {
            assert(!source->isContained());

            regNumber srcReg = genConsumeReg(source);

            emitAttr storeAttr = emitTypeSize(targetType);

            assert((srcReg != REG_NA) && (genIsValidFloatReg(srcReg)));
            emit->emitIns_S_R(INS_str, storeAttr, srcReg, varNumOut, argOffsetOut);

            argOffsetOut += EA_SIZE_IN_BYTES(storeAttr);
            assert(argOffsetOut <= argOffsetMax); // We can't write beyound the outgoing area area
            return;
        }

        instruction storeIns  = ins_Store(targetType);
        emitAttr    storeAttr = emitTypeSize(targetType);

        // If it is contained then source must be the integer constant zero
        if (source->isContained())
        {
#ifdef _TARGET_ARM64_
            assert(source->OperGet() == GT_CNS_INT);
            assert(source->AsIntConCommon()->IconValue() == 0);

            emit->emitIns_S_R(storeIns, storeAttr, REG_ZR, varNumOut, argOffsetOut);
#else  // !_TARGET_ARM64_
            // There is no zero register on ARM32
            unreached();
#endif // !_TARGET_ARM64
        }
        else
        {
            genConsumeReg(source);
            emit->emitIns_S_R(storeIns, storeAttr, source->gtRegNum, varNumOut, argOffsetOut);
#ifdef _TARGET_ARM_
            if (targetType == TYP_LONG)
            {
                // This case currently only occurs for double types that are passed as TYP_LONG;
                // actual long types would have been decomposed by now.
                assert(source->IsCopyOrReload());
                regNumber otherReg = (regNumber)source->AsCopyOrReload()->GetRegNumByIdx(1);
                assert(otherReg != REG_NA);
                argOffsetOut += EA_4BYTE;
                emit->emitIns_S_R(storeIns, storeAttr, otherReg, varNumOut, argOffsetOut);
            }
#endif // _TARGET_ARM_
        }
        argOffsetOut += EA_SIZE_IN_BYTES(storeAttr);
        assert(argOffsetOut <= argOffsetMax); // We can't write beyound the outgoing area area
    }
    else // We have some kind of a struct argument
    {
        assert(source->isContained()); // We expect that this node was marked as contained in Lower

        if (source->OperGet() == GT_FIELD_LIST)
        {
            genPutArgStkFieldList(treeNode, varNumOut);
        }
        else // We must have a GT_OBJ or a GT_LCL_VAR
        {
            noway_assert((source->OperGet() == GT_LCL_VAR) || (source->OperGet() == GT_OBJ));

            var_types targetType = source->TypeGet();
            noway_assert(varTypeIsStruct(targetType));

            // We will copy this struct to the stack, possibly using a ldp/ldr instruction
            // in ARM64/ARM
            // Setup loReg (and hiReg) from the internal registers that we reserved in lower.
            //
            regNumber loReg = treeNode->ExtractTempReg();
#ifdef _TARGET_ARM64_
            regNumber hiReg = treeNode->GetSingleTempReg();
#endif // _TARGET_ARM64_
            regNumber addrReg = REG_NA;

            GenTreeLclVarCommon* varNode  = nullptr;
            GenTree*             addrNode = nullptr;

            if (source->OperGet() == GT_LCL_VAR)
            {
                varNode = source->AsLclVarCommon();
            }
            else // we must have a GT_OBJ
            {
                assert(source->OperGet() == GT_OBJ);

                addrNode = source->gtOp.gtOp1;

                // addrNode can either be a GT_LCL_VAR_ADDR or an address expression
                //
                if (addrNode->OperGet() == GT_LCL_VAR_ADDR)
                {
                    // We have a GT_OBJ(GT_LCL_VAR_ADDR)
                    //
                    // We will treat this case the same as above
                    // (i.e if we just had this GT_LCL_VAR directly as the source)
                    // so update 'source' to point this GT_LCL_VAR_ADDR node
                    // and continue to the codegen for the LCL_VAR node below
                    //
                    varNode  = addrNode->AsLclVarCommon();
                    addrNode = nullptr;
                }
                else // addrNode is used
                {
                    // Generate code to load the address that we need into a register
                    genConsumeAddress(addrNode);
                    addrReg = addrNode->gtRegNum;

#ifdef _TARGET_ARM64_
                    // If addrReg equal to loReg, swap(loReg, hiReg)
                    // This reduces code complexity by only supporting one addrReg overwrite case
                    if (loReg == addrReg)
                    {
                        loReg = hiReg;
                        hiReg = addrReg;
                    }
#endif // _TARGET_ARM64_
                }
            }

            // Either varNode or addrNOde must have been setup above,
            // the xor ensures that only one of the two is setup, not both
            assert((varNode != nullptr) ^ (addrNode != nullptr));

            ClassLayout* layout;
            unsigned     structSize;
            bool         isHfa;

            // Setup the structSize, isHFa, and gcPtrCount
            if (source->OperGet() == GT_LCL_VAR)
            {
                assert(varNode != nullptr);
                LclVarDsc* varDsc = compiler->lvaGetDesc(varNode);

                // This struct also must live in the stack frame
                // And it can't live in a register (SIMD)
                assert(varDsc->lvType == TYP_STRUCT);
                assert(varDsc->lvOnFrame && !varDsc->lvRegister);

                structSize = varDsc->lvSize(); // This yields the roundUp size, but that is fine
                                               // as that is how much stack is allocated for this LclVar
                isHfa  = varDsc->lvIsHfa();
                layout = varDsc->GetLayout();
            }
            else // we must have a GT_OBJ
            {
                assert(source->OperGet() == GT_OBJ);

                // If the source is an OBJ node then we need to use the type information
                // it provides (size and GC layout) even if the node wraps a lclvar. Due
                // to struct reinterpretation (e.g. Unsafe.As<X, Y>) it is possible that
                // the OBJ node has a different type than the lclvar.
                layout = source->AsObj()->GetLayout();

                structSize = layout->GetSize();

                // The codegen code below doesn't have proper support for struct sizes
                // that are not multiple of the slot size. Call arg morphing handles this
                // case by copying non-local values to temporary local variables.
                // More generally, we can always round up the struct size when the OBJ node
                // wraps a local variable because the local variable stack allocation size
                // is also rounded up to be a multiple of the slot size.
                if (varNode != nullptr)
                {
                    structSize = roundUp(structSize, TARGET_POINTER_SIZE);
                }
                else
                {
                    assert((structSize % TARGET_POINTER_SIZE) == 0);
                }

                isHfa = compiler->IsHfa(layout->GetClassHandle());
            }

            // If we have an HFA we can't have any GC pointers,
            // if not then the max size for the the struct is 16 bytes
            if (isHfa)
            {
                noway_assert(!layout->HasGCPtr());
            }
#ifdef _TARGET_ARM64_
            else
            {
                noway_assert(structSize <= 2 * TARGET_POINTER_SIZE);
            }

            noway_assert(structSize <= MAX_PASS_MULTIREG_BYTES);
#endif // _TARGET_ARM64_

            int      remainingSize = structSize;
            unsigned structOffset  = 0;
            unsigned nextIndex     = 0;

#ifdef _TARGET_ARM64_
            // For a >= 16-byte structSize we will generate a ldp and stp instruction each loop
            //             ldp     x2, x3, [x0]
            //             stp     x2, x3, [sp, #16]

            while (remainingSize >= 2 * TARGET_POINTER_SIZE)
            {
                var_types type0 = layout->GetGCPtrType(nextIndex + 0);
                var_types type1 = layout->GetGCPtrType(nextIndex + 1);

                if (varNode != nullptr)
                {
                    // Load from our varNumImp source
                    emit->emitIns_R_R_S_S(INS_ldp, emitTypeSize(type0), emitTypeSize(type1), loReg, hiReg,
                                          varNode->GetLclNum(), structOffset);
                }
                else
                {
                    // check for case of destroying the addrRegister while we still need it
                    assert(loReg != addrReg);
                    noway_assert((remainingSize == 2 * TARGET_POINTER_SIZE) || (hiReg != addrReg));

                    // Load from our address expression source
                    emit->emitIns_R_R_R_I(INS_ldp, emitTypeSize(type0), loReg, hiReg, addrReg, structOffset,
                                          INS_OPTS_NONE, emitTypeSize(type0));
                }

                // Emit stp instruction to store the two registers into the outgoing argument area
                emit->emitIns_S_S_R_R(INS_stp, emitTypeSize(type0), emitTypeSize(type1), loReg, hiReg, varNumOut,
                                      argOffsetOut);
                argOffsetOut += (2 * TARGET_POINTER_SIZE); // We stored 16-bytes of the struct
                assert(argOffsetOut <= argOffsetMax);      // We can't write beyound the outgoing area area

                remainingSize -= (2 * TARGET_POINTER_SIZE); // We loaded 16-bytes of the struct
                structOffset += (2 * TARGET_POINTER_SIZE);
                nextIndex += 2;
            }
#else  // _TARGET_ARM_
            // For a >= 4 byte structSize we will generate a ldr and str instruction each loop
            //             ldr     r2, [r0]
            //             str     r2, [sp, #16]
            while (remainingSize >= TARGET_POINTER_SIZE)
            {
                var_types type = layout->GetGCPtrType(nextIndex);

                if (varNode != nullptr)
                {
                    // Load from our varNumImp source
                    emit->emitIns_R_S(INS_ldr, emitTypeSize(type), loReg, varNode->GetLclNum(), structOffset);
                }
                else
                {
                    // check for case of destroying the addrRegister while we still need it
                    assert(loReg != addrReg || remainingSize == TARGET_POINTER_SIZE);

                    // Load from our address expression source
                    emit->emitIns_R_R_I(INS_ldr, emitTypeSize(type), loReg, addrReg, structOffset);
                }

                // Emit str instruction to store the register into the outgoing argument area
                emit->emitIns_S_R(INS_str, emitTypeSize(type), loReg, varNumOut, argOffsetOut);
                argOffsetOut += TARGET_POINTER_SIZE;  // We stored 4-bytes of the struct
                assert(argOffsetOut <= argOffsetMax); // We can't write beyound the outgoing area area

                remainingSize -= TARGET_POINTER_SIZE; // We loaded 4-bytes of the struct
                structOffset += TARGET_POINTER_SIZE;
                nextIndex += 1;
            }
#endif // _TARGET_ARM_

            // For a 12-byte structSize we will we will generate two load instructions
            //             ldr     x2, [x0]
            //             ldr     w3, [x0, #8]
            //             str     x2, [sp, #16]
            //             str     w3, [sp, #24]

            while (remainingSize > 0)
            {
                if (remainingSize >= TARGET_POINTER_SIZE)
                {
                    var_types nextType = layout->GetGCPtrType(nextIndex);
                    emitAttr  nextAttr = emitTypeSize(nextType);
                    remainingSize -= TARGET_POINTER_SIZE;

                    if (varNode != nullptr)
                    {
                        // Load from our varNumImp source
                        emit->emitIns_R_S(ins_Load(nextType), nextAttr, loReg, varNode->GetLclNum(), structOffset);
                    }
                    else
                    {
                        assert(loReg != addrReg);

                        // Load from our address expression source
                        emit->emitIns_R_R_I(ins_Load(nextType), nextAttr, loReg, addrReg, structOffset);
                    }
                    // Emit a store instruction to store the register into the outgoing argument area
                    emit->emitIns_S_R(ins_Store(nextType), nextAttr, loReg, varNumOut, argOffsetOut);
                    argOffsetOut += EA_SIZE_IN_BYTES(nextAttr);
                    assert(argOffsetOut <= argOffsetMax); // We can't write beyound the outgoing area area

                    structOffset += TARGET_POINTER_SIZE;
                    nextIndex++;
                }
                else // (remainingSize < TARGET_POINTER_SIZE)
                {
                    int loadSize  = remainingSize;
                    remainingSize = 0;

                    // We should never have to do a non-pointer sized load when we have a LclVar source
                    assert(varNode == nullptr);

                    // the left over size is smaller than a pointer and thus can never be a GC type
                    assert(!layout->IsGCPtr(nextIndex));

                    var_types loadType = TYP_UINT;
                    if (loadSize == 1)
                    {
                        loadType = TYP_UBYTE;
                    }
                    else if (loadSize == 2)
                    {
                        loadType = TYP_USHORT;
                    }
                    else
                    {
                        // Need to handle additional loadSize cases here
                        noway_assert(loadSize == 4);
                    }

                    instruction loadIns  = ins_Load(loadType);
                    emitAttr    loadAttr = emitAttr(loadSize);

                    assert(loReg != addrReg);

                    emit->emitIns_R_R_I(loadIns, loadAttr, loReg, addrReg, structOffset);

                    // Emit a store instruction to store the register into the outgoing argument area
                    emit->emitIns_S_R(ins_Store(loadType), loadAttr, loReg, varNumOut, argOffsetOut);
                    argOffsetOut += EA_SIZE_IN_BYTES(loadAttr);
                    assert(argOffsetOut <= argOffsetMax); // We can't write beyound the outgoing area area
                }
            }
        }
    }
}

//---------------------------------------------------------------------
// genPutArgReg - generate code for a GT_PUTARG_REG node
//
// Arguments
//    tree - the GT_PUTARG_REG node
//
// Return value:
//    None
//
void CodeGen::genPutArgReg(GenTreeOp* tree)
{
    assert(tree->OperIs(GT_PUTARG_REG));

    var_types targetType = tree->TypeGet();
    regNumber targetReg  = tree->gtRegNum;

    assert(targetType != TYP_STRUCT);

    GenTree* op1 = tree->gtOp1;
    genConsumeReg(op1);

    // If child node is not already in the register we need, move it
    if (targetReg != op1->gtRegNum)
    {
        inst_RV_RV(ins_Copy(targetType), targetReg, op1->gtRegNum, targetType);
    }

    genProduceReg(tree);
}

#if FEATURE_ARG_SPLIT
//---------------------------------------------------------------------
// genPutArgSplit - generate code for a GT_PUTARG_SPLIT node
//
// Arguments
//    tree - the GT_PUTARG_SPLIT node
//
// Return value:
//    None
//
void CodeGen::genPutArgSplit(GenTreePutArgSplit* treeNode)
{
    assert(treeNode->OperIs(GT_PUTARG_SPLIT));

    GenTree* source       = treeNode->gtOp1;
    emitter* emit         = GetEmitter();
    unsigned varNumOut    = compiler->lvaOutgoingArgSpaceVar;
    unsigned argOffsetMax = compiler->lvaOutgoingArgSpaceSize;
    unsigned argOffsetOut = treeNode->gtSlotNum * TARGET_POINTER_SIZE;

    if (source->OperGet() == GT_FIELD_LIST)
    {
        // Evaluate each of the GT_FIELD_LIST items into their register
        // and store their register into the outgoing argument area
        unsigned regIndex = 0;
        for (GenTreeFieldList* fieldListPtr = source->AsFieldList(); fieldListPtr != nullptr;
             fieldListPtr                   = fieldListPtr->Rest())
        {
            GenTree*  nextArgNode = fieldListPtr->gtGetOp1();
            regNumber fieldReg    = nextArgNode->gtRegNum;
            genConsumeReg(nextArgNode);

            if (regIndex >= treeNode->gtNumRegs)
            {
                var_types type = nextArgNode->TypeGet();
                emitAttr  attr = emitTypeSize(type);

                // Emit store instructions to store the registers produced by the GT_FIELD_LIST into the outgoing
                // argument area
                emit->emitIns_S_R(ins_Store(type), attr, fieldReg, varNumOut, argOffsetOut);
                argOffsetOut += EA_SIZE_IN_BYTES(attr);
                assert(argOffsetOut <= argOffsetMax); // We can't write beyound the outgoing area area
            }
            else
            {
                var_types type   = treeNode->GetRegType(regIndex);
                regNumber argReg = treeNode->GetRegNumByIdx(regIndex);
#ifdef _TARGET_ARM_
                if (type == TYP_LONG)
                {
                    // We should only see long fields for DOUBLEs passed in 2 integer registers, via bitcast.
                    // All other LONGs should have been decomposed.
                    // Handle the first INT, and then handle the 2nd below.
                    assert(nextArgNode->OperIs(GT_BITCAST));
                    type = TYP_INT;
                    if (argReg != fieldReg)
                    {
                        inst_RV_RV(ins_Copy(type), argReg, fieldReg, type);
                    }
                    // Now set up the next register for the 2nd INT
                    argReg = REG_NEXT(argReg);
                    regIndex++;
                    assert(argReg == treeNode->GetRegNumByIdx(regIndex));
                    fieldReg = nextArgNode->AsMultiRegOp()->GetRegNumByIdx(1);
                }
#endif // _TARGET_ARM_

                // If child node is not already in the register we need, move it
                if (argReg != fieldReg)
                {
                    inst_RV_RV(ins_Copy(type), argReg, fieldReg, type);
                }
                regIndex++;
            }
        }
    }
    else
    {
        var_types targetType = source->TypeGet();
        assert(source->OperGet() == GT_OBJ);
        assert(varTypeIsStruct(targetType));

        regNumber baseReg = treeNode->ExtractTempReg();
        regNumber addrReg = REG_NA;

        GenTreeLclVarCommon* varNode  = nullptr;
        GenTree*             addrNode = nullptr;

        addrNode = source->gtOp.gtOp1;

        // addrNode can either be a GT_LCL_VAR_ADDR or an address expression
        //
        if (addrNode->OperGet() == GT_LCL_VAR_ADDR)
        {
            // We have a GT_OBJ(GT_LCL_VAR_ADDR)
            //
            // We will treat this case the same as above
            // (i.e if we just had this GT_LCL_VAR directly as the source)
            // so update 'source' to point this GT_LCL_VAR_ADDR node
            // and continue to the codegen for the LCL_VAR node below
            //
            varNode  = addrNode->AsLclVarCommon();
            addrNode = nullptr;
        }

        // Either varNode or addrNOde must have been setup above,
        // the xor ensures that only one of the two is setup, not both
        assert((varNode != nullptr) ^ (addrNode != nullptr));

        // This is the varNum for our load operations,
        // only used when we have a struct with a LclVar source
        unsigned srcVarNum = BAD_VAR_NUM;

        if (varNode != nullptr)
        {
            srcVarNum = varNode->gtLclNum;
            assert(srcVarNum < compiler->lvaCount);

            // handle promote situation
            LclVarDsc* varDsc = compiler->lvaTable + srcVarNum;

            // This struct also must live in the stack frame
            // And it can't live in a register (SIMD)
            assert(varDsc->lvType == TYP_STRUCT);
            assert(varDsc->lvOnFrame && !varDsc->lvRegister);

            // We don't split HFA struct
            assert(!varDsc->lvIsHfa());
        }
        else // addrNode is used
        {
            assert(addrNode != nullptr);

            // Generate code to load the address that we need into a register
            genConsumeAddress(addrNode);
            addrReg = addrNode->gtRegNum;

            // If addrReg equal to baseReg, we use the last target register as alternative baseReg.
            // Because the candidate mask for the internal baseReg does not include any of the target register,
            // we can ensure that baseReg, addrReg, and the last target register are not all same.
            assert(baseReg != addrReg);

            // We don't split HFA struct
            assert(!compiler->IsHfa(source->AsObj()->GetLayout()->GetClassHandle()));
        }

        int          structSize = treeNode->getArgSize();
        ClassLayout* layout     = source->AsObj()->GetLayout();

        // Put on stack first
        unsigned nextIndex     = treeNode->gtNumRegs;
        unsigned structOffset  = nextIndex * TARGET_POINTER_SIZE;
        int      remainingSize = structSize - structOffset;

        // remainingSize is always multiple of TARGET_POINTER_SIZE
        assert(remainingSize % TARGET_POINTER_SIZE == 0);
        while (remainingSize > 0)
        {
            var_types type = layout->GetGCPtrType(nextIndex);

            if (varNode != nullptr)
            {
                // Load from our varNumImp source
                emit->emitIns_R_S(INS_ldr, emitTypeSize(type), baseReg, srcVarNum, structOffset);
            }
            else
            {
                // check for case of destroying the addrRegister while we still need it
                assert(baseReg != addrReg);

                // Load from our address expression source
                emit->emitIns_R_R_I(INS_ldr, emitTypeSize(type), baseReg, addrReg, structOffset);
            }

            // Emit str instruction to store the register into the outgoing argument area
            emit->emitIns_S_R(INS_str, emitTypeSize(type), baseReg, varNumOut, argOffsetOut);
            argOffsetOut += TARGET_POINTER_SIZE;  // We stored 4-bytes of the struct
            assert(argOffsetOut <= argOffsetMax); // We can't write beyound the outgoing area area
            remainingSize -= TARGET_POINTER_SIZE; // We loaded 4-bytes of the struct
            structOffset += TARGET_POINTER_SIZE;
            nextIndex += 1;
        }

        // We set up the registers in order, so that we assign the last target register `baseReg` is no longer in use,
        // in case we had to reuse the last target register for it.
        structOffset = 0;
        for (unsigned idx = 0; idx < treeNode->gtNumRegs; idx++)
        {
            regNumber targetReg = treeNode->GetRegNumByIdx(idx);
            var_types type      = treeNode->GetRegType(idx);

            if (varNode != nullptr)
            {
                // Load from our varNumImp source
                emit->emitIns_R_S(INS_ldr, emitTypeSize(type), targetReg, srcVarNum, structOffset);
            }
            else
            {
                // check for case of destroying the addrRegister while we still need it
                if (targetReg == addrReg && idx != treeNode->gtNumRegs - 1)
                {
                    assert(targetReg != baseReg);
                    emit->emitIns_R_R(INS_mov, emitActualTypeSize(type), baseReg, addrReg);
                    addrReg = baseReg;
                }

                // Load from our address expression source
                emit->emitIns_R_R_I(INS_ldr, emitTypeSize(type), targetReg, addrReg, structOffset);
            }
            structOffset += TARGET_POINTER_SIZE;
        }
    }
    genProduceReg(treeNode);
}
#endif // FEATURE_ARG_SPLIT

//----------------------------------------------------------------------------------
// genMultiRegCallStoreToLocal: store multi-reg return value of a call node to a local
//
// Arguments:
//    treeNode  -  Gentree of GT_STORE_LCL_VAR
//
// Return Value:
//    None
//
// Assumption:
//    The child of store is a multi-reg call node.
//    genProduceReg() on treeNode is made by caller of this routine.
//
void CodeGen::genMultiRegCallStoreToLocal(GenTree* treeNode)
{
    assert(treeNode->OperGet() == GT_STORE_LCL_VAR);

#if defined(_TARGET_ARM_)
    // Longs are returned in two return registers on Arm32.
    // Structs are returned in four registers on ARM32 and HFAs.
    assert(varTypeIsLong(treeNode) || varTypeIsStruct(treeNode));
#elif defined(_TARGET_ARM64_)
    // Structs of size >=9 and <=16 are returned in two return registers on ARM64 and HFAs.
    assert(varTypeIsStruct(treeNode));
#endif // _TARGET_*

    // Assumption: current implementation requires that a multi-reg
    // var in 'var = call' is flagged as lvIsMultiRegRet to prevent it from
    // being promoted.
    unsigned   lclNum = treeNode->AsLclVarCommon()->gtLclNum;
    LclVarDsc* varDsc = &(compiler->lvaTable[lclNum]);
    noway_assert(varDsc->lvIsMultiRegRet);

    GenTree*     op1       = treeNode->gtGetOp1();
    GenTree*     actualOp1 = op1->gtSkipReloadOrCopy();
    GenTreeCall* call      = actualOp1->AsCall();
    assert(call->HasMultiRegRetVal());

    genConsumeRegs(op1);

    ReturnTypeDesc* pRetTypeDesc = call->GetReturnTypeDesc();
    unsigned        regCount     = pRetTypeDesc->GetReturnRegCount();

    if (treeNode->gtRegNum != REG_NA)
    {
        // Right now the only enregistrable multi-reg return types supported are SIMD types.
        assert(varTypeIsSIMD(treeNode));
        assert(regCount != 0);

        regNumber dst = treeNode->gtRegNum;

        // Treat dst register as a homogenous vector with element size equal to the src size
        // Insert pieces in reverse order
        for (int i = regCount - 1; i >= 0; --i)
        {
            var_types type = pRetTypeDesc->GetReturnRegType(i);
            regNumber reg  = call->GetRegNumByIdx(i);
            if (op1->IsCopyOrReload())
            {
                // GT_COPY/GT_RELOAD will have valid reg for those positions
                // that need to be copied or reloaded.
                regNumber reloadReg = op1->AsCopyOrReload()->GetRegNumByIdx(i);
                if (reloadReg != REG_NA)
                {
                    reg = reloadReg;
                }
            }

            assert(reg != REG_NA);
            if (varTypeIsFloating(type))
            {
                // If the register piece was passed in a floating point register
                // Use a vector mov element instruction
                // src is not a vector, so it is in the first element reg[0]
                // mov dst[i], reg[0]
                // This effectively moves from `reg[0]` to `dst[i]`, leaving other dst bits unchanged till further
                // iterations
                // For the case where reg == dst, if we iterate so that we write dst[0] last, we eliminate the need for
                // a temporary
                GetEmitter()->emitIns_R_R_I_I(INS_mov, emitTypeSize(type), dst, reg, i, 0);
            }
            else
            {
                // If the register piece was passed in an integer register
                // Use a vector mov from general purpose register instruction
                // mov dst[i], reg
                // This effectively moves from `reg` to `dst[i]`
                GetEmitter()->emitIns_R_R_I(INS_mov, emitTypeSize(type), dst, reg, i);
            }
        }

        genProduceReg(treeNode);
    }
    else
    {
        // Stack store
        int offset = 0;
        for (unsigned i = 0; i < regCount; ++i)
        {
            var_types type = pRetTypeDesc->GetReturnRegType(i);
            regNumber reg  = call->GetRegNumByIdx(i);
            if (op1->IsCopyOrReload())
            {
                // GT_COPY/GT_RELOAD will have valid reg for those positions
                // that need to be copied or reloaded.
                regNumber reloadReg = op1->AsCopyOrReload()->GetRegNumByIdx(i);
                if (reloadReg != REG_NA)
                {
                    reg = reloadReg;
                }
            }

            assert(reg != REG_NA);
            GetEmitter()->emitIns_S_R(ins_Store(type), emitTypeSize(type), reg, lclNum, offset);
            offset += genTypeSize(type);
        }

        // Updating variable liveness after instruction was emitted
        genUpdateLife(treeNode);
        varDsc->lvRegNum = REG_STK;
    }
}

//------------------------------------------------------------------------
// genRangeCheck: generate code for GT_ARR_BOUNDS_CHECK node.
//
void CodeGen::genRangeCheck(GenTree* oper)
{
    noway_assert(oper->OperIsBoundsCheck());
    GenTreeBoundsChk* bndsChk = oper->AsBoundsChk();

    GenTree* arrLen    = bndsChk->gtArrLen;
    GenTree* arrIndex  = bndsChk->gtIndex;
    GenTree* arrRef    = NULL;
    int      lenOffset = 0;

    GenTree*     src1;
    GenTree*     src2;
    emitJumpKind jmpKind;

    genConsumeRegs(arrIndex);
    genConsumeRegs(arrLen);

    if (arrIndex->isContainedIntOrIImmed())
    {
        // To encode using a cmp immediate, we place the
        //  constant operand in the second position
        src1    = arrLen;
        src2    = arrIndex;
        jmpKind = EJ_ls;
    }
    else
    {
        src1    = arrIndex;
        src2    = arrLen;
        jmpKind = EJ_hs;
    }

    var_types bndsChkType = genActualType(src2->TypeGet());
#if DEBUG
    // Bounds checks can only be 32 or 64 bit sized comparisons.
    assert(bndsChkType == TYP_INT || bndsChkType == TYP_LONG);

    // The type of the bounds check should always wide enough to compare against the index.
    assert(emitTypeSize(bndsChkType) >= emitActualTypeSize(src1->TypeGet()));
#endif // DEBUG

    GetEmitter()->emitInsBinary(INS_cmp, emitActualTypeSize(bndsChkType), src1, src2);
    genJumpToThrowHlpBlk(jmpKind, bndsChk->gtThrowKind, bndsChk->gtIndRngFailBB);
}

//---------------------------------------------------------------------
// genCodeForPhysReg - generate code for a GT_PHYSREG node
//
// Arguments
//    tree - the GT_PHYSREG node
//
// Return value:
//    None
//
void CodeGen::genCodeForPhysReg(GenTreePhysReg* tree)
{
    assert(tree->OperIs(GT_PHYSREG));

    var_types targetType = tree->TypeGet();
    regNumber targetReg  = tree->gtRegNum;

    if (targetReg != tree->gtSrcReg)
    {
        inst_RV_RV(ins_Copy(targetType), targetReg, tree->gtSrcReg, targetType);
        genTransferRegGCState(targetReg, tree->gtSrcReg);
    }

    genProduceReg(tree);
}

//---------------------------------------------------------------------
// genCodeForNullCheck - generate code for a GT_NULLCHECK node
//
// Arguments
//    tree - the GT_NULLCHECK node
//
// Return value:
//    None
//
void CodeGen::genCodeForNullCheck(GenTreeOp* tree)
{
    assert(tree->OperIs(GT_NULLCHECK));
    assert(!tree->gtOp1->isContained());
    regNumber addrReg = genConsumeReg(tree->gtOp1);

#ifdef _TARGET_ARM64_
    regNumber targetReg = REG_ZR;
#else
    regNumber targetReg = tree->GetSingleTempReg();
#endif

    GetEmitter()->emitIns_R_R_I(INS_ldr, EA_4BYTE, targetReg, addrReg, 0);
}

//------------------------------------------------------------------------
// genOffsetOfMDArrayLowerBound: Returns the offset from the Array object to the
//   lower bound for the given dimension.
//
// Arguments:
//    elemType  - the element type of the array
//    rank      - the rank of the array
//    dimension - the dimension for which the lower bound offset will be returned.
//
// Return Value:
//    The offset.
// TODO-Cleanup: move to CodeGenCommon.cpp

// static
unsigned CodeGen::genOffsetOfMDArrayLowerBound(var_types elemType, unsigned rank, unsigned dimension)
{
    // Note that the lower bound and length fields of the Array object are always TYP_INT
    return compiler->eeGetArrayDataOffset(elemType) + genTypeSize(TYP_INT) * (dimension + rank);
}

//------------------------------------------------------------------------
// genOffsetOfMDArrayLength: Returns the offset from the Array object to the
//   size for the given dimension.
//
// Arguments:
//    elemType  - the element type of the array
//    rank      - the rank of the array
//    dimension - the dimension for which the lower bound offset will be returned.
//
// Return Value:
//    The offset.
// TODO-Cleanup: move to CodeGenCommon.cpp

// static
unsigned CodeGen::genOffsetOfMDArrayDimensionSize(var_types elemType, unsigned rank, unsigned dimension)
{
    // Note that the lower bound and length fields of the Array object are always TYP_INT
    return compiler->eeGetArrayDataOffset(elemType) + genTypeSize(TYP_INT) * dimension;
}

//------------------------------------------------------------------------
// genCodeForArrIndex: Generates code to bounds check the index for one dimension of an array reference,
//                     producing the effective index by subtracting the lower bound.
//
// Arguments:
//    arrIndex - the node for which we're generating code
//
// Return Value:
//    None.
//
void CodeGen::genCodeForArrIndex(GenTreeArrIndex* arrIndex)
{
    emitter*  emit      = GetEmitter();
    GenTree*  arrObj    = arrIndex->ArrObj();
    GenTree*  indexNode = arrIndex->IndexExpr();
    regNumber arrReg    = genConsumeReg(arrObj);
    regNumber indexReg  = genConsumeReg(indexNode);
    regNumber tgtReg    = arrIndex->gtRegNum;
    noway_assert(tgtReg != REG_NA);

    // We will use a temp register to load the lower bound and dimension size values.

    regNumber tmpReg = arrIndex->GetSingleTempReg();
    assert(tgtReg != tmpReg);

    unsigned  dim      = arrIndex->gtCurrDim;
    unsigned  rank     = arrIndex->gtArrRank;
    var_types elemType = arrIndex->gtArrElemType;
    unsigned  offset;

    offset = genOffsetOfMDArrayLowerBound(elemType, rank, dim);
    emit->emitIns_R_R_I(INS_ldr, EA_4BYTE, tmpReg, arrReg, offset);
    emit->emitIns_R_R_R(INS_sub, EA_4BYTE, tgtReg, indexReg, tmpReg);

    offset = genOffsetOfMDArrayDimensionSize(elemType, rank, dim);
    emit->emitIns_R_R_I(INS_ldr, EA_4BYTE, tmpReg, arrReg, offset);
    emit->emitIns_R_R(INS_cmp, EA_4BYTE, tgtReg, tmpReg);

    genJumpToThrowHlpBlk(EJ_hs, SCK_RNGCHK_FAIL);

    genProduceReg(arrIndex);
}

//------------------------------------------------------------------------
// genCodeForArrOffset: Generates code to compute the flattened array offset for
//    one dimension of an array reference:
//        result = (prevDimOffset * dimSize) + effectiveIndex
//    where dimSize is obtained from the arrObj operand
//
// Arguments:
//    arrOffset - the node for which we're generating code
//
// Return Value:
//    None.
//
// Notes:
//    dimSize and effectiveIndex are always non-negative, the former by design,
//    and the latter because it has been normalized to be zero-based.

void CodeGen::genCodeForArrOffset(GenTreeArrOffs* arrOffset)
{
    GenTree*  offsetNode = arrOffset->gtOffset;
    GenTree*  indexNode  = arrOffset->gtIndex;
    regNumber tgtReg     = arrOffset->gtRegNum;

    noway_assert(tgtReg != REG_NA);

    if (!offsetNode->IsIntegralConst(0))
    {
        emitter*  emit      = GetEmitter();
        regNumber offsetReg = genConsumeReg(offsetNode);
        regNumber indexReg  = genConsumeReg(indexNode);
        regNumber arrReg    = genConsumeReg(arrOffset->gtArrObj);
        noway_assert(offsetReg != REG_NA);
        noway_assert(indexReg != REG_NA);
        noway_assert(arrReg != REG_NA);

        regNumber tmpReg = arrOffset->GetSingleTempReg();

        unsigned  dim      = arrOffset->gtCurrDim;
        unsigned  rank     = arrOffset->gtArrRank;
        var_types elemType = arrOffset->gtArrElemType;
        unsigned  offset   = genOffsetOfMDArrayDimensionSize(elemType, rank, dim);

        // Load tmpReg with the dimension size and evaluate
        // tgtReg = offsetReg*tmpReg + indexReg.
        emit->emitIns_R_R_I(INS_ldr, EA_4BYTE, tmpReg, arrReg, offset);
        emit->emitIns_R_R_R_R(INS_MULADD, EA_PTRSIZE, tgtReg, tmpReg, offsetReg, indexReg);
    }
    else
    {
        regNumber indexReg = genConsumeReg(indexNode);
        if (indexReg != tgtReg)
        {
            inst_RV_RV(INS_mov, tgtReg, indexReg, TYP_INT);
        }
    }
    genProduceReg(arrOffset);
}

//------------------------------------------------------------------------
// genCodeForShift: Generates the code sequence for a GenTree node that
// represents a bit shift or rotate operation (<<, >>, >>>, rol, ror).
//
// Arguments:
//    tree - the bit shift node (that specifies the type of bit shift to perform).
//
// Assumptions:
//    a) All GenTrees are register allocated.
//
void CodeGen::genCodeForShift(GenTree* tree)
{
    var_types   targetType = tree->TypeGet();
    genTreeOps  oper       = tree->OperGet();
    instruction ins        = genGetInsForOper(oper, targetType);
    emitAttr    size       = emitActualTypeSize(tree);

    assert(tree->gtRegNum != REG_NA);

    genConsumeOperands(tree->AsOp());

    GenTree* operand = tree->gtGetOp1();
    GenTree* shiftBy = tree->gtGetOp2();
    if (!shiftBy->IsCnsIntOrI())
    {
        GetEmitter()->emitIns_R_R_R(ins, size, tree->gtRegNum, operand->gtRegNum, shiftBy->gtRegNum);
    }
    else
    {
        unsigned immWidth   = emitter::getBitWidth(size); // For ARM64, immWidth will be set to 32 or 64
        unsigned shiftByImm = (unsigned)shiftBy->gtIntCon.gtIconVal & (immWidth - 1);

        GetEmitter()->emitIns_R_R_I(ins, size, tree->gtRegNum, operand->gtRegNum, shiftByImm);
    }

    genProduceReg(tree);
}

//------------------------------------------------------------------------
// genCodeForLclAddr: Generates the code for GT_LCL_FLD_ADDR/GT_LCL_VAR_ADDR.
//
// Arguments:
//    tree - the node.
//
void CodeGen::genCodeForLclAddr(GenTree* tree)
{
    assert(tree->OperIs(GT_LCL_FLD_ADDR, GT_LCL_VAR_ADDR));

    var_types targetType = tree->TypeGet();
    regNumber targetReg  = tree->gtRegNum;

    // Address of a local var.
    noway_assert((targetType == TYP_BYREF) || (targetType == TYP_I_IMPL));

    emitAttr size = emitTypeSize(targetType);

    inst_RV_TT(INS_lea, targetReg, tree, 0, size);
    genProduceReg(tree);
}

//------------------------------------------------------------------------
// genCodeForLclFld: Produce code for a GT_LCL_FLD node.
//
// Arguments:
//    tree - the GT_LCL_FLD node
//
void CodeGen::genCodeForLclFld(GenTreeLclFld* tree)
{
    assert(tree->OperIs(GT_LCL_FLD));

    var_types targetType = tree->TypeGet();
    regNumber targetReg  = tree->gtRegNum;
    emitter*  emit       = GetEmitter();

    NYI_IF(targetType == TYP_STRUCT, "GT_LCL_FLD: struct load local field not supported");
    assert(targetReg != REG_NA);

    emitAttr size   = emitTypeSize(targetType);
    unsigned offs   = tree->gtLclOffs;
    unsigned varNum = tree->gtLclNum;
    assert(varNum < compiler->lvaCount);

    emit->emitIns_R_S(ins_Load(targetType), emitActualTypeSize(targetType), targetReg, varNum, offs);

    genProduceReg(tree);
}

//------------------------------------------------------------------------
// genCodeForIndexAddr: Produce code for a GT_INDEX_ADDR node.
//
// Arguments:
//    tree - the GT_INDEX_ADDR node
//
void CodeGen::genCodeForIndexAddr(GenTreeIndexAddr* node)
{
    GenTree* const base  = node->Arr();
    GenTree* const index = node->Index();

    genConsumeReg(base);
    genConsumeReg(index);

    // NOTE: `genConsumeReg` marks the consumed register as not a GC pointer, as it assumes that the input registers
    // die at the first instruction generated by the node. This is not the case for `INDEX_ADDR`, however, as the
    // base register is multiply-used. As such, we need to mark the base register as containing a GC pointer until
    // we are finished generating the code for this node.

    gcInfo.gcMarkRegPtrVal(base->gtRegNum, base->TypeGet());
    assert(!varTypeIsGC(index->TypeGet()));

    // The index is never contained, even if it is a constant.
    assert(index->isUsedFromReg());

    const regNumber tmpReg = node->GetSingleTempReg();

    // Generate the bounds check if necessary.
    if ((node->gtFlags & GTF_INX_RNGCHK) != 0)
    {
        GetEmitter()->emitIns_R_R_I(INS_ldr, EA_4BYTE, tmpReg, base->gtRegNum, node->gtLenOffset);
        GetEmitter()->emitIns_R_R(INS_cmp, emitActualTypeSize(index->TypeGet()), index->gtRegNum, tmpReg);
        genJumpToThrowHlpBlk(EJ_hs, SCK_RNGCHK_FAIL, node->gtIndRngFailBB);
    }

    // Can we use a ScaledAdd instruction?
    //
    if (isPow2(node->gtElemSize) && (node->gtElemSize <= 32768))
    {
        DWORD scale;
        BitScanForward(&scale, node->gtElemSize);

        // dest = base + index * scale
        genScaledAdd(emitActualTypeSize(node), node->gtRegNum, base->gtRegNum, index->gtRegNum, scale);
    }
    else // we have to load the element size and use a MADD (multiply-add) instruction
    {
        // tmpReg = element size
        CodeGen::genSetRegToIcon(tmpReg, (ssize_t)node->gtElemSize, TYP_INT);

        // dest = index * tmpReg + base
        GetEmitter()->emitIns_R_R_R_R(INS_MULADD, emitActualTypeSize(node), node->gtRegNum, index->gtRegNum, tmpReg,
                                      base->gtRegNum);
    }

    // dest = dest + elemOffs
    GetEmitter()->emitIns_R_R_I(INS_add, emitActualTypeSize(node), node->gtRegNum, node->gtRegNum, node->gtElemOffset);

    gcInfo.gcMarkRegSetNpt(base->gtGetRegMask());

    genProduceReg(node);
}

//------------------------------------------------------------------------
// genCodeForIndir: Produce code for a GT_IND node.
//
// Arguments:
//    tree - the GT_IND node
//
void CodeGen::genCodeForIndir(GenTreeIndir* tree)
{
    assert(tree->OperIs(GT_IND));

#ifdef FEATURE_SIMD
    // Handling of Vector3 type values loaded through indirection.
    if (tree->TypeGet() == TYP_SIMD12)
    {
        genLoadIndTypeSIMD12(tree);
        return;
    }
#endif // FEATURE_SIMD

    var_types   type      = tree->TypeGet();
    instruction ins       = ins_Load(type);
    regNumber   targetReg = tree->gtRegNum;

    genConsumeAddress(tree->Addr());

    bool emitBarrier = false;

    if ((tree->gtFlags & GTF_IND_VOLATILE) != 0)
    {
#ifdef _TARGET_ARM64_
        bool addrIsInReg   = tree->Addr()->isUsedFromReg();
        bool addrIsAligned = ((tree->gtFlags & GTF_IND_UNALIGNED) == 0);

        if ((ins == INS_ldrb) && addrIsInReg)
        {
            ins = INS_ldarb;
        }
        else if ((ins == INS_ldrh) && addrIsInReg && addrIsAligned)
        {
            ins = INS_ldarh;
        }
        else if ((ins == INS_ldr) && addrIsInReg && addrIsAligned && genIsValidIntReg(targetReg))
        {
            ins = INS_ldar;
        }
        else
#endif // _TARGET_ARM64_
        {
            emitBarrier = true;
        }
    }

    GetEmitter()->emitInsLoadStoreOp(ins, emitActualTypeSize(type), targetReg, tree);

    if (emitBarrier)
    {
#ifdef _TARGET_ARM64_
        instGen_MemoryBarrier(INS_BARRIER_OSHLD);
#else
        instGen_MemoryBarrier();
#endif
    }

    genProduceReg(tree);
}

//----------------------------------------------------------------------------------
// genCodeForCpBlkHelper - Generate code for a CpBlk node by the means of the VM memcpy helper call
//
// Arguments:
//    cpBlkNode - the GT_STORE_[BLK|OBJ|DYN_BLK]
//
// Preconditions:
//   The register assignments have been set appropriately.
//   This is validated by genConsumeBlockOp().
//
void CodeGen::genCodeForCpBlkHelper(GenTreeBlk* cpBlkNode)
{
    // Destination address goes in arg0, source address goes in arg1, and size goes in arg2.
    // genConsumeBlockOp takes care of this for us.
    genConsumeBlockOp(cpBlkNode, REG_ARG_0, REG_ARG_1, REG_ARG_2);

    if (cpBlkNode->gtFlags & GTF_BLK_VOLATILE)
    {
        // issue a full memory barrier before a volatile CpBlk operation
        instGen_MemoryBarrier();
    }

    genEmitHelperCall(CORINFO_HELP_MEMCPY, 0, EA_UNKNOWN);

    if (cpBlkNode->gtFlags & GTF_BLK_VOLATILE)
    {
#ifdef _TARGET_ARM64_
        // issue a INS_BARRIER_ISHLD after a volatile CpBlk operation
        instGen_MemoryBarrier(INS_BARRIER_ISHLD);
#else
        // issue a full memory barrier after a volatile CpBlk operation
        instGen_MemoryBarrier();
#endif // _TARGET_ARM64_
    }
}

//----------------------------------------------------------------------------------
// genCodeForCpBlkUnroll: Generates CpBlk code by performing a loop unroll
//
// Arguments:
//    cpBlkNode  -  Copy block node
//
// Return Value:
//    None
//
// Assumption:
//  The size argument of the CpBlk node is a constant and <= CPBLK_UNROLL_LIMIT bytes.
//
void CodeGen::genCodeForCpBlkUnroll(GenTreeBlk* cpBlkNode)
{
    // Make sure we got the arguments of the cpblk operation in the right registers
    unsigned size    = cpBlkNode->Size();
    GenTree* dstAddr = cpBlkNode->Addr();
    GenTree* source  = cpBlkNode->Data();
    GenTree* srcAddr = nullptr;

    assert((size != 0) && (size <= CPBLK_UNROLL_LIMIT));

    emitter* emit = GetEmitter();

    if (dstAddr->isUsedFromReg())
    {
        genConsumeReg(dstAddr);
    }

    if (cpBlkNode->gtFlags & GTF_BLK_VOLATILE)
    {
        // issue a full memory barrier before a volatile CpBlkUnroll operation
        instGen_MemoryBarrier();
    }

    if (source->gtOper == GT_IND)
    {
        srcAddr = source->gtGetOp1();
        if (srcAddr->isUsedFromReg())
        {
            genConsumeReg(srcAddr);
        }
    }
    else
    {
        noway_assert(source->IsLocal());
        // TODO-Cleanup: Consider making the addrForm() method in Rationalize public, e.g. in GenTree.
        // OR: transform source to GT_IND(GT_LCL_VAR_ADDR)
        if (source->OperGet() == GT_LCL_VAR)
        {
            source->SetOper(GT_LCL_VAR_ADDR);
        }
        else
        {
            assert(source->OperGet() == GT_LCL_FLD);
            source->SetOper(GT_LCL_FLD_ADDR);
        }
        srcAddr = source;
    }

    unsigned offset = 0;

    // Grab the integer temp register to emit the loads and stores.
    regNumber tmpReg = cpBlkNode->ExtractTempReg(RBM_ALLINT);

#ifdef _TARGET_ARM64_
    if (size >= 2 * REGSIZE_BYTES)
    {
        regNumber tmp2Reg = cpBlkNode->ExtractTempReg(RBM_ALLINT);

        size_t slots = size / (2 * REGSIZE_BYTES);

        while (slots-- > 0)
        {
            // Load
            genCodeForLoadPairOffset(tmpReg, tmp2Reg, srcAddr, offset);
            // Store
            genCodeForStorePairOffset(tmpReg, tmp2Reg, dstAddr, offset);
            offset += 2 * REGSIZE_BYTES;
        }
    }

    // Fill the remainder (15 bytes or less) if there's one.
    if ((size & 0xf) != 0)
    {
        if ((size & 8) != 0)
        {
            genCodeForLoadOffset(INS_ldr, EA_8BYTE, tmpReg, srcAddr, offset);
            genCodeForStoreOffset(INS_str, EA_8BYTE, tmpReg, dstAddr, offset);
            offset += 8;
        }
        if ((size & 4) != 0)
        {
            genCodeForLoadOffset(INS_ldr, EA_4BYTE, tmpReg, srcAddr, offset);
            genCodeForStoreOffset(INS_str, EA_4BYTE, tmpReg, dstAddr, offset);
            offset += 4;
        }
        if ((size & 2) != 0)
        {
            genCodeForLoadOffset(INS_ldrh, EA_2BYTE, tmpReg, srcAddr, offset);
            genCodeForStoreOffset(INS_strh, EA_2BYTE, tmpReg, dstAddr, offset);
            offset += 2;
        }
        if ((size & 1) != 0)
        {
            genCodeForLoadOffset(INS_ldrb, EA_1BYTE, tmpReg, srcAddr, offset);
            genCodeForStoreOffset(INS_strb, EA_1BYTE, tmpReg, dstAddr, offset);
        }
    }
#else  // !_TARGET_ARM64_
    size_t slots = size / REGSIZE_BYTES;
    while (slots-- > 0)
    {
        genCodeForLoadOffset(INS_ldr, EA_4BYTE, tmpReg, srcAddr, offset);
        genCodeForStoreOffset(INS_str, EA_4BYTE, tmpReg, dstAddr, offset);
        offset += REGSIZE_BYTES;
    }

    // Fill the remainder (3 bytes or less) if there's one.
    if ((size & 0x03) != 0)
    {
        if ((size & 2) != 0)
        {
            genCodeForLoadOffset(INS_ldrh, EA_4BYTE, tmpReg, srcAddr, offset);
            genCodeForStoreOffset(INS_strh, EA_4BYTE, tmpReg, dstAddr, offset);
            offset += 2;
        }
        if ((size & 1) != 0)
        {
            genCodeForLoadOffset(INS_ldrb, EA_4BYTE, tmpReg, srcAddr, offset);
            genCodeForStoreOffset(INS_strb, EA_4BYTE, tmpReg, dstAddr, offset);
        }
    }
#endif // !_TARGET_ARM64_

    if (cpBlkNode->gtFlags & GTF_BLK_VOLATILE)
    {
#ifdef _TARGET_ARM64_
        // issue a INS_BARRIER_ISHLD after a volatile CpBlkUnroll operation
        instGen_MemoryBarrier(INS_BARRIER_ISHLD);
#else
        // issue a full memory barrier after a volatile CpBlk operation
        instGen_MemoryBarrier();
#endif // !_TARGET_ARM64_
    }
}

//------------------------------------------------------------------------
// genCodeForInitBlkHelper - Generate code for an InitBlk node by the means of the VM memcpy helper call
//
// Arguments:
//    initBlkNode - the GT_STORE_[BLK|OBJ|DYN_BLK]
//
// Preconditions:
//   The register assignments have been set appropriately.
//   This is validated by genConsumeBlockOp().
//
void CodeGen::genCodeForInitBlkHelper(GenTreeBlk* initBlkNode)
{
    // Size goes in arg2, source address goes in arg1, and size goes in arg2.
    // genConsumeBlockOp takes care of this for us.
    genConsumeBlockOp(initBlkNode, REG_ARG_0, REG_ARG_1, REG_ARG_2);

    if (initBlkNode->gtFlags & GTF_BLK_VOLATILE)
    {
        // issue a full memory barrier before a volatile initBlock Operation
        instGen_MemoryBarrier();
    }

    genEmitHelperCall(CORINFO_HELP_MEMSET, 0, EA_UNKNOWN);
}

// Generate code for a load from some address + offset
//   base: tree node which can be either a local address or arbitrary node
//   offset: distance from the base from which to load
void CodeGen::genCodeForLoadOffset(instruction ins, emitAttr size, regNumber dst, GenTree* base, unsigned offset)
{
    emitter* emit = GetEmitter();

    if (base->OperIsLocalAddr())
    {
        if (base->gtOper == GT_LCL_FLD_ADDR)
            offset += base->gtLclFld.gtLclOffs;
        emit->emitIns_R_S(ins, size, dst, base->gtLclVarCommon.gtLclNum, offset);
    }
    else
    {
        emit->emitIns_R_R_I(ins, size, dst, base->gtRegNum, offset);
    }
}

// Generate code for a store to some address + offset
//   base: tree node which can be either a local address or arbitrary node
//   offset: distance from the base from which to load
void CodeGen::genCodeForStoreOffset(instruction ins, emitAttr size, regNumber src, GenTree* base, unsigned offset)
{
    emitter* emit = GetEmitter();

    if (base->OperIsLocalAddr())
    {
        if (base->gtOper == GT_LCL_FLD_ADDR)
            offset += base->gtLclFld.gtLclOffs;
        emit->emitIns_S_R(ins, size, src, base->gtLclVarCommon.gtLclNum, offset);
    }
    else
    {
        emit->emitIns_R_R_I(ins, size, src, base->gtRegNum, offset);
    }
}

//------------------------------------------------------------------------
// genRegCopy: Produce code for a GT_COPY node.
//
// Arguments:
//    tree - the GT_COPY node
//
// Notes:
//    This will copy the register(s) produced by this node's source, to
//    the register(s) allocated to this GT_COPY node.
//    It has some special handling for these cases:
//    - when the source and target registers are in different register files
//      (note that this is *not* a conversion).
//    - when the source is a lclVar whose home location is being moved to a new
//      register (rather than just being copied for temporary use).
//
void CodeGen::genRegCopy(GenTree* treeNode)
{
    assert(treeNode->OperGet() == GT_COPY);
    GenTree* op1 = treeNode->gtOp.gtOp1;

    regNumber sourceReg = genConsumeReg(op1);

    if (op1->IsMultiRegNode())
    {
        noway_assert(!op1->IsCopyOrReload());
        unsigned regCount = op1->GetMultiRegCount();
        for (unsigned i = 0; i < regCount; i++)
        {
            regNumber srcReg  = op1->GetRegByIndex(i);
            regNumber tgtReg  = treeNode->AsCopyOrReload()->GetRegNumByIdx(i);
            var_types regType = op1->GetRegTypeByIndex(i);
            inst_RV_RV(ins_Copy(regType), tgtReg, srcReg, regType);
        }
    }
    else
    {
        var_types targetType = treeNode->TypeGet();
        regNumber targetReg  = treeNode->gtRegNum;
        assert(targetReg != REG_NA);
        assert(targetType != TYP_STRUCT);

        // Check whether this node and the node from which we're copying the value have the same
        // register type.
        // This can happen if (currently iff) we have a SIMD vector type that fits in an integer
        // register, in which case it is passed as an argument, or returned from a call,
        // in an integer register and must be copied if it's in a floating point register.

        bool srcFltReg = (varTypeIsFloating(op1) || varTypeIsSIMD(op1));
        bool tgtFltReg = (varTypeIsFloating(treeNode) || varTypeIsSIMD(treeNode));
        if (srcFltReg != tgtFltReg)
        {
#ifdef _TARGET_ARM64_
            inst_RV_RV(INS_fmov, targetReg, sourceReg, targetType);
#else  // !_TARGET_ARM64_
            if (varTypeIsFloating(treeNode))
            {
                // GT_COPY from 'int' to 'float' currently can't happen. Maybe if ARM SIMD is implemented
                // it will happen, according to the comment above?
                NYI_ARM("genRegCopy from 'int' to 'float'");
            }
            else
            {
                assert(varTypeIsFloating(op1));

                if (op1->TypeGet() == TYP_FLOAT)
                {
                    inst_RV_RV(INS_vmov_f2i, targetReg, genConsumeReg(op1), targetType);
                }
                else
                {
                    regNumber otherReg = (regNumber)treeNode->AsCopyOrReload()->gtOtherRegs[0];
                    assert(otherReg != REG_NA);
                    inst_RV_RV_RV(INS_vmov_d2i, targetReg, otherReg, genConsumeReg(op1), EA_8BYTE);
                }
            }
#endif // !_TARGET_ARM64_
        }
        else
        {
            inst_RV_RV(ins_Copy(targetType), targetReg, sourceReg, targetType);
        }
    }

    if (op1->IsLocal())
    {
        // The lclVar will never be a def.
        // If it is a last use, the lclVar will be killed by genConsumeReg(), as usual, and genProduceReg will
        // appropriately set the gcInfo for the copied value.
        // If not, there are two cases we need to handle:
        // - If this is a TEMPORARY copy (indicated by the GTF_VAR_DEATH flag) the variable
        //   will remain live in its original register.
        //   genProduceReg() will appropriately set the gcInfo for the copied value,
        //   and genConsumeReg will reset it.
        // - Otherwise, we need to update register info for the lclVar.

        GenTreeLclVarCommon* lcl = op1->AsLclVarCommon();
        assert((lcl->gtFlags & GTF_VAR_DEF) == 0);

        if ((lcl->gtFlags & GTF_VAR_DEATH) == 0 && (treeNode->gtFlags & GTF_VAR_DEATH) == 0)
        {
            LclVarDsc* varDsc = &compiler->lvaTable[lcl->gtLclNum];

            // If we didn't just spill it (in genConsumeReg, above), then update the register info
            if (varDsc->lvRegNum != REG_STK)
            {
                // The old location is dying
                genUpdateRegLife(varDsc, /*isBorn*/ false, /*isDying*/ true DEBUGARG(op1));

                gcInfo.gcMarkRegSetNpt(genRegMask(op1->gtRegNum));

                genUpdateVarReg(varDsc, treeNode);

#ifdef USING_VARIABLE_LIVE_RANGE
                // Report the home change for this variable
                varLiveKeeper->siUpdateVariableLiveRange(varDsc, lcl->gtLclNum);
#endif // USING_VARIABLE_LIVE_RANGE

                // The new location is going live
                genUpdateRegLife(varDsc, /*isBorn*/ true, /*isDying*/ false DEBUGARG(treeNode));
            }
        }
    }

    genProduceReg(treeNode);
}

//------------------------------------------------------------------------
// genCallInstruction: Produce code for a GT_CALL node
//
void CodeGen::genCallInstruction(GenTreeCall* call)
{
    gtCallTypes callType = (gtCallTypes)call->gtCallType;

    IL_OFFSETX ilOffset = BAD_IL_OFFSET;

    // all virtuals should have been expanded into a control expression
    assert(!call->IsVirtual() || call->gtControlExpr || call->gtCallAddr);

    // Consume all the arg regs
    for (GenTreeCall::Use& use : call->LateArgs())
    {
        GenTree* argNode = use.GetNode();

        fgArgTabEntry* curArgTabEntry = compiler->gtArgEntryByNode(call, argNode);
        assert(curArgTabEntry);

        // GT_RELOAD/GT_COPY use the child node
        argNode = argNode->gtSkipReloadOrCopy();

        if (curArgTabEntry->regNum == REG_STK)
            continue;

        // Deal with multi register passed struct args.
        if (argNode->OperGet() == GT_FIELD_LIST)
        {
            GenTreeArgList* argListPtr   = argNode->AsArgList();
            unsigned        iterationNum = 0;
            regNumber       argReg       = curArgTabEntry->regNum;
            for (; argListPtr != nullptr; argListPtr = argListPtr->Rest(), iterationNum++)
            {
                GenTree* putArgRegNode = argListPtr->gtOp.gtOp1;
                assert(putArgRegNode->gtOper == GT_PUTARG_REG);

                genConsumeReg(putArgRegNode);

                if (putArgRegNode->gtRegNum != argReg)
                {
                    inst_RV_RV(ins_Move_Extend(putArgRegNode->TypeGet(), true), argReg, putArgRegNode->gtRegNum);
                }

                argReg = genRegArgNext(argReg);

#if defined(_TARGET_ARM_)
                // A double register is modelled as an even-numbered single one
                if (putArgRegNode->TypeGet() == TYP_DOUBLE)
                {
                    argReg = genRegArgNext(argReg);
                }
#endif // _TARGET_ARM_
            }
        }
#if FEATURE_ARG_SPLIT
        else if (curArgTabEntry->isSplit)
        {
            assert(curArgTabEntry->numRegs >= 1);
            genConsumeArgSplitStruct(argNode->AsPutArgSplit());
            for (unsigned idx = 0; idx < curArgTabEntry->numRegs; idx++)
            {
                regNumber argReg   = (regNumber)((unsigned)curArgTabEntry->regNum + idx);
                regNumber allocReg = argNode->AsPutArgSplit()->GetRegNumByIdx(idx);
                if (argReg != allocReg)
                {
                    inst_RV_RV(ins_Move_Extend(argNode->TypeGet(), true), argReg, allocReg);
                }
            }
        }
#endif // FEATURE_ARG_SPLIT
        else
        {
            regNumber argReg = curArgTabEntry->regNum;
            genConsumeReg(argNode);
            if (argNode->gtRegNum != argReg)
            {
                inst_RV_RV(ins_Move_Extend(argNode->TypeGet(), true), argReg, argNode->gtRegNum);
            }
        }
    }

    // Insert a null check on "this" pointer if asked.
    if (call->NeedsNullCheck())
    {
        const regNumber regThis = genGetThisArgReg(call);

#if defined(_TARGET_ARM_)
        const regNumber tmpReg = call->ExtractTempReg();
        GetEmitter()->emitIns_R_R_I(INS_ldr, EA_4BYTE, tmpReg, regThis, 0);
#elif defined(_TARGET_ARM64_)
        GetEmitter()->emitIns_R_R_I(INS_ldr, EA_4BYTE, REG_ZR, regThis, 0);
#endif // _TARGET_*
    }

    // Either gtControlExpr != null or gtCallAddr != null or it is a direct non-virtual call to a user or helper
    // method.
    CORINFO_METHOD_HANDLE methHnd;
    GenTree*              target = call->gtControlExpr;
    if (callType == CT_INDIRECT)
    {
        assert(target == nullptr);
        target  = call->gtCallAddr;
        methHnd = nullptr;
    }
    else
    {
        methHnd = call->gtCallMethHnd;
    }

    CORINFO_SIG_INFO* sigInfo = nullptr;
#ifdef DEBUG
    // Pass the call signature information down into the emitter so the emitter can associate
    // native call sites with the signatures they were generated from.
    if (callType != CT_HELPER)
    {
        sigInfo = &call->callInfo->sig;
    }
#endif // DEBUG

    // If fast tail call, then we are done.  In this case we setup the args (both reg args
    // and stack args in incoming arg area) and call target.  Epilog sequence would
    // generate "br <reg>".
    if (call->IsFastTailCall())
    {
        // Don't support fast tail calling JIT helpers
        assert(callType != CT_HELPER);

        if (target != nullptr)
        {
            // Indirect fast tail calls materialize call target either in gtControlExpr or in gtCallAddr.
            genConsumeReg(target);

            // Use IP0 on ARM64 and R12 on ARM32 as the call target register.
            if (target->gtRegNum != REG_FASTTAILCALL_TARGET)
            {
                inst_RV_RV(INS_mov, REG_FASTTAILCALL_TARGET, target->gtRegNum);
            }
        }

        return;
    }

    // For a pinvoke to unmanaged code we emit a label to clear
    // the GC pointer state before the callsite.
    // We can't utilize the typical lazy killing of GC pointers
    // at (or inside) the callsite.
    if (compiler->killGCRefs(call))
    {
        genDefineTempLabel(genCreateTempLabel());
    }

    // Determine return value size(s).
    ReturnTypeDesc* pRetTypeDesc  = call->GetReturnTypeDesc();
    emitAttr        retSize       = EA_PTRSIZE;
    emitAttr        secondRetSize = EA_UNKNOWN;

    if (call->HasMultiRegRetVal())
    {
        retSize       = emitTypeSize(pRetTypeDesc->GetReturnRegType(0));
        secondRetSize = emitTypeSize(pRetTypeDesc->GetReturnRegType(1));
    }
    else
    {
        assert(call->gtType != TYP_STRUCT);

        if (call->gtType == TYP_REF)
        {
            retSize = EA_GCREF;
        }
        else if (call->gtType == TYP_BYREF)
        {
            retSize = EA_BYREF;
        }
    }

    // We need to propagate the IL offset information to the call instruction, so we can emit
    // an IL to native mapping record for the call, to support managed return value debugging.
    // We don't want tail call helper calls that were converted from normal calls to get a record,
    // so we skip this hash table lookup logic in that case.
    if (compiler->opts.compDbgInfo && compiler->genCallSite2ILOffsetMap != nullptr && !call->IsTailCall())
    {
        (void)compiler->genCallSite2ILOffsetMap->Lookup(call, &ilOffset);
    }

    if (target != nullptr)
    {
        // A call target can not be a contained indirection
        assert(!target->isContainedIndir());

        genConsumeReg(target);

        // We have already generated code for gtControlExpr evaluating it into a register.
        // We just need to emit "call reg" in this case.
        //
        assert(genIsValidIntReg(target->gtRegNum));

        genEmitCall(emitter::EC_INDIR_R, methHnd,
                    INDEBUG_LDISASM_COMMA(sigInfo) nullptr, // addr
                    retSize MULTIREG_HAS_SECOND_GC_RET_ONLY_ARG(secondRetSize), ilOffset, target->gtRegNum);
    }
    else
    {
        // Generate a direct call to a non-virtual user defined or helper method
        assert(callType == CT_HELPER || callType == CT_USER_FUNC);

        void* addr = nullptr;
#ifdef FEATURE_READYTORUN_COMPILER
        if (call->gtEntryPoint.addr != NULL)
        {
            assert(call->gtEntryPoint.accessType == IAT_VALUE);
            addr = call->gtEntryPoint.addr;
        }
        else
#endif // FEATURE_READYTORUN_COMPILER
            if (callType == CT_HELPER)
        {
            CorInfoHelpFunc helperNum = compiler->eeGetHelperNum(methHnd);
            noway_assert(helperNum != CORINFO_HELP_UNDEF);

            void* pAddr = nullptr;
            addr        = compiler->compGetHelperFtn(helperNum, (void**)&pAddr);
            assert(pAddr == nullptr);
        }
        else
        {
            // Direct call to a non-virtual user function.
            addr = call->gtDirectCallAddress;
        }

        assert(addr != nullptr);

// Non-virtual direct call to known addresses
#ifdef _TARGET_ARM_
        if (!arm_Valid_Imm_For_BL((ssize_t)addr))
        {
            regNumber tmpReg = call->GetSingleTempReg();
            instGen_Set_Reg_To_Imm(EA_HANDLE_CNS_RELOC, tmpReg, (ssize_t)addr);
            genEmitCall(emitter::EC_INDIR_R, methHnd, INDEBUG_LDISASM_COMMA(sigInfo) NULL, retSize, ilOffset, tmpReg);
        }
        else
#endif // _TARGET_ARM_
        {
            genEmitCall(emitter::EC_FUNC_TOKEN, methHnd, INDEBUG_LDISASM_COMMA(sigInfo) addr,
                        retSize MULTIREG_HAS_SECOND_GC_RET_ONLY_ARG(secondRetSize), ilOffset);
        }

#if 0 && defined(_TARGET_ARM64_)
        // Use this path if you want to load an absolute call target using 
        //  a sequence of movs followed by an indirect call (blr instruction)
        // If this path is enabled, we need to ensure that REG_IP0 is assigned during Lowering.

        // Load the call target address in x16
        instGen_Set_Reg_To_Imm(EA_8BYTE, REG_IP0, (ssize_t) addr);

        // indirect call to constant address in IP0
        genEmitCall(emitter::EC_INDIR_R,
                    methHnd, 
                    INDEBUG_LDISASM_COMMA(sigInfo)
                    nullptr, //addr
                    retSize,
                    secondRetSize,
                    ilOffset,
                    REG_IP0);
#endif
    }

    // if it was a pinvoke we may have needed to get the address of a label
    if (genPendingCallLabel)
    {
<<<<<<< HEAD
=======
        assert(call->IsUnmanaged());
>>>>>>> cfcc757f
        genDefineInlineTempLabel(genPendingCallLabel);
        genPendingCallLabel = nullptr;
    }

    // Update GC info:
    // All Callee arg registers are trashed and no longer contain any GC pointers.
    // TODO-Bug?: As a matter of fact shouldn't we be killing all of callee trashed regs here?
    // For now we will assert that other than arg regs gc ref/byref set doesn't contain any other
    // registers from RBM_CALLEE_TRASH
    assert((gcInfo.gcRegGCrefSetCur & (RBM_CALLEE_TRASH & ~RBM_ARG_REGS)) == 0);
    assert((gcInfo.gcRegByrefSetCur & (RBM_CALLEE_TRASH & ~RBM_ARG_REGS)) == 0);
    gcInfo.gcRegGCrefSetCur &= ~RBM_ARG_REGS;
    gcInfo.gcRegByrefSetCur &= ~RBM_ARG_REGS;

    var_types returnType = call->TypeGet();
    if (returnType != TYP_VOID)
    {
        regNumber returnReg;

        if (call->HasMultiRegRetVal())
        {
            assert(pRetTypeDesc != nullptr);
            unsigned regCount = pRetTypeDesc->GetReturnRegCount();

            // If regs allocated to call node are different from ABI return
            // regs in which the call has returned its result, move the result
            // to regs allocated to call node.
            for (unsigned i = 0; i < regCount; ++i)
            {
                var_types regType      = pRetTypeDesc->GetReturnRegType(i);
                returnReg              = pRetTypeDesc->GetABIReturnReg(i);
                regNumber allocatedReg = call->GetRegNumByIdx(i);
                if (returnReg != allocatedReg)
                {
                    inst_RV_RV(ins_Copy(regType), allocatedReg, returnReg, regType);
                }
            }
        }
        else
        {
#ifdef _TARGET_ARM_
            if (call->IsHelperCall(compiler, CORINFO_HELP_INIT_PINVOKE_FRAME))
            {
                // The CORINFO_HELP_INIT_PINVOKE_FRAME helper uses a custom calling convention that returns with
                // TCB in REG_PINVOKE_TCB. fgMorphCall() sets the correct argument registers.
                returnReg = REG_PINVOKE_TCB;
            }
            else if (compiler->opts.compUseSoftFP)
            {
                returnReg = REG_INTRET;
            }
            else
#endif // _TARGET_ARM_
                if (varTypeUsesFloatArgReg(returnType))
            {
                returnReg = REG_FLOATRET;
            }
            else
            {
                returnReg = REG_INTRET;
            }

            if (call->gtRegNum != returnReg)
            {
#ifdef _TARGET_ARM_
                if (compiler->opts.compUseSoftFP && returnType == TYP_DOUBLE)
                {
                    inst_RV_RV_RV(INS_vmov_i2d, call->gtRegNum, returnReg, genRegArgNext(returnReg), EA_8BYTE);
                }
                else if (compiler->opts.compUseSoftFP && returnType == TYP_FLOAT)
                {
                    inst_RV_RV(INS_vmov_i2f, call->gtRegNum, returnReg, returnType);
                }
                else
#endif
                {
                    inst_RV_RV(ins_Copy(returnType), call->gtRegNum, returnReg, returnType);
                }
            }
        }

        genProduceReg(call);
    }

    // If there is nothing next, that means the result is thrown away, so this value is not live.
    // However, for minopts or debuggable code, we keep it live to support managed return value debugging.
    if ((call->gtNext == nullptr) && !compiler->opts.MinOpts() && !compiler->opts.compDbgCode)
    {
        gcInfo.gcMarkRegSetNpt(RBM_INTRET);
    }
}

// Produce code for a GT_JMP node.
// The arguments of the caller needs to be transferred to the callee before exiting caller.
// The actual jump to callee is generated as part of caller epilog sequence.
// Therefore the codegen of GT_JMP is to ensure that the callee arguments are correctly setup.
void CodeGen::genJmpMethod(GenTree* jmp)
{
    assert(jmp->OperGet() == GT_JMP);
    assert(compiler->compJmpOpUsed);

    // If no arguments, nothing to do
    if (compiler->info.compArgsCount == 0)
    {
        return;
    }

    // Make sure register arguments are in their initial registers
    // and stack arguments are put back as well.
    unsigned   varNum;
    LclVarDsc* varDsc;

    // First move any en-registered stack arguments back to the stack.
    // At the same time any reg arg not in correct reg is moved back to its stack location.
    //
    // We are not strictly required to spill reg args that are not in the desired reg for a jmp call
    // But that would require us to deal with circularity while moving values around.  Spilling
    // to stack makes the implementation simple, which is not a bad trade off given Jmp calls
    // are not frequent.
    for (varNum = 0; (varNum < compiler->info.compArgsCount); varNum++)
    {
        varDsc = compiler->lvaTable + varNum;

        if (varDsc->lvPromoted)
        {
            noway_assert(varDsc->lvFieldCnt == 1); // We only handle one field here

            unsigned fieldVarNum = varDsc->lvFieldLclStart;
            varDsc               = compiler->lvaTable + fieldVarNum;
        }
        noway_assert(varDsc->lvIsParam);

        if (varDsc->lvIsRegArg && (varDsc->lvRegNum != REG_STK))
        {
            // Skip reg args which are already in its right register for jmp call.
            // If not, we will spill such args to their stack locations.
            //
            // If we need to generate a tail call profiler hook, then spill all
            // arg regs to free them up for the callback.
            if (!compiler->compIsProfilerHookNeeded() && (varDsc->lvRegNum == varDsc->lvArgReg))
                continue;
        }
        else if (varDsc->lvRegNum == REG_STK)
        {
            // Skip args which are currently living in stack.
            continue;
        }

        // If we came here it means either a reg argument not in the right register or
        // a stack argument currently living in a register.  In either case the following
        // assert should hold.
        assert(varDsc->lvRegNum != REG_STK);
        assert(varDsc->TypeGet() != TYP_STRUCT);
        var_types storeType = genActualType(varDsc->TypeGet());
        emitAttr  storeSize = emitActualTypeSize(storeType);

#ifdef _TARGET_ARM_
        if (varDsc->TypeGet() == TYP_LONG)
        {
            // long - at least the low half must be enregistered
            GetEmitter()->emitIns_S_R(INS_str, EA_4BYTE, varDsc->lvRegNum, varNum, 0);

            // Is the upper half also enregistered?
            if (varDsc->lvOtherReg != REG_STK)
            {
                GetEmitter()->emitIns_S_R(INS_str, EA_4BYTE, varDsc->lvOtherReg, varNum, sizeof(int));
            }
        }
        else
#endif // _TARGET_ARM_
        {
            GetEmitter()->emitIns_S_R(ins_Store(storeType), storeSize, varDsc->lvRegNum, varNum, 0);
        }
        // Update lvRegNum life and GC info to indicate lvRegNum is dead and varDsc stack slot is going live.
        // Note that we cannot modify varDsc->lvRegNum here because another basic block may not be expecting it.
        // Therefore manually update life of varDsc->lvRegNum.
        regMaskTP tempMask = genRegMask(varDsc->lvRegNum);
        regSet.RemoveMaskVars(tempMask);
        gcInfo.gcMarkRegSetNpt(tempMask);
        if (compiler->lvaIsGCTracked(varDsc))
        {
            VarSetOps::AddElemD(compiler, gcInfo.gcVarPtrSetCur, varNum);
        }
    }

#ifdef PROFILING_SUPPORTED
    // At this point all arg regs are free.
    // Emit tail call profiler callback.
    genProfilingLeaveCallback(CORINFO_HELP_PROF_FCN_TAILCALL);
#endif

    // Next move any un-enregistered register arguments back to their register.
    regMaskTP fixedIntArgMask = RBM_NONE;    // tracks the int arg regs occupying fixed args in case of a vararg method.
    unsigned  firstArgVarNum  = BAD_VAR_NUM; // varNum of the first argument in case of a vararg method.
    for (varNum = 0; (varNum < compiler->info.compArgsCount); varNum++)
    {
        varDsc = compiler->lvaTable + varNum;
        if (varDsc->lvPromoted)
        {
            noway_assert(varDsc->lvFieldCnt == 1); // We only handle one field here

            unsigned fieldVarNum = varDsc->lvFieldLclStart;
            varDsc               = compiler->lvaTable + fieldVarNum;
        }
        noway_assert(varDsc->lvIsParam);

        // Skip if arg not passed in a register.
        if (!varDsc->lvIsRegArg)
            continue;

        // Register argument
        noway_assert(isRegParamType(genActualType(varDsc->TypeGet())));

        // Is register argument already in the right register?
        // If not load it from its stack location.
        regNumber argReg     = varDsc->lvArgReg; // incoming arg register
        regNumber argRegNext = REG_NA;

#ifdef _TARGET_ARM64_
        if (varDsc->lvRegNum != argReg)
        {
            var_types loadType = TYP_UNDEF;

            if (varDsc->lvIsHfaRegArg())
            {
                // Note that for HFA, the argument is currently marked address exposed so lvRegNum will always be
                // REG_STK. We home the incoming HFA argument registers in the prolog. Then we'll load them back
                // here, whether they are already in the correct registers or not. This is such a corner case that
                // it is not worth optimizing it.

                assert(!compiler->info.compIsVarArgs);

                loadType           = varDsc->GetHfaType();
                regNumber fieldReg = argReg;
                emitAttr  loadSize = emitActualTypeSize(loadType);
                unsigned  cSlots   = varDsc->lvHfaSlots();

                for (unsigned ofs = 0, cSlot = 0; cSlot < cSlots; cSlot++, ofs += (unsigned)loadSize)
                {
                    GetEmitter()->emitIns_R_S(ins_Load(loadType), loadSize, fieldReg, varNum, ofs);
                    assert(genIsValidFloatReg(fieldReg)); // No GC register tracking for floating point registers.
                    fieldReg = regNextOfType(fieldReg, loadType);
                }
            }
            else
            {
                if (varTypeIsStruct(varDsc))
                {
                    // Must be <= 16 bytes or else it wouldn't be passed in registers, except for HFA,
                    // which can be bigger (and is handled above).
                    noway_assert(EA_SIZE_IN_BYTES(varDsc->lvSize()) <= 16);
                    loadType = varDsc->GetLayout()->GetGCPtrType(0);
                }
                else
                {
                    loadType = compiler->mangleVarArgsType(genActualType(varDsc->TypeGet()));
                }
                emitAttr loadSize = emitActualTypeSize(loadType);
                GetEmitter()->emitIns_R_S(ins_Load(loadType), loadSize, argReg, varNum, 0);

                // Update argReg life and GC Info to indicate varDsc stack slot is dead and argReg is going live.
                // Note that we cannot modify varDsc->lvRegNum here because another basic block may not be expecting it.
                // Therefore manually update life of argReg.  Note that GT_JMP marks the end of the basic block
                // and after which reg life and gc info will be recomputed for the new block in genCodeForBBList().
                regSet.AddMaskVars(genRegMask(argReg));
                gcInfo.gcMarkRegPtrVal(argReg, loadType);

                if (compiler->lvaIsMultiregStruct(varDsc, compiler->info.compIsVarArgs))
                {
                    // Restore the second register.
                    argRegNext = genRegArgNext(argReg);

                    loadType = varDsc->GetLayout()->GetGCPtrType(1);
                    loadSize = emitActualTypeSize(loadType);
                    GetEmitter()->emitIns_R_S(ins_Load(loadType), loadSize, argRegNext, varNum, TARGET_POINTER_SIZE);

                    regSet.AddMaskVars(genRegMask(argRegNext));
                    gcInfo.gcMarkRegPtrVal(argRegNext, loadType);
                }

                if (compiler->lvaIsGCTracked(varDsc))
                {
                    VarSetOps::RemoveElemD(compiler, gcInfo.gcVarPtrSetCur, varDsc->lvVarIndex);
                }
            }
        }

        if (compiler->info.compIsVarArgs)
        {
            // In case of a jmp call to a vararg method ensure only integer registers are passed.
            assert((genRegMask(argReg) & (RBM_ARG_REGS | RBM_ARG_RET_BUFF)) != RBM_NONE);
            assert(!varDsc->lvIsHfaRegArg());

            fixedIntArgMask |= genRegMask(argReg);

            if (compiler->lvaIsMultiregStruct(varDsc, compiler->info.compIsVarArgs))
            {
                assert(argRegNext != REG_NA);
                fixedIntArgMask |= genRegMask(argRegNext);
            }

            if (argReg == REG_ARG_0)
            {
                assert(firstArgVarNum == BAD_VAR_NUM);
                firstArgVarNum = varNum;
            }
        }

#else  // !_TARGET_ARM64_

        bool      twoParts = false;
        var_types loadType = TYP_UNDEF;
        if (varDsc->TypeGet() == TYP_LONG)
        {
            twoParts = true;
        }
        else if (varDsc->TypeGet() == TYP_DOUBLE)
        {
            if (compiler->info.compIsVarArgs || compiler->opts.compUseSoftFP)
            {
                twoParts = true;
            }
        }

        if (twoParts)
        {
            argRegNext = genRegArgNext(argReg);

            if (varDsc->lvRegNum != argReg)
            {
                GetEmitter()->emitIns_R_S(INS_ldr, EA_PTRSIZE, argReg, varNum, 0);
                GetEmitter()->emitIns_R_S(INS_ldr, EA_PTRSIZE, argRegNext, varNum, REGSIZE_BYTES);
            }

            if (compiler->info.compIsVarArgs)
            {
                fixedIntArgMask |= genRegMask(argReg);
                fixedIntArgMask |= genRegMask(argRegNext);
            }
        }
        else if (varDsc->lvIsHfaRegArg())
        {
            loadType           = varDsc->GetHfaType();
            regNumber fieldReg = argReg;
            emitAttr  loadSize = emitActualTypeSize(loadType);
            unsigned  maxSize  = min(varDsc->lvSize(), (LAST_FP_ARGREG + 1 - argReg) * REGSIZE_BYTES);

            for (unsigned ofs = 0; ofs < maxSize; ofs += (unsigned)loadSize)
            {
                if (varDsc->lvRegNum != argReg)
                {
                    GetEmitter()->emitIns_R_S(ins_Load(loadType), loadSize, fieldReg, varNum, ofs);
                }
                assert(genIsValidFloatReg(fieldReg)); // we don't use register tracking for FP
                fieldReg = regNextOfType(fieldReg, loadType);
            }
        }
        else if (varTypeIsStruct(varDsc))
        {
            regNumber slotReg = argReg;
            unsigned  maxSize = min(varDsc->lvSize(), (REG_ARG_LAST + 1 - argReg) * REGSIZE_BYTES);

            for (unsigned ofs = 0; ofs < maxSize; ofs += REGSIZE_BYTES)
            {
                unsigned idx = ofs / REGSIZE_BYTES;
                loadType     = varDsc->GetLayout()->GetGCPtrType(idx);

                if (varDsc->lvRegNum != argReg)
                {
                    emitAttr loadSize = emitActualTypeSize(loadType);

                    GetEmitter()->emitIns_R_S(ins_Load(loadType), loadSize, slotReg, varNum, ofs);
                }

                regSet.AddMaskVars(genRegMask(slotReg));
                gcInfo.gcMarkRegPtrVal(slotReg, loadType);
                if (genIsValidIntReg(slotReg) && compiler->info.compIsVarArgs)
                {
                    fixedIntArgMask |= genRegMask(slotReg);
                }

                slotReg = genRegArgNext(slotReg);
            }
        }
        else
        {
            loadType = compiler->mangleVarArgsType(genActualType(varDsc->TypeGet()));

            if (varDsc->lvRegNum != argReg)
            {
                GetEmitter()->emitIns_R_S(ins_Load(loadType), emitTypeSize(loadType), argReg, varNum, 0);
            }

            regSet.AddMaskVars(genRegMask(argReg));
            gcInfo.gcMarkRegPtrVal(argReg, loadType);

            if (genIsValidIntReg(argReg) && compiler->info.compIsVarArgs)
            {
                fixedIntArgMask |= genRegMask(argReg);
            }
        }

        if (compiler->lvaIsGCTracked(varDsc))
        {
            VarSetOps::RemoveElemD(compiler, gcInfo.gcVarPtrSetCur, varDsc->lvVarIndex);
        }
#endif // !_TARGET_ARM64_
    }

    // Jmp call to a vararg method - if the method has fewer than fixed arguments that can be max size of reg,
    // load the remaining integer arg registers from the corresponding
    // shadow stack slots.  This is for the reason that we don't know the number and type
    // of non-fixed params passed by the caller, therefore we have to assume the worst case
    // of caller passing all integer arg regs that can be max size of reg.
    //
    // The caller could have passed gc-ref/byref type var args.  Since these are var args
    // the callee no way of knowing their gc-ness.  Therefore, mark the region that loads
    // remaining arg registers from shadow stack slots as non-gc interruptible.
    if (fixedIntArgMask != RBM_NONE)
    {
        assert(compiler->info.compIsVarArgs);
        assert(firstArgVarNum != BAD_VAR_NUM);

        regMaskTP remainingIntArgMask = RBM_ARG_REGS & ~fixedIntArgMask;
        if (remainingIntArgMask != RBM_NONE)
        {
            GetEmitter()->emitDisableGC();
            for (int argNum = 0, argOffset = 0; argNum < MAX_REG_ARG; ++argNum)
            {
                regNumber argReg     = intArgRegs[argNum];
                regMaskTP argRegMask = genRegMask(argReg);

                if ((remainingIntArgMask & argRegMask) != 0)
                {
                    remainingIntArgMask &= ~argRegMask;
                    GetEmitter()->emitIns_R_S(INS_ldr, EA_PTRSIZE, argReg, firstArgVarNum, argOffset);
                }

                argOffset += REGSIZE_BYTES;
            }
            GetEmitter()->emitEnableGC();
        }
    }
}

//------------------------------------------------------------------------
// genIntCastOverflowCheck: Generate overflow checking code for an integer cast.
//
// Arguments:
//    cast - The GT_CAST node
//    desc - The cast description
//    reg  - The register containing the value to check
//
void CodeGen::genIntCastOverflowCheck(GenTreeCast* cast, const GenIntCastDesc& desc, regNumber reg)
{
    switch (desc.CheckKind())
    {
        case GenIntCastDesc::CHECK_POSITIVE:
            GetEmitter()->emitIns_R_I(INS_cmp, EA_ATTR(desc.CheckSrcSize()), reg, 0);
            genJumpToThrowHlpBlk(EJ_lt, SCK_OVERFLOW);
            break;

#ifdef _TARGET_64BIT_
        case GenIntCastDesc::CHECK_UINT_RANGE:
            // We need to check if the value is not greater than 0xFFFFFFFF but this value
            // cannot be encoded in the immediate operand of CMP. Use TST instead to check
            // if the upper 32 bits are zero.
            GetEmitter()->emitIns_R_I(INS_tst, EA_8BYTE, reg, 0xFFFFFFFF00000000LL);
            genJumpToThrowHlpBlk(EJ_ne, SCK_OVERFLOW);
            break;

        case GenIntCastDesc::CHECK_POSITIVE_INT_RANGE:
            // We need to check if the value is not greater than 0x7FFFFFFF but this value
            // cannot be encoded in the immediate operand of CMP. Use TST instead to check
            // if the upper 33 bits are zero.
            GetEmitter()->emitIns_R_I(INS_tst, EA_8BYTE, reg, 0xFFFFFFFF80000000LL);
            genJumpToThrowHlpBlk(EJ_ne, SCK_OVERFLOW);
            break;

        case GenIntCastDesc::CHECK_INT_RANGE:
        {
            const regNumber tempReg = cast->GetSingleTempReg();
            assert(tempReg != reg);
            instGen_Set_Reg_To_Imm(EA_8BYTE, tempReg, INT32_MAX);
            GetEmitter()->emitIns_R_R(INS_cmp, EA_8BYTE, reg, tempReg);
            genJumpToThrowHlpBlk(EJ_gt, SCK_OVERFLOW);
            instGen_Set_Reg_To_Imm(EA_8BYTE, tempReg, INT32_MIN);
            GetEmitter()->emitIns_R_R(INS_cmp, EA_8BYTE, reg, tempReg);
            genJumpToThrowHlpBlk(EJ_lt, SCK_OVERFLOW);
        }
        break;
#endif

        default:
        {
            assert(desc.CheckKind() == GenIntCastDesc::CHECK_SMALL_INT_RANGE);
            const int castMaxValue = desc.CheckSmallIntMax();
            const int castMinValue = desc.CheckSmallIntMin();

            // Values greater than 255 cannot be encoded in the immediate operand of CMP.
            // Replace (x > max) with (x >= max + 1) where max + 1 (a power of 2) can be
            // encoded. We could do this for all max values but on ARM32 "cmp r0, 255"
            // is better than "cmp r0, 256" because it has a shorter encoding.
            if (castMaxValue > 255)
            {
                assert((castMaxValue == 32767) || (castMaxValue == 65535));
                GetEmitter()->emitIns_R_I(INS_cmp, EA_SIZE(desc.CheckSrcSize()), reg, castMaxValue + 1);
                genJumpToThrowHlpBlk((castMinValue == 0) ? EJ_hs : EJ_ge, SCK_OVERFLOW);
            }
            else
            {
                GetEmitter()->emitIns_R_I(INS_cmp, EA_SIZE(desc.CheckSrcSize()), reg, castMaxValue);
                genJumpToThrowHlpBlk((castMinValue == 0) ? EJ_hi : EJ_gt, SCK_OVERFLOW);
            }

            if (castMinValue != 0)
            {
                GetEmitter()->emitIns_R_I(INS_cmp, EA_SIZE(desc.CheckSrcSize()), reg, castMinValue);
                genJumpToThrowHlpBlk(EJ_lt, SCK_OVERFLOW);
            }
        }
        break;
    }
}

//------------------------------------------------------------------------
// genIntToIntCast: Generate code for an integer cast, with or without overflow check.
//
// Arguments:
//    cast - The GT_CAST node
//
// Assumptions:
//    The cast node is not a contained node and must have an assigned register.
//    Neither the source nor target type can be a floating point type.
//
// TODO-ARM64-CQ: Allow castOp to be a contained node without an assigned register.
//
void CodeGen::genIntToIntCast(GenTreeCast* cast)
{
    genConsumeRegs(cast->gtGetOp1());

    const regNumber srcReg = cast->gtGetOp1()->gtRegNum;
    const regNumber dstReg = cast->gtRegNum;

    assert(genIsValidIntReg(srcReg));
    assert(genIsValidIntReg(dstReg));

    GenIntCastDesc desc(cast);

    if (desc.CheckKind() != GenIntCastDesc::CHECK_NONE)
    {
        genIntCastOverflowCheck(cast, desc, srcReg);
    }

    if ((desc.ExtendKind() != GenIntCastDesc::COPY) || (srcReg != dstReg))
    {
        instruction ins;
        unsigned    insSize;

        switch (desc.ExtendKind())
        {
            case GenIntCastDesc::ZERO_EXTEND_SMALL_INT:
                ins     = (desc.ExtendSrcSize() == 1) ? INS_uxtb : INS_uxth;
                insSize = 4;
                break;
            case GenIntCastDesc::SIGN_EXTEND_SMALL_INT:
                ins     = (desc.ExtendSrcSize() == 1) ? INS_sxtb : INS_sxth;
                insSize = 4;
                break;
#ifdef _TARGET_64BIT_
            case GenIntCastDesc::ZERO_EXTEND_INT:
                ins     = INS_mov;
                insSize = 4;
                break;
            case GenIntCastDesc::SIGN_EXTEND_INT:
                ins     = INS_sxtw;
                insSize = 8;
                break;
#endif
            default:
                assert(desc.ExtendKind() == GenIntCastDesc::COPY);
                ins     = INS_mov;
                insSize = desc.ExtendSrcSize();
                break;
        }

        GetEmitter()->emitIns_R_R(ins, EA_ATTR(insSize), dstReg, srcReg);
    }

    genProduceReg(cast);
}

//------------------------------------------------------------------------
// genFloatToFloatCast: Generate code for a cast between float and double
//
// Arguments:
//    treeNode - The GT_CAST node
//
// Return Value:
//    None.
//
// Assumptions:
//    Cast is a non-overflow conversion.
//    The treeNode must have an assigned register.
//    The cast is between float and double.
//
void CodeGen::genFloatToFloatCast(GenTree* treeNode)
{
    // float <--> double conversions are always non-overflow ones
    assert(treeNode->OperGet() == GT_CAST);
    assert(!treeNode->gtOverflow());

    regNumber targetReg = treeNode->gtRegNum;
    assert(genIsValidFloatReg(targetReg));

    GenTree* op1 = treeNode->gtOp.gtOp1;
    assert(!op1->isContained());               // Cannot be contained
    assert(genIsValidFloatReg(op1->gtRegNum)); // Must be a valid float reg.

    var_types dstType = treeNode->CastToType();
    var_types srcType = op1->TypeGet();
    assert(varTypeIsFloating(srcType) && varTypeIsFloating(dstType));

    genConsumeOperands(treeNode->AsOp());

    // treeNode must be a reg
    assert(!treeNode->isContained());

#if defined(_TARGET_ARM_)

    if (srcType != dstType)
    {
        instruction insVcvt = (srcType == TYP_FLOAT) ? INS_vcvt_f2d  // convert Float to Double
                                                     : INS_vcvt_d2f; // convert Double to Float

        GetEmitter()->emitIns_R_R(insVcvt, emitTypeSize(treeNode), treeNode->gtRegNum, op1->gtRegNum);
    }
    else if (treeNode->gtRegNum != op1->gtRegNum)
    {
        GetEmitter()->emitIns_R_R(INS_vmov, emitTypeSize(treeNode), treeNode->gtRegNum, op1->gtRegNum);
    }

#elif defined(_TARGET_ARM64_)

    if (srcType != dstType)
    {
        insOpts cvtOption = (srcType == TYP_FLOAT) ? INS_OPTS_S_TO_D  // convert Single to Double
                                                   : INS_OPTS_D_TO_S; // convert Double to Single

        GetEmitter()->emitIns_R_R(INS_fcvt, emitActualTypeSize(treeNode), treeNode->gtRegNum, op1->gtRegNum, cvtOption);
    }
    else if (treeNode->gtRegNum != op1->gtRegNum)
    {
        // If double to double cast or float to float cast. Emit a move instruction.
        GetEmitter()->emitIns_R_R(INS_mov, emitActualTypeSize(treeNode), treeNode->gtRegNum, op1->gtRegNum);
    }

#endif // _TARGET_*

    genProduceReg(treeNode);
}

//------------------------------------------------------------------------
// genCreateAndStoreGCInfo: Create and record GC Info for the function.
//
void CodeGen::genCreateAndStoreGCInfo(unsigned codeSize,
                                      unsigned prologSize,
                                      unsigned epilogSize DEBUGARG(void* codePtr))
{
    IAllocator*    allowZeroAlloc = new (compiler, CMK_GC) CompIAllocator(compiler->getAllocatorGC());
    GcInfoEncoder* gcInfoEncoder  = new (compiler, CMK_GC)
        GcInfoEncoder(compiler->info.compCompHnd, compiler->info.compMethodInfo, allowZeroAlloc, NOMEM);
    assert(gcInfoEncoder != nullptr);

    // Follow the code pattern of the x86 gc info encoder (genCreateAndStoreGCInfoJIT32).
    gcInfo.gcInfoBlockHdrSave(gcInfoEncoder, codeSize, prologSize);

    // We keep the call count for the second call to gcMakeRegPtrTable() below.
    unsigned callCnt = 0;

    // First we figure out the encoder ID's for the stack slots and registers.
    gcInfo.gcMakeRegPtrTable(gcInfoEncoder, codeSize, prologSize, GCInfo::MAKE_REG_PTR_MODE_ASSIGN_SLOTS, &callCnt);

    // Now we've requested all the slots we'll need; "finalize" these (make more compact data structures for them).
    gcInfoEncoder->FinalizeSlotIds();

    // Now we can actually use those slot ID's to declare live ranges.
    gcInfo.gcMakeRegPtrTable(gcInfoEncoder, codeSize, prologSize, GCInfo::MAKE_REG_PTR_MODE_DO_WORK, &callCnt);

#ifdef _TARGET_ARM64_

    if (compiler->opts.compDbgEnC)
    {
        // what we have to preserve is called the "frame header" (see comments in VM\eetwain.cpp)
        // which is:
        //  -return address
        //  -saved off RBP
        //  -saved 'this' pointer and bool for synchronized methods

        // 4 slots for RBP + return address + RSI + RDI
        int preservedAreaSize = 4 * REGSIZE_BYTES;

        if (compiler->info.compFlags & CORINFO_FLG_SYNCH)
        {
            if (!(compiler->info.compFlags & CORINFO_FLG_STATIC))
                preservedAreaSize += REGSIZE_BYTES;

            preservedAreaSize += 1; // bool for synchronized methods
        }

        // Used to signal both that the method is compiled for EnC, and also the size of the block at the top of the
        // frame
        gcInfoEncoder->SetSizeOfEditAndContinuePreservedArea(preservedAreaSize);
    }

#endif // _TARGET_ARM64_

    if (compiler->opts.IsReversePInvoke())
    {
        unsigned reversePInvokeFrameVarNumber = compiler->lvaReversePInvokeFrameVar;
        assert(reversePInvokeFrameVarNumber != BAD_VAR_NUM && reversePInvokeFrameVarNumber < compiler->lvaRefCount);
        LclVarDsc& reversePInvokeFrameVar = compiler->lvaTable[reversePInvokeFrameVarNumber];
        gcInfoEncoder->SetReversePInvokeFrameSlot(reversePInvokeFrameVar.lvStkOffs);
    }

    gcInfoEncoder->Build();

    // GC Encoder automatically puts the GC info in the right spot using ICorJitInfo::allocGCInfo(size_t)
    // let's save the values anyway for debugging purposes
    compiler->compInfoBlkAddr = gcInfoEncoder->Emit();
    compiler->compInfoBlkSize = 0; // not exposed by the GCEncoder interface
}

// clang-format off
const CodeGen::GenConditionDesc CodeGen::GenConditionDesc::map[32]
{
    { },       // NONE
    { },       // 1
    { EJ_lt }, // SLT
    { EJ_le }, // SLE
    { EJ_ge }, // SGE
    { EJ_gt }, // SGT
    { EJ_mi }, // S
    { EJ_pl }, // NS

    { EJ_eq }, // EQ
    { EJ_ne }, // NE
    { EJ_lo }, // ULT
    { EJ_ls }, // ULE
    { EJ_hs }, // UGE
    { EJ_hi }, // UGT
    { EJ_hs }, // C
    { EJ_lo }, // NC

    { EJ_eq },                // FEQ
    { EJ_gt, GT_AND, EJ_lo }, // FNE
    { EJ_lo },                // FLT
    { EJ_ls },                // FLE
    { EJ_ge },                // FGE
    { EJ_gt },                // FGT
    { EJ_vs },                // O
    { EJ_vc },                // NO

    { EJ_eq, GT_OR, EJ_vs },  // FEQU
    { EJ_ne },                // FNEU
    { EJ_lt },                // FLTU
    { EJ_le },                // FLEU
    { EJ_hs },                // FGEU
    { EJ_hi },                // FGTU
    { },                      // P
    { },                      // NP
};
// clang-format on

//------------------------------------------------------------------------
// inst_SETCC: Generate code to set a register to 0 or 1 based on a condition.
//
// Arguments:
//   condition - The condition
//   type      - The type of the value to be produced
//   dstReg    - The destination register to be set to 1 or 0
//
void CodeGen::inst_SETCC(GenCondition condition, var_types type, regNumber dstReg)
{
    assert(varTypeIsIntegral(type));
    assert(genIsValidIntReg(dstReg));

#ifdef _TARGET_ARM64_
    const GenConditionDesc& desc = GenConditionDesc::Get(condition);

    inst_SET(desc.jumpKind1, dstReg);

    if (desc.oper != GT_NONE)
    {
        BasicBlock* labelNext = genCreateTempLabel();
        inst_JMP((desc.oper == GT_OR) ? desc.jumpKind1 : emitter::emitReverseJumpKind(desc.jumpKind1), labelNext);
        inst_SET(desc.jumpKind2, dstReg);
        genDefineTempLabel(labelNext);
    }
#else
    // Emit code like that:
    //   ...
    //   bgt True
    //   movs rD, #0
    //   b Next
    // True:
    //   movs rD, #1
    // Next:
    //   ...

    BasicBlock* labelTrue = genCreateTempLabel();
    inst_JCC(condition, labelTrue);

    GetEmitter()->emitIns_R_I(INS_mov, emitActualTypeSize(type), dstReg, 0);

    BasicBlock* labelNext = genCreateTempLabel();
    GetEmitter()->emitIns_J(INS_b, labelNext);

    genDefineTempLabel(labelTrue);
    GetEmitter()->emitIns_R_I(INS_mov, emitActualTypeSize(type), dstReg, 1);
    genDefineTempLabel(labelNext);
#endif
}

//------------------------------------------------------------------------
// genCodeForStoreBlk: Produce code for a GT_STORE_OBJ/GT_STORE_DYN_BLK/GT_STORE_BLK node.
//
// Arguments:
//    tree - the node
//
void CodeGen::genCodeForStoreBlk(GenTreeBlk* blkOp)
{
    assert(blkOp->OperIs(GT_STORE_OBJ, GT_STORE_DYN_BLK, GT_STORE_BLK));

    if (blkOp->OperIs(GT_STORE_OBJ) && blkOp->OperIsCopyBlkOp())
    {
        assert(blkOp->AsObj()->GetLayout()->HasGCPtr());
        genCodeForCpObj(blkOp->AsObj());
        return;
    }

    if (blkOp->gtBlkOpGcUnsafe)
    {
        GetEmitter()->emitDisableGC();
    }
    bool isCopyBlk = blkOp->OperIsCopyBlkOp();

    switch (blkOp->gtBlkOpKind)
    {
        case GenTreeBlk::BlkOpKindHelper:
            if (isCopyBlk)
            {
                genCodeForCpBlkHelper(blkOp);
            }
            else
            {
                genCodeForInitBlkHelper(blkOp);
            }
            break;

        case GenTreeBlk::BlkOpKindUnroll:
            if (isCopyBlk)
            {
                genCodeForCpBlkUnroll(blkOp);
            }
            else
            {
                genCodeForInitBlkUnroll(blkOp);
            }
            break;

        default:
            unreached();
    }

    if (blkOp->gtBlkOpGcUnsafe)
    {
        GetEmitter()->emitEnableGC();
    }
}

//------------------------------------------------------------------------
// genScaledAdd: A helper for genLeaInstruction.
//
void CodeGen::genScaledAdd(emitAttr attr, regNumber targetReg, regNumber baseReg, regNumber indexReg, int scale)
{
    emitter* emit = GetEmitter();
    if (scale == 0)
    {
        // target = base + index
        GetEmitter()->emitIns_R_R_R(INS_add, attr, targetReg, baseReg, indexReg);
    }
    else
    {
// target = base + index<<scale
#if defined(_TARGET_ARM_)
        emit->emitIns_R_R_R_I(INS_add, attr, targetReg, baseReg, indexReg, scale, INS_FLAGS_DONT_CARE, INS_OPTS_LSL);
#elif defined(_TARGET_ARM64_)
        emit->emitIns_R_R_R_I(INS_add, attr, targetReg, baseReg, indexReg, scale, INS_OPTS_LSL);
#endif
    }
}

//------------------------------------------------------------------------
// genLeaInstruction: Produce code for a GT_LEA node.
//
// Arguments:
//    lea - the node
//
void CodeGen::genLeaInstruction(GenTreeAddrMode* lea)
{
    genConsumeOperands(lea);
    emitter* emit   = GetEmitter();
    emitAttr size   = emitTypeSize(lea);
    int      offset = lea->Offset();

    // In ARM we can only load addresses of the form:
    //
    // [Base + index*scale]
    // [Base + Offset]
    // [Literal] (PC-Relative)
    //
    // So for the case of a LEA node of the form [Base + Index*Scale + Offset] we will generate:
    // destReg = baseReg + indexReg * scale;
    // destReg = destReg + offset;
    //
    // TODO-ARM64-CQ: The purpose of the GT_LEA node is to directly reflect a single target architecture
    //             addressing mode instruction.  Currently we're 'cheating' by producing one or more
    //             instructions to generate the addressing mode so we need to modify lowering to
    //             produce LEAs that are a 1:1 relationship to the ARM64 architecture.
    if (lea->Base() && lea->Index())
    {
        GenTree* memBase = lea->Base();
        GenTree* index   = lea->Index();

        DWORD scale;

        assert(isPow2(lea->gtScale));
        BitScanForward(&scale, lea->gtScale);

        assert(scale <= 4);

        if (offset != 0)
        {
            regNumber tmpReg = lea->GetSingleTempReg();

            // When generating fully interruptible code we have to use the "large offset" sequence
            // when calculating a EA_BYREF as we can't report a byref that points outside of the object
            //
            bool useLargeOffsetSeq = compiler->GetInterruptible() && (size == EA_BYREF);

            if (!useLargeOffsetSeq && emitter::emitIns_valid_imm_for_add(offset))
            {
                // Generate code to set tmpReg = base + index*scale
                genScaledAdd(size, tmpReg, memBase->gtRegNum, index->gtRegNum, scale);

                // Then compute target reg from [tmpReg + offset]
                emit->emitIns_R_R_I(INS_add, size, lea->gtRegNum, tmpReg, offset);
            }
            else // large offset sequence
            {
                noway_assert(tmpReg != index->gtRegNum);
                noway_assert(tmpReg != memBase->gtRegNum);

                // First load/store tmpReg with the offset constant
                //      rTmp = imm
                instGen_Set_Reg_To_Imm(EA_PTRSIZE, tmpReg, offset);

                // Then add the scaled index register
                //      rTmp = rTmp + index*scale
                genScaledAdd(EA_PTRSIZE, tmpReg, tmpReg, index->gtRegNum, scale);

                // Then compute target reg from [base + tmpReg ]
                //      rDst = base + rTmp
                emit->emitIns_R_R_R(INS_add, size, lea->gtRegNum, memBase->gtRegNum, tmpReg);
            }
        }
        else
        {
            // Then compute target reg from [base + index*scale]
            genScaledAdd(size, lea->gtRegNum, memBase->gtRegNum, index->gtRegNum, scale);
        }
    }
    else if (lea->Base())
    {
        GenTree* memBase = lea->Base();

        if (emitter::emitIns_valid_imm_for_add(offset))
        {
            if (offset != 0)
            {
                // Then compute target reg from [memBase + offset]
                emit->emitIns_R_R_I(INS_add, size, lea->gtRegNum, memBase->gtRegNum, offset);
            }
            else // offset is zero
            {
                if (lea->gtRegNum != memBase->gtRegNum)
                {
                    emit->emitIns_R_R(INS_mov, size, lea->gtRegNum, memBase->gtRegNum);
                }
            }
        }
        else
        {
            // We require a tmpReg to hold the offset
            regNumber tmpReg = lea->GetSingleTempReg();

            // First load tmpReg with the large offset constant
            instGen_Set_Reg_To_Imm(EA_PTRSIZE, tmpReg, offset);

            // Then compute target reg from [memBase + tmpReg]
            emit->emitIns_R_R_R(INS_add, size, lea->gtRegNum, memBase->gtRegNum, tmpReg);
        }
    }
    else if (lea->Index())
    {
        // If we encounter a GT_LEA node without a base it means it came out
        // when attempting to optimize an arbitrary arithmetic expression during lower.
        // This is currently disabled in ARM64 since we need to adjust lower to account
        // for the simpler instructions ARM64 supports.
        // TODO-ARM64-CQ:  Fix this and let LEA optimize arithmetic trees too.
        assert(!"We shouldn't see a baseless address computation during CodeGen for ARM64");
    }

    genProduceReg(lea);
}

//------------------------------------------------------------------------
// isStructReturn: Returns whether the 'treeNode' is returning a struct.
//
// Arguments:
//    treeNode - The tree node to evaluate whether is a struct return.
//
// Return Value:
//    Returns true if the 'treeNode" is a GT_RETURN node of type struct.
//    Otherwise returns false.
//
bool CodeGen::isStructReturn(GenTree* treeNode)
{
    // This method could be called for 'treeNode' of GT_RET_FILT or GT_RETURN.
    // For the GT_RET_FILT, the return is always
    // a bool or a void, for the end of a finally block.
    noway_assert(treeNode->OperGet() == GT_RETURN || treeNode->OperGet() == GT_RETFILT);
    var_types returnType = treeNode->TypeGet();

#ifdef _TARGET_ARM64_
    return varTypeIsStruct(returnType) && (compiler->info.compRetNativeType == TYP_STRUCT);
#else
    return varTypeIsStruct(returnType);
#endif
}

//------------------------------------------------------------------------
// genStructReturn: Generates code for returning a struct.
//
// Arguments:
//    treeNode - The GT_RETURN tree node.
//
// Return Value:
//    None
//
// Assumption:
//    op1 of GT_RETURN node is either GT_LCL_VAR or multi-reg GT_CALL
void CodeGen::genStructReturn(GenTree* treeNode)
{
    assert(treeNode->OperGet() == GT_RETURN);
    assert(isStructReturn(treeNode));
    GenTree* op1 = treeNode->gtGetOp1();

    if (op1->OperGet() == GT_LCL_VAR)
    {
        GenTreeLclVarCommon* lclVar  = op1->AsLclVarCommon();
        LclVarDsc*           varDsc  = &(compiler->lvaTable[lclVar->gtLclNum]);
        var_types            lclType = genActualType(varDsc->TypeGet());

        assert(varTypeIsStruct(lclType));
        assert(varDsc->lvIsMultiRegRet);

        ReturnTypeDesc retTypeDesc;
        unsigned       regCount;

        retTypeDesc.InitializeStructReturnType(compiler, varDsc->lvVerTypeInfo.GetClassHandle());
        regCount = retTypeDesc.GetReturnRegCount();

        assert(regCount >= 2);

        assert(varTypeIsSIMD(lclType) || op1->isContained());

        if (op1->isContained())
        {
            // Copy var on stack into ABI return registers
            // TODO: It could be optimized by reducing two float loading to one double
            int offset = 0;
            for (unsigned i = 0; i < regCount; ++i)
            {
                var_types type = retTypeDesc.GetReturnRegType(i);
                regNumber reg  = retTypeDesc.GetABIReturnReg(i);
                GetEmitter()->emitIns_R_S(ins_Load(type), emitTypeSize(type), reg, lclVar->gtLclNum, offset);
                offset += genTypeSize(type);
            }
        }
        else
        {
            // Handle SIMD genStructReturn case
            NYI_ARM("SIMD genStructReturn");

#ifdef _TARGET_ARM64_
            genConsumeRegs(op1);
            regNumber src = op1->gtRegNum;

            // Treat src register as a homogenous vector with element size equal to the reg size
            // Insert pieces in order
            for (unsigned i = 0; i < regCount; ++i)
            {
                var_types type = retTypeDesc.GetReturnRegType(i);
                regNumber reg  = retTypeDesc.GetABIReturnReg(i);
                if (varTypeIsFloating(type))
                {
                    // If the register piece is to be passed in a floating point register
                    // Use a vector mov element instruction
                    // reg is not a vector, so it is in the first element reg[0]
                    // mov reg[0], src[i]
                    // This effectively moves from `src[i]` to `reg[0]`, upper bits of reg remain unchanged
                    // For the case where src == reg, since we are only writing reg[0], as long as we iterate
                    // so that src[0] is consumed before writing reg[0], we do not need a temporary.
                    GetEmitter()->emitIns_R_R_I_I(INS_mov, emitTypeSize(type), reg, src, 0, i);
                }
                else
                {
                    // If the register piece is to be passed in an integer register
                    // Use a vector mov to general purpose register instruction
                    // mov reg, src[i]
                    // This effectively moves from `src[i]` to `reg`
                    GetEmitter()->emitIns_R_R_I(INS_mov, emitTypeSize(type), reg, src, i);
                }
            }
#endif // _TARGET_ARM64_
        }
    }
    else // op1 must be multi-reg GT_CALL
    {
        assert(op1->IsMultiRegCall() || op1->IsCopyOrReloadOfMultiRegCall());

        genConsumeRegs(op1);

        GenTree*     actualOp1 = op1->gtSkipReloadOrCopy();
        GenTreeCall* call      = actualOp1->AsCall();

        ReturnTypeDesc* pRetTypeDesc;
        unsigned        regCount;
        unsigned        matchingCount = 0;

        pRetTypeDesc = call->GetReturnTypeDesc();
        regCount     = pRetTypeDesc->GetReturnRegCount();

        var_types regType[MAX_RET_REG_COUNT];
        regNumber returnReg[MAX_RET_REG_COUNT];
        regNumber allocatedReg[MAX_RET_REG_COUNT];
        regMaskTP srcRegsMask       = 0;
        regMaskTP dstRegsMask       = 0;
        bool      needToShuffleRegs = false; // Set to true if we have to move any registers

        for (unsigned i = 0; i < regCount; ++i)
        {
            regType[i]   = pRetTypeDesc->GetReturnRegType(i);
            returnReg[i] = pRetTypeDesc->GetABIReturnReg(i);

            regNumber reloadReg = REG_NA;
            if (op1->IsCopyOrReload())
            {
                // GT_COPY/GT_RELOAD will have valid reg for those positions
                // that need to be copied or reloaded.
                reloadReg = op1->AsCopyOrReload()->GetRegNumByIdx(i);
            }

            if (reloadReg != REG_NA)
            {
                allocatedReg[i] = reloadReg;
            }
            else
            {
                allocatedReg[i] = call->GetRegNumByIdx(i);
            }

            if (returnReg[i] == allocatedReg[i])
            {
                matchingCount++;
            }
            else // We need to move this value
            {
                // We want to move the value from allocatedReg[i] into returnReg[i]
                // so record these two registers in the src and dst masks
                //
                srcRegsMask |= genRegMask(allocatedReg[i]);
                dstRegsMask |= genRegMask(returnReg[i]);

                needToShuffleRegs = true;
            }
        }

        if (needToShuffleRegs)
        {
            assert(matchingCount < regCount);

            unsigned  remainingRegCount = regCount - matchingCount;
            regMaskTP extraRegMask      = treeNode->gtRsvdRegs;

            while (remainingRegCount > 0)
            {
                // set 'available' to the 'dst' registers that are not currently holding 'src' registers
                //
                regMaskTP availableMask = dstRegsMask & ~srcRegsMask;

                regMaskTP dstMask;
                regNumber srcReg;
                regNumber dstReg;
                var_types curType   = TYP_UNKNOWN;
                regNumber freeUpReg = REG_NA;

                if (availableMask == 0)
                {
                    // Circular register dependencies
                    // So just free up the lowest register in dstRegsMask by moving it to the 'extra' register

                    assert(dstRegsMask == srcRegsMask);         // this has to be true for us to reach here
                    assert(extraRegMask != 0);                  // we require an 'extra' register
                    assert((extraRegMask & ~dstRegsMask) != 0); // it can't be part of dstRegsMask

                    availableMask = extraRegMask & ~dstRegsMask;

                    regMaskTP srcMask = genFindLowestBit(srcRegsMask);
                    freeUpReg         = genRegNumFromMask(srcMask);
                }

                dstMask = genFindLowestBit(availableMask);
                dstReg  = genRegNumFromMask(dstMask);
                srcReg  = REG_NA;

                if (freeUpReg != REG_NA)
                {
                    // We will free up the srcReg by moving it to dstReg which is an extra register
                    //
                    srcReg = freeUpReg;

                    // Find the 'srcReg' and set 'curType', change allocatedReg[] to dstReg
                    // and add the new register mask bit to srcRegsMask
                    //
                    for (unsigned i = 0; i < regCount; ++i)
                    {
                        if (allocatedReg[i] == srcReg)
                        {
                            curType         = regType[i];
                            allocatedReg[i] = dstReg;
                            srcRegsMask |= genRegMask(dstReg);
                        }
                    }
                }
                else // The normal case
                {
                    // Find the 'srcReg' and set 'curType'
                    //
                    for (unsigned i = 0; i < regCount; ++i)
                    {
                        if (returnReg[i] == dstReg)
                        {
                            srcReg  = allocatedReg[i];
                            curType = regType[i];
                        }
                    }
                    // After we perform this move we will have one less registers to setup
                    remainingRegCount--;
                }
                assert(curType != TYP_UNKNOWN);

                inst_RV_RV(ins_Copy(curType), dstReg, srcReg, curType);

                // Clear the appropriate bits in srcRegsMask and dstRegsMask
                srcRegsMask &= ~genRegMask(srcReg);
                dstRegsMask &= ~genRegMask(dstReg);

            } // while (remainingRegCount > 0)

        } // (needToShuffleRegs)

    } // op1 must be multi-reg GT_CALL
}

//------------------------------------------------------------------------
// genAllocLclFrame: Probe the stack and allocate the local stack frame: subtract from SP.
//
// Notes:
//      On ARM64, this only does the probing; allocating the frame is done when callee-saved registers are saved.
//      This is done before anything has been pushed. The previous frame might have a large outgoing argument
//      space that has been allocated, but the lowest addresses have not been touched. Our frame setup might
//      not touch up to the first 504 bytes. This means we could miss a guard page. On Windows, however,
//      there are always three guard pages, so we will not miss them all. On Linux, there is only one guard
//      page by default, so we need to be more careful. We do an extra probe if we might not have probed
//      recently enough. That is, if a call and prolog establishment might lead to missing a page. We do this
//      on Windows as well just to be consistent, even though it should not be necessary.
//
//      On ARM32, the first instruction of the prolog is always a push (which touches the lowest address
//      of the stack), either of the LR register or of some argument registers, e.g., in the case of
//      pre-spilling. The LR register is always pushed because we require it to allow for GC return
//      address hijacking (see the comment in CodeGen::genPushCalleeSavedRegisters()). These pushes
//      happen immediately before calling this function, so the SP at the current location has already
//      been touched.
//
void CodeGen::genAllocLclFrame(unsigned frameSize, regNumber initReg, bool* pInitRegZeroed, regMaskTP maskArgRegsLiveIn)
{
    assert(compiler->compGeneratingProlog);

    if (frameSize == 0)
    {
        return;
    }

    const target_size_t pageSize = compiler->eeGetPageSize();

#ifdef _TARGET_ARM64_
    // What offset from the final SP was the last probe? If we haven't probed almost a complete page, and
    // if the next action on the stack might subtract from SP first, before touching the current SP, then
    // we do one more probe at the very bottom. This can happen if we call a function on arm64 that does
    // a "STP fp, lr, [sp-504]!", that is, pre-decrement SP then store. Note that we probe here for arm64,
    // but we don't alter SP.
    target_size_t lastTouchDelta = 0;
#endif // _TARGET_ARM64_

    assert(!compiler->info.compPublishStubParam || (REG_SECRET_STUB_PARAM != initReg));

    if (frameSize < pageSize)
    {
#ifdef _TARGET_ARM_
        inst_RV_IV(INS_sub, REG_SPBASE, frameSize, EA_PTRSIZE);
#endif // _TARGET_ARM_

#ifdef _TARGET_ARM64_
        lastTouchDelta = frameSize;
#endif // _TARGET_ARM64_
    }
    else if (frameSize < compiler->getVeryLargeFrameSize())
    {
#if defined(_TARGET_ARM64_)
        regNumber rTemp = REG_ZR; // We don't need a register for the target of the dummy load
        lastTouchDelta  = frameSize;
#else
        regNumber rTemp = initReg;
#endif

        for (target_size_t probeOffset = pageSize; probeOffset <= frameSize; probeOffset += pageSize)
        {
            // Generate:
            //    movw initReg, -probeOffset
            //    ldr rTemp, [SP + initReg]  // load into initReg on arm32, wzr on ARM64

            instGen_Set_Reg_To_Imm(EA_PTRSIZE, initReg, -(ssize_t)probeOffset);
            GetEmitter()->emitIns_R_R_R(INS_ldr, EA_4BYTE, rTemp, REG_SPBASE, initReg);
            regSet.verifyRegUsed(initReg);
            *pInitRegZeroed = false; // The initReg does not contain zero

#ifdef _TARGET_ARM64_
            lastTouchDelta -= pageSize;
#endif // _TARGET_ARM64_
        }

#ifdef _TARGET_ARM64_
        assert(lastTouchDelta == frameSize % pageSize);
        compiler->unwindPadding();
#else  // !_TARGET_ARM64_
        instGen_Set_Reg_To_Imm(EA_PTRSIZE, initReg, frameSize);
        compiler->unwindPadding();
        GetEmitter()->emitIns_R_R_R(INS_sub, EA_4BYTE, REG_SPBASE, REG_SPBASE, initReg);
#endif // !_TARGET_ARM64_
    }
    else
    {
        assert(frameSize >= compiler->getVeryLargeFrameSize());

        // Emit the following sequence to 'tickle' the pages. Note it is important that stack pointer not change
        // until this is complete since the tickles could cause a stack overflow, and we need to be able to crawl
        // the stack afterward (which means the stack pointer needs to be known).
        //
        // ARM64 needs 2 registers. ARM32 needs 3 registers. See VERY_LARGE_FRAME_SIZE_REG_MASK for how these
        // are reserved.

        regMaskTP availMask = RBM_ALLINT & (regSet.rsGetModifiedRegsMask() | ~RBM_INT_CALLEE_SAVED);
        availMask &= ~maskArgRegsLiveIn;   // Remove all of the incoming argument registers as they are currently live
        availMask &= ~genRegMask(initReg); // Remove the pre-calculated initReg

        regNumber rOffset = initReg;
        regNumber rLimit;
        regMaskTP tempMask;

#if defined(_TARGET_ARM64_)

        regNumber rTemp = REG_ZR; // We don't need a register for the target of the dummy load

#else // _TARGET_ARM_

        regNumber rTemp;

        // We pick the next lowest register number for rTemp
        noway_assert(availMask != RBM_NONE);
        tempMask = genFindLowestBit(availMask);
        rTemp    = genRegNumFromMask(tempMask);
        availMask &= ~tempMask;

#endif // _TARGET_ARM_

        // We pick the next lowest register number for rLimit
        noway_assert(availMask != RBM_NONE);
        tempMask = genFindLowestBit(availMask);
        rLimit   = genRegNumFromMask(tempMask);
        availMask &= ~tempMask;

        // Generate:
        //
        //      mov rOffset, -pageSize    // On arm, this turns out to be "movw r1, 0xf000; sxth r1, r1".
        //                                // We could save 4 bytes in the prolog by using "movs r1, 0" at the
        //                                // runtime expense of running a useless first loop iteration.
        //      mov rLimit, -frameSize
        // loop:
        //      ldr rTemp, [sp + rOffset] // rTemp = wzr on ARM64
        //      sub rOffset, pageSize     // Note that 0x1000 (normal ARM32 pageSize) on ARM32 uses the funky
        //                                // Thumb immediate encoding
        //      cmp rLimit, rOffset
        //      b.ls loop                 // If rLimit is lower or same, we need to probe this rOffset. Note
        //                                // especially that if it is the same, we haven't probed this page.

        noway_assert((ssize_t)(int)frameSize == (ssize_t)frameSize); // make sure framesize safely fits within an int

        instGen_Set_Reg_To_Imm(EA_PTRSIZE, rOffset, -(ssize_t)pageSize);
        instGen_Set_Reg_To_Imm(EA_PTRSIZE, rLimit, -(ssize_t)frameSize);

        //
        // Can't have a label inside the ReJIT padding area
        //
        genPrologPadForReJit();

        // There's a "virtual" label here. But we can't create a label in the prolog, so we use the magic
        // `emitIns_J` with a negative `instrCount` to branch back a specific number of instructions.

        GetEmitter()->emitIns_R_R_R(INS_ldr, EA_4BYTE, rTemp, REG_SPBASE, rOffset);
#if defined(_TARGET_ARM_)
        regSet.verifyRegUsed(rTemp);
        GetEmitter()->emitIns_R_I(INS_sub, EA_PTRSIZE, rOffset, pageSize);
#elif defined(_TARGET_ARM64_)
        GetEmitter()->emitIns_R_R_I(INS_sub, EA_PTRSIZE, rOffset, rOffset, pageSize);
#endif
        GetEmitter()->emitIns_R_R(INS_cmp, EA_PTRSIZE, rLimit, rOffset); // If equal, we need to probe again
        GetEmitter()->emitIns_J(INS_bls, NULL, -4);

        *pInitRegZeroed = false; // The initReg does not contain zero

        compiler->unwindPadding();

#ifdef _TARGET_ARM64_
        lastTouchDelta = frameSize % pageSize;
#endif // _TARGET_ARM64_

#ifdef _TARGET_ARM_
        inst_RV_RV(INS_add, REG_SPBASE, rLimit, TYP_I_IMPL);
#endif // _TARGET_ARM_
    }

#ifdef _TARGET_ARM64_
    if (lastTouchDelta + STACK_PROBE_BOUNDARY_THRESHOLD_BYTES > pageSize)
    {
        assert(lastTouchDelta + STACK_PROBE_BOUNDARY_THRESHOLD_BYTES < 2 * pageSize);
        instGen_Set_Reg_To_Imm(EA_PTRSIZE, initReg, -(ssize_t)frameSize);
        GetEmitter()->emitIns_R_R_R(INS_ldr, EA_4BYTE, REG_ZR, REG_SPBASE, initReg);
        compiler->unwindPadding();

        regSet.verifyRegUsed(initReg);
        *pInitRegZeroed = false; // The initReg does not contain zero
    }
#endif // _TARGET_ARM64_

#ifdef _TARGET_ARM_
    compiler->unwindAllocStack(frameSize);
#ifdef USING_SCOPE_INFO
    if (!doubleAlignOrFramePointerUsed())
    {
        psiAdjustStackLevel(frameSize);
    }
#endif // USING_SCOPE_INFO
#endif // _TARGET_ARM_
}

#endif // _TARGET_ARMARCH_<|MERGE_RESOLUTION|>--- conflicted
+++ resolved
@@ -2529,10 +2529,6 @@
     // if it was a pinvoke we may have needed to get the address of a label
     if (genPendingCallLabel)
     {
-<<<<<<< HEAD
-=======
-        assert(call->IsUnmanaged());
->>>>>>> cfcc757f
         genDefineInlineTempLabel(genPendingCallLabel);
         genPendingCallLabel = nullptr;
     }
