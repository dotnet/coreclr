--- conflicted
+++ resolved
@@ -10605,18 +10605,9 @@
 
     noway_assert(compiler->opts.compScopeInfo && (compiler->info.compVarScopesCount > 0));
 
-<<<<<<< HEAD
-    unsigned varsHomeCount = 0;
-#ifdef USING_SCOPE_INFO
-    varsHomeCount = siScopeCnt + psiScopeCnt;
-#endif // USING_SCOPE_INFO
-
-    // Initialize the table where the reported variables' home will be placed
-    compiler->eeSetLVcount(varsHomeCount);
-=======
+    // Initialize the table where the reported variables' home will be placed.
     compiler->eeSetLVcount(varsLocationsCount);
->>>>>>> 58addf0e
-
+  
 #ifdef DEBUG
     genTrnslLocalVarCount = varsLocationsCount;
     if (varsLocationsCount)
