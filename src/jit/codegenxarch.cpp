// Licensed to the .NET Foundation under one or more agreements.
// The .NET Foundation licenses this file to you under the MIT license.
// See the LICENSE file in the project root for more information.

/*XXXXXXXXXXXXXXXXXXXXXXXXXXXXXXXXXXXXXXXXXXXXXXXXXXXXXXXXXXXXXXXXXXXXXXXXXXXXX
XXXXXXXXXXXXXXXXXXXXXXXXXXXXXXXXXXXXXXXXXXXXXXXXXXXXXXXXXXXXXXXXXXXXXXXXXXXXXXX
XX                                                                           XX
XX                        Amd64/x86 Code Generator                           XX
XX                                                                           XX
XXXXXXXXXXXXXXXXXXXXXXXXXXXXXXXXXXXXXXXXXXXXXXXXXXXXXXXXXXXXXXXXXXXXXXXXXXXXXXX
XXXXXXXXXXXXXXXXXXXXXXXXXXXXXXXXXXXXXXXXXXXXXXXXXXXXXXXXXXXXXXXXXXXXXXXXXXXXXXX
*/
#include "jitpch.h"
#ifdef _MSC_VER
#pragma hdrstop
#pragma warning(disable : 4310) // cast truncates constant value - happens for (int8_t)0xb1
#endif

#ifdef _TARGET_XARCH_
#include "emit.h"
#include "codegen.h"
#include "lower.h"
#include "gcinfo.h"
#include "gcinfoencoder.h"

/*****************************************************************************
 *
 *  Generate code that will set the given register to the integer constant.
 */

void CodeGen::genSetRegToIcon(regNumber reg, ssize_t val, var_types type, insFlags flags)
{
    // Reg cannot be a FP reg
    assert(!genIsValidFloatReg(reg));

    // The only TYP_REF constant that can come this path is a managed 'null' since it is not
    // relocatable.  Other ref type constants (e.g. string objects) go through a different
    // code path.
    noway_assert(type != TYP_REF || val == 0);

    if (val == 0)
    {
        instGen_Set_Reg_To_Zero(emitActualTypeSize(type), reg, flags);
    }
    else
    {
        // TODO-XArch-CQ: needs all the optimized cases
        GetEmitter()->emitIns_R_I(INS_mov, emitActualTypeSize(type), reg, val);
    }
}

//---------------------------------------------------------------------
// genSetGSSecurityCookie: Set the "GS" security cookie in the prolog.
//
// Arguments:
//     initReg        - register to use as a scratch register
//     pInitRegZeroed - OUT parameter. *pInitRegZeroed is set to 'false' if and only if
//                      this call sets 'initReg' to a non-zero value.
//
// Return Value:
//     None
//
void CodeGen::genSetGSSecurityCookie(regNumber initReg, bool* pInitRegZeroed)
{
    assert(compiler->compGeneratingProlog);

    if (!compiler->getNeedsGSSecurityCookie())
    {
        return;
    }

    if (compiler->gsGlobalSecurityCookieAddr == nullptr)
    {
        noway_assert(compiler->gsGlobalSecurityCookieVal != 0);
#ifdef _TARGET_AMD64_
        if ((int)compiler->gsGlobalSecurityCookieVal != compiler->gsGlobalSecurityCookieVal)
        {
            // initReg = #GlobalSecurityCookieVal64; [frame.GSSecurityCookie] = initReg
            genSetRegToIcon(initReg, compiler->gsGlobalSecurityCookieVal, TYP_I_IMPL);
            GetEmitter()->emitIns_S_R(INS_mov, EA_PTRSIZE, initReg, compiler->lvaGSSecurityCookie, 0);
            *pInitRegZeroed = false;
        }
        else
#endif
        {
            // mov   dword ptr [frame.GSSecurityCookie], #GlobalSecurityCookieVal
            GetEmitter()->emitIns_S_I(INS_mov, EA_PTRSIZE, compiler->lvaGSSecurityCookie, 0,
                                      (int)compiler->gsGlobalSecurityCookieVal);
        }
    }
    else
    {
        // Always use EAX on x86 and x64
        // On x64, if we're not moving into RAX, and the address isn't RIP relative, we can't encode it.
        //  mov   eax, dword ptr [compiler->gsGlobalSecurityCookieAddr]
        //  mov   dword ptr [frame.GSSecurityCookie], eax
        GetEmitter()->emitIns_R_AI(INS_mov, EA_PTR_DSP_RELOC, REG_EAX, (ssize_t)compiler->gsGlobalSecurityCookieAddr);
        regSet.verifyRegUsed(REG_EAX);
        GetEmitter()->emitIns_S_R(INS_mov, EA_PTRSIZE, REG_EAX, compiler->lvaGSSecurityCookie, 0);
        if (initReg == REG_EAX)
        {
            *pInitRegZeroed = false;
        }
    }
}

/*****************************************************************************
 *
 *   Generate code to check that the GS cookie wasn't thrashed by a buffer
 *   overrun.  If pushReg is true, preserve all registers around code sequence.
 *   Otherwise ECX could be modified.
 *
 *   Implementation Note: pushReg = true, in case of tail calls.
 */
void CodeGen::genEmitGSCookieCheck(bool pushReg)
{
    noway_assert(compiler->gsGlobalSecurityCookieAddr || compiler->gsGlobalSecurityCookieVal);

    // Make sure that EAX is reported as live GC-ref so that any GC that kicks in while
    // executing GS cookie check will not collect the object pointed to by EAX.
    //
    // For Amd64 System V, a two-register-returned struct could be returned in RAX and RDX
    // In such case make sure that the correct GC-ness of RDX is reported as well, so
    // a GC object pointed by RDX will not be collected.
    if (!pushReg)
    {
        // Handle multi-reg return type values
        if (compiler->compMethodReturnsMultiRegRetType())
        {
            ReturnTypeDesc retTypeDesc;
            if (varTypeIsLong(compiler->info.compRetNativeType))
            {
                retTypeDesc.InitializeLongReturnType(compiler);
            }
            else // we must have a struct return type
            {
                retTypeDesc.InitializeStructReturnType(compiler, compiler->info.compMethodInfo->args.retTypeClass);
            }

            unsigned regCount = retTypeDesc.GetReturnRegCount();

            // Only x86 and x64 Unix ABI allows multi-reg return and
            // number of result regs should be equal to MAX_RET_REG_COUNT.
            assert(regCount == MAX_RET_REG_COUNT);

            for (unsigned i = 0; i < regCount; ++i)
            {
                gcInfo.gcMarkRegPtrVal(retTypeDesc.GetABIReturnReg(i), retTypeDesc.GetReturnRegType(i));
            }
        }
        else if (compiler->compMethodReturnsRetBufAddr())
        {
            // This is for returning in an implicit RetBuf.
            // If the address of the buffer is returned in REG_INTRET, mark the content of INTRET as ByRef.

            // In case the return is in an implicit RetBuf, the native return type should be a struct
            assert(varTypeIsStruct(compiler->info.compRetNativeType));

            gcInfo.gcMarkRegPtrVal(REG_INTRET, TYP_BYREF);
        }
        // ... all other cases.
        else
        {
#ifdef _TARGET_AMD64_
            // For x64, structs that are not returned in registers are always
            // returned in implicit RetBuf. If we reached here, we should not have
            // a RetBuf and the return type should not be a struct.
            assert(compiler->info.compRetBuffArg == BAD_VAR_NUM);
            assert(!varTypeIsStruct(compiler->info.compRetNativeType));
#endif // _TARGET_AMD64_

            // For x86 Windows we can't make such assertions since we generate code for returning of
            // the RetBuf in REG_INTRET only when the ProfilerHook is enabled. Otherwise
            // compRetNativeType could be TYP_STRUCT.
            gcInfo.gcMarkRegPtrVal(REG_INTRET, compiler->info.compRetNativeType);
        }
    }

    regNumber regGSCheck;
    regMaskTP regMaskGSCheck = RBM_NONE;

    if (!pushReg)
    {
        // Non-tail call: we can use any callee trash register that is not
        // a return register or contain 'this' pointer (keep alive this), since
        // we are generating GS cookie check after a GT_RETURN block.
        // Note: On Amd64 System V RDX is an arg register - REG_ARG_2 - as well
        // as return register for two-register-returned structs.
        if (compiler->lvaKeepAliveAndReportThis() && compiler->lvaTable[compiler->info.compThisArg].lvRegister &&
            (compiler->lvaTable[compiler->info.compThisArg].lvRegNum == REG_ARG_0))
        {
            regGSCheck = REG_ARG_1;
        }
        else
        {
            regGSCheck = REG_ARG_0;
        }
    }
    else
    {
#ifdef _TARGET_X86_
        // It doesn't matter which register we pick, since we're going to save and restore it
        // around the check.
        // TODO-CQ: Can we optimize the choice of register to avoid doing the push/pop sometimes?
        regGSCheck     = REG_EAX;
        regMaskGSCheck = RBM_EAX;
#else  // !_TARGET_X86_
        // Tail calls from methods that need GS check:  We need to preserve registers while
        // emitting GS cookie check for a tail prefixed call or a jmp. To emit GS cookie
        // check, we might need a register. This won't be an issue for jmp calls for the
        // reason mentioned below (see comment starting with "Jmp Calls:").
        //
        // The following are the possible solutions in case of tail prefixed calls:
        // 1) Use R11 - ignore tail prefix on calls that need to pass a param in R11 when
        //    present in methods that require GS cookie check.  Rest of the tail calls that
        //    do not require R11 will be honored.
        // 2) Internal register - GT_CALL node reserves an internal register and emits GS
        //    cookie check as part of tail call codegen. GenExitCode() needs to special case
        //    fast tail calls implemented as epilog+jmp or such tail calls should always get
        //    dispatched via helper.
        // 3) Materialize GS cookie check as a separate node hanging off GT_CALL node in
        //    right execution order during rationalization.
        //
        // There are two calls that use R11: VSD and calli pinvokes with cookie param. Tail
        // prefix on pinvokes is ignored.  That is, options 2 and 3 will allow tail prefixed
        // VSD calls from methods that need GS check.
        //
        // Tail prefixed calls: Right now for Jit64 compat, method requiring GS cookie check
        // ignores tail prefix.  In future, if we intend to support tail calls from such a method,
        // consider one of the options mentioned above.  For now adding an assert that we don't
        // expect to see a tail call in a method that requires GS check.
        noway_assert(!compiler->compTailCallUsed);

        // Jmp calls: specify method handle using which JIT queries VM for its entry point
        // address and hence it can neither be a VSD call nor PInvoke calli with cookie
        // parameter.  Therefore, in case of jmp calls it is safe to use R11.
        regGSCheck = REG_R11;
#endif // !_TARGET_X86_
    }

    regMaskTP byrefPushedRegs = RBM_NONE;
    regMaskTP norefPushedRegs = RBM_NONE;
    regMaskTP pushedRegs      = RBM_NONE;

    if (compiler->gsGlobalSecurityCookieAddr == nullptr)
    {
#if defined(_TARGET_AMD64_)
        // If GS cookie value fits within 32-bits we can use 'cmp mem64, imm32'.
        // Otherwise, load the value into a reg and use 'cmp mem64, reg64'.
        if ((int)compiler->gsGlobalSecurityCookieVal != (ssize_t)compiler->gsGlobalSecurityCookieVal)
        {
            genSetRegToIcon(regGSCheck, compiler->gsGlobalSecurityCookieVal, TYP_I_IMPL);
            GetEmitter()->emitIns_S_R(INS_cmp, EA_PTRSIZE, regGSCheck, compiler->lvaGSSecurityCookie, 0);
        }
        else
#endif // defined(_TARGET_AMD64_)
        {
            assert((int)compiler->gsGlobalSecurityCookieVal == (ssize_t)compiler->gsGlobalSecurityCookieVal);
            GetEmitter()->emitIns_S_I(INS_cmp, EA_PTRSIZE, compiler->lvaGSSecurityCookie, 0,
                                      (int)compiler->gsGlobalSecurityCookieVal);
        }
    }
    else
    {
        // Ngen case - GS cookie value needs to be accessed through an indirection.

        pushedRegs = genPushRegs(regMaskGSCheck, &byrefPushedRegs, &norefPushedRegs);

        instGen_Set_Reg_To_Imm(EA_HANDLE_CNS_RELOC, regGSCheck, (ssize_t)compiler->gsGlobalSecurityCookieAddr);
        GetEmitter()->emitIns_R_AR(ins_Load(TYP_I_IMPL), EA_PTRSIZE, regGSCheck, regGSCheck, 0);
        GetEmitter()->emitIns_S_R(INS_cmp, EA_PTRSIZE, regGSCheck, compiler->lvaGSSecurityCookie, 0);
    }

    BasicBlock* gsCheckBlk = genCreateTempLabel();
    inst_JMP(EJ_je, gsCheckBlk);
    genEmitHelperCall(CORINFO_HELP_FAIL_FAST, 0, EA_UNKNOWN);
    genDefineTempLabel(gsCheckBlk);

    genPopRegs(pushedRegs, byrefPushedRegs, norefPushedRegs);
}

BasicBlock* CodeGen::genCallFinally(BasicBlock* block)
{
#if defined(FEATURE_EH_FUNCLETS)
    // Generate a call to the finally, like this:
    //      mov         rcx,qword ptr [rbp + 20H]       // Load rcx with PSPSym
    //      call        finally-funclet
    //      jmp         finally-return                  // Only for non-retless finally calls
    // The jmp can be a NOP if we're going to the next block.
    // If we're generating code for the main function (not a funclet), and there is no localloc,
    // then RSP at this point is the same value as that stored in the PSPSym. So just copy RSP
    // instead of loading the PSPSym in this case, or if PSPSym is not used (CoreRT ABI).

    if ((compiler->lvaPSPSym == BAD_VAR_NUM) ||
        (!compiler->compLocallocUsed && (compiler->funCurrentFunc()->funKind == FUNC_ROOT)))
    {
#ifndef UNIX_X86_ABI
        inst_RV_RV(INS_mov, REG_ARG_0, REG_SPBASE, TYP_I_IMPL);
#endif // !UNIX_X86_ABI
    }
    else
    {
        GetEmitter()->emitIns_R_S(ins_Load(TYP_I_IMPL), EA_PTRSIZE, REG_ARG_0, compiler->lvaPSPSym, 0);
    }
    GetEmitter()->emitIns_J(INS_call, block->bbJumpDest);

    if (block->bbFlags & BBF_RETLESS_CALL)
    {
        // We have a retless call, and the last instruction generated was a call.
        // If the next block is in a different EH region (or is the end of the code
        // block), then we need to generate a breakpoint here (since it will never
        // get executed) to get proper unwind behavior.

        if ((block->bbNext == nullptr) || !BasicBlock::sameEHRegion(block, block->bbNext))
        {
            instGen(INS_BREAKPOINT); // This should never get executed
        }
    }
    else
    {
// TODO-Linux-x86: Do we need to handle the GC information for this NOP or JMP specially, as is done for other
// architectures?
#ifndef JIT32_GCENCODER
        // Because of the way the flowgraph is connected, the liveness info for this one instruction
        // after the call is not (can not be) correct in cases where a variable has a last use in the
        // handler.  So turn off GC reporting for this single instruction.
        GetEmitter()->emitDisableGC();
#endif // JIT32_GCENCODER

        // Now go to where the finally funclet needs to return to.
        if (block->bbNext->bbJumpDest == block->bbNext->bbNext)
        {
            // Fall-through.
            // TODO-XArch-CQ: Can we get rid of this instruction, and just have the call return directly
            // to the next instruction? This would depend on stack walking from within the finally
            // handler working without this instruction being in this special EH region.
            instGen(INS_nop);
        }
        else
        {
            inst_JMP(EJ_jmp, block->bbNext->bbJumpDest);
        }

#ifndef JIT32_GCENCODER
        GetEmitter()->emitEnableGC();
#endif // JIT32_GCENCODER
    }

#else // !FEATURE_EH_FUNCLETS

    // If we are about to invoke a finally locally from a try block, we have to set the ShadowSP slot
    // corresponding to the finally's nesting level. When invoked in response to an exception, the
    // EE does this.
    //
    // We have a BBJ_CALLFINALLY followed by a BBJ_ALWAYS.
    //
    // We will emit :
    //      mov [ebp - (n + 1)], 0
    //      mov [ebp -  n     ], 0xFC
    //      push &step
    //      jmp  finallyBlock
    // ...
    // step:
    //      mov [ebp -  n     ], 0
    //      jmp leaveTarget
    // ...
    // leaveTarget:

    noway_assert(isFramePointerUsed());

    // Get the nesting level which contains the finally
    unsigned finallyNesting = 0;
    compiler->fgGetNestingLevel(block, &finallyNesting);

    // The last slot is reserved for ICodeManager::FixContext(ppEndRegion)
    unsigned filterEndOffsetSlotOffs;
    filterEndOffsetSlotOffs = (unsigned)(compiler->lvaLclSize(compiler->lvaShadowSPslotsVar) - TARGET_POINTER_SIZE);

    unsigned curNestingSlotOffs;
    curNestingSlotOffs = (unsigned)(filterEndOffsetSlotOffs - ((finallyNesting + 1) * TARGET_POINTER_SIZE));

    // Zero out the slot for the next nesting level
    GetEmitter()->emitIns_S_I(INS_mov, EA_PTRSIZE, compiler->lvaShadowSPslotsVar,
                              curNestingSlotOffs - TARGET_POINTER_SIZE, 0);
    GetEmitter()->emitIns_S_I(INS_mov, EA_PTRSIZE, compiler->lvaShadowSPslotsVar, curNestingSlotOffs, LCL_FINALLY_MARK);

    // Now push the address where the finally funclet should return to directly.
    if (!(block->bbFlags & BBF_RETLESS_CALL))
    {
        assert(block->isBBCallAlwaysPair());
        GetEmitter()->emitIns_J(INS_push_hide, block->bbNext->bbJumpDest);
    }
    else
    {
        // EE expects a DWORD, so we give him 0
        inst_IV(INS_push_hide, 0);
    }

    // Jump to the finally BB
    inst_JMP(EJ_jmp, block->bbJumpDest);

#endif // !FEATURE_EH_FUNCLETS

    // The BBJ_ALWAYS is used because the BBJ_CALLFINALLY can't point to the
    // jump target using bbJumpDest - that is already used to point
    // to the finally block. So just skip past the BBJ_ALWAYS unless the
    // block is RETLESS.
    if (!(block->bbFlags & BBF_RETLESS_CALL))
    {
        assert(block->isBBCallAlwaysPair());
        block = block->bbNext;
    }
    return block;
}

#if defined(FEATURE_EH_FUNCLETS)
void CodeGen::genEHCatchRet(BasicBlock* block)
{
    // Set RAX to the address the VM should return to after the catch.
    // Generate a RIP-relative
    //         lea reg, [rip + disp32] ; the RIP is implicit
    // which will be position-independent.
    GetEmitter()->emitIns_R_L(INS_lea, EA_PTR_DSP_RELOC, block->bbJumpDest, REG_INTRET);
}

#else // !FEATURE_EH_FUNCLETS

void CodeGen::genEHFinallyOrFilterRet(BasicBlock* block)
{
    // The last statement of the block must be a GT_RETFILT, which has already been generated.
    assert(block->lastNode() != nullptr);
    assert(block->lastNode()->OperGet() == GT_RETFILT);

    if (block->bbJumpKind == BBJ_EHFINALLYRET)
    {
        assert(block->lastNode()->gtOp.gtOp1 == nullptr); // op1 == nullptr means endfinally

        // Return using a pop-jmp sequence. As the "try" block calls
        // the finally with a jmp, this leaves the x86 call-ret stack
        // balanced in the normal flow of path.

        noway_assert(isFramePointerRequired());
        inst_RV(INS_pop_hide, REG_EAX, TYP_I_IMPL);
        inst_RV(INS_i_jmp, REG_EAX, TYP_I_IMPL);
    }
    else
    {
        assert(block->bbJumpKind == BBJ_EHFILTERRET);

        // The return value has already been computed.
        instGen_Return(0);
    }
}

#endif // !FEATURE_EH_FUNCLETS

//  Move an immediate value into an integer register

void CodeGen::instGen_Set_Reg_To_Imm(emitAttr size, regNumber reg, ssize_t imm, insFlags flags)
{
    // reg cannot be a FP register
    assert(!genIsValidFloatReg(reg));

    if (!compiler->opts.compReloc)
    {
        size = EA_SIZE(size); // Strip any Reloc flags from size if we aren't doing relocs
    }

    if ((imm == 0) && !EA_IS_RELOC(size))
    {
        instGen_Set_Reg_To_Zero(size, reg, flags);
    }
    else
    {
        if (genDataIndirAddrCanBeEncodedAsPCRelOffset(imm))
        {
            emitAttr newSize = EA_PTR_DSP_RELOC;
            if (EA_IS_BYREF(size))
            {
                newSize = EA_SET_FLG(newSize, EA_BYREF_FLG);
            }

            GetEmitter()->emitIns_R_AI(INS_lea, newSize, reg, imm);
        }
        else
        {
            GetEmitter()->emitIns_R_I(INS_mov, size, reg, imm);
        }
    }
    regSet.verifyRegUsed(reg);
}

/***********************************************************************************
 *
 * Generate code to set a register 'targetReg' of type 'targetType' to the constant
 * specified by the constant (GT_CNS_INT or GT_CNS_DBL) in 'tree'. This does not call
 * genProduceReg() on the target register.
 */
void CodeGen::genSetRegToConst(regNumber targetReg, var_types targetType, GenTree* tree)
{
    switch (tree->gtOper)
    {
        case GT_CNS_INT:
        {
            // relocatable values tend to come down as a CNS_INT of native int type
            // so the line between these two opcodes is kind of blurry
            GenTreeIntConCommon* con    = tree->AsIntConCommon();
            ssize_t              cnsVal = con->IconValue();

            if (con->ImmedValNeedsReloc(compiler))
            {
                emitAttr size = EA_HANDLE_CNS_RELOC;

                if (targetType == TYP_BYREF)
                {
                    size = EA_SET_FLG(size, EA_BYREF_FLG);
                }

                instGen_Set_Reg_To_Imm(size, targetReg, cnsVal);
                regSet.verifyRegUsed(targetReg);
            }
            else
            {
                genSetRegToIcon(targetReg, cnsVal, targetType);
            }
        }
        break;

        case GT_CNS_DBL:
        {
            emitter* emit       = GetEmitter();
            emitAttr size       = emitTypeSize(targetType);
            double   constValue = tree->gtDblCon.gtDconVal;

            // Make sure we use "xorps reg, reg" only for +ve zero constant (0.0) and not for -ve zero (-0.0)
            if (*(__int64*)&constValue == 0)
            {
                // A faster/smaller way to generate 0
                emit->emitIns_R_R(INS_xorps, size, targetReg, targetReg);
            }
            else
            {
                CORINFO_FIELD_HANDLE hnd = emit->emitFltOrDblConst(constValue, size);
                emit->emitIns_R_C(ins_Load(targetType), size, targetReg, hnd, 0);
            }
        }
        break;

        default:
            unreached();
    }
}

//------------------------------------------------------------------------
// genCodeForNegNot: Produce code for a GT_NEG/GT_NOT node.
//
// Arguments:
//    tree - the node
//
void CodeGen::genCodeForNegNot(GenTree* tree)
{
    assert(tree->OperIs(GT_NEG, GT_NOT));

    regNumber targetReg  = tree->gtRegNum;
    var_types targetType = tree->TypeGet();

    if (varTypeIsFloating(targetType))
    {
        assert(tree->gtOper == GT_NEG);
        genSSE2BitwiseOp(tree);
    }
    else
    {
        GenTree* operand = tree->gtGetOp1();
        assert(operand->isUsedFromReg());
        regNumber operandReg = genConsumeReg(operand);

        if (operandReg != targetReg)
        {
            inst_RV_RV(INS_mov, targetReg, operandReg, targetType);
        }

        instruction ins = genGetInsForOper(tree->OperGet(), targetType);
        inst_RV(ins, targetReg, targetType);
    }

    genProduceReg(tree);
}

//------------------------------------------------------------------------
// genCodeForBswap: Produce code for a GT_BSWAP / GT_BSWAP16 node.
//
// Arguments:
//    tree - the node
//
void CodeGen::genCodeForBswap(GenTree* tree)
{
    // TODO: If we're swapping immediately after a read from memory or immediately before
    // a write to memory, use the MOVBE instruction instead of the BSWAP instruction if
    // the platform supports it.

    assert(tree->OperIs(GT_BSWAP, GT_BSWAP16));

    regNumber targetReg  = tree->gtRegNum;
    var_types targetType = tree->TypeGet();

    GenTree* operand = tree->gtGetOp1();
    assert(operand->isUsedFromReg());
    regNumber operandReg = genConsumeReg(operand);

    if (operandReg != targetReg)
    {
        inst_RV_RV(INS_mov, targetReg, operandReg, targetType);
    }

    if (tree->OperIs(GT_BSWAP))
    {
        // 32-bit and 64-bit byte swaps use "bswap reg"
        inst_RV(INS_bswap, targetReg, targetType);
    }
    else
    {
        // 16-bit byte swaps use "ror reg.16, 8"
        inst_RV_IV(INS_ror_N, targetReg, 8 /* val */, emitAttr::EA_2BYTE);
    }

    genProduceReg(tree);
}

// Generate code to get the high N bits of a N*N=2N bit multiplication result
void CodeGen::genCodeForMulHi(GenTreeOp* treeNode)
{
    assert(!treeNode->gtOverflowEx());

    regNumber targetReg  = treeNode->gtRegNum;
    var_types targetType = treeNode->TypeGet();
    emitter*  emit       = GetEmitter();
    emitAttr  size       = emitTypeSize(treeNode);
    GenTree*  op1        = treeNode->gtOp.gtOp1;
    GenTree*  op2        = treeNode->gtOp.gtOp2;

    // to get the high bits of the multiply, we are constrained to using the
    // 1-op form:  RDX:RAX = RAX * rm
    // The 3-op form (Rx=Ry*Rz) does not support it.

    genConsumeOperands(treeNode->AsOp());

    GenTree* regOp = op1;
    GenTree* rmOp  = op2;

    // Set rmOp to the memory operand (if any)
    if (op1->isUsedFromMemory() || (op2->isUsedFromReg() && (op2->gtRegNum == REG_RAX)))
    {
        regOp = op2;
        rmOp  = op1;
    }
    assert(regOp->isUsedFromReg());

    // Setup targetReg when neither of the source operands was a matching register
    if (regOp->gtRegNum != REG_RAX)
    {
        inst_RV_RV(ins_Copy(targetType), REG_RAX, regOp->gtRegNum, targetType);
    }

    instruction ins;
    if ((treeNode->gtFlags & GTF_UNSIGNED) == 0)
    {
        ins = INS_imulEAX;
    }
    else
    {
        ins = INS_mulEAX;
    }
    emit->emitInsBinary(ins, size, treeNode, rmOp);

    // Move the result to the desired register, if necessary
    if (treeNode->OperGet() == GT_MULHI && targetReg != REG_RDX)
    {
        inst_RV_RV(INS_mov, targetReg, REG_RDX, targetType);
    }

    genProduceReg(treeNode);
}

#ifdef _TARGET_X86_
//------------------------------------------------------------------------
// genCodeForLongUMod: Generate code for a tree of the form
//                     `(umod (gt_long x y) (const int))`
//
// Arguments:
//   node - the node for which to generate code
//
void CodeGen::genCodeForLongUMod(GenTreeOp* node)
{
    assert(node != nullptr);
    assert(node->OperGet() == GT_UMOD);
    assert(node->TypeGet() == TYP_INT);

    GenTreeOp* const dividend = node->gtOp1->AsOp();
    assert(dividend->OperGet() == GT_LONG);
    assert(varTypeIsLong(dividend));

    genConsumeOperands(node);

    GenTree* const dividendLo = dividend->gtOp1;
    GenTree* const dividendHi = dividend->gtOp2;
    assert(dividendLo->isUsedFromReg());
    assert(dividendHi->isUsedFromReg());

    GenTree* const divisor = node->gtOp2;
    assert(divisor->gtSkipReloadOrCopy()->OperGet() == GT_CNS_INT);
    assert(divisor->gtSkipReloadOrCopy()->isUsedFromReg());
    assert(divisor->gtSkipReloadOrCopy()->AsIntCon()->gtIconVal >= 2);
    assert(divisor->gtSkipReloadOrCopy()->AsIntCon()->gtIconVal <= 0x3fffffff);

    // dividendLo must be in RAX; dividendHi must be in RDX
    genCopyRegIfNeeded(dividendLo, REG_EAX);
    genCopyRegIfNeeded(dividendHi, REG_EDX);

    // At this point, EAX:EDX contains the 64bit dividend and op2->gtRegNum
    // contains the 32bit divisor. We want to generate the following code:
    //
    //   cmp edx, divisor->gtRegNum
    //   jb noOverflow
    //
    //   mov temp, eax
    //   mov eax, edx
    //   xor edx, edx
    //   div divisor->gtRegNum
    //   mov eax, temp
    //
    // noOverflow:
    //   div divisor->gtRegNum
    //
    // This works because (a * 2^32 + b) % c = ((a % c) * 2^32 + b) % c.

    BasicBlock* const noOverflow = genCreateTempLabel();

    //   cmp edx, divisor->gtRegNum
    //   jb noOverflow
    inst_RV_RV(INS_cmp, REG_EDX, divisor->gtRegNum);
    inst_JMP(EJ_jb, noOverflow);

    //   mov temp, eax
    //   mov eax, edx
    //   xor edx, edx
    //   div divisor->gtRegNum
    //   mov eax, temp
    const regNumber tempReg = node->GetSingleTempReg();
    inst_RV_RV(INS_mov, tempReg, REG_EAX, TYP_INT);
    inst_RV_RV(INS_mov, REG_EAX, REG_EDX, TYP_INT);
    instGen_Set_Reg_To_Zero(EA_PTRSIZE, REG_EDX);
    inst_RV(INS_div, divisor->gtRegNum, TYP_INT);
    inst_RV_RV(INS_mov, REG_EAX, tempReg, TYP_INT);

    // noOverflow:
    //   div divisor->gtRegNum
    genDefineTempLabel(noOverflow);
    inst_RV(INS_div, divisor->gtRegNum, TYP_INT);

    const regNumber targetReg = node->gtRegNum;
    if (targetReg != REG_EDX)
    {
        inst_RV_RV(INS_mov, targetReg, REG_RDX, TYP_INT);
    }
    genProduceReg(node);
}
#endif // _TARGET_X86_

//------------------------------------------------------------------------
// genCodeForDivMod: Generate code for a DIV or MOD operation.
//
// Arguments:
//    treeNode - the node to generate the code for
//
void CodeGen::genCodeForDivMod(GenTreeOp* treeNode)
{
    assert(treeNode->OperIs(GT_DIV, GT_UDIV, GT_MOD, GT_UMOD));

    GenTree* dividend = treeNode->gtOp1;

#ifdef _TARGET_X86_
    if (varTypeIsLong(dividend->TypeGet()))
    {
        genCodeForLongUMod(treeNode);
        return;
    }
#endif // _TARGET_X86_

    GenTree*   divisor    = treeNode->gtOp2;
    genTreeOps oper       = treeNode->OperGet();
    emitAttr   size       = emitTypeSize(treeNode);
    regNumber  targetReg  = treeNode->gtRegNum;
    var_types  targetType = treeNode->TypeGet();
    emitter*   emit       = GetEmitter();

    // Node's type must be int/native int, small integer types are not
    // supported and floating point types are handled by genCodeForBinary.
    assert(varTypeIsIntOrI(targetType));
    // dividend is in a register.
    assert(dividend->isUsedFromReg());

    genConsumeOperands(treeNode->AsOp());
    // dividend must be in RAX
    genCopyRegIfNeeded(dividend, REG_RAX);

    // zero or sign extend rax to rdx
    if (oper == GT_UMOD || oper == GT_UDIV)
    {
        instGen_Set_Reg_To_Zero(EA_PTRSIZE, REG_EDX);
    }
    else
    {
        emit->emitIns(INS_cdq, size);
        // the cdq instruction writes RDX, So clear the gcInfo for RDX
        gcInfo.gcMarkRegSetNpt(RBM_RDX);
    }

    // Perform the 'targetType' (64-bit or 32-bit) divide instruction
    instruction ins;
    if (oper == GT_UMOD || oper == GT_UDIV)
    {
        ins = INS_div;
    }
    else
    {
        ins = INS_idiv;
    }

    emit->emitInsBinary(ins, size, treeNode, divisor);

    // DIV/IDIV instructions always store the quotient in RAX and the remainder in RDX.
    // Move the result to the desired register, if necessary
    if (oper == GT_DIV || oper == GT_UDIV)
    {
        if (targetReg != REG_RAX)
        {
            inst_RV_RV(INS_mov, targetReg, REG_RAX, targetType);
        }
    }
    else
    {
        assert((oper == GT_MOD) || (oper == GT_UMOD));
        if (targetReg != REG_RDX)
        {
            inst_RV_RV(INS_mov, targetReg, REG_RDX, targetType);
        }
    }
    genProduceReg(treeNode);
}

//------------------------------------------------------------------------
// genCodeForBinary: Generate code for many binary arithmetic operators
//
// Arguments:
//    treeNode - The binary operation for which we are generating code.
//
// Return Value:
//    None.
//
// Notes:
//    Integer MUL and DIV variants have special constraints on x64 so are not handled here.
//    See the assert below for the operators that are handled.

void CodeGen::genCodeForBinary(GenTreeOp* treeNode)
{
#ifdef DEBUG
    bool isValidOper = treeNode->OperIs(GT_ADD, GT_SUB);
    if (varTypeIsFloating(treeNode->TypeGet()))
    {
        isValidOper |= treeNode->OperIs(GT_MUL, GT_DIV);
    }
    else
    {
        isValidOper |= treeNode->OperIs(GT_AND, GT_OR, GT_XOR);
#ifndef _TARGET_64BIT_
        isValidOper |= treeNode->OperIs(GT_ADD_LO, GT_ADD_HI, GT_SUB_LO, GT_SUB_HI);
#endif
    }
    assert(isValidOper);
#endif

    genConsumeOperands(treeNode);

    const genTreeOps oper       = treeNode->OperGet();
    regNumber        targetReg  = treeNode->gtRegNum;
    var_types        targetType = treeNode->TypeGet();
    emitter*         emit       = GetEmitter();

    GenTree* op1 = treeNode->gtGetOp1();
    GenTree* op2 = treeNode->gtGetOp2();

    // Commutative operations can mark op1 as contained or reg-optional to generate "op reg, memop/immed"
    if (!op1->isUsedFromReg())
    {
        assert(treeNode->OperIsCommutative());
        assert(op1->isMemoryOp() || op1->IsLocal() || op1->IsCnsNonZeroFltOrDbl() || op1->IsIntCnsFitsInI32() ||
               op1->IsRegOptional());

        op1 = treeNode->gtGetOp2();
        op2 = treeNode->gtGetOp1();
    }

    instruction ins = genGetInsForOper(treeNode->OperGet(), targetType);

    // The arithmetic node must be sitting in a register (since it's not contained)
    noway_assert(targetReg != REG_NA);

    regNumber op1reg = op1->isUsedFromReg() ? op1->gtRegNum : REG_NA;
    regNumber op2reg = op2->isUsedFromReg() ? op2->gtRegNum : REG_NA;

    GenTree* dst;
    GenTree* src;

    // This is the case of reg1 = reg1 op reg2
    // We're ready to emit the instruction without any moves
    if (op1reg == targetReg)
    {
        dst = op1;
        src = op2;
    }
    // We have reg1 = reg2 op reg1
    // In order for this operation to be correct
    // we need that op is a commutative operation so
    // we can convert it into reg1 = reg1 op reg2 and emit
    // the same code as above
    else if (op2reg == targetReg)
    {
        noway_assert(GenTree::OperIsCommutative(oper));
        dst = op2;
        src = op1;
    }
    // now we know there are 3 different operands so attempt to use LEA
    else if (oper == GT_ADD && !varTypeIsFloating(treeNode) && !treeNode->gtOverflowEx() // LEA does not set flags
             && (op2->isContainedIntOrIImmed() || op2->isUsedFromReg()) && !treeNode->gtSetFlags())
    {
        if (op2->isContainedIntOrIImmed())
        {
            emit->emitIns_R_AR(INS_lea, emitTypeSize(treeNode), targetReg, op1reg,
                               (int)op2->AsIntConCommon()->IconValue());
        }
        else
        {
            assert(op2reg != REG_NA);
            emit->emitIns_R_ARX(INS_lea, emitTypeSize(treeNode), targetReg, op1reg, op2reg, 1, 0);
        }
        genProduceReg(treeNode);
        return;
    }
    // dest, op1 and op2 registers are different:
    // reg3 = reg1 op reg2
    // We can implement this by issuing a mov:
    // reg3 = reg1
    // reg3 = reg3 op reg2
    else
    {
        inst_RV_RV(ins_Copy(targetType), targetReg, op1reg, targetType);
        regSet.verifyRegUsed(targetReg);
        gcInfo.gcMarkRegPtrVal(targetReg, targetType);
        dst = treeNode;
        src = op2;
    }

    // try to use an inc or dec
    if (oper == GT_ADD && !varTypeIsFloating(treeNode) && src->isContainedIntOrIImmed() && !treeNode->gtOverflowEx())
    {
        if (src->IsIntegralConst(1))
        {
            emit->emitIns_R(INS_inc, emitTypeSize(treeNode), targetReg);
            genProduceReg(treeNode);
            return;
        }
        else if (src->IsIntegralConst(-1))
        {
            emit->emitIns_R(INS_dec, emitTypeSize(treeNode), targetReg);
            genProduceReg(treeNode);
            return;
        }
    }
    regNumber r = emit->emitInsBinary(ins, emitTypeSize(treeNode), dst, src);
    noway_assert(r == targetReg);

    if (treeNode->gtOverflowEx())
    {
#if !defined(_TARGET_64BIT_)
        assert(oper == GT_ADD || oper == GT_SUB || oper == GT_ADD_HI || oper == GT_SUB_HI);
#else
        assert(oper == GT_ADD || oper == GT_SUB);
#endif
        genCheckOverflow(treeNode);
    }
    genProduceReg(treeNode);
}

//------------------------------------------------------------------------
// genCodeForMul: Generate code for a MUL operation.
//
// Arguments:
//    treeNode - the node to generate the code for
//
void CodeGen::genCodeForMul(GenTreeOp* treeNode)
{
    assert(treeNode->OperIs(GT_MUL));

    regNumber targetReg  = treeNode->gtRegNum;
    var_types targetType = treeNode->TypeGet();
    emitter*  emit       = GetEmitter();

    // Node's type must be int or long (only on x64), small integer types are not
    // supported and floating point types are handled by genCodeForBinary.
    assert(varTypeIsIntOrI(targetType));

    instruction ins;
    emitAttr    size                  = emitTypeSize(treeNode);
    bool        isUnsignedMultiply    = ((treeNode->gtFlags & GTF_UNSIGNED) != 0);
    bool        requiresOverflowCheck = treeNode->gtOverflowEx();

    GenTree* op1 = treeNode->gtGetOp1();
    GenTree* op2 = treeNode->gtGetOp2();

    // there are 3 forms of x64 multiply:
    // 1-op form with 128 result:  RDX:RAX = RAX * rm
    // 2-op form: reg *= rm
    // 3-op form: reg = rm * imm

    genConsumeOperands(treeNode);

    // This matches the 'mul' lowering in Lowering::SetMulOpCounts()
    //
    // immOp :: Only one operand can be an immediate
    // rmOp  :: Only one operand can be a memory op.
    // regOp :: A register op (especially the operand that matches 'targetReg')
    //          (can be nullptr when we have both a memory op and an immediate op)

    GenTree* immOp = nullptr;
    GenTree* rmOp  = op1;
    GenTree* regOp;

    if (op2->isContainedIntOrIImmed())
    {
        immOp = op2;
    }
    else if (op1->isContainedIntOrIImmed())
    {
        immOp = op1;
        rmOp  = op2;
    }

    if (immOp != nullptr)
    {
        // CQ: When possible use LEA for mul by imm 3, 5 or 9
        ssize_t imm = immOp->AsIntConCommon()->IconValue();

        if (!requiresOverflowCheck && rmOp->isUsedFromReg() && ((imm == 3) || (imm == 5) || (imm == 9)))
        {
            // We will use the LEA instruction to perform this multiply
            // Note that an LEA with base=x, index=x and scale=(imm-1) computes x*imm when imm=3,5 or 9.
            unsigned int scale = (unsigned int)(imm - 1);
            GetEmitter()->emitIns_R_ARX(INS_lea, size, targetReg, rmOp->gtRegNum, rmOp->gtRegNum, scale, 0);
        }
        else if (!requiresOverflowCheck && rmOp->isUsedFromReg() && (imm == genFindLowestBit(imm)) && (imm != 0))
        {
            // Use shift for constant multiply when legal
            uint64_t     zextImm     = static_cast<uint64_t>(static_cast<size_t>(imm));
            unsigned int shiftAmount = genLog2(zextImm);

            if (targetReg != rmOp->gtRegNum)
            {
                // Copy reg src to dest register
                inst_RV_RV(INS_mov, targetReg, rmOp->gtRegNum, targetType);
            }
            inst_RV_SH(INS_shl, size, targetReg, shiftAmount);
        }
        else
        {
            // use the 3-op form with immediate
            ins = GetEmitter()->inst3opImulForReg(targetReg);
            emit->emitInsBinary(ins, size, rmOp, immOp);
        }
    }
    else // we have no contained immediate operand
    {
        regOp = op1;
        rmOp  = op2;

        regNumber mulTargetReg = targetReg;
        if (isUnsignedMultiply && requiresOverflowCheck)
        {
            ins          = INS_mulEAX;
            mulTargetReg = REG_RAX;
        }
        else
        {
            ins = INS_imul;
        }

        // Set rmOp to the memory operand (if any)
        // or set regOp to the op2 when it has the matching target register for our multiply op
        //
        if (op1->isUsedFromMemory() || (op2->isUsedFromReg() && (op2->gtRegNum == mulTargetReg)))
        {
            regOp = op2;
            rmOp  = op1;
        }
        assert(regOp->isUsedFromReg());

        // Setup targetReg when neither of the source operands was a matching register
        if (regOp->gtRegNum != mulTargetReg)
        {
            inst_RV_RV(INS_mov, mulTargetReg, regOp->gtRegNum, targetType);
        }

        emit->emitInsBinary(ins, size, treeNode, rmOp);

        // Move the result to the desired register, if necessary
        if ((ins == INS_mulEAX) && (targetReg != REG_RAX))
        {
            inst_RV_RV(INS_mov, targetReg, REG_RAX, targetType);
        }
    }

    if (requiresOverflowCheck)
    {
        // Overflow checking is only used for non-floating point types
        noway_assert(!varTypeIsFloating(treeNode));

        genCheckOverflow(treeNode);
    }

    genProduceReg(treeNode);
}

//------------------------------------------------------------------------
// isStructReturn: Returns whether the 'treeNode' is returning a struct.
//
// Arguments:
//    treeNode - The tree node to evaluate whether is a struct return.
//
// Return Value:
//    For AMD64 *nix: returns true if the 'treeNode" is a GT_RETURN node, of type struct.
//                    Otherwise returns false.
//    For other platforms always returns false.
//
bool CodeGen::isStructReturn(GenTree* treeNode)
{
    // This method could be called for 'treeNode' of GT_RET_FILT or GT_RETURN.
    // For the GT_RET_FILT, the return is always
    // a bool or a void, for the end of a finally block.
    noway_assert(treeNode->OperGet() == GT_RETURN || treeNode->OperGet() == GT_RETFILT);
    if (treeNode->OperGet() != GT_RETURN)
    {
        return false;
    }

#ifdef UNIX_AMD64_ABI
    return varTypeIsStruct(treeNode);
#else  // !UNIX_AMD64_ABI
    assert(!varTypeIsStruct(treeNode));
    return false;
#endif // UNIX_AMD64_ABI
}

//------------------------------------------------------------------------
// genStructReturn: Generates code for returning a struct.
//
// Arguments:
//    treeNode - The GT_RETURN tree node.
//
// Return Value:
//    None
//
// Assumption:
//    op1 of GT_RETURN node is either GT_LCL_VAR or multi-reg GT_CALL
void CodeGen::genStructReturn(GenTree* treeNode)
{
    assert(treeNode->OperGet() == GT_RETURN);
    GenTree* op1 = treeNode->gtGetOp1();

#ifdef UNIX_AMD64_ABI
    if (op1->OperGet() == GT_LCL_VAR)
    {
        GenTreeLclVarCommon* lclVar = op1->AsLclVarCommon();
        LclVarDsc*           varDsc = &(compiler->lvaTable[lclVar->gtLclNum]);
        assert(varDsc->lvIsMultiRegRet);

        ReturnTypeDesc retTypeDesc;
        retTypeDesc.InitializeStructReturnType(compiler, varDsc->lvVerTypeInfo.GetClassHandle());
        unsigned regCount = retTypeDesc.GetReturnRegCount();
        assert(regCount == MAX_RET_REG_COUNT);

        if (varTypeIsEnregisterable(op1))
        {
            // Right now the only enregisterable structs supported are SIMD vector types.
            assert(varTypeIsSIMD(op1));
            assert(op1->isUsedFromReg());

            // This is a case of operand is in a single reg and needs to be
            // returned in multiple ABI return registers.
            regNumber opReg = genConsumeReg(op1);
            regNumber reg0  = retTypeDesc.GetABIReturnReg(0);
            regNumber reg1  = retTypeDesc.GetABIReturnReg(1);

            if (opReg != reg0 && opReg != reg1)
            {
                // Operand reg is different from return regs.
                // Copy opReg to reg0 and let it to be handled by one of the
                // two cases below.
                inst_RV_RV(ins_Copy(TYP_DOUBLE), reg0, opReg, TYP_DOUBLE);
                opReg = reg0;
            }

            if (opReg == reg0)
            {
                assert(opReg != reg1);

                // reg0 - already has required 8-byte in bit position [63:0].
                // reg1 = opReg.
                // swap upper and lower 8-bytes of reg1 so that desired 8-byte is in bit position [63:0].
                inst_RV_RV(ins_Copy(TYP_DOUBLE), reg1, opReg, TYP_DOUBLE);
            }
            else
            {
                assert(opReg == reg1);

                // reg0 = opReg.
                // swap upper and lower 8-bytes of reg1 so that desired 8-byte is in bit position [63:0].
                inst_RV_RV(ins_Copy(TYP_DOUBLE), reg0, opReg, TYP_DOUBLE);
            }
            inst_RV_RV_IV(INS_shufpd, EA_16BYTE, reg1, reg1, 0x01);
        }
        else
        {
            assert(op1->isUsedFromMemory());

            // Copy var on stack into ABI return registers
            int offset = 0;
            for (unsigned i = 0; i < regCount; ++i)
            {
                var_types type = retTypeDesc.GetReturnRegType(i);
                regNumber reg  = retTypeDesc.GetABIReturnReg(i);
                GetEmitter()->emitIns_R_S(ins_Load(type), emitTypeSize(type), reg, lclVar->gtLclNum, offset);
                offset += genTypeSize(type);
            }
        }
    }
    else
    {
        assert(op1->IsMultiRegCall() || op1->IsCopyOrReloadOfMultiRegCall());

        genConsumeRegs(op1);

        GenTree*        actualOp1   = op1->gtSkipReloadOrCopy();
        GenTreeCall*    call        = actualOp1->AsCall();
        ReturnTypeDesc* retTypeDesc = call->GetReturnTypeDesc();
        unsigned        regCount    = retTypeDesc->GetReturnRegCount();
        assert(regCount == MAX_RET_REG_COUNT);

        // Handle circular dependency between call allocated regs and ABI return regs.
        //
        // It is possible under LSRA stress that originally allocated regs of call node,
        // say rax and rdx, are spilled and reloaded to rdx and rax respectively.  But
        // GT_RETURN needs to  move values as follows: rdx->rax, rax->rdx. Similar kind
        // kind of circular dependency could arise between xmm0 and xmm1 return regs.
        // Codegen is expected to handle such circular dependency.
        //
        var_types regType0      = retTypeDesc->GetReturnRegType(0);
        regNumber returnReg0    = retTypeDesc->GetABIReturnReg(0);
        regNumber allocatedReg0 = call->GetRegNumByIdx(0);

        var_types regType1      = retTypeDesc->GetReturnRegType(1);
        regNumber returnReg1    = retTypeDesc->GetABIReturnReg(1);
        regNumber allocatedReg1 = call->GetRegNumByIdx(1);

        if (op1->IsCopyOrReload())
        {
            // GT_COPY/GT_RELOAD will have valid reg for those positions
            // that need to be copied or reloaded.
            regNumber reloadReg = op1->AsCopyOrReload()->GetRegNumByIdx(0);
            if (reloadReg != REG_NA)
            {
                allocatedReg0 = reloadReg;
            }

            reloadReg = op1->AsCopyOrReload()->GetRegNumByIdx(1);
            if (reloadReg != REG_NA)
            {
                allocatedReg1 = reloadReg;
            }
        }

        if (allocatedReg0 == returnReg1 && allocatedReg1 == returnReg0)
        {
            // Circular dependency - swap allocatedReg0 and allocatedReg1
            if (varTypeIsFloating(regType0))
            {
                assert(varTypeIsFloating(regType1));

                // The fastest way to swap two XMM regs is using PXOR
                inst_RV_RV(INS_pxor, allocatedReg0, allocatedReg1, TYP_DOUBLE);
                inst_RV_RV(INS_pxor, allocatedReg1, allocatedReg0, TYP_DOUBLE);
                inst_RV_RV(INS_pxor, allocatedReg0, allocatedReg1, TYP_DOUBLE);
            }
            else
            {
                assert(varTypeIsIntegral(regType0));
                assert(varTypeIsIntegral(regType1));
                inst_RV_RV(INS_xchg, allocatedReg1, allocatedReg0, TYP_I_IMPL);
            }
        }
        else if (allocatedReg1 == returnReg0)
        {
            // Change the order of moves to correctly handle dependency.
            if (allocatedReg1 != returnReg1)
            {
                inst_RV_RV(ins_Copy(regType1), returnReg1, allocatedReg1, regType1);
            }

            if (allocatedReg0 != returnReg0)
            {
                inst_RV_RV(ins_Copy(regType0), returnReg0, allocatedReg0, regType0);
            }
        }
        else
        {
            // No circular dependency case.
            if (allocatedReg0 != returnReg0)
            {
                inst_RV_RV(ins_Copy(regType0), returnReg0, allocatedReg0, regType0);
            }

            if (allocatedReg1 != returnReg1)
            {
                inst_RV_RV(ins_Copy(regType1), returnReg1, allocatedReg1, regType1);
            }
        }
    }
#else
    unreached();
#endif
}

#if defined(_TARGET_X86_)

//------------------------------------------------------------------------
// genFloatReturn: Generates code for float return statement for x86.
//
// Note: treeNode's and op1's registers are already consumed.
//
// Arguments:
//    treeNode - The GT_RETURN or GT_RETFILT tree node with float type.
//
// Return Value:
//    None
//
void CodeGen::genFloatReturn(GenTree* treeNode)
{
    assert(treeNode->OperGet() == GT_RETURN || treeNode->OperGet() == GT_RETFILT);
    assert(varTypeIsFloating(treeNode));

    GenTree* op1 = treeNode->gtGetOp1();
    // Spill the return value register from an XMM register to the stack, then load it on the x87 stack.
    // If it already has a home location, use that. Otherwise, we need a temp.
    if (genIsRegCandidateLocal(op1) && compiler->lvaTable[op1->gtLclVarCommon.gtLclNum].lvOnFrame)
    {
        if (compiler->lvaTable[op1->gtLclVarCommon.gtLclNum].lvRegNum != REG_STK)
        {
            op1->gtFlags |= GTF_SPILL;
            inst_TT_RV(ins_Store(op1->gtType, compiler->isSIMDTypeLocalAligned(op1->gtLclVarCommon.gtLclNum)), op1,
                       op1->gtRegNum);
        }
        // Now, load it to the fp stack.
        GetEmitter()->emitIns_S(INS_fld, emitTypeSize(op1), op1->AsLclVarCommon()->gtLclNum, 0);
    }
    else
    {
        // Spill the value, which should be in a register, then load it to the fp stack.
        // TODO-X86-CQ: Deal with things that are already in memory (don't call genConsumeReg yet).
        op1->gtFlags |= GTF_SPILL;
        regSet.rsSpillTree(op1->gtRegNum, op1);
        op1->gtFlags |= GTF_SPILLED;
        op1->gtFlags &= ~GTF_SPILL;

        TempDsc* t = regSet.rsUnspillInPlace(op1, op1->gtRegNum);
        inst_FS_ST(INS_fld, emitActualTypeSize(op1->gtType), t, 0);
        op1->gtFlags &= ~GTF_SPILLED;
        regSet.tmpRlsTemp(t);
    }
}
#endif // _TARGET_X86_

//------------------------------------------------------------------------
// genCodeForCompare: Produce code for a GT_EQ/GT_NE/GT_LT/GT_LE/GT_GE/GT_GT/GT_TEST_EQ/GT_TEST_NE/GT_CMP node.
//
// Arguments:
//    tree - the node
//
void CodeGen::genCodeForCompare(GenTreeOp* tree)
{
    assert(tree->OperIs(GT_EQ, GT_NE, GT_LT, GT_LE, GT_GE, GT_GT, GT_TEST_EQ, GT_TEST_NE, GT_CMP));

    // TODO-XArch-CQ: Check if we can use the currently set flags.
    // TODO-XArch-CQ: Check for the case where we can simply transfer the carry bit to a register
    //         (signed < or >= where targetReg != REG_NA)

    GenTree*  op1     = tree->gtOp1;
    var_types op1Type = op1->TypeGet();

    if (varTypeIsFloating(op1Type))
    {
        genCompareFloat(tree);
    }
    else
    {
        genCompareInt(tree);
    }
}

//------------------------------------------------------------------------
// genCodeForBT: Generates code for a GT_BT node.
//
// Arguments:
//    tree - The node.
//
void CodeGen::genCodeForBT(GenTreeOp* bt)
{
    assert(bt->OperIs(GT_BT));

    GenTree*  op1  = bt->gtGetOp1();
    GenTree*  op2  = bt->gtGetOp2();
    var_types type = genActualType(op1->TypeGet());

    assert(op1->isUsedFromReg() && op2->isUsedFromReg());
    assert((genTypeSize(type) >= genTypeSize(TYP_INT)) && (genTypeSize(type) <= genTypeSize(TYP_I_IMPL)));

    genConsumeOperands(bt);
    // Note that the emitter doesn't fully support INS_bt, it only supports the reg,reg
    // form and encodes the registers in reverse order. To get the correct order we need
    // to reverse the operands when calling emitIns_R_R.
    GetEmitter()->emitIns_R_R(INS_bt, emitTypeSize(type), op2->gtRegNum, op1->gtRegNum);
}

// clang-format off
const CodeGen::GenConditionDesc CodeGen::GenConditionDesc::map[32]
{
    { },        // NONE
    { },        // 1
    { EJ_jl  }, // SLT
    { EJ_jle }, // SLE
    { EJ_jge }, // SGE
    { EJ_jg  }, // SGT
    { EJ_js  }, // S
    { EJ_jns }, // NS

    { EJ_je  }, // EQ
    { EJ_jne }, // NE
    { EJ_jb  }, // ULT
    { EJ_jbe }, // ULE
    { EJ_jae }, // UGE
    { EJ_ja  }, // UGT
    { EJ_jb  }, // C
    { EJ_jae }, // NC
                        
    // Floating point compare instructions (UCOMISS, UCOMISD etc.) set the condition flags as follows:
    //    ZF PF CF  Meaning   
    //   ---------------------
    //    1  1  1   Unordered 
    //    0  0  0   Greater   
    //    0  0  1   Less Than 
    //    1  0  0   Equal     
    //
    // Since ZF and CF are also set when the result is unordered, in some cases we first need to check
    // PF before checking ZF/CF. In general, ordered conditions will result in a jump only if PF is not
    // set and unordered conditions will result in a jump only if PF is set.

    { EJ_jnp, GT_AND, EJ_je  }, // FEQ
    { EJ_jne                 }, // FNE
    { EJ_jnp, GT_AND, EJ_jb  }, // FLT
    { EJ_jnp, GT_AND, EJ_jbe }, // FLE
    { EJ_jae                 }, // FGE
    { EJ_ja                  }, // FGT
    { EJ_jo                  }, // O
    { EJ_jno                 }, // NO
                        
    { EJ_je                }, // FEQU
    { EJ_jp, GT_OR, EJ_jne }, // FNEU
    { EJ_jb                }, // FLTU
    { EJ_jbe               }, // FLEU
    { EJ_jp, GT_OR, EJ_jae }, // FGEU
    { EJ_jp, GT_OR, EJ_ja  }, // FGTU
    { EJ_jp                }, // P
    { EJ_jnp               }, // NP
};
// clang-format on

//------------------------------------------------------------------------
// inst_SETCC: Generate code to set a register to 0 or 1 based on a condition.
//
// Arguments:
//   condition - The condition
//   type      - The type of the value to be produced
//   dstReg    - The destination register to be set to 1 or 0
//
void CodeGen::inst_SETCC(GenCondition condition, var_types type, regNumber dstReg)
{
    assert(varTypeIsIntegral(type));
    assert(genIsValidIntReg(dstReg) && isByteReg(dstReg));

    const GenConditionDesc& desc = GenConditionDesc::Get(condition);

    inst_SET(desc.jumpKind1, dstReg);

    if (desc.oper != GT_NONE)
    {
        BasicBlock* labelNext = genCreateTempLabel();
        inst_JMP((desc.oper == GT_OR) ? desc.jumpKind1 : emitter::emitReverseJumpKind(desc.jumpKind1), labelNext);
        inst_SET(desc.jumpKind2, dstReg);
        genDefineTempLabel(labelNext);
    }

    if (!varTypeIsByte(type))
    {
        GetEmitter()->emitIns_R_R(INS_movzx, EA_1BYTE, dstReg, dstReg);
    }
}

//------------------------------------------------------------------------
// genCodeForReturnTrap: Produce code for a GT_RETURNTRAP node.
//
// Arguments:
//    tree - the GT_RETURNTRAP node
//
void CodeGen::genCodeForReturnTrap(GenTreeOp* tree)
{
    assert(tree->OperGet() == GT_RETURNTRAP);

    // this is nothing but a conditional call to CORINFO_HELP_STOP_FOR_GC
    // based on the contents of 'data'

    GenTree* data = tree->gtOp1;
    genConsumeRegs(data);
    GenTreeIntCon cns = intForm(TYP_INT, 0);
    cns.SetContained();
    GetEmitter()->emitInsBinary(INS_cmp, emitTypeSize(TYP_INT), data, &cns);

    BasicBlock* skipLabel = genCreateTempLabel();

    inst_JMP(EJ_je, skipLabel);

    // emit the call to the EE-helper that stops for GC (or other reasons)
    regNumber tmpReg = tree->GetSingleTempReg(RBM_ALLINT);
    assert(genIsValidIntReg(tmpReg));

    genEmitHelperCall(CORINFO_HELP_STOP_FOR_GC, 0, EA_UNKNOWN, tmpReg);
    genDefineTempLabel(skipLabel);
}

/*****************************************************************************
 *
 * Generate code for a single node in the tree.
 * Preconditions: All operands have been evaluated
 *
 */
void CodeGen::genCodeForTreeNode(GenTree* treeNode)
{
    regNumber targetReg;
#if !defined(_TARGET_64BIT_)
    if (treeNode->TypeGet() == TYP_LONG)
    {
        // All long enregistered nodes will have been decomposed into their
        // constituent lo and hi nodes.
        targetReg = REG_NA;
    }
    else
#endif // !defined(_TARGET_64BIT_)
    {
        targetReg = treeNode->gtRegNum;
    }
    var_types targetType = treeNode->TypeGet();
    emitter*  emit       = GetEmitter();

#ifdef DEBUG
    // Validate that all the operands for the current node are consumed in order.
    // This is important because LSRA ensures that any necessary copies will be
    // handled correctly.
    lastConsumedNode = nullptr;
    if (compiler->verbose)
    {
        unsigned seqNum = treeNode->gtSeqNum; // Useful for setting a conditional break in Visual Studio
        compiler->gtDispLIRNode(treeNode, "Generating: ");
    }
#endif // DEBUG

    // Is this a node whose value is already in a register?  LSRA denotes this by
    // setting the GTF_REUSE_REG_VAL flag.
    if (treeNode->IsReuseRegVal())
    {
        // For now, this is only used for constant nodes.
        assert((treeNode->OperIsConst()));
        JITDUMP("  TreeNode is marked ReuseReg\n");
        return;
    }

    // contained nodes are part of their parents for codegen purposes
    // ex : immediates, most LEAs
    if (treeNode->isContained())
    {
        return;
    }

    switch (treeNode->gtOper)
    {
#ifndef JIT32_GCENCODER
        case GT_START_NONGC:
            GetEmitter()->emitDisableGC();
            break;
#endif // !defined(JIT32_GCENCODER)

        case GT_START_PREEMPTGC:
            // Kill callee saves GC registers, and create a label
            // so that information gets propagated to the emitter.
            gcInfo.gcMarkRegSetNpt(RBM_INT_CALLEE_SAVED);
            genDefineTempLabel(genCreateTempLabel());
            break;

        case GT_PROF_HOOK:
#ifdef PROFILING_SUPPORTED
            // We should be seeing this only if profiler hook is needed
            noway_assert(compiler->compIsProfilerHookNeeded());

            // Right now this node is used only for tail calls. In future if
            // we intend to use it for Enter or Leave hooks, add a data member
            // to this node indicating the kind of profiler hook. For example,
            // helper number can be used.
            genProfilingLeaveCallback(CORINFO_HELP_PROF_FCN_TAILCALL);
#endif // PROFILING_SUPPORTED
            break;

        case GT_LCLHEAP:
            genLclHeap(treeNode);
            break;

        case GT_CNS_INT:
#ifdef _TARGET_X86_
            assert(!treeNode->IsIconHandle(GTF_ICON_TLS_HDL));
#endif // _TARGET_X86_
            __fallthrough;

        case GT_CNS_DBL:
            genSetRegToConst(targetReg, targetType, treeNode);
            genProduceReg(treeNode);
            break;

        case GT_NOT:
        case GT_NEG:
            genCodeForNegNot(treeNode);
            break;

        case GT_BSWAP:
        case GT_BSWAP16:
            genCodeForBswap(treeNode);
            break;

        case GT_DIV:
            if (varTypeIsFloating(treeNode->TypeGet()))
            {
                genCodeForBinary(treeNode->AsOp());
                break;
            }
            __fallthrough;
        case GT_MOD:
        case GT_UMOD:
        case GT_UDIV:
            genCodeForDivMod(treeNode->AsOp());
            break;

        case GT_OR:
        case GT_XOR:
        case GT_AND:
            assert(varTypeIsIntegralOrI(treeNode));

            __fallthrough;

#if !defined(_TARGET_64BIT_)
        case GT_ADD_LO:
        case GT_ADD_HI:
        case GT_SUB_LO:
        case GT_SUB_HI:
#endif // !defined(_TARGET_64BIT_)

        case GT_ADD:
        case GT_SUB:
            genCodeForBinary(treeNode->AsOp());
            break;

        case GT_MUL:
            if (varTypeIsFloating(treeNode->TypeGet()))
            {
                genCodeForBinary(treeNode->AsOp());
                break;
            }
            genCodeForMul(treeNode->AsOp());
            break;

        case GT_LSH:
        case GT_RSH:
        case GT_RSZ:
        case GT_ROL:
        case GT_ROR:
            genCodeForShift(treeNode);
            break;

#if !defined(_TARGET_64BIT_)

        case GT_LSH_HI:
        case GT_RSH_LO:
            genCodeForShiftLong(treeNode);
            break;

#endif // !defined(_TARGET_64BIT_)

        case GT_CAST:
            genCodeForCast(treeNode->AsOp());
            break;

        case GT_BITCAST:
        {
            GenTree* const op1 = treeNode->AsOp()->gtOp1;
            genConsumeReg(op1);

            const bool srcFltReg = varTypeIsFloating(op1) || varTypeIsSIMD(op1);
            const bool dstFltReg = varTypeIsFloating(treeNode) || varTypeIsSIMD(treeNode);
            if (srcFltReg != dstFltReg)
            {
                instruction ins;
                regNumber   fltReg;
                regNumber   intReg;
                if (dstFltReg)
                {
                    ins    = ins_CopyIntToFloat(op1->TypeGet(), treeNode->TypeGet());
                    fltReg = treeNode->gtRegNum;
                    intReg = op1->gtRegNum;
                }
                else
                {
                    ins    = ins_CopyFloatToInt(op1->TypeGet(), treeNode->TypeGet());
                    intReg = treeNode->gtRegNum;
                    fltReg = op1->gtRegNum;
                }
                inst_RV_RV(ins, fltReg, intReg, treeNode->TypeGet());
            }
            else if (treeNode->gtRegNum != op1->gtRegNum)
            {
                inst_RV_RV(ins_Copy(treeNode->TypeGet()), treeNode->gtRegNum, op1->gtRegNum, treeNode->TypeGet());
            }

            genProduceReg(treeNode);
            break;
        }

        case GT_LCL_FLD_ADDR:
        case GT_LCL_VAR_ADDR:
            genCodeForLclAddr(treeNode);
            break;

        case GT_LCL_FLD:
            genCodeForLclFld(treeNode->AsLclFld());
            break;

        case GT_LCL_VAR:
            genCodeForLclVar(treeNode->AsLclVar());
            break;

        case GT_STORE_LCL_FLD:
            genCodeForStoreLclFld(treeNode->AsLclFld());
            break;

        case GT_STORE_LCL_VAR:
            genCodeForStoreLclVar(treeNode->AsLclVar());
            break;

        case GT_RETFILT:
        case GT_RETURN:
            genReturn(treeNode);
            break;

        case GT_LEA:
            // If we are here, it is the case where there is an LEA that cannot be folded into a parent instruction.
            genLeaInstruction(treeNode->AsAddrMode());
            break;

        case GT_INDEX_ADDR:
            genCodeForIndexAddr(treeNode->AsIndexAddr());
            break;

        case GT_IND:
            genCodeForIndir(treeNode->AsIndir());
            break;

        case GT_MULHI:
#ifdef _TARGET_X86_
        case GT_MUL_LONG:
#endif
            genCodeForMulHi(treeNode->AsOp());
            break;

        case GT_INTRINSIC:
            genIntrinsic(treeNode);
            break;

#ifdef FEATURE_SIMD
        case GT_SIMD:
            genSIMDIntrinsic(treeNode->AsSIMD());
            break;
#endif // FEATURE_SIMD

#ifdef FEATURE_HW_INTRINSICS
        case GT_HWIntrinsic:
            genHWIntrinsic(treeNode->AsHWIntrinsic());
            break;
#endif // FEATURE_HW_INTRINSICS

        case GT_CKFINITE:
            genCkfinite(treeNode);
            break;

        case GT_EQ:
        case GT_NE:
        case GT_LT:
        case GT_LE:
        case GT_GE:
        case GT_GT:
        case GT_TEST_EQ:
        case GT_TEST_NE:
        case GT_CMP:
            genCodeForCompare(treeNode->AsOp());
            break;

        case GT_JTRUE:
            genCodeForJumpTrue(treeNode->AsOp());
            break;

        case GT_JCC:
            genCodeForJcc(treeNode->AsCC());
            break;

        case GT_SETCC:
            genCodeForSetcc(treeNode->AsCC());
            break;

        case GT_BT:
            genCodeForBT(treeNode->AsOp());
            break;

        case GT_RETURNTRAP:
            genCodeForReturnTrap(treeNode->AsOp());
            break;

        case GT_STOREIND:
            genCodeForStoreInd(treeNode->AsStoreInd());
            break;

        case GT_COPY:
            // This is handled at the time we call genConsumeReg() on the GT_COPY
            break;

        case GT_LIST:
        case GT_FIELD_LIST:
            // Should always be marked contained.
            assert(!"LIST, FIELD_LIST nodes should always be marked contained.");
            break;

        case GT_SWAP:
            genCodeForSwap(treeNode->AsOp());
            break;

        case GT_PUTARG_STK:
            genPutArgStk(treeNode->AsPutArgStk());
            break;

        case GT_PUTARG_REG:
            genPutArgReg(treeNode->AsOp());
            break;

        case GT_CALL:
            genCallInstruction(treeNode->AsCall());
            break;

        case GT_JMP:
            genJmpMethod(treeNode);
            break;

        case GT_LOCKADD:
            genCodeForLockAdd(treeNode->AsOp());
            break;

        case GT_XCHG:
        case GT_XADD:
            genLockedInstructions(treeNode->AsOp());
            break;

        case GT_MEMORYBARRIER:
            instGen_MemoryBarrier();
            break;

        case GT_CMPXCHG:
            genCodeForCmpXchg(treeNode->AsCmpXchg());
            break;

        case GT_RELOAD:
            // do nothing - reload is just a marker.
            // The parent node will call genConsumeReg on this which will trigger the unspill of this node's child
            // into the register specified in this node.
            break;

        case GT_NOP:
            break;

        case GT_NO_OP:
            GetEmitter()->emitIns_Nop(1);
            break;

        case GT_ARR_BOUNDS_CHECK:
#ifdef FEATURE_SIMD
        case GT_SIMD_CHK:
#endif // FEATURE_SIMD
#ifdef FEATURE_HW_INTRINSICS
        case GT_HW_INTRINSIC_CHK:
#endif // FEATURE_HW_INTRINSICS
            genRangeCheck(treeNode);
            break;

        case GT_PHYSREG:
            genCodeForPhysReg(treeNode->AsPhysReg());
            break;

        case GT_NULLCHECK:
            genCodeForNullCheck(treeNode->AsOp());
            break;

        case GT_CATCH_ARG:

            noway_assert(handlerGetsXcptnObj(compiler->compCurBB->bbCatchTyp));

            /* Catch arguments get passed in a register. genCodeForBBlist()
               would have marked it as holding a GC object, but not used. */

            noway_assert(gcInfo.gcRegGCrefSetCur & RBM_EXCEPTION_OBJECT);
            genConsumeReg(treeNode);
            break;

#if !defined(FEATURE_EH_FUNCLETS)
        case GT_END_LFIN:

            // Have to clear the ShadowSP of the nesting level which encloses the finally. Generates:
            //     mov dword ptr [ebp-0xC], 0  // for some slot of the ShadowSP local var

            unsigned finallyNesting;
            finallyNesting = treeNode->gtVal.gtVal1;
            noway_assert(treeNode->gtVal.gtVal1 < compiler->compHndBBtabCount);
            noway_assert(finallyNesting < compiler->compHndBBtabCount);

            // The last slot is reserved for ICodeManager::FixContext(ppEndRegion)
            unsigned filterEndOffsetSlotOffs;
            PREFIX_ASSUME(compiler->lvaLclSize(compiler->lvaShadowSPslotsVar) >
                          TARGET_POINTER_SIZE); // below doesn't underflow.
            filterEndOffsetSlotOffs =
                (unsigned)(compiler->lvaLclSize(compiler->lvaShadowSPslotsVar) - TARGET_POINTER_SIZE);

            unsigned curNestingSlotOffs;
            curNestingSlotOffs = filterEndOffsetSlotOffs - ((finallyNesting + 1) * TARGET_POINTER_SIZE);
            GetEmitter()->emitIns_S_I(INS_mov, EA_PTRSIZE, compiler->lvaShadowSPslotsVar, curNestingSlotOffs, 0);
            break;
#endif // !FEATURE_EH_FUNCLETS

        case GT_PINVOKE_PROLOG:
            noway_assert(((gcInfo.gcRegGCrefSetCur | gcInfo.gcRegByrefSetCur) & ~fullIntArgRegMask()) == 0);

            // the runtime side requires the codegen here to be consistent
            emit->emitDisableRandomNops();
            break;

        case GT_LABEL:
            genPendingCallLabel = genCreateTempLabel();
            emit->emitIns_R_L(INS_lea, EA_PTR_DSP_RELOC, genPendingCallLabel, treeNode->gtRegNum);
            break;

        case GT_STORE_OBJ:
        case GT_STORE_DYN_BLK:
        case GT_STORE_BLK:
            genCodeForStoreBlk(treeNode->AsBlk());
            break;

        case GT_JMPTABLE:
            genJumpTable(treeNode);
            break;

        case GT_SWITCH_TABLE:
            genTableBasedSwitch(treeNode);
            break;

        case GT_ARR_INDEX:
            genCodeForArrIndex(treeNode->AsArrIndex());
            break;

        case GT_ARR_OFFSET:
            genCodeForArrOffset(treeNode->AsArrOffs());
            break;

        case GT_CLS_VAR_ADDR:
            emit->emitIns_R_C(INS_lea, EA_PTRSIZE, targetReg, treeNode->gtClsVar.gtClsVarHnd, 0);
            genProduceReg(treeNode);
            break;

#if !defined(_TARGET_64BIT_)
        case GT_LONG:
            assert(treeNode->isUsedFromReg());
            genConsumeRegs(treeNode);
            break;
#endif

        case GT_IL_OFFSET:
            // Do nothing; these nodes are simply markers for debug info.
            break;

        default:
        {
#ifdef DEBUG
            char message[256];
            _snprintf_s(message, _countof(message), _TRUNCATE, "NYI: Unimplemented node type %s\n",
                        GenTree::OpName(treeNode->OperGet()));
            NYIRAW(message);
#endif
            assert(!"Unknown node in codegen");
        }
        break;
    }
}

//----------------------------------------------------------------------------------
// genMultiRegCallStoreToLocal: store multi-reg return value of a call node to a local
//
// Arguments:
//    treeNode  -  Gentree of GT_STORE_LCL_VAR
//
// Return Value:
//    None
//
// Assumption:
//    The child of store is a multi-reg call node.
//    genProduceReg() on treeNode is made by caller of this routine.
//
void CodeGen::genMultiRegCallStoreToLocal(GenTree* treeNode)
{
    assert(treeNode->OperGet() == GT_STORE_LCL_VAR);

#ifdef UNIX_AMD64_ABI
    // Structs of size >=9 and <=16 are returned in two return registers on x64 Unix.
    assert(varTypeIsStruct(treeNode));

    // Assumption: current x64 Unix implementation requires that a multi-reg struct
    // var in 'var = call' is flagged as lvIsMultiRegRet to prevent it from
    // being struct promoted.
    unsigned   lclNum = treeNode->AsLclVarCommon()->gtLclNum;
    LclVarDsc* varDsc = &(compiler->lvaTable[lclNum]);
    noway_assert(varDsc->lvIsMultiRegRet);

    GenTree*     op1       = treeNode->gtGetOp1();
    GenTree*     actualOp1 = op1->gtSkipReloadOrCopy();
    GenTreeCall* call      = actualOp1->AsCall();
    assert(call->HasMultiRegRetVal());

    genConsumeRegs(op1);

    ReturnTypeDesc* retTypeDesc = call->GetReturnTypeDesc();
    assert(retTypeDesc->GetReturnRegCount() == MAX_RET_REG_COUNT);
    unsigned regCount = retTypeDesc->GetReturnRegCount();

    if (treeNode->gtRegNum != REG_NA)
    {
        // Right now the only enregistrable structs supported are SIMD types.
        assert(varTypeIsSIMD(treeNode));
        assert(varTypeIsFloating(retTypeDesc->GetReturnRegType(0)));
        assert(varTypeIsFloating(retTypeDesc->GetReturnRegType(1)));

        // This is a case of two 8-bytes that comprise the operand is in
        // two different xmm registers and needs to assembled into a single
        // xmm register.
        regNumber targetReg = treeNode->gtRegNum;
        regNumber reg0      = call->GetRegNumByIdx(0);
        regNumber reg1      = call->GetRegNumByIdx(1);

        if (op1->IsCopyOrReload())
        {
            // GT_COPY/GT_RELOAD will have valid reg for those positions
            // that need to be copied or reloaded.
            regNumber reloadReg = op1->AsCopyOrReload()->GetRegNumByIdx(0);
            if (reloadReg != REG_NA)
            {
                reg0 = reloadReg;
            }

            reloadReg = op1->AsCopyOrReload()->GetRegNumByIdx(1);
            if (reloadReg != REG_NA)
            {
                reg1 = reloadReg;
            }
        }

        if (targetReg != reg0 && targetReg != reg1)
        {
            // targetReg = reg0;
            // targetReg[127:64] = reg1[127:64]
            inst_RV_RV(ins_Copy(TYP_DOUBLE), targetReg, reg0, TYP_DOUBLE);
            inst_RV_RV_IV(INS_shufpd, EA_16BYTE, targetReg, reg1, 0x00);
        }
        else if (targetReg == reg0)
        {
            // (elided) targetReg = reg0
            // targetReg[127:64] = reg1[127:64]
            inst_RV_RV_IV(INS_shufpd, EA_16BYTE, targetReg, reg1, 0x00);
        }
        else
        {
            assert(targetReg == reg1);
            // We need two shuffles to achieve this
            // First:
            // targetReg[63:0] = targetReg[63:0]
            // targetReg[127:64] = reg0[63:0]
            //
            // Second:
            // targetReg[63:0] = targetReg[127:64]
            // targetReg[127:64] = targetReg[63:0]
            //
            // Essentially copy low 8-bytes from reg0 to high 8-bytes of targetReg
            // and next swap low and high 8-bytes of targetReg to have them
            // rearranged in the right order.
            inst_RV_RV_IV(INS_shufpd, EA_16BYTE, targetReg, reg0, 0x00);
            inst_RV_RV_IV(INS_shufpd, EA_16BYTE, targetReg, targetReg, 0x01);
        }
    }
    else
    {
        // Stack store
        int offset = 0;
        for (unsigned i = 0; i < regCount; ++i)
        {
            var_types type = retTypeDesc->GetReturnRegType(i);
            regNumber reg  = call->GetRegNumByIdx(i);
            if (op1->IsCopyOrReload())
            {
                // GT_COPY/GT_RELOAD will have valid reg for those positions
                // that need to be copied or reloaded.
                regNumber reloadReg = op1->AsCopyOrReload()->GetRegNumByIdx(i);
                if (reloadReg != REG_NA)
                {
                    reg = reloadReg;
                }
            }

            assert(reg != REG_NA);
            GetEmitter()->emitIns_S_R(ins_Store(type), emitTypeSize(type), reg, lclNum, offset);
            offset += genTypeSize(type);
        }

        varDsc->lvRegNum = REG_STK;
    }
#elif defined(_TARGET_X86_)
    // Longs are returned in two return registers on x86.
    assert(varTypeIsLong(treeNode));

    // Assumption: current x86 implementation requires that a multi-reg long
    // var in 'var = call' is flagged as lvIsMultiRegRet to prevent it from
    // being promoted.
    unsigned   lclNum = treeNode->AsLclVarCommon()->gtLclNum;
    LclVarDsc* varDsc = &(compiler->lvaTable[lclNum]);
    noway_assert(varDsc->lvIsMultiRegRet);

    GenTree*     op1       = treeNode->gtGetOp1();
    GenTree*     actualOp1 = op1->gtSkipReloadOrCopy();
    GenTreeCall* call      = actualOp1->AsCall();
    assert(call->HasMultiRegRetVal());

    genConsumeRegs(op1);

    ReturnTypeDesc* retTypeDesc = call->GetReturnTypeDesc();
    unsigned        regCount    = retTypeDesc->GetReturnRegCount();
    assert(regCount == MAX_RET_REG_COUNT);

    // Stack store
    int offset = 0;
    for (unsigned i = 0; i < regCount; ++i)
    {
        var_types type = retTypeDesc->GetReturnRegType(i);
        regNumber reg  = call->GetRegNumByIdx(i);
        if (op1->IsCopyOrReload())
        {
            // GT_COPY/GT_RELOAD will have valid reg for those positions
            // that need to be copied or reloaded.
            regNumber reloadReg = op1->AsCopyOrReload()->GetRegNumByIdx(i);
            if (reloadReg != REG_NA)
            {
                reg = reloadReg;
            }
        }

        assert(reg != REG_NA);
        GetEmitter()->emitIns_S_R(ins_Store(type), emitTypeSize(type), reg, lclNum, offset);
        offset += genTypeSize(type);
    }

    varDsc->lvRegNum = REG_STK;
#else  // !UNIX_AMD64_ABI && !_TARGET_X86_
    assert(!"Unreached");
#endif // !UNIX_AMD64_ABI && !_TARGET_X86_
}

//------------------------------------------------------------------------
// genAllocLclFrame: Probe the stack and allocate the local stack frame: subtract from SP.
//
void CodeGen::genAllocLclFrame(unsigned frameSize, regNumber initReg, bool* pInitRegZeroed, regMaskTP maskArgRegsLiveIn)
{
    assert(compiler->compGeneratingProlog);

    if (frameSize == 0)
    {
        return;
    }

    const target_size_t pageSize       = compiler->eeGetPageSize();
    target_size_t       lastTouchDelta = 0; // What offset from the final SP was the last probe?

    if (frameSize == REGSIZE_BYTES)
    {
        // Frame size is the same as register size.
        inst_RV(INS_push, REG_EAX, TYP_I_IMPL);
    }
    else if (frameSize < pageSize)
    {
        // Frame size is (0x0008..0x1000)
        inst_RV_IV(INS_sub, REG_SPBASE, frameSize, EA_PTRSIZE);
        lastTouchDelta = frameSize;
    }
    else if (frameSize < compiler->getVeryLargeFrameSize())
    {
        lastTouchDelta = frameSize;

        // Frame size is (0x1000..0x3000)

        GetEmitter()->emitIns_AR_R(INS_test, EA_PTRSIZE, REG_EAX, REG_SPBASE, -(int)pageSize);
        lastTouchDelta -= pageSize;

        if (frameSize >= 0x2000)
        {
            GetEmitter()->emitIns_AR_R(INS_test, EA_PTRSIZE, REG_EAX, REG_SPBASE, -2 * (int)pageSize);
            lastTouchDelta -= pageSize;
        }

        inst_RV_IV(INS_sub, REG_SPBASE, frameSize, EA_PTRSIZE);
        assert(lastTouchDelta == frameSize % pageSize);
    }
    else
    {
        // Frame size >= 0x3000
        assert(frameSize >= compiler->getVeryLargeFrameSize());

        // Emit the following sequence to 'tickle' the pages.
        // Note it is important that stack pointer not change until this is
        // complete since the tickles could cause a stack overflow, and we
        // need to be able to crawl the stack afterward (which means the
        // stack pointer needs to be known).

        bool pushedStubParam = false;
        if (compiler->info.compPublishStubParam && (REG_SECRET_STUB_PARAM == initReg))
        {
            // push register containing the StubParam
            inst_RV(INS_push, REG_SECRET_STUB_PARAM, TYP_I_IMPL);
            pushedStubParam = true;
        }

#ifndef _TARGET_UNIX_
        instGen_Set_Reg_To_Zero(EA_PTRSIZE, initReg);
#endif

        //
        // Can't have a label inside the ReJIT padding area
        //
        genPrologPadForReJit();

#ifndef _TARGET_UNIX_
        // Code size for each instruction. We need this because the
        // backward branch is hard-coded with the number of bytes to branch.
        // The encoding differs based on the architecture and what register is
        // used (namely, using RAX has a smaller encoding).
        //
        //      xor eax,eax
        // loop:
        // For x86
        //      test [esp + eax], eax       3
        //      sub eax, 0x1000             5
        //      cmp EAX, -frameSize         5
        //      jge loop                    2
        //
        // For AMD64 using RAX
        //      test [rsp + rax], rax       4
        //      sub rax, 0x1000             6
        //      cmp rax, -frameSize         6
        //      jge loop                    2
        //
        // For AMD64 using RBP
        //      test [rsp + rbp], rbp       4
        //      sub rbp, 0x1000             7
        //      cmp rbp, -frameSize         7
        //      jge loop                    2

        GetEmitter()->emitIns_R_ARR(INS_test, EA_PTRSIZE, initReg, REG_SPBASE, initReg, 0);
        inst_RV_IV(INS_sub, initReg, pageSize, EA_PTRSIZE);
        inst_RV_IV(INS_cmp, initReg, -((ssize_t)frameSize), EA_PTRSIZE);

        int bytesForBackwardJump;
#ifdef _TARGET_AMD64_
        assert((initReg == REG_EAX) || (initReg == REG_EBP)); // We use RBP as initReg for EH funclets.
        bytesForBackwardJump = ((initReg == REG_EAX) ? -18 : -20);
#else  // !_TARGET_AMD64_
        assert(initReg == REG_EAX);
        bytesForBackwardJump = -15;
#endif // !_TARGET_AMD64_

        // Branch backwards to start of loop
        inst_IV(INS_jge, bytesForBackwardJump);

        lastTouchDelta = frameSize % pageSize;

#else // _TARGET_UNIX_

        // Code size for each instruction. We need this because the
        // backward branch is hard-coded with the number of bytes to branch.
        // The encoding differs based on the architecture and what register is
        // used (namely, using RAX has a smaller encoding).
        //
        // For x86
        //      lea eax, [esp - frameSize]
        // loop:
        //      lea esp, [esp - pageSize]   7
        //      test [esp], eax             3
        //      cmp esp, eax                2
        //      jge loop                    2
        //      lea rsp, [rbp + frameSize]
        //
        // For AMD64 using RAX
        //      lea rax, [rsp - frameSize]
        // loop:
        //      lea rsp, [rsp - pageSize]   8
        //      test [rsp], rax             4
        //      cmp rsp, rax                3
        //      jge loop                    2
        //      lea rsp, [rax + frameSize]
        //
        // For AMD64 using RBP
        //      lea rbp, [rsp - frameSize]
        // loop:
        //      lea rsp, [rsp - pageSize]   8
        //      test [rsp], rbp             4
        //      cmp rsp, rbp                3
        //      jge loop                    2
        //      lea rsp, [rbp + frameSize]

        int sPageSize = (int)pageSize;

        GetEmitter()->emitIns_R_AR(INS_lea, EA_PTRSIZE, initReg, REG_SPBASE, -((ssize_t)frameSize)); // get frame border

        GetEmitter()->emitIns_R_AR(INS_lea, EA_PTRSIZE, REG_SPBASE, REG_SPBASE, -sPageSize);
        GetEmitter()->emitIns_R_AR(INS_test, EA_PTRSIZE, initReg, REG_SPBASE, 0);
        inst_RV_RV(INS_cmp, REG_SPBASE, initReg);

        int bytesForBackwardJump;
#ifdef _TARGET_AMD64_
        assert((initReg == REG_EAX) || (initReg == REG_EBP)); // We use RBP as initReg for EH funclets.
        bytesForBackwardJump = -17;
#else  // !_TARGET_AMD64_
        assert(initReg == REG_EAX);
        bytesForBackwardJump = -14;
#endif // !_TARGET_AMD64_

        inst_IV(INS_jge, bytesForBackwardJump); // Branch backwards to start of loop

        GetEmitter()->emitIns_R_AR(INS_lea, EA_PTRSIZE, REG_SPBASE, initReg, frameSize); // restore stack pointer

        lastTouchDelta          = 0; // The loop code above actually over-probes: it always probes beyond the final SP we need.

#endif // _TARGET_UNIX_

        *pInitRegZeroed = false; // The initReg does not contain zero

        if (pushedStubParam)
        {
            // pop eax
            inst_RV(INS_pop, REG_SECRET_STUB_PARAM, TYP_I_IMPL);
            regSet.verifyRegUsed(REG_SECRET_STUB_PARAM);
        }

        //      sub esp, frameSize   6
        inst_RV_IV(INS_sub, REG_SPBASE, frameSize, EA_PTRSIZE);
    }

    if (lastTouchDelta + STACK_PROBE_BOUNDARY_THRESHOLD_BYTES > pageSize)
    {
        // We haven't probed almost a complete page. If the next action on the stack might subtract from SP
        // first, before touching the current SP, then we do one more probe at the very bottom. This can
        // happen on x86, for example, when we copy an argument to the stack using a "SUB ESP; REP MOV"
        // strategy.

        GetEmitter()->emitIns_AR_R(INS_test, EA_PTRSIZE, REG_EAX, REG_SPBASE, 0);
    }

    compiler->unwindAllocStack(frameSize);

#ifdef USING_SCOPE_INFO
    if (!doubleAlignOrFramePointerUsed())
    {
        psiAdjustStackLevel(frameSize);
    }
#endif // USING_SCOPE_INFO
}

//------------------------------------------------------------------------
// genStackPointerConstantAdjustment: add a specified constant value to the stack pointer.
// No probe is done.
//
// Arguments:
//    spDelta                 - the value to add to SP. Must be negative or zero.
//    regTmp                  - x86 only: an available temporary register. If not REG_NA, hide the SP
//                              adjustment from the emitter, using this register.
//
// Return Value:
//    None.
//
void CodeGen::genStackPointerConstantAdjustment(ssize_t spDelta, regNumber regTmp)
{
    assert(spDelta < 0);

    // We assert that the SP change is less than one page. If it's greater, you should have called a
    // function that does a probe, which will in turn call this function.
    assert((target_size_t)(-spDelta) <= compiler->eeGetPageSize());

#ifdef _TARGET_X86_
    if (regTmp != REG_NA)
    {
        // For x86, some cases don't want to use "sub ESP" because we don't want the emitter to track the adjustment
        // to ESP. So do the work in the count register.
        // TODO-CQ: manipulate ESP directly, to share code, reduce #ifdefs, and improve CQ. This would require
        // creating a way to temporarily turn off the emitter's tracking of ESP, maybe marking instrDescs as "don't
        // track".
        inst_RV_RV(INS_mov, regTmp, REG_SPBASE, TYP_I_IMPL);
        inst_RV_IV(INS_sub, regTmp, -spDelta, EA_PTRSIZE);
        inst_RV_RV(INS_mov, REG_SPBASE, regTmp, TYP_I_IMPL);
    }
    else
#endif // _TARGET_X86_
    {
        inst_RV_IV(INS_sub, REG_SPBASE, -spDelta, EA_PTRSIZE);
    }
}

//------------------------------------------------------------------------
// genStackPointerConstantAdjustmentWithProbe: add a specified constant value to the stack pointer,
// and probe the stack as appropriate. Should only be called as a helper for
// genStackPointerConstantAdjustmentLoopWithProbe.
//
// Arguments:
//    spDelta                 - the value to add to SP. Must be negative or zero. If zero, the probe happens,
//                              but the stack pointer doesn't move.
//    regTmp                  - x86 only: an available temporary register. If not REG_NA, hide the SP
//                              adjustment from the emitter, using this register.
//
// Return Value:
//    None.
//
void CodeGen::genStackPointerConstantAdjustmentWithProbe(ssize_t spDelta, regNumber regTmp)
{
    GetEmitter()->emitIns_AR_R(INS_TEST, EA_4BYTE, REG_SPBASE, REG_SPBASE, 0);
    genStackPointerConstantAdjustment(spDelta, regTmp);
}

//------------------------------------------------------------------------
// genStackPointerConstantAdjustmentLoopWithProbe: Add a specified constant value to the stack pointer,
// and probe the stack as appropriate. Generates one probe per page, up to the total amount required.
// This will generate a sequence of probes in-line. It is required for the case where we need to expose
// (not hide) the stack level adjustment. We can't use the dynamic loop in that case, because the total
// stack adjustment would not be visible to the emitter. It would be possible to use this version for
// multiple hidden constant stack level adjustments but we don't do that currently (we use the loop
// version in genStackPointerDynamicAdjustmentWithProbe instead).
//
// Arguments:
//    spDelta                 - the value to add to SP. Must be negative.
//    regTmp                  - x86 only: an available temporary register. If not REG_NA, hide the SP
//                              adjustment from the emitter, using this register.
//
// Return Value:
//    Offset in bytes from SP to last probed address.
//
target_ssize_t CodeGen::genStackPointerConstantAdjustmentLoopWithProbe(ssize_t spDelta, regNumber regTmp)
{
    assert(spDelta < 0);

    const target_size_t pageSize = compiler->eeGetPageSize();

    ssize_t spRemainingDelta = spDelta;
    do
    {
        ssize_t spOneDelta = -(ssize_t)min((target_size_t)-spRemainingDelta, pageSize);
        genStackPointerConstantAdjustmentWithProbe(spOneDelta, regTmp);
        spRemainingDelta -= spOneDelta;
    } while (spRemainingDelta < 0);

    // What offset from the final SP was the last probe? This depends on the fact that
    // genStackPointerConstantAdjustmentWithProbe() probes first, then does "SUB SP".
    target_size_t lastTouchDelta = (target_size_t)(-spDelta) % pageSize;
    if ((lastTouchDelta == 0) || (lastTouchDelta + STACK_PROBE_BOUNDARY_THRESHOLD_BYTES > pageSize))
    {
        // We haven't probed almost a complete page. If lastTouchDelta==0, then spDelta was an exact
        // multiple of pageSize, which means we last probed exactly one page back. Otherwise, we probed
        // the page, but very far from the end. If the next action on the stack might subtract from SP
        // first, before touching the current SP, then we do one more probe at the very bottom. This can
        // happen on x86, for example, when we copy an argument to the stack using a "SUB ESP; REP MOV"
        // strategy.

        GetEmitter()->emitIns_AR_R(INS_test, EA_PTRSIZE, REG_EAX, REG_SPBASE, 0);
        lastTouchDelta = 0;
    }

    return lastTouchDelta;
}

//------------------------------------------------------------------------
// genStackPointerDynamicAdjustmentWithProbe: add a register value to the stack pointer,
// and probe the stack as appropriate.
//
// Note that for x86, we hide the ESP adjustment from the emitter. To do that, currently,
// requires a temporary register and extra code.
//
// Arguments:
//    regSpDelta              - the register value to add to SP. The value in this register must be negative.
//                              This register might be trashed.
//    regTmp                  - an available temporary register. Will be trashed.
//
// Return Value:
//    None.
//
void CodeGen::genStackPointerDynamicAdjustmentWithProbe(regNumber regSpDelta, regNumber regTmp)
{
    assert(regSpDelta != REG_NA);
    assert(regTmp != REG_NA);

    // Tickle the pages to ensure that ESP is always valid and is
    // in sync with the "stack guard page".  Note that in the worst
    // case ESP is on the last byte of the guard page.  Thus you must
    // touch ESP-0 first not ESP-0x1000.
    //
    // Another subtlety is that you don't want ESP to be exactly on the
    // boundary of the guard page because PUSH is predecrement, thus
    // call setup would not touch the guard page but just beyond it.
    //
    // Note that we go through a few hoops so that ESP never points to
    // illegal pages at any time during the tickling process
    //
    //       add   regSpDelta, ESP          // reg now holds ultimate ESP
    //       jb    loop                     // result is smaller than original ESP (no wrap around)
    //       xor   regSpDelta, regSpDelta   // Overflow, pick lowest possible number
    //  loop:
    //       test  ESP, [ESP+0]             // tickle the page
    //       mov   regTmp, ESP
    //       sub   regTmp, eeGetPageSize()
    //       mov   ESP, regTmp
    //       cmp   ESP, regSpDelta
    //       jae   loop
    //       mov   ESP, regSpDelta

    BasicBlock* loop = genCreateTempLabel();

    inst_RV_RV(INS_add, regSpDelta, REG_SPBASE, TYP_I_IMPL);
    inst_JMP(EJ_jb, loop);

    instGen_Set_Reg_To_Zero(EA_PTRSIZE, regSpDelta);

    genDefineTempLabel(loop);

    // Tickle the decremented value. Note that it must be done BEFORE the update of ESP since ESP might already
    // be on the guard page. It is OK to leave the final value of ESP on the guard page.
    GetEmitter()->emitIns_AR_R(INS_TEST, EA_4BYTE, REG_SPBASE, REG_SPBASE, 0);

    // Subtract a page from ESP. This is a trick to avoid the emitter trying to track the
    // decrement of the ESP - we do the subtraction in another reg instead of adjusting ESP directly.
    inst_RV_RV(INS_mov, regTmp, REG_SPBASE, TYP_I_IMPL);
    inst_RV_IV(INS_sub, regTmp, compiler->eeGetPageSize(), EA_PTRSIZE);
    inst_RV_RV(INS_mov, REG_SPBASE, regTmp, TYP_I_IMPL);

    inst_RV_RV(INS_cmp, REG_SPBASE, regSpDelta, TYP_I_IMPL);
    inst_JMP(EJ_jae, loop);

    // Move the final value to ESP
    inst_RV_RV(INS_mov, REG_SPBASE, regSpDelta);
}

//------------------------------------------------------------------------
// genLclHeap: Generate code for localloc.
//
// Arguments:
//      tree - the localloc tree to generate.
//
// Notes:
//      Note that for x86, we don't track ESP movements while generating the localloc code.
//      The ESP tracking is used to report stack pointer-relative GC info, which is not
//      interesting while doing the localloc construction. Also, for functions with localloc,
//      we have EBP frames, and EBP-relative locals, and ESP-relative accesses only for function
//      call arguments.
//
//      For x86, we store the ESP after the localloc is complete in the LocAllocSP
//      variable. This variable is implicitly reported to the VM in the GC info (its position
//      is defined by convention relative to other items), and is used by the GC to find the
//      "base" stack pointer in functions with localloc.
//
void CodeGen::genLclHeap(GenTree* tree)
{
    assert(tree->OperGet() == GT_LCLHEAP);
    assert(compiler->compLocallocUsed);

    GenTree* size = tree->gtOp.gtOp1;
    noway_assert((genActualType(size->gtType) == TYP_INT) || (genActualType(size->gtType) == TYP_I_IMPL));

    regNumber      targetReg      = tree->gtRegNum;
    regNumber      regCnt         = REG_NA;
    var_types      type           = genActualType(size->gtType);
    emitAttr       easz           = emitTypeSize(type);
    BasicBlock*    endLabel       = nullptr;
    target_ssize_t lastTouchDelta = (target_ssize_t)-1;

#ifdef DEBUG
    genStackPointerCheck(compiler->opts.compStackCheckOnRet, compiler->lvaReturnSpCheck);
#endif

    noway_assert(isFramePointerUsed()); // localloc requires Frame Pointer to be established since SP changes
    noway_assert(genStackLevel == 0);   // Can't have anything on the stack

    unsigned stackAdjustment = 0;

    // compute the amount of memory to allocate to properly STACK_ALIGN.
    size_t amount = 0;
    if (size->IsCnsIntOrI())
    {
        // If size is a constant, then it must be contained.
        assert(size->isContained());

        // If amount is zero then return null in targetReg
        amount = size->gtIntCon.gtIconVal;
        if (amount == 0)
        {
            instGen_Set_Reg_To_Zero(EA_PTRSIZE, targetReg);
            goto BAILOUT;
        }

        // 'amount' is the total number of bytes to localloc to properly STACK_ALIGN
        amount = AlignUp(amount, STACK_ALIGN);
    }
    else
    {
        // The localloc requested memory size is non-constant.

        // Put the size value in targetReg. If it is zero, bail out by returning null in targetReg.
        genConsumeRegAndCopy(size, targetReg);
        endLabel = genCreateTempLabel();
        GetEmitter()->emitIns_R_R(INS_test, easz, targetReg, targetReg);
        inst_JMP(EJ_je, endLabel);

        // Compute the size of the block to allocate and perform alignment.
        // If compInitMem=true, we can reuse targetReg as regcnt,
        // since we don't need any internal registers.
        if (compiler->info.compInitMem)
        {
            assert(tree->AvailableTempRegCount() == 0);
            regCnt = targetReg;
        }
        else
        {
            regCnt = tree->ExtractTempReg();
            if (regCnt != targetReg)
            {
                // Above, we put the size in targetReg. Now, copy it to our new temp register if necessary.
                inst_RV_RV(INS_mov, regCnt, targetReg, size->TypeGet());
            }
        }

        // Round up the number of bytes to allocate to a STACK_ALIGN boundary. This is done
        // by code like:
        //      add reg, 15
        //      and reg, -16
        // However, in the initialized memory case, we need the count of STACK_ALIGN-sized
        // elements, not a byte count, after the alignment. So instead of the "and", which
        // becomes unnecessary, generate a shift, e.g.:
        //      add reg, 15
        //      shr reg, 4

        inst_RV_IV(INS_add, regCnt, STACK_ALIGN - 1, emitActualTypeSize(type));

        if (compiler->info.compInitMem)
        {
            // Convert the count from a count of bytes to a loop count. We will loop once per
            // stack alignment size, so each loop will zero 4 bytes on Windows/x86, and 16 bytes
            // on x64 and Linux/x86.
            //
            // Note that we zero a single reg-size word per iteration on x86, and 2 reg-size
            // words per iteration on x64. We will shift off all the stack alignment bits
            // added above, so there is no need for an 'and' instruction.

            // --- shr regCnt, 2 (or 4) ---
            inst_RV_SH(INS_SHIFT_RIGHT_LOGICAL, EA_PTRSIZE, regCnt, STACK_ALIGN_SHIFT);
        }
        else
        {
            // Otherwise, mask off the low bits to align the byte count.
            inst_RV_IV(INS_AND, regCnt, ~(STACK_ALIGN - 1), emitActualTypeSize(type));
        }
    }

#if FEATURE_FIXED_OUT_ARGS
    // If we have an outgoing arg area then we must adjust the SP by popping off the
    // outgoing arg area. We will restore it right before we return from this method.
    //
    // Localloc returns stack space that aligned to STACK_ALIGN bytes. The following
    // are the cases that need to be handled:
    //   i) Method has out-going arg area.
    //      It is guaranteed that size of out-going arg area is STACK_ALIGN'ed (see fgMorphArgs).
    //      Therefore, we will pop off the out-going arg area from RSP before allocating the localloc space.
    //  ii) Method has no out-going arg area.
    //      Nothing to pop off from the stack.
    if (compiler->lvaOutgoingArgSpaceSize > 0)
    {
        assert((compiler->lvaOutgoingArgSpaceSize % STACK_ALIGN) == 0); // This must be true for the stack to remain
                                                                        // aligned
        inst_RV_IV(INS_add, REG_SPBASE, compiler->lvaOutgoingArgSpaceSize, EA_PTRSIZE);
        stackAdjustment += compiler->lvaOutgoingArgSpaceSize;
    }
#endif

    if (size->IsCnsIntOrI())
    {
        // We should reach here only for non-zero, constant size allocations.
        assert(amount > 0);
        assert((amount % STACK_ALIGN) == 0);
        assert((amount % REGSIZE_BYTES) == 0);

        // For small allocations we will generate up to six push 0 inline
        size_t cntRegSizedWords = amount / REGSIZE_BYTES;
        if (cntRegSizedWords <= 6)
        {
            for (; cntRegSizedWords != 0; cntRegSizedWords--)
            {
                inst_IV(INS_push_hide, 0); // push_hide means don't track the stack
            }

            lastTouchDelta = 0;

            goto ALLOC_DONE;
        }

        bool initMemOrLargeAlloc =
            compiler->info.compInitMem || (amount >= compiler->eeGetPageSize()); // must be >= not >

#ifdef _TARGET_X86_
        bool needRegCntRegister = true;
#else  // !_TARGET_X86_
        bool needRegCntRegister = initMemOrLargeAlloc;
#endif // !_TARGET_X86_

        if (needRegCntRegister)
        {
            // If compInitMem=true, we can reuse targetReg as regcnt.
            // Since size is a constant, regCnt is not yet initialized.
            assert(regCnt == REG_NA);
            if (compiler->info.compInitMem)
            {
                assert(tree->AvailableTempRegCount() == 0);
                regCnt = targetReg;
            }
            else
            {
                regCnt = tree->ExtractTempReg();
            }
        }

        if (!initMemOrLargeAlloc)
        {
            // Since the size is less than a page, and we don't need to zero init memory, simply adjust ESP.
            // ESP might already be in the guard page, so we must touch it BEFORE
            // the alloc, not after.

            assert(amount < compiler->eeGetPageSize()); // must be < not <=
            lastTouchDelta = genStackPointerConstantAdjustmentLoopWithProbe(-(ssize_t)amount, regCnt);
            goto ALLOC_DONE;
        }

        // else, "mov regCnt, amount"

        if (compiler->info.compInitMem)
        {
            // When initializing memory, we want 'amount' to be the loop count.
            assert((amount % STACK_ALIGN) == 0);
            amount /= STACK_ALIGN;
        }

        genSetRegToIcon(regCnt, amount, ((int)amount == amount) ? TYP_INT : TYP_LONG);
    }

    if (compiler->info.compInitMem)
    {
        // At this point 'regCnt' is set to the number of loop iterations for this loop, if each
        // iteration zeros (and subtracts from the stack pointer) STACK_ALIGN bytes.
        // Since we have to zero out the allocated memory AND ensure that RSP is always valid
        // by tickling the pages, we will just push 0's on the stack.

        assert(genIsValidIntReg(regCnt));

        // Loop:
        BasicBlock* loop = genCreateTempLabel();
        genDefineTempLabel(loop);

        static_assert_no_msg((STACK_ALIGN % REGSIZE_BYTES) == 0);
        unsigned const count = (STACK_ALIGN / REGSIZE_BYTES);

        for (unsigned i = 0; i < count; i++)
        {
            inst_IV(INS_push_hide, 0); // --- push REG_SIZE bytes of 0
        }
        // Note that the stack must always be aligned to STACK_ALIGN bytes

        // Decrement the loop counter and loop if not done.
        inst_RV(INS_dec, regCnt, TYP_I_IMPL);
        inst_JMP(EJ_jne, loop);

        lastTouchDelta = 0;
    }
    else
    {
        // At this point 'regCnt' is set to the total number of bytes to localloc.
        // Negate this value before calling the function to adjust the stack (which
        // adds to ESP).

        inst_RV(INS_NEG, regCnt, TYP_I_IMPL);
        regNumber regTmp = tree->GetSingleTempReg();
        genStackPointerDynamicAdjustmentWithProbe(regCnt, regTmp);

        // lastTouchDelta is dynamic, and can be up to a page. So if we have outgoing arg space,
        // we're going to assume the worst and probe.
    }

ALLOC_DONE:
    // Re-adjust SP to allocate out-going arg area. Note: this also requires probes, if we have
    // a very large stack adjustment! For simplicity, we use the same function used elsewhere,
    // which probes the current address before subtracting. We may end up probing multiple
    // times relatively "nearby".
    if (stackAdjustment > 0)
    {
        assert((stackAdjustment % STACK_ALIGN) == 0); // This must be true for the stack to remain aligned
        assert(lastTouchDelta >= -1);

        if ((lastTouchDelta == (target_ssize_t)-1) ||
            (stackAdjustment + (unsigned)lastTouchDelta + STACK_PROBE_BOUNDARY_THRESHOLD_BYTES >
             compiler->eeGetPageSize()))
        {
            genStackPointerConstantAdjustmentLoopWithProbe(-(ssize_t)stackAdjustment, REG_NA);
        }
        else
        {
            genStackPointerConstantAdjustment(-(ssize_t)stackAdjustment, REG_NA);
        }
    }

    // Return the stackalloc'ed address in result register.
    // TargetReg = RSP + stackAdjustment.
    GetEmitter()->emitIns_R_AR(INS_lea, EA_PTRSIZE, targetReg, REG_SPBASE, stackAdjustment);

    if (endLabel != nullptr)
    {
        genDefineTempLabel(endLabel);
    }

BAILOUT:

#ifdef JIT32_GCENCODER
    if (compiler->lvaLocAllocSPvar != BAD_VAR_NUM)
    {
        GetEmitter()->emitIns_S_R(ins_Store(TYP_I_IMPL), EA_PTRSIZE, REG_SPBASE, compiler->lvaLocAllocSPvar, 0);
    }
#endif // JIT32_GCENCODER

#ifdef DEBUG
    // Update local variable to reflect the new stack pointer.
    if (compiler->opts.compStackCheckOnRet)
    {
        noway_assert(compiler->lvaReturnSpCheck != 0xCCCCCCCC &&
                     compiler->lvaTable[compiler->lvaReturnSpCheck].lvDoNotEnregister &&
                     compiler->lvaTable[compiler->lvaReturnSpCheck].lvOnFrame);
        GetEmitter()->emitIns_S_R(ins_Store(TYP_I_IMPL), EA_PTRSIZE, REG_SPBASE, compiler->lvaReturnSpCheck, 0);
    }
#endif

    genProduceReg(tree);
}

void CodeGen::genCodeForStoreBlk(GenTreeBlk* storeBlkNode)
{
    assert(storeBlkNode->OperIs(GT_STORE_OBJ, GT_STORE_DYN_BLK, GT_STORE_BLK));

    if (storeBlkNode->OperIs(GT_STORE_OBJ) && storeBlkNode->OperIsCopyBlkOp() && !storeBlkNode->gtBlkOpGcUnsafe)
    {
        assert(storeBlkNode->AsObj()->GetLayout()->HasGCPtr());
        genCodeForCpObj(storeBlkNode->AsObj());
        return;
    }

#ifdef JIT32_GCENCODER
    assert(!storeBlkNode->gtBlkOpGcUnsafe);
#else
    if (storeBlkNode->gtBlkOpGcUnsafe)
    {
        GetEmitter()->emitDisableGC();
    }
#endif // JIT32_GCENCODER

    bool isCopyBlk = storeBlkNode->OperIsCopyBlkOp();

    switch (storeBlkNode->gtBlkOpKind)
    {
#ifdef _TARGET_AMD64_
        case GenTreeBlk::BlkOpKindHelper:
            if (isCopyBlk)
            {
                genCodeForCpBlkHelper(storeBlkNode);
            }
            else
            {
                genCodeForInitBlkHelper(storeBlkNode);
            }
            break;
#endif // _TARGET_AMD64_
        case GenTreeBlk::BlkOpKindRepInstr:
            if (isCopyBlk)
            {
                genCodeForCpBlkRepMovs(storeBlkNode);
            }
            else
            {
                genCodeForInitBlkRepStos(storeBlkNode);
            }
            break;
        case GenTreeBlk::BlkOpKindUnroll:
            if (isCopyBlk)
            {
                genCodeForCpBlkUnroll(storeBlkNode);
            }
            else
            {
                genCodeForInitBlkUnroll(storeBlkNode);
            }
            break;
        default:
            unreached();
    }

#ifndef JIT32_GCENCODER
    if (storeBlkNode->gtBlkOpGcUnsafe)
    {
        GetEmitter()->emitEnableGC();
    }
#endif // !defined(JIT32_GCENCODER)
}

//
//------------------------------------------------------------------------
// genCodeForInitBlkRepStos: Generate code for InitBlk using rep stos.
//
// Arguments:
//    initBlkNode - The Block store for which we are generating code.
//
// Preconditions:
//    On x64:
//      The size of the buffers must be a constant and also less than INITBLK_STOS_LIMIT bytes.
//      Any value larger than that, we'll use the helper even if both the fill byte and the
//      size are integer constants.
//  On x86:
//      The size must either be a non-constant or less than INITBLK_STOS_LIMIT bytes.
//
void CodeGen::genCodeForInitBlkRepStos(GenTreeBlk* initBlkNode)
{
    // Make sure we got the arguments of the initblk/initobj operation in the right registers.
    unsigned size    = initBlkNode->Size();
    GenTree* dstAddr = initBlkNode->Addr();
    GenTree* initVal = initBlkNode->Data();
    if (initVal->OperIsInitVal())
    {
        initVal = initVal->gtGetOp1();
    }

    genConsumeBlockOp(initBlkNode, REG_RDI, REG_RAX, REG_RCX);
    instGen(INS_r_stosb);
}

//----------------------------------------------------------------------------------
// genCodeForInitBlkUnroll: Generate code for InitBlk by performing a loop unroll
//
// Arguments:
//    initBlkNode - The Block store for which we are generating code.
//
// Preconditions:
//   a) Both the size and fill byte value are integer constants.
//   b) The size of the struct to initialize is smaller than INITBLK_UNROLL_LIMIT bytes.
//
void CodeGen::genCodeForInitBlkUnroll(GenTreeBlk* initBlkNode)
{
    // Make sure we got the arguments of the initblk/initobj operation in the right registers
    unsigned size    = initBlkNode->Size();
    GenTree* dstAddr = initBlkNode->Addr();
    GenTree* initVal = initBlkNode->Data();
    if (initVal->OperIsInitVal())
    {
        initVal = initVal->gtGetOp1();
    }

    assert(dstAddr->isUsedFromReg());
    assert(initVal->isUsedFromReg() || (initVal->IsIntegralConst(0) && ((size & 0xf) == 0)));
    assert(size <= INITBLK_UNROLL_LIMIT);
    assert(initVal->gtSkipReloadOrCopy()->IsCnsIntOrI());

    emitter* emit = GetEmitter();

    genConsumeOperands(initBlkNode);

    // If the initVal was moved, or spilled and reloaded to a different register,
    // get the original initVal from below the GT_RELOAD, but only after capturing the valReg,
    // which needs to be the new register.
    regNumber valReg = initVal->gtRegNum;
    initVal          = initVal->gtSkipReloadOrCopy();

    unsigned offset = 0;

    // Perform an unroll using SSE2 loads and stores.
    if (size >= XMM_REGSIZE_BYTES)
    {
        regNumber tmpReg = initBlkNode->GetSingleTempReg();
        assert(genIsValidFloatReg(tmpReg));

        if (initVal->gtIntCon.gtIconVal != 0)
        {
            emit->emitIns_R_R(INS_mov_i2xmm, EA_PTRSIZE, tmpReg, valReg);
            emit->emitIns_R_R(INS_punpckldq, EA_8BYTE, tmpReg, tmpReg);
#ifdef _TARGET_X86_
            // For x86, we need one more to convert it from 8 bytes to 16 bytes.
            emit->emitIns_R_R(INS_punpckldq, EA_8BYTE, tmpReg, tmpReg);
#endif // _TARGET_X86_
        }
        else
        {
            emit->emitIns_R_R(INS_xorps, EA_8BYTE, tmpReg, tmpReg);
        }

        // Determine how many 16 byte slots we're going to fill using SSE movs.
        size_t slots = size / XMM_REGSIZE_BYTES;

        while (slots-- > 0)
        {
            emit->emitIns_AR_R(INS_movdqu, EA_8BYTE, tmpReg, dstAddr->gtRegNum, offset);
            offset += XMM_REGSIZE_BYTES;
        }
    }

    // Fill the remainder (or a < 16 byte sized struct)
    if ((size & 8) != 0)
    {
#ifdef _TARGET_X86_
        // TODO-X86-CQ: [1091735] Revisit block ops codegen. One example: use movq for 8 byte movs.
        emit->emitIns_AR_R(INS_mov, EA_4BYTE, valReg, dstAddr->gtRegNum, offset);
        offset += 4;
        emit->emitIns_AR_R(INS_mov, EA_4BYTE, valReg, dstAddr->gtRegNum, offset);
        offset += 4;
#else // !_TARGET_X86_

        emit->emitIns_AR_R(INS_mov, EA_8BYTE, valReg, dstAddr->gtRegNum, offset);
        offset += 8;

#endif // !_TARGET_X86_
    }
    if ((size & 4) != 0)
    {
        emit->emitIns_AR_R(INS_mov, EA_4BYTE, valReg, dstAddr->gtRegNum, offset);
        offset += 4;
    }
    if ((size & 2) != 0)
    {
        emit->emitIns_AR_R(INS_mov, EA_2BYTE, valReg, dstAddr->gtRegNum, offset);
        offset += 2;
    }
    if ((size & 1) != 0)
    {
        emit->emitIns_AR_R(INS_mov, EA_1BYTE, valReg, dstAddr->gtRegNum, offset);
    }
}

#ifdef _TARGET_AMD64_
//------------------------------------------------------------------------
// genCodeForInitBlkHelper - Generate code for an InitBlk node by the means of the VM memcpy helper call
//
// Arguments:
//    initBlkNode - the GT_STORE_[BLK|OBJ|DYN_BLK]
//
// Preconditions:
//   The register assignments have been set appropriately.
//   This is validated by genConsumeBlockOp().
//
void CodeGen::genCodeForInitBlkHelper(GenTreeBlk* initBlkNode)
{
    // Destination address goes in arg0, source address goes in arg1, and size goes in arg2.
    // genConsumeBlockOp takes care of this for us.
    genConsumeBlockOp(initBlkNode, REG_ARG_0, REG_ARG_1, REG_ARG_2);

    genEmitHelperCall(CORINFO_HELP_MEMSET, 0, EA_UNKNOWN);
}
#endif // _TARGET_AMD64_

// Generate code for a load from some address + offset
//   baseNode: tree node which can be either a local address or arbitrary node
//   offset: distance from the baseNode from which to load
void CodeGen::genCodeForLoadOffset(instruction ins, emitAttr size, regNumber dst, GenTree* baseNode, unsigned offset)
{
    emitter* emit = GetEmitter();

    if (baseNode->OperIsLocalAddr())
    {
        if (baseNode->gtOper == GT_LCL_FLD_ADDR)
        {
            offset += baseNode->gtLclFld.gtLclOffs;
        }
        emit->emitIns_R_S(ins, size, dst, baseNode->gtLclVarCommon.gtLclNum, offset);
    }
    else
    {
        emit->emitIns_R_AR(ins, size, dst, baseNode->gtRegNum, offset);
    }
}

//------------------------------------------------------------------------
// genCodeForStoreOffset: Generate code to store a reg to [base + offset].
//
// Arguments:
//      ins         - the instruction to generate.
//      size        - the size that needs to be stored.
//      src         - the register which needs to be stored.
//      baseNode    - the base, relative to which to store the src register.
//      offset      - the offset that is added to the baseNode to calculate the address to store into.
//
void CodeGen::genCodeForStoreOffset(instruction ins, emitAttr size, regNumber src, GenTree* baseNode, unsigned offset)
{
    emitter* emit = GetEmitter();

    if (baseNode->OperIsLocalAddr())
    {
        if (baseNode->gtOper == GT_LCL_FLD_ADDR)
        {
            offset += baseNode->gtLclFld.gtLclOffs;
        }

        emit->emitIns_S_R(ins, size, src, baseNode->AsLclVarCommon()->GetLclNum(), offset);
    }
    else
    {
        emit->emitIns_AR_R(ins, size, src, baseNode->gtRegNum, offset);
    }
}

//----------------------------------------------------------------------------------
// genCodeForCpBlkUnroll - Generates CpBlk code by performing a loop unroll
//
// Arguments:
//    cpBlkNode - the GT_STORE_BLK
//
// Preconditions:
//   The register assignments have been set appropriately.
//
void CodeGen::genCodeForCpBlkUnroll(GenTreeBlk* cpBlkNode)
{
    // Make sure we got the arguments of the cpblk operation in the right registers
    assert(cpBlkNode->OperIs(GT_STORE_BLK) && !cpBlkNode->OperIsInitBlkOp());
    unsigned size    = cpBlkNode->Size();
    GenTree* dstAddr = cpBlkNode->Addr();
    GenTree* source  = cpBlkNode->Data();
    GenTree* srcAddr = nullptr;
    assert(size <= CPBLK_UNROLL_LIMIT);

    emitter* emit = GetEmitter();

    if (dstAddr->isUsedFromReg())
    {
        genConsumeReg(dstAddr);
    }

    if (source->gtOper == GT_IND)
    {
        srcAddr = source->gtGetOp1();
        if (srcAddr->isUsedFromReg())
        {
            genConsumeReg(srcAddr);
        }
    }
    else
    {
        noway_assert(source->IsLocal());
        // TODO-Cleanup: Consider making the addrForm() method in Rationalize public, e.g. in GenTree.
        // OR: transform source to GT_IND(GT_LCL_VAR_ADDR)
        if (source->OperGet() == GT_LCL_VAR)
        {
            source->SetOper(GT_LCL_VAR_ADDR);
        }
        else
        {
            assert(source->OperGet() == GT_LCL_FLD);
            source->SetOper(GT_LCL_FLD_ADDR);
        }
        srcAddr = source;
    }

    unsigned offset = 0;

    // If the size of this struct is larger than 16 bytes
    // let's use SSE2 to be able to do 16 byte at a time
    // loads and stores.

    if (size >= XMM_REGSIZE_BYTES)
    {
        regNumber xmmReg = cpBlkNode->GetSingleTempReg(RBM_ALLFLOAT);
        size_t    slots  = size / XMM_REGSIZE_BYTES;

        // TODO: In the below code the load and store instructions are for 16 bytes, but the
        //       type is EA_8BYTE. The movdqa/u are 16 byte instructions, so it works, but
        //       this probably needs to be changed.
        while (slots-- > 0)
        {
            // Load
            genCodeForLoadOffset(INS_movdqu, EA_8BYTE, xmmReg, srcAddr, offset);
            // Store
            genCodeForStoreOffset(INS_movdqu, EA_8BYTE, xmmReg, dstAddr, offset);
            offset += XMM_REGSIZE_BYTES;
        }
    }

    // Fill the remainder (15 bytes or less) if there's one.
    if ((size & 0xf) != 0)
    {
        // Grab the integer temp register to emit the remaining loads and stores.
        regNumber tmpReg = cpBlkNode->GetSingleTempReg(RBM_ALLINT);

        if ((size & 8) != 0)
        {
#ifdef _TARGET_X86_
            // TODO-X86-CQ: [1091735] Revisit block ops codegen. One example: use movq for 8 byte movs.
            for (unsigned savedOffs = offset; offset < savedOffs + 8; offset += 4)
            {
                genCodeForLoadOffset(INS_mov, EA_4BYTE, tmpReg, srcAddr, offset);
                genCodeForStoreOffset(INS_mov, EA_4BYTE, tmpReg, dstAddr, offset);
            }
#else  // !_TARGET_X86_
            genCodeForLoadOffset(INS_mov, EA_8BYTE, tmpReg, srcAddr, offset);
            genCodeForStoreOffset(INS_mov, EA_8BYTE, tmpReg, dstAddr, offset);
            offset += 8;
#endif // !_TARGET_X86_
        }
        if ((size & 4) != 0)
        {
            genCodeForLoadOffset(INS_mov, EA_4BYTE, tmpReg, srcAddr, offset);
            genCodeForStoreOffset(INS_mov, EA_4BYTE, tmpReg, dstAddr, offset);
            offset += 4;
        }
        if ((size & 2) != 0)
        {
            genCodeForLoadOffset(INS_mov, EA_2BYTE, tmpReg, srcAddr, offset);
            genCodeForStoreOffset(INS_mov, EA_2BYTE, tmpReg, dstAddr, offset);
            offset += 2;
        }
        if ((size & 1) != 0)
        {
            genCodeForLoadOffset(INS_mov, EA_1BYTE, tmpReg, srcAddr, offset);
            genCodeForStoreOffset(INS_mov, EA_1BYTE, tmpReg, dstAddr, offset);
        }
    }
}

//----------------------------------------------------------------------------------
// genCodeForCpBlkRepMovs - Generate code for CpBlk by using rep movs
//
// Arguments:
//    cpBlkNode - the GT_STORE_[BLK|OBJ|DYN_BLK]
//
// Preconditions:
//   The register assignments have been set appropriately.
//   This is validated by genConsumeBlockOp().
//
void CodeGen::genCodeForCpBlkRepMovs(GenTreeBlk* cpBlkNode)
{
    // Destination address goes in RDI, source address goes in RSE, and size goes in RCX.
    // genConsumeBlockOp takes care of this for us.
    genConsumeBlockOp(cpBlkNode, REG_RDI, REG_RSI, REG_RCX);
    instGen(INS_r_movsb);
}

#ifdef FEATURE_PUT_STRUCT_ARG_STK
//------------------------------------------------------------------------
// CodeGen::genMove8IfNeeded: Conditionally move 8 bytes of a struct to the argument area
//
// Arguments:
//    size       - The size of bytes remaining to be moved
//    longTmpReg - The tmp register to be used for the long value
//    srcAddr    - The address of the source struct
//    offset     - The current offset being copied
//
// Return Value:
//    Returns the number of bytes moved (8 or 0).
//
// Notes:
//    This is used in the PutArgStkKindUnroll case, to move any bytes that are
//    not an even multiple of 16.
//    On x86, longTmpReg must be an xmm reg; on x64 it must be an integer register.
//    This is checked by genStoreRegToStackArg.
//
unsigned CodeGen::genMove8IfNeeded(unsigned size, regNumber longTmpReg, GenTree* srcAddr, unsigned offset)
{
#ifdef _TARGET_X86_
    instruction longMovIns = INS_movq;
#else  // !_TARGET_X86_
    instruction longMovIns   = INS_mov;
#endif // !_TARGET_X86_
    if ((size & 8) != 0)
    {
        genCodeForLoadOffset(longMovIns, EA_8BYTE, longTmpReg, srcAddr, offset);
        genStoreRegToStackArg(TYP_LONG, longTmpReg, offset);
        return 8;
    }
    return 0;
}

//------------------------------------------------------------------------
// CodeGen::genMove4IfNeeded: Conditionally move 4 bytes of a struct to the argument area
//
// Arguments:
//    size      - The size of bytes remaining to be moved
//    intTmpReg - The tmp register to be used for the long value
//    srcAddr   - The address of the source struct
//    offset    - The current offset being copied
//
// Return Value:
//    Returns the number of bytes moved (4 or 0).
//
// Notes:
//    This is used in the PutArgStkKindUnroll case, to move any bytes that are
//    not an even multiple of 16.
//    intTmpReg must be an integer register.
//    This is checked by genStoreRegToStackArg.
//
unsigned CodeGen::genMove4IfNeeded(unsigned size, regNumber intTmpReg, GenTree* srcAddr, unsigned offset)
{
    if ((size & 4) != 0)
    {
        genCodeForLoadOffset(INS_mov, EA_4BYTE, intTmpReg, srcAddr, offset);
        genStoreRegToStackArg(TYP_INT, intTmpReg, offset);
        return 4;
    }
    return 0;
}

//------------------------------------------------------------------------
// CodeGen::genMove2IfNeeded: Conditionally move 2 bytes of a struct to the argument area
//
// Arguments:
//    size      - The size of bytes remaining to be moved
//    intTmpReg - The tmp register to be used for the long value
//    srcAddr   - The address of the source struct
//    offset    - The current offset being copied
//
// Return Value:
//    Returns the number of bytes moved (2 or 0).
//
// Notes:
//    This is used in the PutArgStkKindUnroll case, to move any bytes that are
//    not an even multiple of 16.
//    intTmpReg must be an integer register.
//    This is checked by genStoreRegToStackArg.
//
unsigned CodeGen::genMove2IfNeeded(unsigned size, regNumber intTmpReg, GenTree* srcAddr, unsigned offset)
{
    if ((size & 2) != 0)
    {
        genCodeForLoadOffset(INS_mov, EA_2BYTE, intTmpReg, srcAddr, offset);
        genStoreRegToStackArg(TYP_SHORT, intTmpReg, offset);
        return 2;
    }
    return 0;
}

//------------------------------------------------------------------------
// CodeGen::genMove1IfNeeded: Conditionally move 1 byte of a struct to the argument area
//
// Arguments:
//    size      - The size of bytes remaining to be moved
//    intTmpReg - The tmp register to be used for the long value
//    srcAddr   - The address of the source struct
//    offset    - The current offset being copied
//
// Return Value:
//    Returns the number of bytes moved (1 or 0).
//
// Notes:
//    This is used in the PutArgStkKindUnroll case, to move any bytes that are
//    not an even multiple of 16.
//    intTmpReg must be an integer register.
//    This is checked by genStoreRegToStackArg.
//
unsigned CodeGen::genMove1IfNeeded(unsigned size, regNumber intTmpReg, GenTree* srcAddr, unsigned offset)
{
    if ((size & 1) != 0)
    {
        genCodeForLoadOffset(INS_mov, EA_1BYTE, intTmpReg, srcAddr, offset);
        genStoreRegToStackArg(TYP_BYTE, intTmpReg, offset);
        return 1;
    }
    return 0;
}

//---------------------------------------------------------------------------------------------------------------//
// genStructPutArgUnroll: Generates code for passing a struct arg on stack by value using loop unrolling.
//
// Arguments:
//     putArgNode  - the PutArgStk tree.
//
// Notes:
//     m_stkArgVarNum must be set to the base var number, relative to which the by-val struct will be copied to the
//     stack.
//
// TODO-Amd64-Unix: Try to share code with copyblk.
//      Need refactoring of copyblk before it could be used for putarg_stk.
//      The difference for now is that a putarg_stk contains its children, while cpyblk does not.
//      This creates differences in code. After some significant refactoring it could be reused.
//
void CodeGen::genStructPutArgUnroll(GenTreePutArgStk* putArgNode)
{
    GenTree* src = putArgNode->gtOp.gtOp1;
    // We will never call this method for SIMD types, which are stored directly
    // in genPutStructArgStk().
    noway_assert(src->TypeGet() == TYP_STRUCT);

    unsigned size = putArgNode->getArgSize();
    assert(size <= CPBLK_UNROLL_LIMIT);

    emitter* emit         = GetEmitter();
    unsigned putArgOffset = putArgNode->getArgOffset();

    assert(src->isContained());

    assert(src->gtOper == GT_OBJ);

    if (src->gtOp.gtOp1->isUsedFromReg())
    {
        genConsumeReg(src->gtOp.gtOp1);
    }

    unsigned offset = 0;

    regNumber xmmTmpReg  = REG_NA;
    regNumber intTmpReg  = REG_NA;
    regNumber longTmpReg = REG_NA;
#ifdef _TARGET_X86_
    // On x86 we use an XMM register for both 16 and 8-byte chunks, but if it's
    // less than 16 bytes, we will just be using pushes
    if (size >= 8)
    {
        xmmTmpReg  = putArgNode->GetSingleTempReg(RBM_ALLFLOAT);
        longTmpReg = xmmTmpReg;
    }
    if ((size & 0x7) != 0)
    {
        intTmpReg = putArgNode->GetSingleTempReg(RBM_ALLINT);
    }
#else  // !_TARGET_X86_
    // On x64 we use an XMM register only for 16-byte chunks.
    if (size >= XMM_REGSIZE_BYTES)
    {
        xmmTmpReg = putArgNode->GetSingleTempReg(RBM_ALLFLOAT);
    }
    if ((size & 0xf) != 0)
    {
        intTmpReg  = putArgNode->GetSingleTempReg(RBM_ALLINT);
        longTmpReg = intTmpReg;
    }
#endif // !_TARGET_X86_

    // If the size of this struct is larger than 16 bytes
    // let's use SSE2 to be able to do 16 byte at a time
    // loads and stores.
    if (size >= XMM_REGSIZE_BYTES)
    {
#ifdef _TARGET_X86_
        assert(!m_pushStkArg);
#endif // _TARGET_X86_
        size_t slots = size / XMM_REGSIZE_BYTES;

        assert(putArgNode->gtGetOp1()->isContained());
        assert(putArgNode->gtGetOp1()->gtOp.gtOper == GT_OBJ);

        // TODO: In the below code the load and store instructions are for 16 bytes, but the
        //          type is EA_8BYTE. The movdqa/u are 16 byte instructions, so it works, but
        //          this probably needs to be changed.
        while (slots-- > 0)
        {
            // Load
            genCodeForLoadOffset(INS_movdqu, EA_8BYTE, xmmTmpReg, src->gtGetOp1(), offset);

            // Store
            genStoreRegToStackArg(TYP_STRUCT, xmmTmpReg, offset);

            offset += XMM_REGSIZE_BYTES;
        }
    }

    // Fill the remainder (15 bytes or less) if there's one.
    if ((size & 0xf) != 0)
    {
#ifdef _TARGET_X86_
        if (m_pushStkArg)
        {
            // This case is currently supported only for the case where the total size is
            // less than XMM_REGSIZE_BYTES. We need to push the remaining chunks in reverse
            // order. However, morph has ensured that we have a struct that is an even
            // multiple of TARGET_POINTER_SIZE, so we don't need to worry about alignment.
            assert(((size & 0xc) == size) && (offset == 0));
            // If we have a 4 byte chunk, load it from either offset 0 or 8, depending on
            // whether we've got an 8 byte chunk, and then push it on the stack.
            unsigned pushedBytes = genMove4IfNeeded(size, intTmpReg, src->gtOp.gtOp1, size & 0x8);
            // Now if we have an 8 byte chunk, load it from offset 0 (it's the first chunk)
            // and push it on the stack.
            pushedBytes += genMove8IfNeeded(size, longTmpReg, src->gtOp.gtOp1, 0);
        }
        else
#endif // _TARGET_X86_
        {
            offset += genMove8IfNeeded(size, longTmpReg, src->gtOp.gtOp1, offset);
            offset += genMove4IfNeeded(size, intTmpReg, src->gtOp.gtOp1, offset);
            offset += genMove2IfNeeded(size, intTmpReg, src->gtOp.gtOp1, offset);
            offset += genMove1IfNeeded(size, intTmpReg, src->gtOp.gtOp1, offset);
            assert(offset == size);
        }
    }
}

//------------------------------------------------------------------------
// genStructPutArgRepMovs: Generates code for passing a struct arg by value on stack using Rep Movs.
//
// Arguments:
//     putArgNode  - the PutArgStk tree.
//
// Preconditions:
//     The size argument of the PutArgStk (for structs) is a constant and is between
//     CPBLK_UNROLL_LIMIT and CPBLK_MOVS_LIMIT bytes.
//     m_stkArgVarNum must be set to the base var number, relative to which the by-val struct bits will go.
//
void CodeGen::genStructPutArgRepMovs(GenTreePutArgStk* putArgNode)
{
    GenTree* srcAddr = putArgNode->gtGetOp1();
    assert(srcAddr->TypeGet() == TYP_STRUCT);
    assert(putArgNode->getArgSize() > CPBLK_UNROLL_LIMIT);

    // Make sure we got the arguments of the cpblk operation in the right registers, and that
    // 'srcAddr' is contained as expected.
    assert(putArgNode->gtRsvdRegs == (RBM_RDI | RBM_RCX | RBM_RSI));
    assert(srcAddr->isContained());

    genConsumePutStructArgStk(putArgNode, REG_RDI, REG_RSI, REG_RCX);
    instGen(INS_r_movsb);
}

//------------------------------------------------------------------------
// If any Vector3 args are on stack and they are not pass-by-ref, the upper 32bits
// must be cleared to zeroes. The native compiler doesn't clear the upper bits
// and there is no way to know if the caller is native or not. So, the upper
// 32 bits of Vector argument on stack are always cleared to zero.
#if defined(UNIX_AMD64_ABI) && defined(FEATURE_SIMD)
void CodeGen::genClearStackVec3ArgUpperBits()
{
#ifdef DEBUG
    if (verbose)
    {
        printf("*************** In genClearStackVec3ArgUpperBits()\n");
    }
#endif

    assert(compiler->compGeneratingProlog);

    unsigned varNum = 0;

    for (unsigned varNum = 0; varNum < compiler->info.compArgsCount; varNum++)
    {
        LclVarDsc* varDsc = &(compiler->lvaTable[varNum]);
        assert(varDsc->lvIsParam);

        // Does var has simd12 type?
        if (varDsc->lvType != TYP_SIMD12)
        {
            continue;
        }

        if (!varDsc->lvIsRegArg)
        {
            // Clear the upper 32 bits by mov dword ptr [V_ARG_BASE+0xC], 0
            GetEmitter()->emitIns_S_I(ins_Store(TYP_INT), EA_4BYTE, varNum, genTypeSize(TYP_FLOAT) * 3, 0);
        }
        else
        {
            // Assume that for x64 linux, an argument is fully in registers
            // or fully on stack.
            regNumber argReg = varDsc->GetOtherArgReg();

            // Clear the upper 32 bits by two shift instructions.
            // argReg = argReg << 96
            GetEmitter()->emitIns_R_I(INS_pslldq, emitActualTypeSize(TYP_SIMD12), argReg, 12);
            // argReg = argReg >> 96
            GetEmitter()->emitIns_R_I(INS_psrldq, emitActualTypeSize(TYP_SIMD12), argReg, 12);
        }
    }
}
#endif // defined(UNIX_AMD64_ABI) && defined(FEATURE_SIMD)
#endif // FEATURE_PUT_STRUCT_ARG_STK

//
// genCodeForCpObj - Generate code for CpObj nodes to copy structs that have interleaved
//                   GC pointers.
//
// Arguments:
//    cpObjNode - the GT_STORE_OBJ
//
// Notes:
//    This will generate a sequence of movsp instructions for the cases of non-gc members.
//    Note that movsp is an alias for movsd on x86 and movsq on x64.
//    and calls to the BY_REF_ASSIGN helper otherwise.
//
// Preconditions:
//    The register assignments have been set appropriately.
//    This is validated by genConsumeBlockOp().
//
void CodeGen::genCodeForCpObj(GenTreeObj* cpObjNode)
{
    // Make sure we got the arguments of the cpobj operation in the right registers
    GenTree*  dstAddr     = cpObjNode->Addr();
    GenTree*  source      = cpObjNode->Data();
    GenTree*  srcAddr     = nullptr;
    var_types srcAddrType = TYP_BYREF;
    bool      dstOnStack  = dstAddr->gtSkipReloadOrCopy()->OperIsLocalAddr();

#ifdef DEBUG
    // If the GenTree node has data about GC pointers, this means we're dealing
    // with CpObj, so this requires special logic.
    assert(cpObjNode->GetLayout()->HasGCPtr());

    // MovSp (alias for movsq on x64 and movsd on x86) instruction is used for copying non-gcref fields
    // and it needs src = RSI and dst = RDI.
    // Either these registers must not contain lclVars, or they must be dying or marked for spill.
    // This is because these registers are incremented as we go through the struct.
    if (!source->IsLocal())
    {
        assert(source->gtOper == GT_IND);
        srcAddr                   = source->gtGetOp1();
        GenTree* actualSrcAddr    = srcAddr->gtSkipReloadOrCopy();
        GenTree* actualDstAddr    = dstAddr->gtSkipReloadOrCopy();
        unsigned srcLclVarNum     = BAD_VAR_NUM;
        unsigned dstLclVarNum     = BAD_VAR_NUM;
        bool     isSrcAddrLiveOut = false;
        bool     isDstAddrLiveOut = false;
        if (genIsRegCandidateLocal(actualSrcAddr))
        {
            srcLclVarNum     = actualSrcAddr->AsLclVarCommon()->gtLclNum;
            isSrcAddrLiveOut = ((actualSrcAddr->gtFlags & (GTF_VAR_DEATH | GTF_SPILL)) == 0);
        }
        if (genIsRegCandidateLocal(actualDstAddr))
        {
            dstLclVarNum     = actualDstAddr->AsLclVarCommon()->gtLclNum;
            isDstAddrLiveOut = ((actualDstAddr->gtFlags & (GTF_VAR_DEATH | GTF_SPILL)) == 0);
        }
        assert((actualSrcAddr->gtRegNum != REG_RSI) || !isSrcAddrLiveOut ||
               ((srcLclVarNum == dstLclVarNum) && !isDstAddrLiveOut));
        assert((actualDstAddr->gtRegNum != REG_RDI) || !isDstAddrLiveOut ||
               ((srcLclVarNum == dstLclVarNum) && !isSrcAddrLiveOut));
        srcAddrType = srcAddr->TypeGet();
    }
#endif // DEBUG

    // Consume the operands and get them into the right registers.
    // They may now contain gc pointers (depending on their type; gcMarkRegPtrVal will "do the right thing").
    genConsumeBlockOp(cpObjNode, REG_RDI, REG_RSI, REG_NA);
    gcInfo.gcMarkRegPtrVal(REG_RSI, srcAddrType);
    gcInfo.gcMarkRegPtrVal(REG_RDI, dstAddr->TypeGet());

    unsigned slots = cpObjNode->GetLayout()->GetSlotCount();

    // If we can prove it's on the stack we don't need to use the write barrier.
    if (dstOnStack)
    {
        if (slots >= CPOBJ_NONGC_SLOTS_LIMIT)
        {
            // If the destination of the CpObj is on the stack, make sure we allocated
            // RCX to emit the movsp (alias for movsd or movsq for 32 and 64 bits respectively).
            assert((cpObjNode->gtRsvdRegs & RBM_RCX) != 0);

            GetEmitter()->emitIns_R_I(INS_mov, EA_4BYTE, REG_RCX, slots);
            instGen(INS_r_movsp);
        }
        else
        {
            // For small structs, it's better to emit a sequence of movsp than to
            // emit a rep movsp instruction.
            while (slots > 0)
            {
                instGen(INS_movsp);
                slots--;
            }
        }
    }
    else
    {
        ClassLayout* layout     = cpObjNode->GetLayout();
        unsigned     gcPtrCount = layout->GetGCPtrCount();

        unsigned i = 0;
        while (i < slots)
        {
            if (!layout->IsGCPtr(i))
            {
                // Let's see if we can use rep movsp instead of a sequence of movsp instructions
                // to save cycles and code size.
                unsigned nonGcSlotCount = 0;

                do
                {
                    nonGcSlotCount++;
                    i++;
                } while ((i < slots) && !layout->IsGCPtr(i));

                // If we have a very small contiguous non-gc region, it's better just to
                // emit a sequence of movsp instructions
                if (nonGcSlotCount < CPOBJ_NONGC_SLOTS_LIMIT)
                {
                    while (nonGcSlotCount > 0)
                    {
                        instGen(INS_movsp);
                        nonGcSlotCount--;
                    }
                }
                else
                {
                    // Otherwise, we can save code-size and improve CQ by emitting
                    // rep movsp (alias for movsd/movsq for x86/x64)
                    assert((cpObjNode->gtRsvdRegs & RBM_RCX) != 0);

                    GetEmitter()->emitIns_R_I(INS_mov, EA_4BYTE, REG_RCX, nonGcSlotCount);
                    instGen(INS_r_movsp);
                }
            }
            else
            {
                genEmitHelperCall(CORINFO_HELP_ASSIGN_BYREF, 0, EA_PTRSIZE);
                gcPtrCount--;
                i++;
            }
        }

        assert(gcPtrCount == 0);
    }

    // Clear the gcInfo for RSI and RDI.
    // While we normally update GC info prior to the last instruction that uses them,
    // these actually live into the helper call.
    gcInfo.gcMarkRegSetNpt(RBM_RSI);
    gcInfo.gcMarkRegSetNpt(RBM_RDI);
}

#ifdef _TARGET_AMD64_
//----------------------------------------------------------------------------------
// genCodeForCpBlkHelper - Generate code for a CpBlk node by the means of the VM memcpy helper call
//
// Arguments:
//    cpBlkNode - the GT_STORE_[BLK|OBJ|DYN_BLK]
//
// Preconditions:
//   The register assignments have been set appropriately.
//   This is validated by genConsumeBlockOp().
//
void CodeGen::genCodeForCpBlkHelper(GenTreeBlk* cpBlkNode)
{
    // Destination address goes in arg0, source address goes in arg1, and size goes in arg2.
    // genConsumeBlockOp takes care of this for us.
    genConsumeBlockOp(cpBlkNode, REG_ARG_0, REG_ARG_1, REG_ARG_2);

    genEmitHelperCall(CORINFO_HELP_MEMCPY, 0, EA_UNKNOWN);
}
#endif // _TARGET_AMD64_

// generate code do a switch statement based on a table of ip-relative offsets
void CodeGen::genTableBasedSwitch(GenTree* treeNode)
{
    genConsumeOperands(treeNode->AsOp());
    regNumber idxReg  = treeNode->gtOp.gtOp1->gtRegNum;
    regNumber baseReg = treeNode->gtOp.gtOp2->gtRegNum;

    regNumber tmpReg = treeNode->GetSingleTempReg();

    // load the ip-relative offset (which is relative to start of fgFirstBB)
    GetEmitter()->emitIns_R_ARX(INS_mov, EA_4BYTE, baseReg, baseReg, idxReg, 4, 0);

    // add it to the absolute address of fgFirstBB
    compiler->fgFirstBB->bbFlags |= BBF_JMP_TARGET;
    GetEmitter()->emitIns_R_L(INS_lea, EA_PTR_DSP_RELOC, compiler->fgFirstBB, tmpReg);
    GetEmitter()->emitIns_R_R(INS_add, EA_PTRSIZE, baseReg, tmpReg);
    // jmp baseReg
    GetEmitter()->emitIns_R(INS_i_jmp, emitTypeSize(TYP_I_IMPL), baseReg);
}

// emits the table and an instruction to get the address of the first element
void CodeGen::genJumpTable(GenTree* treeNode)
{
    noway_assert(compiler->compCurBB->bbJumpKind == BBJ_SWITCH);
    assert(treeNode->OperGet() == GT_JMPTABLE);

    unsigned     jumpCount = compiler->compCurBB->bbJumpSwt->bbsCount;
    BasicBlock** jumpTable = compiler->compCurBB->bbJumpSwt->bbsDstTab;
    unsigned     jmpTabOffs;
    unsigned     jmpTabBase;

    jmpTabBase = GetEmitter()->emitBBTableDataGenBeg(jumpCount, true);

    jmpTabOffs = 0;

    JITDUMP("\n      J_M%03u_DS%02u LABEL   DWORD\n", Compiler::s_compMethodsCount, jmpTabBase);

    for (unsigned i = 0; i < jumpCount; i++)
    {
        BasicBlock* target = *jumpTable++;
        noway_assert(target->bbFlags & BBF_JMP_TARGET);

        JITDUMP("            DD      L_M%03u_" FMT_BB "\n", Compiler::s_compMethodsCount, target->bbNum);

        GetEmitter()->emitDataGenData(i, target);
    };

    GetEmitter()->emitDataGenEnd();

    // Access to inline data is 'abstracted' by a special type of static member
    // (produced by eeFindJitDataOffs) which the emitter recognizes as being a reference
    // to constant data, not a real static field.
    GetEmitter()->emitIns_R_C(INS_lea, emitTypeSize(TYP_I_IMPL), treeNode->gtRegNum,
                              compiler->eeFindJitDataOffs(jmpTabBase), 0);
    genProduceReg(treeNode);
}

//------------------------------------------------------------------------
// genCodeForLockAdd: Generate code for a GT_LOCKADD node
//
// Arguments:
//    node - the GT_LOCKADD node
//
void CodeGen::genCodeForLockAdd(GenTreeOp* node)
{
    assert(node->OperIs(GT_LOCKADD));

    GenTree* addr = node->gtGetOp1();
    GenTree* data = node->gtGetOp2();
    emitAttr size = emitActualTypeSize(data->TypeGet());

    assert(addr->isUsedFromReg());
    assert(data->isUsedFromReg() || data->isContainedIntOrIImmed());
    assert((size == EA_4BYTE) || (size == EA_PTRSIZE));

    genConsumeOperands(node);
    instGen(INS_lock);

    if (data->isContainedIntOrIImmed())
    {
        int imm = static_cast<int>(data->AsIntCon()->IconValue());
        assert(imm == data->AsIntCon()->IconValue());
        GetEmitter()->emitIns_I_AR(INS_add, size, imm, addr->gtRegNum, 0);
    }
    else
    {
        GetEmitter()->emitIns_AR_R(INS_add, size, data->gtRegNum, addr->gtRegNum, 0);
    }
}

//------------------------------------------------------------------------
// genLockedInstructions: Generate code for a GT_XADD or GT_XCHG node.
//
// Arguments:
//    node - the GT_XADD/XCHG node
//
void CodeGen::genLockedInstructions(GenTreeOp* node)
{
    assert(node->OperIs(GT_XADD, GT_XCHG));

    GenTree* addr = node->gtGetOp1();
    GenTree* data = node->gtGetOp2();
    emitAttr size = emitTypeSize(node->TypeGet());

    assert(addr->isUsedFromReg());
    assert(data->isUsedFromReg());
    assert((size == EA_4BYTE) || (size == EA_PTRSIZE));

    genConsumeOperands(node);

    if (node->gtRegNum != data->gtRegNum)
    {
        // If the destination register is different from the data register then we need
        // to first move the data to the target register. Make sure we don't overwrite
        // the address, the register allocator should have taken care of this.
        assert(node->gtRegNum != addr->gtRegNum);
        GetEmitter()->emitIns_R_R(INS_mov, size, node->gtRegNum, data->gtRegNum);
    }

    instruction ins = node->OperIs(GT_XADD) ? INS_xadd : INS_xchg;

    // XCHG has an implied lock prefix when the first operand is a memory operand.
    if (ins != INS_xchg)
    {
        instGen(INS_lock);
    }

    GetEmitter()->emitIns_AR_R(ins, size, node->gtRegNum, addr->gtRegNum, 0);
    genProduceReg(node);
}

//------------------------------------------------------------------------
// genCodeForCmpXchg: Produce code for a GT_CMPXCHG node.
//
// Arguments:
//    tree - the GT_CMPXCHG node
//
void CodeGen::genCodeForCmpXchg(GenTreeCmpXchg* tree)
{
    assert(tree->OperIs(GT_CMPXCHG));

    var_types targetType = tree->TypeGet();
    regNumber targetReg  = tree->gtRegNum;

    GenTree* location  = tree->gtOpLocation;  // arg1
    GenTree* value     = tree->gtOpValue;     // arg2
    GenTree* comparand = tree->gtOpComparand; // arg3

    assert(location->gtRegNum != REG_NA && location->gtRegNum != REG_RAX);
    assert(value->gtRegNum != REG_NA && value->gtRegNum != REG_RAX);

    genConsumeReg(location);
    genConsumeReg(value);
    genConsumeReg(comparand);

    // comparand goes to RAX;
    // Note that we must issue this move after the genConsumeRegs(), in case any of the above
    // have a GT_COPY from RAX.
    if (comparand->gtRegNum != REG_RAX)
    {
        inst_RV_RV(ins_Copy(comparand->TypeGet()), REG_RAX, comparand->gtRegNum, comparand->TypeGet());
    }

    // location is Rm
    instGen(INS_lock);

    GetEmitter()->emitIns_AR_R(INS_cmpxchg, emitTypeSize(targetType), value->gtRegNum, location->gtRegNum, 0);

    // Result is in RAX
    if (targetReg != REG_RAX)
    {
        inst_RV_RV(ins_Copy(targetType), targetReg, REG_RAX, targetType);
    }

    genProduceReg(tree);
}

// generate code for BoundsCheck nodes
void CodeGen::genRangeCheck(GenTree* oper)
{
    noway_assert(oper->OperIsBoundsCheck());
    GenTreeBoundsChk* bndsChk = oper->AsBoundsChk();

    GenTree* arrIndex  = bndsChk->gtIndex;
    GenTree* arrLen    = bndsChk->gtArrLen;
    GenTree* arrRef    = nullptr;
    int      lenOffset = 0;

    GenTree *    src1, *src2;
    emitJumpKind jmpKind;

    genConsumeRegs(arrIndex);
    genConsumeRegs(arrLen);

    if (arrIndex->isContainedIntOrIImmed())
    {
        // arrIndex is a contained constant.  In this case
        // we will generate one of the following
        //      cmp [mem], immed    (if arrLen is a memory op)
        //      cmp reg, immed      (if arrLen is in a reg)
        //
        // That is arrLen cannot be a contained immed.
        assert(!arrLen->isContainedIntOrIImmed());

        src1    = arrLen;
        src2    = arrIndex;
        jmpKind = EJ_jbe;
    }
    else
    {
        // arrIndex could either be a contained memory op or a reg
        // In this case we will generate one of the following
        //      cmp  [mem], immed   (if arrLen is a constant)
        //      cmp  [mem], reg     (if arrLen is in a reg)
        //      cmp  reg, immed     (if arrIndex is in a reg)
        //      cmp  reg1, reg2     (if arraIndex is in reg1)
        //      cmp  reg, [mem]     (if arrLen is a memory op)
        //
        // That is only one of arrIndex or arrLen can be a memory op.
        assert(!arrIndex->isUsedFromMemory() || !arrLen->isUsedFromMemory());

        src1    = arrIndex;
        src2    = arrLen;
        jmpKind = EJ_jae;
    }

    var_types bndsChkType = src2->TypeGet();
#if DEBUG
    // Bounds checks can only be 32 or 64 bit sized comparisons.
    assert(bndsChkType == TYP_INT || bndsChkType == TYP_LONG);

    // The type of the bounds check should always wide enough to compare against the index.
    assert(emitTypeSize(bndsChkType) >= emitTypeSize(src1->TypeGet()));
#endif // DEBUG

    GetEmitter()->emitInsBinary(INS_cmp, emitTypeSize(bndsChkType), src1, src2);
    genJumpToThrowHlpBlk(jmpKind, bndsChk->gtThrowKind, bndsChk->gtIndRngFailBB);
}

//---------------------------------------------------------------------
// genCodeForPhysReg - generate code for a GT_PHYSREG node
//
// Arguments
//    tree - the GT_PHYSREG node
//
// Return value:
//    None
//
void CodeGen::genCodeForPhysReg(GenTreePhysReg* tree)
{
    assert(tree->OperIs(GT_PHYSREG));

    var_types targetType = tree->TypeGet();
    regNumber targetReg  = tree->gtRegNum;

    if (targetReg != tree->gtSrcReg)
    {
        inst_RV_RV(ins_Copy(targetType), targetReg, tree->gtSrcReg, targetType);
        genTransferRegGCState(targetReg, tree->gtSrcReg);
    }

    genProduceReg(tree);
}

//---------------------------------------------------------------------
// genCodeForNullCheck - generate code for a GT_NULLCHECK node
//
// Arguments
//    tree - the GT_NULLCHECK node
//
// Return value:
//    None
//
void CodeGen::genCodeForNullCheck(GenTreeOp* tree)
{
    assert(tree->OperIs(GT_NULLCHECK));

    assert(tree->gtOp1->isUsedFromReg());
    regNumber reg = genConsumeReg(tree->gtOp1);
    GetEmitter()->emitIns_AR_R(INS_cmp, EA_4BYTE, reg, reg, 0);
}

//------------------------------------------------------------------------
// genOffsetOfMDArrayLowerBound: Returns the offset from the Array object to the
//   lower bound for the given dimension.
//
// Arguments:
//    elemType  - the element type of the array
//    rank      - the rank of the array
//    dimension - the dimension for which the lower bound offset will be returned.
//
// Return Value:
//    The offset.

unsigned CodeGen::genOffsetOfMDArrayLowerBound(var_types elemType, unsigned rank, unsigned dimension)
{
    // Note that the lower bound and length fields of the Array object are always TYP_INT, even on 64-bit targets.
    return compiler->eeGetArrayDataOffset(elemType) + genTypeSize(TYP_INT) * (dimension + rank);
}

//------------------------------------------------------------------------
// genOffsetOfMDArrayLength: Returns the offset from the Array object to the
//   size for the given dimension.
//
// Arguments:
//    elemType  - the element type of the array
//    rank      - the rank of the array
//    dimension - the dimension for which the lower bound offset will be returned.
//
// Return Value:
//    The offset.

unsigned CodeGen::genOffsetOfMDArrayDimensionSize(var_types elemType, unsigned rank, unsigned dimension)
{
    // Note that the lower bound and length fields of the Array object are always TYP_INT, even on 64-bit targets.
    return compiler->eeGetArrayDataOffset(elemType) + genTypeSize(TYP_INT) * dimension;
}

//------------------------------------------------------------------------
// genCodeForArrIndex: Generates code to bounds check the index for one dimension of an array reference,
//                     producing the effective index by subtracting the lower bound.
//
// Arguments:
//    arrIndex - the node for which we're generating code
//
// Return Value:
//    None.
//

void CodeGen::genCodeForArrIndex(GenTreeArrIndex* arrIndex)
{
    GenTree* arrObj    = arrIndex->ArrObj();
    GenTree* indexNode = arrIndex->IndexExpr();

    regNumber arrReg   = genConsumeReg(arrObj);
    regNumber indexReg = genConsumeReg(indexNode);
    regNumber tgtReg   = arrIndex->gtRegNum;

    unsigned  dim      = arrIndex->gtCurrDim;
    unsigned  rank     = arrIndex->gtArrRank;
    var_types elemType = arrIndex->gtArrElemType;

    noway_assert(tgtReg != REG_NA);

    // Subtract the lower bound for this dimension.
    // TODO-XArch-CQ: make this contained if it's an immediate that fits.
    if (tgtReg != indexReg)
    {
        inst_RV_RV(INS_mov, tgtReg, indexReg, indexNode->TypeGet());
    }
    GetEmitter()->emitIns_R_AR(INS_sub, emitActualTypeSize(TYP_INT), tgtReg, arrReg,
                               genOffsetOfMDArrayLowerBound(elemType, rank, dim));
    GetEmitter()->emitIns_R_AR(INS_cmp, emitActualTypeSize(TYP_INT), tgtReg, arrReg,
                               genOffsetOfMDArrayDimensionSize(elemType, rank, dim));
    genJumpToThrowHlpBlk(EJ_jae, SCK_RNGCHK_FAIL);

    genProduceReg(arrIndex);
}

//------------------------------------------------------------------------
// genCodeForArrOffset: Generates code to compute the flattened array offset for
//    one dimension of an array reference:
//        result = (prevDimOffset * dimSize) + effectiveIndex
//    where dimSize is obtained from the arrObj operand
//
// Arguments:
//    arrOffset - the node for which we're generating code
//
// Return Value:
//    None.
//
// Notes:
//    dimSize and effectiveIndex are always non-negative, the former by design,
//    and the latter because it has been normalized to be zero-based.

void CodeGen::genCodeForArrOffset(GenTreeArrOffs* arrOffset)
{
    GenTree* offsetNode = arrOffset->gtOffset;
    GenTree* indexNode  = arrOffset->gtIndex;
    GenTree* arrObj     = arrOffset->gtArrObj;

    regNumber tgtReg = arrOffset->gtRegNum;
    assert(tgtReg != REG_NA);

    unsigned  dim      = arrOffset->gtCurrDim;
    unsigned  rank     = arrOffset->gtArrRank;
    var_types elemType = arrOffset->gtArrElemType;

    // First, consume the operands in the correct order.
    regNumber offsetReg = REG_NA;
    regNumber tmpReg    = REG_NA;
    if (!offsetNode->IsIntegralConst(0))
    {
        offsetReg = genConsumeReg(offsetNode);

        // We will use a temp register for the offset*scale+effectiveIndex computation.
        tmpReg = arrOffset->GetSingleTempReg();
    }
    else
    {
        assert(offsetNode->isContained());
    }
    regNumber indexReg = genConsumeReg(indexNode);
    // Although arrReg may not be used in the constant-index case, if we have generated
    // the value into a register, we must consume it, otherwise we will fail to end the
    // live range of the gc ptr.
    // TODO-CQ: Currently arrObj will always have a register allocated to it.
    // We could avoid allocating a register for it, which would be of value if the arrObj
    // is an on-stack lclVar.
    regNumber arrReg = REG_NA;
    if (arrObj->gtHasReg())
    {
        arrReg = genConsumeReg(arrObj);
    }

    if (!offsetNode->IsIntegralConst(0))
    {
        assert(tmpReg != REG_NA);
        assert(arrReg != REG_NA);

        // Evaluate tgtReg = offsetReg*dim_size + indexReg.
        // tmpReg is used to load dim_size and the result of the multiplication.
        // Note that dim_size will never be negative.

        GetEmitter()->emitIns_R_AR(INS_mov, emitActualTypeSize(TYP_INT), tmpReg, arrReg,
                                   genOffsetOfMDArrayDimensionSize(elemType, rank, dim));
        inst_RV_RV(INS_imul, tmpReg, offsetReg);

        if (tmpReg == tgtReg)
        {
            inst_RV_RV(INS_add, tmpReg, indexReg);
        }
        else
        {
            if (indexReg != tgtReg)
            {
                inst_RV_RV(INS_mov, tgtReg, indexReg, TYP_I_IMPL);
            }
            inst_RV_RV(INS_add, tgtReg, tmpReg);
        }
    }
    else
    {
        if (indexReg != tgtReg)
        {
            inst_RV_RV(INS_mov, tgtReg, indexReg, TYP_INT);
        }
    }
    genProduceReg(arrOffset);
}

instruction CodeGen::genGetInsForOper(genTreeOps oper, var_types type)
{
    instruction ins;

    // Operations on SIMD vectors shouldn't come this path
    assert(!varTypeIsSIMD(type));
    if (varTypeIsFloating(type))
    {
        return ins_MathOp(oper, type);
    }

    switch (oper)
    {
        case GT_ADD:
            ins = INS_add;
            break;
        case GT_AND:
            ins = INS_and;
            break;
        case GT_LSH:
            ins = INS_shl;
            break;
        case GT_MUL:
            ins = INS_imul;
            break;
        case GT_NEG:
            ins = INS_neg;
            break;
        case GT_NOT:
            ins = INS_not;
            break;
        case GT_OR:
            ins = INS_or;
            break;
        case GT_ROL:
            ins = INS_rol;
            break;
        case GT_ROR:
            ins = INS_ror;
            break;
        case GT_RSH:
            ins = INS_sar;
            break;
        case GT_RSZ:
            ins = INS_shr;
            break;
        case GT_SUB:
            ins = INS_sub;
            break;
        case GT_XOR:
            ins = INS_xor;
            break;
#if !defined(_TARGET_64BIT_)
        case GT_ADD_LO:
            ins = INS_add;
            break;
        case GT_ADD_HI:
            ins = INS_adc;
            break;
        case GT_SUB_LO:
            ins = INS_sub;
            break;
        case GT_SUB_HI:
            ins = INS_sbb;
            break;
        case GT_LSH_HI:
            ins = INS_shld;
            break;
        case GT_RSH_LO:
            ins = INS_shrd;
            break;
#endif // !defined(_TARGET_64BIT_)
        default:
            unreached();
            break;
    }
    return ins;
}

//------------------------------------------------------------------------
// genCodeForShift: Generates the code sequence for a GenTree node that
// represents a bit shift or rotate operation (<<, >>, >>>, rol, ror).
//
// Arguments:
//    tree - the bit shift node (that specifies the type of bit shift to perform).
//
// Assumptions:
//    a) All GenTrees are register allocated.
//    b) The shift-by-amount in tree->gtOp.gtOp2 is either a contained constant or
//       it's a register-allocated expression. If it is in a register that is
//       not RCX, it will be moved to RCX (so RCX better not be in use!).
//
void CodeGen::genCodeForShift(GenTree* tree)
{
    // Only the non-RMW case here.
    assert(tree->OperIsShiftOrRotate());
    assert(tree->gtOp.gtOp1->isUsedFromReg());
    assert(tree->gtRegNum != REG_NA);

    genConsumeOperands(tree->AsOp());

    var_types   targetType = tree->TypeGet();
    instruction ins        = genGetInsForOper(tree->OperGet(), targetType);

    GenTree*  operand    = tree->gtGetOp1();
    regNumber operandReg = operand->gtRegNum;

    GenTree* shiftBy = tree->gtGetOp2();

    if (shiftBy->isContainedIntOrIImmed())
    {
        // First, move the operand to the destination register and
        // later on perform the shift in-place.
        // (LSRA will try to avoid this situation through preferencing.)
        if (tree->gtRegNum != operandReg)
        {
            inst_RV_RV(INS_mov, tree->gtRegNum, operandReg, targetType);
        }

        int shiftByValue = (int)shiftBy->AsIntConCommon()->IconValue();
        inst_RV_SH(ins, emitTypeSize(tree), tree->gtRegNum, shiftByValue);
    }
    else
    {
        // We must have the number of bits to shift stored in ECX, since we constrained this node to
        // sit in ECX. In case this didn't happen, LSRA expects the code generator to move it since it's a single
        // register destination requirement.
        genCopyRegIfNeeded(shiftBy, REG_RCX);

        // The operand to be shifted must not be in ECX
        noway_assert(operandReg != REG_RCX);

        if (tree->gtRegNum != operandReg)
        {
            inst_RV_RV(INS_mov, tree->gtRegNum, operandReg, targetType);
        }
        inst_RV_CL(ins, tree->gtRegNum, targetType);
    }

    genProduceReg(tree);
}

#ifdef _TARGET_X86_
//------------------------------------------------------------------------
// genCodeForShiftLong: Generates the code sequence for a GenTree node that
// represents a three operand bit shift or rotate operation (<<Hi, >>Lo).
//
// Arguments:
//    tree - the bit shift node (that specifies the type of bit shift to perform).
//
// Assumptions:
//    a) All GenTrees are register allocated.
//    b) The shift-by-amount in tree->gtOp.gtOp2 is a contained constant
//
// TODO-X86-CQ: This only handles the case where the operand being shifted is in a register. We don't
// need sourceHi to be always in reg in case of GT_LSH_HI (because it could be moved from memory to
// targetReg if sourceHi is a memory operand). Similarly for GT_RSH_LO, sourceLo could be marked as
// contained memory-op. Even if not a memory-op, we could mark it as reg-optional.
//
void CodeGen::genCodeForShiftLong(GenTree* tree)
{
    // Only the non-RMW case here.
    genTreeOps oper = tree->OperGet();
    assert(oper == GT_LSH_HI || oper == GT_RSH_LO);

    GenTree* operand = tree->gtOp.gtOp1;
    assert(operand->OperGet() == GT_LONG);
    assert(operand->gtOp.gtOp1->isUsedFromReg());
    assert(operand->gtOp.gtOp2->isUsedFromReg());

    GenTree* operandLo = operand->gtGetOp1();
    GenTree* operandHi = operand->gtGetOp2();

    regNumber regLo = operandLo->gtRegNum;
    regNumber regHi = operandHi->gtRegNum;

    genConsumeOperands(tree->AsOp());

    var_types   targetType = tree->TypeGet();
    instruction ins        = genGetInsForOper(oper, targetType);

    GenTree* shiftBy = tree->gtGetOp2();

    assert(shiftBy->isContainedIntOrIImmed());

    unsigned int count = shiftBy->AsIntConCommon()->IconValue();

    regNumber regResult = (oper == GT_LSH_HI) ? regHi : regLo;

    if (regResult != tree->gtRegNum)
    {
        inst_RV_RV(INS_mov, tree->gtRegNum, regResult, targetType);
    }

    if (oper == GT_LSH_HI)
    {
        inst_RV_RV_IV(ins, emitTypeSize(targetType), tree->gtRegNum, regLo, count);
    }
    else
    {
        assert(oper == GT_RSH_LO);
        inst_RV_RV_IV(ins, emitTypeSize(targetType), tree->gtRegNum, regHi, count);
    }

    genProduceReg(tree);
}
#endif

//------------------------------------------------------------------------
// genCodeForShiftRMW: Generates the code sequence for a GT_STOREIND GenTree node that
// represents a RMW bit shift or rotate operation (<<, >>, >>>, rol, ror), for example:
//      GT_STOREIND( AddressTree, GT_SHL( Ind ( AddressTree ), Operand ) )
//
// Arguments:
//    storeIndNode: the GT_STOREIND node.
//
void CodeGen::genCodeForShiftRMW(GenTreeStoreInd* storeInd)
{
    GenTree* data = storeInd->Data();
    GenTree* addr = storeInd->Addr();

    assert(data->OperIsShift() || data->OperIsRotate());

    // This function only handles the RMW case.
    assert(data->gtOp.gtOp1->isUsedFromMemory());
    assert(data->gtOp.gtOp1->isIndir());
    assert(Lowering::IndirsAreEquivalent(data->gtOp.gtOp1, storeInd));
    assert(data->gtRegNum == REG_NA);

    var_types   targetType = data->TypeGet();
    genTreeOps  oper       = data->OperGet();
    instruction ins        = genGetInsForOper(oper, targetType);
    emitAttr    attr       = EA_ATTR(genTypeSize(targetType));

    GenTree* shiftBy = data->gtOp.gtOp2;
    if (shiftBy->isContainedIntOrIImmed())
    {
        int shiftByValue = (int)shiftBy->AsIntConCommon()->IconValue();
        ins              = genMapShiftInsToShiftByConstantIns(ins, shiftByValue);
        if (shiftByValue == 1)
        {
            // There is no source in this case, as the shift by count is embedded in the instruction opcode itself.
            GetEmitter()->emitInsRMW(ins, attr, storeInd);
        }
        else
        {
            GetEmitter()->emitInsRMW(ins, attr, storeInd, shiftBy);
        }
    }
    else
    {
        // We must have the number of bits to shift stored in ECX, since we constrained this node to
        // sit in ECX. In case this didn't happen, LSRA expects the code generator to move it since it's a single
        // register destination requirement.
        regNumber shiftReg = shiftBy->gtRegNum;
        genCopyRegIfNeeded(shiftBy, REG_RCX);

        // The shiftBy operand is implicit, so call the unary version of emitInsRMW.
        GetEmitter()->emitInsRMW(ins, attr, storeInd);
    }
}

//------------------------------------------------------------------------
// genCodeForLclAddr: Generates the code for GT_LCL_FLD_ADDR/GT_LCL_VAR_ADDR.
//
// Arguments:
//    tree - the node.
//
void CodeGen::genCodeForLclAddr(GenTree* tree)
{
    assert(tree->OperIs(GT_LCL_FLD_ADDR, GT_LCL_VAR_ADDR));

    var_types targetType = tree->TypeGet();
    regNumber targetReg  = tree->gtRegNum;

    // Address of a local var.
    noway_assert((targetType == TYP_BYREF) || (targetType == TYP_I_IMPL));

    emitAttr size = emitTypeSize(targetType);

    inst_RV_TT(INS_lea, targetReg, tree, 0, size);
    genProduceReg(tree);
}

//------------------------------------------------------------------------
// genCodeForLclFld: Produce code for a GT_LCL_FLD node.
//
// Arguments:
//    tree - the GT_LCL_FLD node
//
void CodeGen::genCodeForLclFld(GenTreeLclFld* tree)
{
    assert(tree->OperIs(GT_LCL_FLD));

    var_types targetType = tree->TypeGet();
    regNumber targetReg  = tree->gtRegNum;

    noway_assert(targetReg != REG_NA);

#ifdef FEATURE_SIMD
    // Loading of TYP_SIMD12 (i.e. Vector3) field
    if (targetType == TYP_SIMD12)
    {
        genLoadLclTypeSIMD12(tree);
        return;
    }
#endif

    noway_assert(targetType != TYP_STRUCT);

    emitAttr size   = emitTypeSize(targetType);
    unsigned offs   = tree->gtLclOffs;
    unsigned varNum = tree->gtLclNum;
    assert(varNum < compiler->lvaCount);

    GetEmitter()->emitIns_R_S(ins_Load(targetType), size, targetReg, varNum, offs);

    genProduceReg(tree);
}

//------------------------------------------------------------------------
// genCodeForLclVar: Produce code for a GT_LCL_VAR node.
//
// Arguments:
//    tree - the GT_LCL_VAR node
//
void CodeGen::genCodeForLclVar(GenTreeLclVar* tree)
{
    assert(tree->OperIs(GT_LCL_VAR));

    // lcl_vars are not defs
    assert((tree->gtFlags & GTF_VAR_DEF) == 0);

    bool isRegCandidate = compiler->lvaTable[tree->gtLclNum].lvIsRegCandidate();

    // If this is a register candidate that has been spilled, genConsumeReg() will
    // reload it at the point of use.  Otherwise, if it's not in a register, we load it here.

    if (!isRegCandidate && !(tree->gtFlags & GTF_SPILLED))
    {
#if defined(FEATURE_SIMD) && defined(_TARGET_X86_)
        // Loading of TYP_SIMD12 (i.e. Vector3) variable
        if (tree->TypeGet() == TYP_SIMD12)
        {
            genLoadLclTypeSIMD12(tree);
            return;
        }
#endif // defined(FEATURE_SIMD) && defined(_TARGET_X86_)

        GetEmitter()->emitIns_R_S(ins_Load(tree->TypeGet(), compiler->isSIMDTypeLocalAligned(tree->gtLclNum)),
                                  emitTypeSize(tree), tree->gtRegNum, tree->gtLclNum, 0);
        genProduceReg(tree);
    }
}

//------------------------------------------------------------------------
// genCodeForStoreLclFld: Produce code for a GT_STORE_LCL_FLD node.
//
// Arguments:
//    tree - the GT_STORE_LCL_FLD node
//
void CodeGen::genCodeForStoreLclFld(GenTreeLclFld* tree)
{
    assert(tree->OperIs(GT_STORE_LCL_FLD));

    var_types targetType = tree->TypeGet();
    noway_assert(targetType != TYP_STRUCT);
    assert(!varTypeIsFloating(targetType) || (targetType == tree->gtOp1->TypeGet()));

#ifdef FEATURE_SIMD
    // storing of TYP_SIMD12 (i.e. Vector3) field
    if (tree->TypeGet() == TYP_SIMD12)
    {
        genStoreLclTypeSIMD12(tree);
        return;
    }
#endif // FEATURE_SIMD

    GenTree* op1 = tree->gtGetOp1();
    genConsumeRegs(op1);
    GetEmitter()->emitInsBinary(ins_Store(targetType), emitTypeSize(tree), tree, op1);

    // Updating variable liveness after instruction was emitted
    genUpdateLife(tree);
}

//------------------------------------------------------------------------
// genCodeForStoreLclVar: Produce code for a GT_STORE_LCL_VAR node.
//
// Arguments:
//    tree - the GT_STORE_LCL_VAR node
//
void CodeGen::genCodeForStoreLclVar(GenTreeLclVar* tree)
{
    assert(tree->OperIs(GT_STORE_LCL_VAR));

    var_types targetType = tree->TypeGet();
    regNumber targetReg  = tree->gtRegNum;
    emitter*  emit       = GetEmitter();

    GenTree* op1 = tree->gtGetOp1();

    // var = call, where call returns a multi-reg return value
    // case is handled separately.
    if (op1->gtSkipReloadOrCopy()->IsMultiRegCall())
    {
        genMultiRegCallStoreToLocal(tree);
    }
    else
    {
        noway_assert(targetType != TYP_STRUCT);
        assert(!varTypeIsFloating(targetType) || (targetType == op1->TypeGet()));

        unsigned   lclNum = tree->gtLclNum;
        LclVarDsc* varDsc = &(compiler->lvaTable[lclNum]);

        // Ensure that lclVar nodes are typed correctly.
        assert(!varDsc->lvNormalizeOnStore() || (targetType == genActualType(varDsc->TypeGet())));

#if !defined(_TARGET_64BIT_)
        if (targetType == TYP_LONG)
        {
            genStoreLongLclVar(tree);
            return;
        }
#endif // !defined(_TARGET_64BIT_)

#ifdef FEATURE_SIMD
        // storing of TYP_SIMD12 (i.e. Vector3) field
        if (targetType == TYP_SIMD12)
        {
            genStoreLclTypeSIMD12(tree);
            return;
        }

        // TODO-CQ: It would be better to simply contain the zero, rather than
        // generating zero into a register.
        if (varTypeIsSIMD(targetType) && (targetReg != REG_NA) && op1->IsCnsIntOrI())
        {
            // This is only possible for a zero-init.
            noway_assert(op1->IsIntegralConst(0));
            genSIMDZero(targetType, varDsc->lvBaseType, targetReg);
            genProduceReg(tree);
            return;
        }
#endif // FEATURE_SIMD

        genConsumeRegs(op1);

        if (targetReg == REG_NA)
        {
            // stack store
            emit->emitInsStoreLcl(ins_Store(targetType, compiler->isSIMDTypeLocalAligned(lclNum)),
                                  emitTypeSize(targetType), tree);
            varDsc->lvRegNum = REG_STK;
        }
        else
        {
            // Look for the case where we have a constant zero which we've marked for reuse,
            // but which isn't actually in the register we want.  In that case, it's better to create
            // zero in the target register, because an xor is smaller than a copy. Note that we could
            // potentially handle this in the register allocator, but we can't always catch it there
            // because the target may not have a register allocated for it yet.
            if (op1->isUsedFromReg() && (op1->gtRegNum != targetReg) && (op1->IsIntegralConst(0) || op1->IsFPZero()))
            {
                op1->gtRegNum = REG_NA;
                op1->ResetReuseRegVal();
                op1->SetContained();
            }

            if (!op1->isUsedFromReg())
            {
                // Currently, we assume that the non-reg source of a GT_STORE_LCL_VAR writing to a register
                // must be a constant. However, in the future we might want to support an operand used from
                // memory.  This is a bit tricky because we have to decide it can be used from memory before
                // register allocation,
                // and this would be a case where, once that's done, we need to mark that node as always
                // requiring a register - which we always assume now anyway, but once we "optimize" that
                // we'll have to take cases like this into account.
                assert((op1->gtRegNum == REG_NA) && op1->OperIsConst());
                genSetRegToConst(targetReg, targetType, op1);
            }
            else if (op1->gtRegNum != targetReg)
            {
                assert(op1->gtRegNum != REG_NA);
                emit->emitInsBinary(ins_Move_Extend(targetType, true), emitTypeSize(tree), tree, op1);
            }
        }
    }

    if (targetReg != REG_NA)
    {
        genProduceReg(tree);
    }
}

//------------------------------------------------------------------------
// genCodeForIndexAddr: Produce code for a GT_INDEX_ADDR node.
//
// Arguments:
//    tree - the GT_INDEX_ADDR node
//
void CodeGen::genCodeForIndexAddr(GenTreeIndexAddr* node)
{
    GenTree* const base  = node->Arr();
    GenTree* const index = node->Index();

    const regNumber baseReg  = genConsumeReg(base);
    regNumber       indexReg = genConsumeReg(index);
    const regNumber dstReg   = node->gtRegNum;

    // NOTE: `genConsumeReg` marks the consumed register as not a GC pointer, as it assumes that the input registers
    // die at the first instruction generated by the node. This is not the case for `INDEX_ADDR`, however, as the
    // base register is multiply-used. As such, we need to mark the base register as containing a GC pointer until
    // we are finished generating the code for this node.

    gcInfo.gcMarkRegPtrVal(baseReg, base->TypeGet());
    assert(varTypeIsIntegral(index->TypeGet()));

    regNumber tmpReg = REG_NA;
#ifdef _TARGET_64BIT_
    tmpReg = node->GetSingleTempReg();
#endif

    // Generate the bounds check if necessary.
    if ((node->gtFlags & GTF_INX_RNGCHK) != 0)
    {
#ifdef _TARGET_64BIT_
        // The CLI Spec allows an array to be indexed by either an int32 or a native int.  In the case that the index
        // is a native int on a 64-bit platform, we will need to widen the array length and then compare.
        if (index->TypeGet() == TYP_I_IMPL)
        {
            GetEmitter()->emitIns_R_AR(INS_mov, EA_4BYTE, tmpReg, baseReg, static_cast<int>(node->gtLenOffset));
            GetEmitter()->emitIns_R_R(INS_cmp, EA_8BYTE, indexReg, tmpReg);
        }
        else
#endif // _TARGET_64BIT_
        {
            GetEmitter()->emitIns_R_AR(INS_cmp, EA_4BYTE, indexReg, baseReg, static_cast<int>(node->gtLenOffset));
        }

        genJumpToThrowHlpBlk(EJ_jae, SCK_RNGCHK_FAIL, node->gtIndRngFailBB);
    }

#ifdef _TARGET_64BIT_
    if (index->TypeGet() != TYP_I_IMPL)
    {
        // LEA needs 64-bit operands so we need to widen the index if it's TYP_INT.
        GetEmitter()->emitIns_R_R(INS_mov, EA_4BYTE, tmpReg, indexReg);
        indexReg = tmpReg;
    }
#endif // _TARGET_64BIT_

    // Compute the address of the array element.
    unsigned scale = node->gtElemSize;

    switch (scale)
    {
        case 1:
        case 2:
        case 4:
        case 8:
            tmpReg = indexReg;
            break;

        default:
#ifdef _TARGET_64BIT_
            // IMUL treats its immediate operand as signed so scale can't be larger than INT32_MAX.
            // The VM doesn't allow such large array elements but let's be sure.
            noway_assert(scale <= INT32_MAX);
#else  // !_TARGET_64BIT_
            tmpReg = node->GetSingleTempReg();
#endif // !_TARGET_64BIT_

            GetEmitter()->emitIns_R_I(emitter::inst3opImulForReg(tmpReg), EA_PTRSIZE, indexReg,
                                      static_cast<ssize_t>(scale));
            scale = 1;
            break;
    }

    GetEmitter()->emitIns_R_ARX(INS_lea, emitTypeSize(node->TypeGet()), dstReg, baseReg, tmpReg, scale,
                                static_cast<int>(node->gtElemOffset));

    gcInfo.gcMarkRegSetNpt(base->gtGetRegMask());

    genProduceReg(node);
}

//------------------------------------------------------------------------
// genCodeForIndir: Produce code for a GT_IND node.
//
// Arguments:
//    tree - the GT_IND node
//
void CodeGen::genCodeForIndir(GenTreeIndir* tree)
{
    assert(tree->OperIs(GT_IND));

#ifdef FEATURE_SIMD
    // Handling of Vector3 type values loaded through indirection.
    if (tree->TypeGet() == TYP_SIMD12)
    {
        genLoadIndTypeSIMD12(tree);
        return;
    }
#endif // FEATURE_SIMD

    var_types targetType = tree->TypeGet();
    emitter*  emit       = GetEmitter();

    GenTree* addr = tree->Addr();
    if (addr->IsCnsIntOrI() && addr->IsIconHandle(GTF_ICON_TLS_HDL))
    {
        noway_assert(EA_ATTR(genTypeSize(targetType)) == EA_PTRSIZE);
        emit->emitIns_R_C(ins_Load(TYP_I_IMPL), EA_PTRSIZE, tree->gtRegNum, FLD_GLOBAL_FS,
                          (int)addr->gtIntCon.gtIconVal);
    }
    else
    {
        genConsumeAddress(addr);
        emit->emitInsLoadInd(ins_Load(targetType), emitTypeSize(tree), tree->gtRegNum, tree);
    }

    genProduceReg(tree);
}

//------------------------------------------------------------------------
// genRegCopy: Produce code for a GT_COPY node.
//
// Arguments:
//    tree - the GT_COPY node
//
// Notes:
//    This will copy the register(s) produced by this nodes source, to
//    the register(s) allocated to this GT_COPY node.
//    It has some special handling for these casess:
//    - when the source and target registers are in different register files
//      (note that this is *not* a conversion).
//    - when the source is a lclVar whose home location is being moved to a new
//      register (rather than just being copied for temporary use).
//
void CodeGen::genRegCopy(GenTree* treeNode)
{
    assert(treeNode->OperGet() == GT_COPY);
    GenTree* op1 = treeNode->gtOp.gtOp1;

    if (op1->IsMultiRegNode())
    {
        genConsumeReg(op1);

        GenTreeCopyOrReload* copyTree = treeNode->AsCopyOrReload();
        unsigned             regCount = treeNode->GetMultiRegCount();

        for (unsigned i = 0; i < regCount; ++i)
        {
            var_types type    = op1->GetRegTypeByIndex(i);
            regNumber fromReg = op1->GetRegByIndex(i);
            regNumber toReg   = copyTree->GetRegNumByIdx(i);

            // A Multi-reg GT_COPY node will have a valid reg only for those positions for which a corresponding
            // result reg of the multi-reg node needs to be copied.
            if (toReg != REG_NA)
            {
                assert(toReg != fromReg);
                inst_RV_RV(ins_Copy(type), toReg, fromReg, type);
            }
        }
    }
    else
    {
        var_types targetType = treeNode->TypeGet();
        regNumber targetReg  = treeNode->gtRegNum;
        assert(targetReg != REG_NA);

        // Check whether this node and the node from which we're copying the value have
        // different register types. This can happen if (currently iff) we have a SIMD
        // vector type that fits in an integer register, in which case it is passed as
        // an argument, or returned from a call, in an integer register and must be
        // copied if it's in an xmm register.

        bool srcFltReg = (varTypeIsFloating(op1) || varTypeIsSIMD(op1));
        bool tgtFltReg = (varTypeIsFloating(treeNode) || varTypeIsSIMD(treeNode));
        if (srcFltReg != tgtFltReg)
        {
            instruction ins;
            regNumber   fpReg;
            regNumber   intReg;
            if (tgtFltReg)
            {
                ins    = ins_CopyIntToFloat(op1->TypeGet(), treeNode->TypeGet());
                fpReg  = targetReg;
                intReg = op1->gtRegNum;
            }
            else
            {
                ins    = ins_CopyFloatToInt(op1->TypeGet(), treeNode->TypeGet());
                intReg = targetReg;
                fpReg  = op1->gtRegNum;
            }
            inst_RV_RV(ins, fpReg, intReg, targetType);
        }
        else
        {
            inst_RV_RV(ins_Copy(targetType), targetReg, genConsumeReg(op1), targetType);
        }

        if (op1->IsLocal())
        {
            // The lclVar will never be a def.
            // If it is a last use, the lclVar will be killed by genConsumeReg(), as usual, and genProduceReg will
            // appropriately set the gcInfo for the copied value.
            // If not, there are two cases we need to handle:
            // - If this is a TEMPORARY copy (indicated by the GTF_VAR_DEATH flag) the variable
            //   will remain live in its original register.
            //   genProduceReg() will appropriately set the gcInfo for the copied value,
            //   and genConsumeReg will reset it.
            // - Otherwise, we need to update register info for the lclVar.

            GenTreeLclVarCommon* lcl = op1->AsLclVarCommon();
            assert((lcl->gtFlags & GTF_VAR_DEF) == 0);

            if ((lcl->gtFlags & GTF_VAR_DEATH) == 0 && (treeNode->gtFlags & GTF_VAR_DEATH) == 0)
            {
                LclVarDsc* varDsc = &compiler->lvaTable[lcl->gtLclNum];

                // If we didn't just spill it (in genConsumeReg, above), then update the register info
                if (varDsc->lvRegNum != REG_STK)
                {
                    // The old location is dying
                    genUpdateRegLife(varDsc, /*isBorn*/ false, /*isDying*/ true DEBUGARG(op1));

                    gcInfo.gcMarkRegSetNpt(genRegMask(op1->gtRegNum));

                    genUpdateVarReg(varDsc, treeNode);

#ifdef USING_VARIABLE_LIVE_RANGE
                    // Report the home change for this variable
                    varLiveKeeper->siUpdateVariableLiveRange(varDsc, lcl->gtLclNum);
#endif // USING_VARIABLE_LIVE_RANGE

                    // The new location is going live
                    genUpdateRegLife(varDsc, /*isBorn*/ true, /*isDying*/ false DEBUGARG(treeNode));
                }
            }
        }
    }

    genProduceReg(treeNode);
}

//------------------------------------------------------------------------
// genCodeForStoreInd: Produce code for a GT_STOREIND node.
//
// Arguments:
//    tree - the GT_STOREIND node
//
void CodeGen::genCodeForStoreInd(GenTreeStoreInd* tree)
{
    assert(tree->OperIs(GT_STOREIND));

#ifdef FEATURE_SIMD
    // Storing Vector3 of size 12 bytes through indirection
    if (tree->TypeGet() == TYP_SIMD12)
    {
        genStoreIndTypeSIMD12(tree);
        return;
    }
#endif // FEATURE_SIMD

    GenTree*  data       = tree->Data();
    GenTree*  addr       = tree->Addr();
    var_types targetType = tree->TypeGet();

    assert(!varTypeIsFloating(targetType) || (targetType == data->TypeGet()));

    GCInfo::WriteBarrierForm writeBarrierForm = gcInfo.gcIsWriteBarrierCandidate(tree, data);
    if (writeBarrierForm != GCInfo::WBF_NoBarrier)
    {
        // data and addr must be in registers.
        // Consume both registers so that any copies of interfering registers are taken care of.
        genConsumeOperands(tree);

        if (genEmitOptimizedGCWriteBarrier(writeBarrierForm, addr, data))
        {
            return;
        }

        // At this point, we should not have any interference.
        // That is, 'data' must not be in REG_ARG_0, as that is where 'addr' must go.
        noway_assert(data->gtRegNum != REG_ARG_0);

        // addr goes in REG_ARG_0
        genCopyRegIfNeeded(addr, REG_ARG_0);

        // data goes in REG_ARG_1
        genCopyRegIfNeeded(data, REG_ARG_1);

        genGCWriteBarrier(tree, writeBarrierForm);
    }
    else
    {
        bool     dataIsUnary   = false;
        bool     isRMWMemoryOp = tree->IsRMWMemoryOp();
        GenTree* rmwSrc        = nullptr;

        // We must consume the operands in the proper execution order, so that liveness is
        // updated appropriately.
        genConsumeAddress(addr);

        // If tree represents a RMW memory op then its data is a non-leaf node marked as contained
        // and non-indir operand of data is the source of RMW memory op.
        if (isRMWMemoryOp)
        {
            assert(data->isContained() && !data->OperIsLeaf());

            GenTree* rmwDst = nullptr;

            dataIsUnary = (GenTree::OperIsUnary(data->OperGet()) != 0);
            if (!dataIsUnary)
            {
                if (tree->IsRMWDstOp1())
                {
                    rmwDst = data->gtGetOp1();
                    rmwSrc = data->gtGetOp2();
                }
                else
                {
                    assert(tree->IsRMWDstOp2());
                    rmwDst = data->gtGetOp2();
                    rmwSrc = data->gtGetOp1();
                }

                genConsumeRegs(rmwSrc);
            }
            else
            {
                // *(p) = oper *(p): Here addr = p, rmwsrc=rmwDst = *(p) i.e. GT_IND(p)
                // For unary RMW ops, src and dst of RMW memory op is the same.  Lower
                // clears operand counts on rmwSrc and we don't need to perform a
                // genConsumeReg() on it.
                assert(tree->IsRMWDstOp1());
                rmwSrc = data->gtGetOp1();
                rmwDst = data->gtGetOp1();
                assert(rmwSrc->isUsedFromMemory());
            }

            assert(rmwSrc != nullptr);
            assert(rmwDst != nullptr);
            assert(Lowering::IndirsAreEquivalent(rmwDst, tree));
        }
        else
        {
            genConsumeRegs(data);
        }

        if (isRMWMemoryOp)
        {
            if (dataIsUnary)
            {
                // generate code for unary RMW memory ops like neg/not
                GetEmitter()->emitInsRMW(genGetInsForOper(data->OperGet(), data->TypeGet()), emitTypeSize(tree), tree);
            }
            else
            {
                if (data->OperIsShiftOrRotate())
                {
                    // Generate code for shift RMW memory ops.
                    // The data address needs to be op1 (it must be [addr] = [addr] <shift> <amount>, not [addr] =
                    // <amount> <shift> [addr]).
                    assert(tree->IsRMWDstOp1());
                    assert(rmwSrc == data->gtGetOp2());
                    genCodeForShiftRMW(tree);
                }
                else if (data->OperGet() == GT_ADD && (rmwSrc->IsIntegralConst(1) || rmwSrc->IsIntegralConst(-1)))
                {
                    // Generate "inc/dec [mem]" instead of "add/sub [mem], 1".
                    //
                    // Notes:
                    //  1) Global morph transforms GT_SUB(x, +/-1) into GT_ADD(x, -/+1).
                    //  2) TODO-AMD64: Debugger routine NativeWalker::Decode() runs into
                    //     an assert while decoding ModR/M byte of "inc dword ptr [rax]".
                    //     It is not clear whether Decode() can handle all possible
                    //     addr modes with inc/dec.  For this reason, inc/dec [mem]
                    //     is not generated while generating debuggable code.  Update
                    //     the above if condition once Decode() routine is fixed.
                    assert(rmwSrc->isContainedIntOrIImmed());
                    instruction ins = rmwSrc->IsIntegralConst(1) ? INS_inc : INS_dec;
                    GetEmitter()->emitInsRMW(ins, emitTypeSize(tree), tree);
                }
                else
                {
                    // generate code for remaining binary RMW memory ops like add/sub/and/or/xor
                    GetEmitter()->emitInsRMW(genGetInsForOper(data->OperGet(), data->TypeGet()), emitTypeSize(tree),
                                             tree, rmwSrc);
                }
            }
        }
        else
        {
            GetEmitter()->emitInsStoreInd(ins_Store(data->TypeGet()), emitTypeSize(tree), tree);
        }
    }
}

//------------------------------------------------------------------------
// genCodeForSwap: Produce code for a GT_SWAP node.
//
// Arguments:
//    tree - the GT_SWAP node
//
void CodeGen::genCodeForSwap(GenTreeOp* tree)
{
    assert(tree->OperIs(GT_SWAP));

    // Swap is only supported for lclVar operands that are enregistered
    // We do not consume or produce any registers.  Both operands remain enregistered.
    // However, the gc-ness may change.
    assert(genIsRegCandidateLocal(tree->gtOp1) && genIsRegCandidateLocal(tree->gtOp2));

    GenTreeLclVarCommon* lcl1    = tree->gtOp1->AsLclVarCommon();
    LclVarDsc*           varDsc1 = &(compiler->lvaTable[lcl1->gtLclNum]);
    var_types            type1   = varDsc1->TypeGet();
    GenTreeLclVarCommon* lcl2    = tree->gtOp2->AsLclVarCommon();
    LclVarDsc*           varDsc2 = &(compiler->lvaTable[lcl2->gtLclNum]);
    var_types            type2   = varDsc2->TypeGet();

    // We must have both int or both fp regs
    assert(!varTypeIsFloating(type1) || varTypeIsFloating(type2));

    // FP swap is not yet implemented (and should have NYI'd in LSRA)
    assert(!varTypeIsFloating(type1));

    regNumber oldOp1Reg     = lcl1->gtRegNum;
    regMaskTP oldOp1RegMask = genRegMask(oldOp1Reg);
    regNumber oldOp2Reg     = lcl2->gtRegNum;
    regMaskTP oldOp2RegMask = genRegMask(oldOp2Reg);

    // We don't call genUpdateVarReg because we don't have a tree node with the new register.
    varDsc1->lvRegNum = oldOp2Reg;
    varDsc2->lvRegNum = oldOp1Reg;

    // Do the xchg
    emitAttr size = EA_PTRSIZE;
    if (varTypeGCtype(type1) != varTypeGCtype(type2))
    {
        // If the type specified to the emitter is a GC type, it will swap the GC-ness of the registers.
        // Otherwise it will leave them alone, which is correct if they have the same GC-ness.
        size = EA_GCREF;
    }
    inst_RV_RV(INS_xchg, oldOp1Reg, oldOp2Reg, TYP_I_IMPL, size);

    // Update the gcInfo.
    // Manually remove these regs for the gc sets (mostly to avoid confusing duplicative dump output)
    gcInfo.gcRegByrefSetCur &= ~(oldOp1RegMask | oldOp2RegMask);
    gcInfo.gcRegGCrefSetCur &= ~(oldOp1RegMask | oldOp2RegMask);

    // gcMarkRegPtrVal will do the appropriate thing for non-gc types.
    // It will also dump the updates.
    gcInfo.gcMarkRegPtrVal(oldOp2Reg, type1);
    gcInfo.gcMarkRegPtrVal(oldOp1Reg, type2);
}

//------------------------------------------------------------------------
// genEmitOptimizedGCWriteBarrier: Generate write barrier store using the optimized
// helper functions.
//
// Arguments:
//    writeBarrierForm - the write barrier form to use
//    addr - the address at which to do the store
//    data - the data to store
//
// Return Value:
//    true if an optimized write barrier form was used, false if not. If this
//    function returns false, the caller must emit a "standard" write barrier.

bool CodeGen::genEmitOptimizedGCWriteBarrier(GCInfo::WriteBarrierForm writeBarrierForm, GenTree* addr, GenTree* data)
{
    assert(writeBarrierForm != GCInfo::WBF_NoBarrier);

#if defined(_TARGET_X86_) && NOGC_WRITE_BARRIERS
    if (!genUseOptimizedWriteBarriers(writeBarrierForm))
    {
        return false;
    }

    const static int regToHelper[2][8] = {
        // If the target is known to be in managed memory
        {
            CORINFO_HELP_ASSIGN_REF_EAX, // EAX
            CORINFO_HELP_ASSIGN_REF_ECX, // ECX
            -1,                          // EDX (always the target address)
            CORINFO_HELP_ASSIGN_REF_EBX, // EBX
            -1,                          // ESP
            CORINFO_HELP_ASSIGN_REF_EBP, // EBP
            CORINFO_HELP_ASSIGN_REF_ESI, // ESI
            CORINFO_HELP_ASSIGN_REF_EDI, // EDI
        },

        // Don't know if the target is in managed memory
        {
            CORINFO_HELP_CHECKED_ASSIGN_REF_EAX, // EAX
            CORINFO_HELP_CHECKED_ASSIGN_REF_ECX, // ECX
            -1,                                  // EDX (always the target address)
            CORINFO_HELP_CHECKED_ASSIGN_REF_EBX, // EBX
            -1,                                  // ESP
            CORINFO_HELP_CHECKED_ASSIGN_REF_EBP, // EBP
            CORINFO_HELP_CHECKED_ASSIGN_REF_ESI, // ESI
            CORINFO_HELP_CHECKED_ASSIGN_REF_EDI, // EDI
        },
    };

    noway_assert(regToHelper[0][REG_EAX] == CORINFO_HELP_ASSIGN_REF_EAX);
    noway_assert(regToHelper[0][REG_ECX] == CORINFO_HELP_ASSIGN_REF_ECX);
    noway_assert(regToHelper[0][REG_EBX] == CORINFO_HELP_ASSIGN_REF_EBX);
    noway_assert(regToHelper[0][REG_ESP] == -1);
    noway_assert(regToHelper[0][REG_EBP] == CORINFO_HELP_ASSIGN_REF_EBP);
    noway_assert(regToHelper[0][REG_ESI] == CORINFO_HELP_ASSIGN_REF_ESI);
    noway_assert(regToHelper[0][REG_EDI] == CORINFO_HELP_ASSIGN_REF_EDI);

    noway_assert(regToHelper[1][REG_EAX] == CORINFO_HELP_CHECKED_ASSIGN_REF_EAX);
    noway_assert(regToHelper[1][REG_ECX] == CORINFO_HELP_CHECKED_ASSIGN_REF_ECX);
    noway_assert(regToHelper[1][REG_EBX] == CORINFO_HELP_CHECKED_ASSIGN_REF_EBX);
    noway_assert(regToHelper[1][REG_ESP] == -1);
    noway_assert(regToHelper[1][REG_EBP] == CORINFO_HELP_CHECKED_ASSIGN_REF_EBP);
    noway_assert(regToHelper[1][REG_ESI] == CORINFO_HELP_CHECKED_ASSIGN_REF_ESI);
    noway_assert(regToHelper[1][REG_EDI] == CORINFO_HELP_CHECKED_ASSIGN_REF_EDI);

    regNumber reg = data->gtRegNum;
    noway_assert((reg != REG_ESP) && (reg != REG_WRITE_BARRIER));

    // Generate the following code:
    //            lea     edx, addr
    //            call    write_barrier_helper_reg

    // addr goes in REG_ARG_0
    genCopyRegIfNeeded(addr, REG_WRITE_BARRIER);

    unsigned tgtAnywhere = 0;
    if (writeBarrierForm != GCInfo::WBF_BarrierUnchecked)
    {
        tgtAnywhere = 1;
    }

    // We might want to call a modified version of genGCWriteBarrier() to get the benefit of
    // the FEATURE_COUNT_GC_WRITE_BARRIERS code there, but that code doesn't look like it works
    // with rationalized RyuJIT IR. So, for now, just emit the helper call directly here.

    genEmitHelperCall(regToHelper[tgtAnywhere][reg],
                      0,           // argSize
                      EA_PTRSIZE); // retSize

    return true;
#else  // !defined(_TARGET_X86_) || !NOGC_WRITE_BARRIERS
    return false;
#endif // !defined(_TARGET_X86_) || !NOGC_WRITE_BARRIERS
}

// Produce code for a GT_CALL node
void CodeGen::genCallInstruction(GenTreeCall* call)
{
    genAlignStackBeforeCall(call);

    gtCallTypes callType = (gtCallTypes)call->gtCallType;

    IL_OFFSETX ilOffset = BAD_IL_OFFSET;

    // all virtuals should have been expanded into a control expression
    assert(!call->IsVirtual() || call->gtControlExpr || call->gtCallAddr);

    // Insert a GS check if necessary
    if (call->IsTailCallViaJitHelper())
    {
        if (compiler->getNeedsGSSecurityCookie())
        {
#if FEATURE_FIXED_OUT_ARGS
            // If either of the conditions below is true, we will need a temporary register in order to perform the GS
            // cookie check. When FEATURE_FIXED_OUT_ARGS is disabled, we save and restore the temporary register using
            // push/pop. When FEATURE_FIXED_OUT_ARGS is enabled, however, we need an alternative solution. For now,
            // though, the tail prefix is ignored on all platforms that use fixed out args, so we should never hit this
            // case.
            assert(compiler->gsGlobalSecurityCookieAddr == nullptr);
            assert((int)compiler->gsGlobalSecurityCookieVal == (ssize_t)compiler->gsGlobalSecurityCookieVal);
#endif
            genEmitGSCookieCheck(true);
        }
    }

    // Consume all the arg regs
    for (GenTreeCall::Use& use : call->LateArgs())
    {
        GenTree* argNode = use.GetNode();

        fgArgTabEntry* curArgTabEntry = compiler->gtArgEntryByNode(call, argNode->gtSkipReloadOrCopy());
        assert(curArgTabEntry);

        if (curArgTabEntry->regNum == REG_STK)
        {
            continue;
        }

#ifdef UNIX_AMD64_ABI
        // Deal with multi register passed struct args.
        if (argNode->OperGet() == GT_FIELD_LIST)
        {
            GenTreeFieldList* fieldListPtr = argNode->AsFieldList();
            unsigned          iterationNum = 0;
            for (; fieldListPtr != nullptr; fieldListPtr = fieldListPtr->Rest(), iterationNum++)
            {
                GenTree* putArgRegNode = fieldListPtr->gtOp.gtOp1;
                assert(putArgRegNode->gtOper == GT_PUTARG_REG);
                regNumber argReg = REG_NA;

                if (iterationNum == 0)
                {
                    argReg = curArgTabEntry->regNum;
                }
                else
                {
                    assert(iterationNum == 1);
                    argReg = curArgTabEntry->otherRegNum;
                }

                genConsumeReg(putArgRegNode);

                // Validate the putArgRegNode has the right type.
                assert(varTypeIsFloating(putArgRegNode->TypeGet()) == genIsValidFloatReg(argReg));
                if (putArgRegNode->gtRegNum != argReg)
                {
                    inst_RV_RV(ins_Move_Extend(putArgRegNode->TypeGet(), false), argReg, putArgRegNode->gtRegNum);
                }
            }
        }
        else
#endif // UNIX_AMD64_ABI
        {
            regNumber argReg = curArgTabEntry->regNum;
            genConsumeReg(argNode);
            if (argNode->gtRegNum != argReg)
            {
                inst_RV_RV(ins_Move_Extend(argNode->TypeGet(), false), argReg, argNode->gtRegNum);
            }
        }

#if FEATURE_VARARG
        // In the case of a varargs call,
        // the ABI dictates that if we have floating point args,
        // we must pass the enregistered arguments in both the
        // integer and floating point registers so, let's do that.
        if (call->IsVarargs() && varTypeIsFloating(argNode))
        {
            regNumber   targetReg = compiler->getCallArgIntRegister(argNode->gtRegNum);
            instruction ins       = ins_CopyFloatToInt(argNode->TypeGet(), TYP_LONG);
            inst_RV_RV(ins, argNode->gtRegNum, targetReg);
        }
#endif // FEATURE_VARARG
    }

#if defined(_TARGET_X86_) || defined(UNIX_AMD64_ABI)
    // The call will pop its arguments.
    // for each putarg_stk:
    ssize_t stackArgBytes = 0;
    for (GenTreeCall::Use& use : call->Args())
    {
        GenTree* arg = use.GetNode();
        if (arg->OperIs(GT_PUTARG_STK) && ((arg->gtFlags & GTF_LATE_ARG) == 0))
        {
            GenTree* source = arg->AsPutArgStk()->gtGetOp1();
            unsigned size   = arg->AsPutArgStk()->getArgSize();
            stackArgBytes += size;
#ifdef DEBUG
            fgArgTabEntry* curArgTabEntry = compiler->gtArgEntryByNode(call, arg);
            assert(curArgTabEntry != nullptr);
            assert(size == (curArgTabEntry->numSlots * TARGET_POINTER_SIZE));
#ifdef FEATURE_PUT_STRUCT_ARG_STK
            if (source->TypeGet() == TYP_STRUCT)
            {
                GenTreeObj* obj      = source->AsObj();
                unsigned    argBytes = roundUp(obj->GetLayout()->GetSize(), TARGET_POINTER_SIZE);
#ifdef _TARGET_X86_
                // If we have an OBJ, we must have created a copy if the original arg was not a
                // local and was not a multiple of TARGET_POINTER_SIZE.
                // Note that on x64/ux this will be handled by unrolling in genStructPutArgUnroll.
                assert((argBytes == obj->GetLayout()->GetSize()) || obj->Addr()->IsLocalAddrExpr());
#endif // _TARGET_X86_
                assert((curArgTabEntry->numSlots * TARGET_POINTER_SIZE) == argBytes);
            }
#endif // FEATURE_PUT_STRUCT_ARG_STK
#endif // DEBUG
        }
    }
#endif // defined(_TARGET_X86_) || defined(UNIX_AMD64_ABI)

    // Insert a null check on "this" pointer if asked.
    if (call->NeedsNullCheck())
    {
        const regNumber regThis = genGetThisArgReg(call);
        GetEmitter()->emitIns_AR_R(INS_cmp, EA_4BYTE, regThis, regThis, 0);
    }

    // Either gtControlExpr != null or gtCallAddr != null or it is a direct non-virtual call to a user or helper method.
    CORINFO_METHOD_HANDLE methHnd;
    GenTree*              target = call->gtControlExpr;
    if (callType == CT_INDIRECT)
    {
        assert(target == nullptr);
        target  = call->gtCallAddr;
        methHnd = nullptr;
    }
    else
    {
        methHnd = call->gtCallMethHnd;
    }

    CORINFO_SIG_INFO* sigInfo = nullptr;
#ifdef DEBUG
    // Pass the call signature information down into the emitter so the emitter can associate
    // native call sites with the signatures they were generated from.
    if (callType != CT_HELPER)
    {
        sigInfo = &call->callInfo->sig;
    }
#endif // DEBUG

    // If fast tail call, then we are done.  In this case we setup the args (both reg args
    // and stack args in incoming arg area) and call target in rax.  Epilog sequence would
    // generate "jmp rax".
    if (call->IsFastTailCall())
    {
        // Don't support fast tail calling JIT helpers
        assert(callType != CT_HELPER);

        // If this is indirect then we go through RAX with epilog sequence
        // generating "jmp rax". Otherwise epilog will try to generate a
        // rip-relative jump.
        if (target != nullptr)
        {
            genConsumeReg(target);
            genCopyRegIfNeeded(target, REG_RAX);
        }

        return;
    }

    // For a pinvoke to unmanged code we emit a label to clear
    // the GC pointer state before the callsite.
    // We can't utilize the typical lazy killing of GC pointers
    // at (or inside) the callsite.
    if (compiler->killGCRefs(call))
    {
        genDefineTempLabel(genCreateTempLabel());
    }

    // Determine return value size(s).
    ReturnTypeDesc* retTypeDesc   = call->GetReturnTypeDesc();
    emitAttr        retSize       = EA_PTRSIZE;
    emitAttr        secondRetSize = EA_UNKNOWN;

    if (call->HasMultiRegRetVal())
    {
        retSize       = emitTypeSize(retTypeDesc->GetReturnRegType(0));
        secondRetSize = emitTypeSize(retTypeDesc->GetReturnRegType(1));
    }
    else
    {
        assert(!varTypeIsStruct(call));

        if (call->gtType == TYP_REF)
        {
            retSize = EA_GCREF;
        }
        else if (call->gtType == TYP_BYREF)
        {
            retSize = EA_BYREF;
        }
    }

#if defined(DEBUG) && defined(_TARGET_X86_)
    // Store the stack pointer so we can check it after the call.
    if (compiler->opts.compStackCheckOnCall && call->gtCallType == CT_USER_FUNC)
    {
        noway_assert(compiler->lvaCallSpCheck != 0xCCCCCCCC &&
                     compiler->lvaTable[compiler->lvaCallSpCheck].lvDoNotEnregister &&
                     compiler->lvaTable[compiler->lvaCallSpCheck].lvOnFrame);
        GetEmitter()->emitIns_S_R(ins_Store(TYP_I_IMPL), EA_PTRSIZE, REG_SPBASE, compiler->lvaCallSpCheck, 0);
    }
#endif // defined(DEBUG) && defined(_TARGET_X86_)

    bool            fPossibleSyncHelperCall = false;
    CorInfoHelpFunc helperNum               = CORINFO_HELP_UNDEF;

    // We need to propagate the IL offset information to the call instruction, so we can emit
    // an IL to native mapping record for the call, to support managed return value debugging.
    // We don't want tail call helper calls that were converted from normal calls to get a record,
    // so we skip this hash table lookup logic in that case.
    if (compiler->opts.compDbgInfo && compiler->genCallSite2ILOffsetMap != nullptr && !call->IsTailCall())
    {
        (void)compiler->genCallSite2ILOffsetMap->Lookup(call, &ilOffset);
    }

#if defined(_TARGET_X86_)
    bool fCallerPop = call->CallerPop();

#ifdef UNIX_X86_ABI
    if (!call->IsUnmanaged())
    {
        CorInfoCallConv callConv = CORINFO_CALLCONV_DEFAULT;

        if ((callType != CT_HELPER) && call->callInfo)
        {
            callConv = call->callInfo->sig.callConv;
        }

        fCallerPop |= IsCallerPop(callConv);
    }
#endif // UNIX_X86_ABI

    // If the callee pops the arguments, we pass a positive value as the argSize, and the emitter will
    // adjust its stack level accordingly.
    // If the caller needs to explicitly pop its arguments, we must pass a negative value, and then do the
    // pop when we're done.
    ssize_t argSizeForEmitter = stackArgBytes;
    if (fCallerPop)
    {
        argSizeForEmitter = -stackArgBytes;
    }
#endif // defined(_TARGET_X86_)

    // When it's a PInvoke call and the call type is USER function, we issue VZEROUPPER here
    // if the function contains 256bit AVX instructions, this is to avoid AVX-256 to Legacy SSE
    // transition penalty, assuming the user function contains legacy SSE instruction.
    // To limit code size increase impact: we only issue VZEROUPPER before PInvoke call, not issue
    // VZEROUPPER after PInvoke call because transition penalty from legacy SSE to AVX only happens
    // when there's preceding 256-bit AVX to legacy SSE transition penalty.
    if (call->IsPInvoke() && (call->gtCallType == CT_USER_FUNC) && GetEmitter()->Contains256bitAVX())
    {
        assert(compiler->canUseVexEncoding());
        instGen(INS_vzeroupper);
    }

    if (callType == CT_HELPER && compiler->info.compFlags & CORINFO_FLG_SYNCH)
    {
        fPossibleSyncHelperCall = true;
        helperNum               = compiler->eeGetHelperNum(methHnd);
        noway_assert(helperNum != CORINFO_HELP_UNDEF);
    }

    if (target != nullptr)
    {
#ifdef _TARGET_X86_
        if (call->IsVirtualStub() && (call->gtCallType == CT_INDIRECT))
        {
            // On x86, we need to generate a very specific pattern for indirect VSD calls:
            //
            //    3-byte nop
            //    call dword ptr [eax]
            //
            // Where EAX is also used as an argument to the stub dispatch helper. Make
            // sure that the call target address is computed into EAX in this case.

            assert(compiler->virtualStubParamInfo->GetReg() == REG_VIRTUAL_STUB_TARGET);

            assert(target->isContainedIndir());
            assert(target->OperGet() == GT_IND);

            GenTree* addr = target->AsIndir()->Addr();
            assert(addr->isUsedFromReg());

            genConsumeReg(addr);
            genCopyRegIfNeeded(addr, REG_VIRTUAL_STUB_TARGET);

            GetEmitter()->emitIns_Nop(3);

            // clang-format off
            GetEmitter()->emitIns_Call(emitter::EmitCallType(emitter::EC_INDIR_ARD),
                                       methHnd,
                                       INDEBUG_LDISASM_COMMA(sigInfo)
                                       nullptr,
                                       argSizeForEmitter,
                                       retSize
                                       MULTIREG_HAS_SECOND_GC_RET_ONLY_ARG(secondRetSize),
                                       gcInfo.gcVarPtrSetCur,
                                       gcInfo.gcRegGCrefSetCur,
                                       gcInfo.gcRegByrefSetCur,
                                       ilOffset, REG_VIRTUAL_STUB_TARGET, REG_NA, 1, 0);
            // clang-format on
        }
        else
#endif
            if (target->isContainedIndir())
        {
            if (target->AsIndir()->HasBase() && target->AsIndir()->Base()->isContainedIntOrIImmed())
            {
                // Note that if gtControlExpr is an indir of an absolute address, we mark it as
                // contained only if it can be encoded as PC-relative offset.
                assert(target->AsIndir()->Base()->AsIntConCommon()->FitsInAddrBase(compiler));

                // clang-format off
                genEmitCall(emitter::EC_FUNC_TOKEN_INDIR,
                            methHnd,
                            INDEBUG_LDISASM_COMMA(sigInfo)
                            (void*) target->AsIndir()->Base()->AsIntConCommon()->IconValue()
                            X86_ARG(argSizeForEmitter),
                            retSize
                            MULTIREG_HAS_SECOND_GC_RET_ONLY_ARG(secondRetSize),
                            ilOffset);
                // clang-format on
            }
            else
            {
                // clang-format off
                genEmitCall(emitter::EC_INDIR_ARD,
                            methHnd,
                            INDEBUG_LDISASM_COMMA(sigInfo)
                            target->AsIndir()
                            X86_ARG(argSizeForEmitter),
                            retSize
                            MULTIREG_HAS_SECOND_GC_RET_ONLY_ARG(secondRetSize),
                            ilOffset);
                // clang-format on
            }
        }
        else
        {
            // We have already generated code for gtControlExpr evaluating it into a register.
            // We just need to emit "call reg" in this case.
            assert(genIsValidIntReg(target->gtRegNum));

            // clang-format off
            genEmitCall(emitter::EC_INDIR_R,
                        methHnd,
                        INDEBUG_LDISASM_COMMA(sigInfo)
                        nullptr // addr
                        X86_ARG(argSizeForEmitter),
                        retSize
                        MULTIREG_HAS_SECOND_GC_RET_ONLY_ARG(secondRetSize),
                        ilOffset,
                        genConsumeReg(target));
            // clang-format on
        }
    }
#ifdef FEATURE_READYTORUN_COMPILER
    else if (call->gtEntryPoint.addr != nullptr)
    {
        // clang-format off
        genEmitCall((call->gtEntryPoint.accessType == IAT_VALUE) ? emitter::EC_FUNC_TOKEN
                                                                 : emitter::EC_FUNC_TOKEN_INDIR,
                    methHnd,
                    INDEBUG_LDISASM_COMMA(sigInfo)
                    (void*) call->gtEntryPoint.addr
                    X86_ARG(argSizeForEmitter),
                    retSize
                    MULTIREG_HAS_SECOND_GC_RET_ONLY_ARG(secondRetSize),
                    ilOffset);
        // clang-format on
    }
#endif
    else
    {
        // Generate a direct call to a non-virtual user defined or helper method
        assert(callType == CT_HELPER || callType == CT_USER_FUNC);

        void* addr = nullptr;
        if (callType == CT_HELPER)
        {
            // Direct call to a helper method.
            helperNum = compiler->eeGetHelperNum(methHnd);
            noway_assert(helperNum != CORINFO_HELP_UNDEF);

            void* pAddr = nullptr;
            addr        = compiler->compGetHelperFtn(helperNum, (void**)&pAddr);
            assert(pAddr == nullptr);
        }
        else
        {
            // Direct call to a non-virtual user function.
            addr = call->gtDirectCallAddress;
        }

        assert(addr != nullptr);

        // Non-virtual direct calls to known addresses

        // clang-format off
        genEmitCall(emitter::EC_FUNC_TOKEN,
                    methHnd,
                    INDEBUG_LDISASM_COMMA(sigInfo)
                    addr
                    X86_ARG(argSizeForEmitter),
                    retSize
                    MULTIREG_HAS_SECOND_GC_RET_ONLY_ARG(secondRetSize),
                    ilOffset);
        // clang-format on
    }

    // if it was a pinvoke or intrinsic we may have needed to get the address of a label
    if (genPendingCallLabel)
    {
<<<<<<< HEAD
=======
        assert(call->IsUnmanaged());
>>>>>>> cfcc757f
        genDefineInlineTempLabel(genPendingCallLabel);
        genPendingCallLabel = nullptr;
    }

    // Update GC info:
    // All Callee arg registers are trashed and no longer contain any GC pointers.
    // TODO-XArch-Bug?: As a matter of fact shouldn't we be killing all of callee trashed regs here?
    // For now we will assert that other than arg regs gc ref/byref set doesn't contain any other
    // registers from RBM_CALLEE_TRASH.
    assert((gcInfo.gcRegGCrefSetCur & (RBM_CALLEE_TRASH & ~RBM_ARG_REGS)) == 0);
    assert((gcInfo.gcRegByrefSetCur & (RBM_CALLEE_TRASH & ~RBM_ARG_REGS)) == 0);
    gcInfo.gcRegGCrefSetCur &= ~RBM_ARG_REGS;
    gcInfo.gcRegByrefSetCur &= ~RBM_ARG_REGS;

    var_types returnType = call->TypeGet();
    if (returnType != TYP_VOID)
    {
#ifdef _TARGET_X86_
        if (varTypeIsFloating(returnType))
        {
            // Spill the value from the fp stack.
            // Then, load it into the target register.
            call->gtFlags |= GTF_SPILL;
            regSet.rsSpillFPStack(call);
            call->gtFlags |= GTF_SPILLED;
            call->gtFlags &= ~GTF_SPILL;
        }
        else
#endif // _TARGET_X86_
        {
            regNumber returnReg;

            if (call->HasMultiRegRetVal())
            {
                assert(retTypeDesc != nullptr);
                unsigned regCount = retTypeDesc->GetReturnRegCount();

                // If regs allocated to call node are different from ABI return
                // regs in which the call has returned its result, move the result
                // to regs allocated to call node.
                for (unsigned i = 0; i < regCount; ++i)
                {
                    var_types regType      = retTypeDesc->GetReturnRegType(i);
                    returnReg              = retTypeDesc->GetABIReturnReg(i);
                    regNumber allocatedReg = call->GetRegNumByIdx(i);
                    if (returnReg != allocatedReg)
                    {
                        inst_RV_RV(ins_Copy(regType), allocatedReg, returnReg, regType);
                    }
                }

#ifdef FEATURE_SIMD
                // A Vector3 return value is stored in xmm0 and xmm1.
                // RyuJIT assumes that the upper unused bits of xmm1 are cleared but
                // the native compiler doesn't guarantee it.
                if (returnType == TYP_SIMD12)
                {
                    returnReg = retTypeDesc->GetABIReturnReg(1);
                    // Clear the upper 32 bits by two shift instructions.
                    // retReg = retReg << 96
                    // retReg = retReg >> 96
                    GetEmitter()->emitIns_R_I(INS_pslldq, emitActualTypeSize(TYP_SIMD12), returnReg, 12);
                    GetEmitter()->emitIns_R_I(INS_psrldq, emitActualTypeSize(TYP_SIMD12), returnReg, 12);
                }
#endif // FEATURE_SIMD
            }
            else
            {
#ifdef _TARGET_X86_
                if (call->IsHelperCall(compiler, CORINFO_HELP_INIT_PINVOKE_FRAME))
                {
                    // The x86 CORINFO_HELP_INIT_PINVOKE_FRAME helper uses a custom calling convention that returns with
                    // TCB in REG_PINVOKE_TCB. AMD64/ARM64 use the standard calling convention. fgMorphCall() sets the
                    // correct argument registers.
                    returnReg = REG_PINVOKE_TCB;
                }
                else
#endif // _TARGET_X86_
                    if (varTypeIsFloating(returnType))
                {
                    returnReg = REG_FLOATRET;
                }
                else
                {
                    returnReg = REG_INTRET;
                }

                if (call->gtRegNum != returnReg)
                {
                    inst_RV_RV(ins_Copy(returnType), call->gtRegNum, returnReg, returnType);
                }
            }

            genProduceReg(call);
        }
    }

    // If there is nothing next, that means the result is thrown away, so this value is not live.
    // However, for minopts or debuggable code, we keep it live to support managed return value debugging.
    if ((call->gtNext == nullptr) && compiler->opts.OptimizationEnabled())
    {
        gcInfo.gcMarkRegSetNpt(RBM_INTRET);
    }

#if defined(DEBUG) && defined(_TARGET_X86_)
    if (compiler->opts.compStackCheckOnCall && call->gtCallType == CT_USER_FUNC)
    {
        noway_assert(compiler->lvaCallSpCheck != 0xCCCCCCCC &&
                     compiler->lvaTable[compiler->lvaCallSpCheck].lvDoNotEnregister &&
                     compiler->lvaTable[compiler->lvaCallSpCheck].lvOnFrame);
        if (!fCallerPop && (stackArgBytes != 0))
        {
            // ECX is trashed, so can be used to compute the expected SP. We saved the value of SP
            // after pushing all the stack arguments, but the caller popped the arguments, so we need
            // to do some math to figure a good comparison.
            GetEmitter()->emitIns_R_R(INS_mov, EA_4BYTE, REG_ARG_0, REG_SPBASE);
            GetEmitter()->emitIns_R_I(INS_sub, EA_4BYTE, REG_ARG_0, stackArgBytes);
            GetEmitter()->emitIns_S_R(INS_cmp, EA_4BYTE, REG_ARG_0, compiler->lvaCallSpCheck, 0);
        }
        else
        {
            GetEmitter()->emitIns_S_R(INS_cmp, EA_4BYTE, REG_SPBASE, compiler->lvaCallSpCheck, 0);
        }

        BasicBlock* sp_check = genCreateTempLabel();
        GetEmitter()->emitIns_J(INS_je, sp_check);
        instGen(INS_BREAKPOINT);
        genDefineTempLabel(sp_check);
    }
#endif // defined(DEBUG) && defined(_TARGET_X86_)

#if !defined(FEATURE_EH_FUNCLETS)
    //-------------------------------------------------------------------------
    // Create a label for tracking of region protected by the monitor in synchronized methods.
    // This needs to be here, rather than above where fPossibleSyncHelperCall is set,
    // so the GC state vars have been updated before creating the label.

    if (fPossibleSyncHelperCall)
    {
        switch (helperNum)
        {
            case CORINFO_HELP_MON_ENTER:
            case CORINFO_HELP_MON_ENTER_STATIC:
                noway_assert(compiler->syncStartEmitCookie == NULL);
                compiler->syncStartEmitCookie =
                    GetEmitter()->emitAddLabel(gcInfo.gcVarPtrSetCur, gcInfo.gcRegGCrefSetCur, gcInfo.gcRegByrefSetCur);
                noway_assert(compiler->syncStartEmitCookie != NULL);
                break;
            case CORINFO_HELP_MON_EXIT:
            case CORINFO_HELP_MON_EXIT_STATIC:
                noway_assert(compiler->syncEndEmitCookie == NULL);
                compiler->syncEndEmitCookie =
                    GetEmitter()->emitAddLabel(gcInfo.gcVarPtrSetCur, gcInfo.gcRegGCrefSetCur, gcInfo.gcRegByrefSetCur);
                noway_assert(compiler->syncEndEmitCookie != NULL);
                break;
            default:
                break;
        }
    }
#endif // !FEATURE_EH_FUNCLETS

    unsigned stackAdjustBias = 0;

#if defined(_TARGET_X86_)
    // Is the caller supposed to pop the arguments?
    if (fCallerPop && (stackArgBytes != 0))
    {
        stackAdjustBias = stackArgBytes;
    }

    SubtractStackLevel(stackArgBytes);
#endif // _TARGET_X86_

    genRemoveAlignmentAfterCall(call, stackAdjustBias);
}

// Produce code for a GT_JMP node.
// The arguments of the caller needs to be transferred to the callee before exiting caller.
// The actual jump to callee is generated as part of caller epilog sequence.
// Therefore the codegen of GT_JMP is to ensure that the callee arguments are correctly setup.
void CodeGen::genJmpMethod(GenTree* jmp)
{
    assert(jmp->OperGet() == GT_JMP);
    assert(compiler->compJmpOpUsed);

    // If no arguments, nothing to do
    if (compiler->info.compArgsCount == 0)
    {
        return;
    }

    // Make sure register arguments are in their initial registers
    // and stack arguments are put back as well.
    unsigned   varNum;
    LclVarDsc* varDsc;

    // First move any en-registered stack arguments back to the stack.
    // At the same time any reg arg not in correct reg is moved back to its stack location.
    //
    // We are not strictly required to spill reg args that are not in the desired reg for a jmp call
    // But that would require us to deal with circularity while moving values around.  Spilling
    // to stack makes the implementation simple, which is not a bad trade off given Jmp calls
    // are not frequent.
    for (varNum = 0; (varNum < compiler->info.compArgsCount); varNum++)
    {
        varDsc = compiler->lvaTable + varNum;

        if (varDsc->lvPromoted)
        {
            noway_assert(varDsc->lvFieldCnt == 1); // We only handle one field here

            unsigned fieldVarNum = varDsc->lvFieldLclStart;
            varDsc               = compiler->lvaTable + fieldVarNum;
        }
        noway_assert(varDsc->lvIsParam);

        if (varDsc->lvIsRegArg && (varDsc->lvRegNum != REG_STK))
        {
            // Skip reg args which are already in its right register for jmp call.
            // If not, we will spill such args to their stack locations.
            //
            // If we need to generate a tail call profiler hook, then spill all
            // arg regs to free them up for the callback.
            if (!compiler->compIsProfilerHookNeeded() && (varDsc->lvRegNum == varDsc->lvArgReg))
            {
                continue;
            }
        }
        else if (varDsc->lvRegNum == REG_STK)
        {
            // Skip args which are currently living in stack.
            continue;
        }

        // If we came here it means either a reg argument not in the right register or
        // a stack argument currently living in a register.  In either case the following
        // assert should hold.
        assert(varDsc->lvRegNum != REG_STK);

        assert(!varDsc->lvIsStructField || (compiler->lvaTable[varDsc->lvParentLcl].lvFieldCnt == 1));
        var_types storeType = genActualType(varDsc->lvaArgType()); // We own the memory and can use the full move.
        GetEmitter()->emitIns_S_R(ins_Store(storeType), emitTypeSize(storeType), varDsc->lvRegNum, varNum, 0);

        // Update lvRegNum life and GC info to indicate lvRegNum is dead and varDsc stack slot is going live.
        // Note that we cannot modify varDsc->lvRegNum here because another basic block may not be expecting it.
        // Therefore manually update life of varDsc->lvRegNum.
        regMaskTP tempMask = varDsc->lvRegMask();
        regSet.RemoveMaskVars(tempMask);
        gcInfo.gcMarkRegSetNpt(tempMask);
        if (compiler->lvaIsGCTracked(varDsc))
        {
#ifdef DEBUG
            if (!VarSetOps::IsMember(compiler, gcInfo.gcVarPtrSetCur, varDsc->lvVarIndex))
            {
                JITDUMP("\t\t\t\t\t\t\tVar V%02u becoming live\n", varNum);
            }
            else
            {
                JITDUMP("\t\t\t\t\t\t\tVar V%02u continuing live\n", varNum);
            }
#endif // DEBUG

            VarSetOps::AddElemD(compiler, gcInfo.gcVarPtrSetCur, varDsc->lvVarIndex);
        }
    }

#ifdef PROFILING_SUPPORTED
    // At this point all arg regs are free.
    // Emit tail call profiler callback.
    genProfilingLeaveCallback(CORINFO_HELP_PROF_FCN_TAILCALL);
#endif

    // Next move any un-enregistered register arguments back to their register.
    regMaskTP fixedIntArgMask = RBM_NONE;    // tracks the int arg regs occupying fixed args in case of a vararg method.
    unsigned  firstArgVarNum  = BAD_VAR_NUM; // varNum of the first argument in case of a vararg method.
    for (varNum = 0; (varNum < compiler->info.compArgsCount); varNum++)
    {
        varDsc = compiler->lvaTable + varNum;
        if (varDsc->lvPromoted)
        {
            noway_assert(varDsc->lvFieldCnt == 1); // We only handle one field here

            unsigned fieldVarNum = varDsc->lvFieldLclStart;
            varDsc               = compiler->lvaTable + fieldVarNum;
        }
        noway_assert(varDsc->lvIsParam);

        // Skip if arg not passed in a register.
        if (!varDsc->lvIsRegArg)
        {
            continue;
        }

#if defined(UNIX_AMD64_ABI)
        if (varTypeIsStruct(varDsc))
        {
            CORINFO_CLASS_HANDLE typeHnd = varDsc->lvVerTypeInfo.GetClassHandle();
            assert(typeHnd != nullptr);

            SYSTEMV_AMD64_CORINFO_STRUCT_REG_PASSING_DESCRIPTOR structDesc;
            compiler->eeGetSystemVAmd64PassStructInRegisterDescriptor(typeHnd, &structDesc);
            assert(structDesc.passedInRegisters);

            unsigned __int8 offset0 = 0;
            unsigned __int8 offset1 = 0;
            var_types       type0   = TYP_UNKNOWN;
            var_types       type1   = TYP_UNKNOWN;

            // Get the eightbyte data
            compiler->GetStructTypeOffset(structDesc, &type0, &type1, &offset0, &offset1);

            // Move the values into the right registers.
            //

            // Update varDsc->lvArgReg and lvOtherArgReg life and GC Info to indicate varDsc stack slot is dead and
            // argReg is going live. Note that we cannot modify varDsc->lvRegNum and lvOtherArgReg here because another
            // basic block may not be expecting it. Therefore manually update life of argReg.  Note that GT_JMP marks
            // the end of the basic block and after which reg life and gc info will be recomputed for the new block in
            // genCodeForBBList().
            if (type0 != TYP_UNKNOWN)
            {
                GetEmitter()->emitIns_R_S(ins_Load(type0), emitTypeSize(type0), varDsc->lvArgReg, varNum, offset0);
                regSet.rsMaskVars |= genRegMask(varDsc->lvArgReg);
                gcInfo.gcMarkRegPtrVal(varDsc->lvArgReg, type0);
            }

            if (type1 != TYP_UNKNOWN)
            {
                GetEmitter()->emitIns_R_S(ins_Load(type1), emitTypeSize(type1), varDsc->lvOtherArgReg, varNum, offset1);
                regSet.rsMaskVars |= genRegMask(varDsc->lvOtherArgReg);
                gcInfo.gcMarkRegPtrVal(varDsc->lvOtherArgReg, type1);
            }

            if (varDsc->lvTracked)
            {
                VarSetOps::RemoveElemD(compiler, gcInfo.gcVarPtrSetCur, varDsc->lvVarIndex);
            }
        }
        else
#endif // !defined(UNIX_AMD64_ABI)
        {
            // Register argument
            noway_assert(isRegParamType(genActualType(varDsc->TypeGet())));

            // Is register argument already in the right register?
            // If not load it from its stack location.
            var_types loadType = varDsc->lvaArgType();
            regNumber argReg   = varDsc->lvArgReg; // incoming arg register

            if (varDsc->lvRegNum != argReg)
            {
                assert(genIsValidReg(argReg));
                GetEmitter()->emitIns_R_S(ins_Load(loadType), emitTypeSize(loadType), argReg, varNum, 0);

                // Update argReg life and GC Info to indicate varDsc stack slot is dead and argReg is going live.
                // Note that we cannot modify varDsc->lvRegNum here because another basic block may not be expecting it.
                // Therefore manually update life of argReg.  Note that GT_JMP marks the end of the basic block
                // and after which reg life and gc info will be recomputed for the new block in genCodeForBBList().
                regSet.AddMaskVars(genRegMask(argReg));
                gcInfo.gcMarkRegPtrVal(argReg, loadType);
                if (compiler->lvaIsGCTracked(varDsc))
                {
#ifdef DEBUG
                    if (VarSetOps::IsMember(compiler, gcInfo.gcVarPtrSetCur, varDsc->lvVarIndex))
                    {
                        JITDUMP("\t\t\t\t\t\t\tVar V%02u becoming dead\n", varNum);
                    }
                    else
                    {
                        JITDUMP("\t\t\t\t\t\t\tVar V%02u continuing dead\n", varNum);
                    }
#endif // DEBUG

                    VarSetOps::RemoveElemD(compiler, gcInfo.gcVarPtrSetCur, varDsc->lvVarIndex);
                }
            }
        }

#if FEATURE_VARARG && defined(_TARGET_AMD64_)
        // In case of a jmp call to a vararg method also pass the float/double arg in the corresponding int arg
        // register. This is due to the AMD64 ABI which requires floating point values passed to varargs functions to
        // be passed in both integer and floating point registers. It doesn't apply to x86, which passes floating point
        // values on the stack.
        if (compiler->info.compIsVarArgs)
        {
            regNumber intArgReg;
            var_types loadType = varDsc->lvaArgType();
            regNumber argReg   = varDsc->lvArgReg; // incoming arg register

            if (varTypeIsFloating(loadType))
            {
                intArgReg       = compiler->getCallArgIntRegister(argReg);
                instruction ins = ins_CopyFloatToInt(loadType, TYP_LONG);
                inst_RV_RV(ins, argReg, intArgReg, loadType);
            }
            else
            {
                intArgReg = argReg;
            }

            fixedIntArgMask |= genRegMask(intArgReg);

            if (intArgReg == REG_ARG_0)
            {
                assert(firstArgVarNum == BAD_VAR_NUM);
                firstArgVarNum = varNum;
            }
        }
#endif // FEATURE_VARARG
    }

#if FEATURE_VARARG && defined(_TARGET_AMD64_)
    // Jmp call to a vararg method - if the method has fewer than 4 fixed arguments,
    // load the remaining arg registers (both int and float) from the corresponding
    // shadow stack slots.  This is for the reason that we don't know the number and type
    // of non-fixed params passed by the caller, therefore we have to assume the worst case
    // of caller passing float/double args both in int and float arg regs.
    //
    // This doesn't apply to x86, which doesn't pass floating point values in floating
    // point registers.
    //
    // The caller could have passed gc-ref/byref type var args.  Since these are var args
    // the callee no way of knowing their gc-ness.  Therefore, mark the region that loads
    // remaining arg registers from shadow stack slots as non-gc interruptible.
    if (fixedIntArgMask != RBM_NONE)
    {
        assert(compiler->info.compIsVarArgs);
        assert(firstArgVarNum != BAD_VAR_NUM);

        regMaskTP remainingIntArgMask = RBM_ARG_REGS & ~fixedIntArgMask;
        if (remainingIntArgMask != RBM_NONE)
        {
            instruction insCopyIntToFloat = ins_CopyIntToFloat(TYP_LONG, TYP_DOUBLE);
            GetEmitter()->emitDisableGC();
            for (int argNum = 0, argOffset = 0; argNum < MAX_REG_ARG; ++argNum)
            {
                regNumber argReg     = intArgRegs[argNum];
                regMaskTP argRegMask = genRegMask(argReg);

                if ((remainingIntArgMask & argRegMask) != 0)
                {
                    remainingIntArgMask &= ~argRegMask;
                    GetEmitter()->emitIns_R_S(INS_mov, EA_8BYTE, argReg, firstArgVarNum, argOffset);

                    // also load it in corresponding float arg reg
                    regNumber floatReg = compiler->getCallArgFloatRegister(argReg);
                    inst_RV_RV(insCopyIntToFloat, floatReg, argReg);
                }

                argOffset += REGSIZE_BYTES;
            }
            GetEmitter()->emitEnableGC();
        }
    }
#endif // FEATURE_VARARG
}

// produce code for a GT_LEA subnode
void CodeGen::genLeaInstruction(GenTreeAddrMode* lea)
{
    emitAttr size = emitTypeSize(lea);
    genConsumeOperands(lea);

    if (lea->Base() && lea->Index())
    {
        regNumber baseReg  = lea->Base()->gtRegNum;
        regNumber indexReg = lea->Index()->gtRegNum;
        GetEmitter()->emitIns_R_ARX(INS_lea, size, lea->gtRegNum, baseReg, indexReg, lea->gtScale, lea->Offset());
    }
    else if (lea->Base())
    {
        GetEmitter()->emitIns_R_AR(INS_lea, size, lea->gtRegNum, lea->Base()->gtRegNum, lea->Offset());
    }
    else if (lea->Index())
    {
        GetEmitter()->emitIns_R_ARX(INS_lea, size, lea->gtRegNum, REG_NA, lea->Index()->gtRegNum, lea->gtScale,
                                    lea->Offset());
    }

    genProduceReg(lea);
}

//------------------------------------------------------------------------
// genCompareFloat: Generate code for comparing two floating point values
//
// Arguments:
//    treeNode - the compare tree
//
void CodeGen::genCompareFloat(GenTree* treeNode)
{
    assert(treeNode->OperIsCompare());

    GenTreeOp* tree    = treeNode->AsOp();
    GenTree*   op1     = tree->gtOp1;
    GenTree*   op2     = tree->gtOp2;
    var_types  op1Type = op1->TypeGet();
    var_types  op2Type = op2->TypeGet();

    genConsumeOperands(tree);

    assert(varTypeIsFloating(op1Type));
    assert(op1Type == op2Type);

    regNumber   targetReg = treeNode->gtRegNum;
    instruction ins;
    emitAttr    cmpAttr;

    GenCondition condition = GenCondition::FromFloatRelop(treeNode);

    if (condition.PreferSwap())
    {
        condition = GenCondition::Swap(condition);
        std::swap(op1, op2);
    }

    ins     = ins_FloatCompare(op1Type);
    cmpAttr = emitTypeSize(op1Type);

    GetEmitter()->emitInsBinary(ins, cmpAttr, op1, op2);

    // Are we evaluating this into a register?
    if (targetReg != REG_NA)
    {
        inst_SETCC(condition, treeNode->TypeGet(), targetReg);
        genProduceReg(tree);
    }
}

//------------------------------------------------------------------------
// genCompareInt: Generate code for comparing ints or, on amd64, longs.
//
// Arguments:
//    treeNode - the compare tree
//
// Return Value:
//    None.
void CodeGen::genCompareInt(GenTree* treeNode)
{
    assert(treeNode->OperIsCompare() || treeNode->OperIs(GT_CMP));

    GenTreeOp* tree      = treeNode->AsOp();
    GenTree*   op1       = tree->gtOp1;
    GenTree*   op2       = tree->gtOp2;
    var_types  op1Type   = op1->TypeGet();
    var_types  op2Type   = op2->TypeGet();
    regNumber  targetReg = tree->gtRegNum;

    genConsumeOperands(tree);

    assert(!op1->isContainedIntOrIImmed());
    assert(!varTypeIsFloating(op2Type));

    instruction ins;
    var_types   type = TYP_UNKNOWN;

    if (tree->OperIs(GT_TEST_EQ, GT_TEST_NE))
    {
        ins = INS_test;

        // Unlike many xarch instructions TEST doesn't have a form with a 16/32/64 bit first operand and
        // an 8 bit immediate second operand. But if the immediate value fits in 8 bits then we can simply
        // emit a 8 bit TEST instruction, unless we're targeting x86 and the first operand is a non-byteable
        // register.
        // Note that lowering does something similar but its main purpose is to allow memory operands to be
        // contained so it doesn't handle other kind of operands. It could do more but on x86 that results
        // in additional register constrains and that may be worse than wasting 3 bytes on an immediate.
        if (
#ifdef _TARGET_X86_
            (!op1->isUsedFromReg() || isByteReg(op1->gtRegNum)) &&
#endif
            (op2->IsCnsIntOrI() && genSmallTypeCanRepresentValue(TYP_UBYTE, op2->AsIntCon()->IconValue())))
        {
            type = TYP_UBYTE;
        }
    }
    else if (op1->isUsedFromReg() && op2->IsIntegralConst(0))
    {
        // We're comparing a register to 0 so we can generate "test reg1, reg1"
        // instead of the longer "cmp reg1, 0"
        ins = INS_test;
        op2 = op1;
    }
    else
    {
        ins = INS_cmp;
    }

    if (type == TYP_UNKNOWN)
    {
        if (op1Type == op2Type)
        {
            type = op1Type;
        }
        else if (genTypeSize(op1Type) == genTypeSize(op2Type))
        {
            // If the types are different but have the same size then we'll use TYP_INT or TYP_LONG.
            // This primarily deals with small type mixes (e.g. byte/ubyte) that need to be widened
            // and compared as int. We should not get long type mixes here but handle that as well
            // just in case.
            type = genTypeSize(op1Type) == 8 ? TYP_LONG : TYP_INT;
        }
        else
        {
            // In the types are different simply use TYP_INT. This deals with small type/int type
            // mixes (e.g. byte/short ubyte/int) that need to be widened and compared as int.
            // Lowering is expected to handle any mixes that involve long types (e.g. int/long).
            type = TYP_INT;
        }

        // The common type cannot be smaller than any of the operand types, we're probably mixing int/long
        assert(genTypeSize(type) >= max(genTypeSize(op1Type), genTypeSize(op2Type)));
        // Small unsigned int types (TYP_BOOL can use anything) should use unsigned comparisons
        assert(!(varTypeIsSmallInt(type) && varTypeIsUnsigned(type)) || ((tree->gtFlags & GTF_UNSIGNED) != 0));
        // If op1 is smaller then it cannot be in memory, we're probably missing a cast
        assert((genTypeSize(op1Type) >= genTypeSize(type)) || !op1->isUsedFromMemory());
        // If op2 is smaller then it cannot be in memory, we're probably missing a cast
        assert((genTypeSize(op2Type) >= genTypeSize(type)) || !op2->isUsedFromMemory());
        // If we ended up with a small type and op2 is a constant then make sure we don't lose constant bits
        assert(!op2->IsCnsIntOrI() || !varTypeIsSmall(type) ||
               genSmallTypeCanRepresentValue(type, op2->AsIntCon()->IconValue()));
    }

    // The type cannot be larger than the machine word size
    assert(genTypeSize(type) <= genTypeSize(TYP_I_IMPL));
    // TYP_UINT and TYP_ULONG should not appear here, only small types can be unsigned
    assert(!varTypeIsUnsigned(type) || varTypeIsSmall(type));

    GetEmitter()->emitInsBinary(ins, emitTypeSize(type), op1, op2);

    // Are we evaluating this into a register?
    if (targetReg != REG_NA)
    {
        inst_SETCC(GenCondition::FromIntegralRelop(tree), tree->TypeGet(), targetReg);
        genProduceReg(tree);
    }
}

#if !defined(_TARGET_64BIT_)
//------------------------------------------------------------------------
// genLongToIntCast: Generate code for long to int casts on x86.
//
// Arguments:
//    cast - The GT_CAST node
//
// Return Value:
//    None.
//
// Assumptions:
//    The cast node and its sources (via GT_LONG) must have been assigned registers.
//    The destination cannot be a floating point type or a small integer type.
//
void CodeGen::genLongToIntCast(GenTree* cast)
{
    assert(cast->OperGet() == GT_CAST);

    GenTree* src = cast->gtGetOp1();
    noway_assert(src->OperGet() == GT_LONG);

    genConsumeRegs(src);

    var_types srcType  = ((cast->gtFlags & GTF_UNSIGNED) != 0) ? TYP_ULONG : TYP_LONG;
    var_types dstType  = cast->CastToType();
    regNumber loSrcReg = src->gtGetOp1()->gtRegNum;
    regNumber hiSrcReg = src->gtGetOp2()->gtRegNum;
    regNumber dstReg   = cast->gtRegNum;

    assert((dstType == TYP_INT) || (dstType == TYP_UINT));
    assert(genIsValidIntReg(loSrcReg));
    assert(genIsValidIntReg(hiSrcReg));
    assert(genIsValidIntReg(dstReg));

    if (cast->gtOverflow())
    {
        //
        // Generate an overflow check for [u]long to [u]int casts:
        //
        // long  -> int  - check if the upper 33 bits are all 0 or all 1
        //
        // ulong -> int  - check if the upper 33 bits are all 0
        //
        // long  -> uint - check if the upper 32 bits are all 0
        // ulong -> uint - check if the upper 32 bits are all 0
        //

        if ((srcType == TYP_LONG) && (dstType == TYP_INT))
        {
            BasicBlock* allOne  = genCreateTempLabel();
            BasicBlock* success = genCreateTempLabel();

            inst_RV_RV(INS_test, loSrcReg, loSrcReg, TYP_INT, EA_4BYTE);
            inst_JMP(EJ_js, allOne);

            inst_RV_RV(INS_test, hiSrcReg, hiSrcReg, TYP_INT, EA_4BYTE);
            genJumpToThrowHlpBlk(EJ_jne, SCK_OVERFLOW);
            inst_JMP(EJ_jmp, success);

            genDefineTempLabel(allOne);
            inst_RV_IV(INS_cmp, hiSrcReg, -1, EA_4BYTE);
            genJumpToThrowHlpBlk(EJ_jne, SCK_OVERFLOW);

            genDefineTempLabel(success);
        }
        else
        {
            if ((srcType == TYP_ULONG) && (dstType == TYP_INT))
            {
                inst_RV_RV(INS_test, loSrcReg, loSrcReg, TYP_INT, EA_4BYTE);
                genJumpToThrowHlpBlk(EJ_js, SCK_OVERFLOW);
            }

            inst_RV_RV(INS_test, hiSrcReg, hiSrcReg, TYP_INT, EA_4BYTE);
            genJumpToThrowHlpBlk(EJ_jne, SCK_OVERFLOW);
        }
    }

    if (dstReg != loSrcReg)
    {
        inst_RV_RV(INS_mov, dstReg, loSrcReg, TYP_INT, EA_4BYTE);
    }

    genProduceReg(cast);
}
#endif

//------------------------------------------------------------------------
// genIntCastOverflowCheck: Generate overflow checking code for an integer cast.
//
// Arguments:
//    cast - The GT_CAST node
//    desc - The cast description
//    reg  - The register containing the value to check
//
void CodeGen::genIntCastOverflowCheck(GenTreeCast* cast, const GenIntCastDesc& desc, regNumber reg)
{
    switch (desc.CheckKind())
    {
        case GenIntCastDesc::CHECK_POSITIVE:
            GetEmitter()->emitIns_R_R(INS_test, EA_SIZE(desc.CheckSrcSize()), reg, reg);
            genJumpToThrowHlpBlk(EJ_jl, SCK_OVERFLOW);
            break;

#ifdef _TARGET_64BIT_
        case GenIntCastDesc::CHECK_UINT_RANGE:
        {
            // We need to check if the value is not greater than 0xFFFFFFFF but this value
            // cannot be encoded in an immediate operand. Use a right shift to test if the
            // upper 32 bits are zero. This requires a temporary register.
            const regNumber tempReg = cast->GetSingleTempReg();
            assert(tempReg != reg);
            GetEmitter()->emitIns_R_R(INS_mov, EA_8BYTE, tempReg, reg);
            GetEmitter()->emitIns_R_I(INS_shr_N, EA_8BYTE, tempReg, 32);
            genJumpToThrowHlpBlk(EJ_jne, SCK_OVERFLOW);
        }
        break;

        case GenIntCastDesc::CHECK_POSITIVE_INT_RANGE:
            GetEmitter()->emitIns_R_I(INS_cmp, EA_8BYTE, reg, INT32_MAX);
            genJumpToThrowHlpBlk(EJ_ja, SCK_OVERFLOW);
            break;

        case GenIntCastDesc::CHECK_INT_RANGE:
            GetEmitter()->emitIns_R_I(INS_cmp, EA_8BYTE, reg, INT32_MAX);
            genJumpToThrowHlpBlk(EJ_jg, SCK_OVERFLOW);
            GetEmitter()->emitIns_R_I(INS_cmp, EA_8BYTE, reg, INT32_MIN);
            genJumpToThrowHlpBlk(EJ_jl, SCK_OVERFLOW);
            break;
#endif

        default:
        {
            assert(desc.CheckKind() == GenIntCastDesc::CHECK_SMALL_INT_RANGE);
            const int castMaxValue = desc.CheckSmallIntMax();
            const int castMinValue = desc.CheckSmallIntMin();

            GetEmitter()->emitIns_R_I(INS_cmp, EA_SIZE(desc.CheckSrcSize()), reg, castMaxValue);
            genJumpToThrowHlpBlk((castMinValue == 0) ? EJ_ja : EJ_jg, SCK_OVERFLOW);

            if (castMinValue != 0)
            {
                GetEmitter()->emitIns_R_I(INS_cmp, EA_SIZE(desc.CheckSrcSize()), reg, castMinValue);
                genJumpToThrowHlpBlk(EJ_jl, SCK_OVERFLOW);
            }
        }
        break;
    }
}

//------------------------------------------------------------------------
// genIntToIntCast: Generate code for an integer cast, with or without overflow check.
//
// Arguments:
//    cast - The GT_CAST node
//
// Assumptions:
//    The cast node is not a contained node and must have an assigned register.
//    Neither the source nor target type can be a floating point type.
//    On x86 casts to (U)BYTE require that the source be in a byte register.
//
// TODO-XArch-CQ: Allow castOp to be a contained node without an assigned register.
//
void CodeGen::genIntToIntCast(GenTreeCast* cast)
{
    genConsumeRegs(cast->gtGetOp1());

    const regNumber srcReg = cast->gtGetOp1()->gtRegNum;
    const regNumber dstReg = cast->gtRegNum;
    emitter*        emit   = GetEmitter();

    assert(genIsValidIntReg(srcReg));
    assert(genIsValidIntReg(dstReg));

    GenIntCastDesc desc(cast);

    if (desc.CheckKind() != GenIntCastDesc::CHECK_NONE)
    {
        genIntCastOverflowCheck(cast, desc, srcReg);
    }

    if ((desc.ExtendKind() != GenIntCastDesc::COPY) || (srcReg != dstReg))
    {
        instruction ins;
        unsigned    insSize;
        bool        canSkip = false;

        switch (desc.ExtendKind())
        {
            case GenIntCastDesc::ZERO_EXTEND_SMALL_INT:
                ins     = INS_movzx;
                insSize = desc.ExtendSrcSize();
                break;
            case GenIntCastDesc::SIGN_EXTEND_SMALL_INT:
                ins     = INS_movsx;
                insSize = desc.ExtendSrcSize();
                break;
#ifdef _TARGET_64BIT_
            case GenIntCastDesc::ZERO_EXTEND_INT:
                // We can skip emitting this zero extending move if the previous instruction zero extended implicitly
                if ((srcReg == dstReg) && compiler->opts.OptimizationEnabled())
                {
                    canSkip = emit->AreUpper32BitsZero(srcReg);
                }

                ins     = INS_mov;
                insSize = 4;
                break;
            case GenIntCastDesc::SIGN_EXTEND_INT:
                ins     = INS_movsxd;
                insSize = 4;
                break;
#endif
            default:
                assert(desc.ExtendKind() == GenIntCastDesc::COPY);
                assert(srcReg != dstReg);
                ins     = INS_mov;
                insSize = desc.ExtendSrcSize();
                break;
        }

        if (canSkip)
        {
            JITDUMP("\n -- suppressing emission as previous instruction already properly extends.\n");
        }
        else
        {
            emit->emitIns_R_R(ins, EA_ATTR(insSize), dstReg, srcReg);
        }
    }

    genProduceReg(cast);
}

//------------------------------------------------------------------------
// genFloatToFloatCast: Generate code for a cast between float and double
//
// Arguments:
//    treeNode - The GT_CAST node
//
// Return Value:
//    None.
//
// Assumptions:
//    Cast is a non-overflow conversion.
//    The treeNode must have an assigned register.
//    The cast is between float and double or vice versa.
//
void CodeGen::genFloatToFloatCast(GenTree* treeNode)
{
    // float <--> double conversions are always non-overflow ones
    assert(treeNode->OperGet() == GT_CAST);
    assert(!treeNode->gtOverflow());

    regNumber targetReg = treeNode->gtRegNum;
    assert(genIsValidFloatReg(targetReg));

    GenTree* op1 = treeNode->gtOp.gtOp1;
#ifdef DEBUG
    // If not contained, must be a valid float reg.
    if (op1->isUsedFromReg())
    {
        assert(genIsValidFloatReg(op1->gtRegNum));
    }
#endif

    var_types dstType = treeNode->CastToType();
    var_types srcType = op1->TypeGet();
    assert(varTypeIsFloating(srcType) && varTypeIsFloating(dstType));

    genConsumeOperands(treeNode->AsOp());
    if (srcType == dstType && (op1->isUsedFromReg() && (targetReg == op1->gtRegNum)))
    {
        // source and destinations types are the same and also reside in the same register.
        // we just need to consume and produce the reg in this case.
        ;
    }
    else
    {
        instruction ins = ins_FloatConv(dstType, srcType);
        GetEmitter()->emitInsBinary(ins, emitTypeSize(dstType), treeNode, op1);
    }

    genProduceReg(treeNode);
}

//------------------------------------------------------------------------
// genIntToFloatCast: Generate code to cast an int/long to float/double
//
// Arguments:
//    treeNode - The GT_CAST node
//
// Return Value:
//    None.
//
// Assumptions:
//    Cast is a non-overflow conversion.
//    The treeNode must have an assigned register.
//    SrcType= int32/uint32/int64/uint64 and DstType=float/double.
//
void CodeGen::genIntToFloatCast(GenTree* treeNode)
{
    // int type --> float/double conversions are always non-overflow ones
    assert(treeNode->OperGet() == GT_CAST);
    assert(!treeNode->gtOverflow());

    regNumber targetReg = treeNode->gtRegNum;
    assert(genIsValidFloatReg(targetReg));

    GenTree* op1 = treeNode->gtOp.gtOp1;
#ifdef DEBUG
    if (op1->isUsedFromReg())
    {
        assert(genIsValidIntReg(op1->gtRegNum));
    }
#endif

    var_types dstType = treeNode->CastToType();
    var_types srcType = op1->TypeGet();
    assert(!varTypeIsFloating(srcType) && varTypeIsFloating(dstType));

#if !defined(_TARGET_64BIT_)
    // We expect morph to replace long to float/double casts with helper calls
    noway_assert(!varTypeIsLong(srcType));
#endif // !defined(_TARGET_64BIT_)

    // Since xarch emitter doesn't handle reporting gc-info correctly while casting away gc-ness we
    // ensure srcType of a cast is non gc-type.  Codegen should never see BYREF as source type except
    // for GT_LCL_VAR_ADDR and GT_LCL_FLD_ADDR that represent stack addresses and can be considered
    // as TYP_I_IMPL. In all other cases where src operand is a gc-type and not known to be on stack,
    // Front-end (see fgMorphCast()) ensures this by assigning gc-type local to a non gc-type
    // temp and using temp as operand of cast operation.
    if (srcType == TYP_BYREF)
    {
        noway_assert(op1->OperGet() == GT_LCL_VAR_ADDR || op1->OperGet() == GT_LCL_FLD_ADDR);
        srcType = TYP_I_IMPL;
    }

    // force the srcType to unsigned if GT_UNSIGNED flag is set
    if (treeNode->gtFlags & GTF_UNSIGNED)
    {
        srcType = genUnsignedType(srcType);
    }

    noway_assert(!varTypeIsGC(srcType));

    // We should never be seeing srcType whose size is not sizeof(int) nor sizeof(long).
    // For conversions from byte/sbyte/int16/uint16 to float/double, we would expect
    // either the front-end or lowering phase to have generated two levels of cast.
    // The first one is for widening smaller int type to int32 and the second one is
    // to the float/double.
    emitAttr srcSize = EA_ATTR(genTypeSize(srcType));
    noway_assert((srcSize == EA_ATTR(genTypeSize(TYP_INT))) || (srcSize == EA_ATTR(genTypeSize(TYP_LONG))));

    // Also we don't expect to see uint32 -> float/double and uint64 -> float conversions
    // here since they should have been lowered apropriately.
    noway_assert(srcType != TYP_UINT);
    noway_assert((srcType != TYP_ULONG) || (dstType != TYP_FLOAT));

    // To convert int to a float/double, cvtsi2ss/sd SSE2 instruction is used
    // which does a partial write to lower 4/8 bytes of xmm register keeping the other
    // upper bytes unmodified.  If "cvtsi2ss/sd xmmReg, r32/r64" occurs inside a loop,
    // the partial write could introduce a false dependency and could cause a stall
    // if there are further uses of xmmReg. We have such a case occurring with a
    // customer reported version of SpectralNorm benchmark, resulting in 2x perf
    // regression.  To avoid false dependency, we emit "xorps xmmReg, xmmReg" before
    // cvtsi2ss/sd instruction.

    genConsumeOperands(treeNode->AsOp());
    GetEmitter()->emitIns_R_R(INS_xorps, EA_4BYTE, treeNode->gtRegNum, treeNode->gtRegNum);

    // Note that here we need to specify srcType that will determine
    // the size of source reg/mem operand and rex.w prefix.
    instruction ins = ins_FloatConv(dstType, TYP_INT);
    GetEmitter()->emitInsBinary(ins, emitTypeSize(srcType), treeNode, op1);

    // Handle the case of srcType = TYP_ULONG. SSE2 conversion instruction
    // will interpret ULONG value as LONG.  Hence we need to adjust the
    // result if sign-bit of srcType is set.
    if (srcType == TYP_ULONG)
    {
        // The instruction sequence below is less accurate than what clang
        // and gcc generate. However, we keep the current sequence for backward compatibility.
        // If we change the instructions below, FloatingPointUtils::convertUInt64ToDobule
        // should be also updated for consistent conversion result.
        assert(dstType == TYP_DOUBLE);
        assert(op1->isUsedFromReg());

        // Set the flags without modifying op1.
        // test op1Reg, op1Reg
        inst_RV_RV(INS_test, op1->gtRegNum, op1->gtRegNum, srcType);

        // No need to adjust result if op1 >= 0 i.e. positive
        // Jge label
        BasicBlock* label = genCreateTempLabel();
        inst_JMP(EJ_jge, label);

        // Adjust the result
        // result = result + 0x43f00000 00000000
        // addsd resultReg,  0x43f00000 00000000
        CORINFO_FIELD_HANDLE* cns = &u8ToDblBitmask;
        if (*cns == nullptr)
        {
            double d;
            static_assert_no_msg(sizeof(double) == sizeof(__int64));
            *((__int64*)&d) = 0x43f0000000000000LL;

            *cns = GetEmitter()->emitFltOrDblConst(d, EA_8BYTE);
        }
        GetEmitter()->emitIns_R_C(INS_addsd, EA_8BYTE, treeNode->gtRegNum, *cns, 0);

        genDefineTempLabel(label);
    }

    genProduceReg(treeNode);
}

//------------------------------------------------------------------------
// genFloatToIntCast: Generate code to cast float/double to int/long
//
// Arguments:
//    treeNode - The GT_CAST node
//
// Return Value:
//    None.
//
// Assumptions:
//    Cast is a non-overflow conversion.
//    The treeNode must have an assigned register.
//    SrcType=float/double and DstType= int32/uint32/int64/uint64
//
// TODO-XArch-CQ: (Low-pri) - generate in-line code when DstType = uint64
//
void CodeGen::genFloatToIntCast(GenTree* treeNode)
{
    // we don't expect to see overflow detecting float/double --> int type conversions here
    // as they should have been converted into helper calls by front-end.
    assert(treeNode->OperGet() == GT_CAST);
    assert(!treeNode->gtOverflow());

    regNumber targetReg = treeNode->gtRegNum;
    assert(genIsValidIntReg(targetReg));

    GenTree* op1 = treeNode->gtOp.gtOp1;
#ifdef DEBUG
    if (op1->isUsedFromReg())
    {
        assert(genIsValidFloatReg(op1->gtRegNum));
    }
#endif

    var_types dstType = treeNode->CastToType();
    var_types srcType = op1->TypeGet();
    assert(varTypeIsFloating(srcType) && !varTypeIsFloating(dstType));

    // We should never be seeing dstType whose size is neither sizeof(TYP_INT) nor sizeof(TYP_LONG).
    // For conversions to byte/sbyte/int16/uint16 from float/double, we would expect the
    // front-end or lowering phase to have generated two levels of cast. The first one is
    // for float or double to int32/uint32 and the second one for narrowing int32/uint32 to
    // the required smaller int type.
    emitAttr dstSize = EA_ATTR(genTypeSize(dstType));
    noway_assert((dstSize == EA_ATTR(genTypeSize(TYP_INT))) || (dstSize == EA_ATTR(genTypeSize(TYP_LONG))));

    // We shouldn't be seeing uint64 here as it should have been converted
    // into a helper call by either front-end or lowering phase.
    noway_assert(!varTypeIsUnsigned(dstType) || (dstSize != EA_ATTR(genTypeSize(TYP_LONG))));

    // If the dstType is TYP_UINT, we have 32-bits to encode the
    // float number. Any of 33rd or above bits can be the sign bit.
    // To achieve it we pretend as if we are converting it to a long.
    if (varTypeIsUnsigned(dstType) && (dstSize == EA_ATTR(genTypeSize(TYP_INT))))
    {
        dstType = TYP_LONG;
    }

    // Note that we need to specify dstType here so that it will determine
    // the size of destination integer register and also the rex.w prefix.
    genConsumeOperands(treeNode->AsOp());
    instruction ins = ins_FloatConv(TYP_INT, srcType);
    GetEmitter()->emitInsBinary(ins, emitTypeSize(dstType), treeNode, op1);
    genProduceReg(treeNode);
}

//------------------------------------------------------------------------
// genCkfinite: Generate code for ckfinite opcode.
//
// Arguments:
//    treeNode - The GT_CKFINITE node
//
// Return Value:
//    None.
//
// Assumptions:
//    GT_CKFINITE node has reserved an internal register.
//
// TODO-XArch-CQ - mark the operand as contained if known to be in
// memory (e.g. field or an array element).
//
void CodeGen::genCkfinite(GenTree* treeNode)
{
    assert(treeNode->OperGet() == GT_CKFINITE);

    GenTree*  op1        = treeNode->gtOp.gtOp1;
    var_types targetType = treeNode->TypeGet();
    int       expMask    = (targetType == TYP_FLOAT) ? 0x7F800000 : 0x7FF00000; // Bit mask to extract exponent.
    regNumber targetReg  = treeNode->gtRegNum;

    // Extract exponent into a register.
    regNumber tmpReg = treeNode->GetSingleTempReg();

    genConsumeReg(op1);

#ifdef _TARGET_64BIT_

    // Copy the floating-point value to an integer register. If we copied a float to a long, then
    // right-shift the value so the high 32 bits of the floating-point value sit in the low 32
    // bits of the integer register.
    instruction ins = ins_CopyFloatToInt(targetType, (targetType == TYP_FLOAT) ? TYP_INT : TYP_LONG);
    inst_RV_RV(ins, op1->gtRegNum, tmpReg, targetType);
    if (targetType == TYP_DOUBLE)
    {
        // right shift by 32 bits to get to exponent.
        inst_RV_SH(INS_shr, EA_8BYTE, tmpReg, 32);
    }

    // Mask exponent with all 1's and check if the exponent is all 1's
    inst_RV_IV(INS_and, tmpReg, expMask, EA_4BYTE);
    inst_RV_IV(INS_cmp, tmpReg, expMask, EA_4BYTE);

    // If exponent is all 1's, throw ArithmeticException
    genJumpToThrowHlpBlk(EJ_je, SCK_ARITH_EXCPN);

    // if it is a finite value copy it to targetReg
    if (targetReg != op1->gtRegNum)
    {
        inst_RV_RV(ins_Copy(targetType), targetReg, op1->gtRegNum, targetType);
    }

#else // !_TARGET_64BIT_

    // If the target type is TYP_DOUBLE, we want to extract the high 32 bits into the register.
    // There is no easy way to do this. To not require an extra register, we'll use shuffles
    // to move the high 32 bits into the low 32 bits, then shuffle it back, since we
    // need to produce the value into the target register.
    //
    // For TYP_DOUBLE, we'll generate (for targetReg != op1->gtRegNum):
    //    movaps targetReg, op1->gtRegNum
    //    shufps targetReg, targetReg, 0xB1    // WZYX => ZWXY
    //    mov_xmm2i tmpReg, targetReg          // tmpReg <= Y
    //    and tmpReg, <mask>
    //    cmp tmpReg, <mask>
    //    je <throw block>
    //    movaps targetReg, op1->gtRegNum   // copy the value again, instead of un-shuffling it
    //
    // For TYP_DOUBLE with (targetReg == op1->gtRegNum):
    //    shufps targetReg, targetReg, 0xB1    // WZYX => ZWXY
    //    mov_xmm2i tmpReg, targetReg          // tmpReg <= Y
    //    and tmpReg, <mask>
    //    cmp tmpReg, <mask>
    //    je <throw block>
    //    shufps targetReg, targetReg, 0xB1    // ZWXY => WZYX
    //
    // For TYP_FLOAT, it's the same as _TARGET_64BIT_:
    //    mov_xmm2i tmpReg, targetReg          // tmpReg <= low 32 bits
    //    and tmpReg, <mask>
    //    cmp tmpReg, <mask>
    //    je <throw block>
    //    movaps targetReg, op1->gtRegNum      // only if targetReg != op1->gtRegNum

    regNumber copyToTmpSrcReg; // The register we'll copy to the integer temp.

    if (targetType == TYP_DOUBLE)
    {
        if (targetReg != op1->gtRegNum)
        {
            inst_RV_RV(ins_Copy(targetType), targetReg, op1->gtRegNum, targetType);
        }
        inst_RV_RV_IV(INS_shufps, EA_16BYTE, targetReg, targetReg, (int8_t)0xb1);
        copyToTmpSrcReg = targetReg;
    }
    else
    {
        copyToTmpSrcReg = op1->gtRegNum;
    }

    // Copy only the low 32 bits. This will be the high order 32 bits of the floating-point
    // value, no matter the floating-point type.
    inst_RV_RV(ins_CopyFloatToInt(TYP_FLOAT, TYP_INT), copyToTmpSrcReg, tmpReg, TYP_FLOAT);

    // Mask exponent with all 1's and check if the exponent is all 1's
    inst_RV_IV(INS_and, tmpReg, expMask, EA_4BYTE);
    inst_RV_IV(INS_cmp, tmpReg, expMask, EA_4BYTE);

    // If exponent is all 1's, throw ArithmeticException
    genJumpToThrowHlpBlk(EJ_je, SCK_ARITH_EXCPN);

    if (targetReg != op1->gtRegNum)
    {
        // In both the TYP_FLOAT and TYP_DOUBLE case, the op1 register is untouched,
        // so copy it to the targetReg. This is faster and smaller for TYP_DOUBLE
        // than re-shuffling the targetReg.
        inst_RV_RV(ins_Copy(targetType), targetReg, op1->gtRegNum, targetType);
    }
    else if (targetType == TYP_DOUBLE)
    {
        // We need to re-shuffle the targetReg to get the correct result.
        inst_RV_RV_IV(INS_shufps, EA_16BYTE, targetReg, targetReg, (int8_t)0xb1);
    }

#endif // !_TARGET_64BIT_

    genProduceReg(treeNode);
}

#ifdef _TARGET_AMD64_
int CodeGenInterface::genSPtoFPdelta() const
{
    int delta;

#ifdef UNIX_AMD64_ABI

    // We require frame chaining on Unix to support native tool unwinding (such as
    // unwinding by the native debugger). We have a CLR-only extension to the
    // unwind codes (UWOP_SET_FPREG_LARGE) to support SP->FP offsets larger than 240.
    // If Unix ever supports EnC, the RSP == RBP assumption will have to be reevaluated.
    delta = genTotalFrameSize();

#else // !UNIX_AMD64_ABI

    // As per Amd64 ABI, RBP offset from initial RSP can be between 0 and 240 if
    // RBP needs to be reported in unwind codes.  This case would arise for methods
    // with localloc.
    if (compiler->compLocallocUsed)
    {
        // We cannot base delta computation on compLclFrameSize since it changes from
        // tentative to final frame layout and hence there is a possibility of
        // under-estimating offset of vars from FP, which in turn results in under-
        // estimating instruction size.
        //
        // To be predictive and so as never to under-estimate offset of vars from FP
        // we will always position FP at min(240, outgoing arg area size).
        delta = Min(240, (int)compiler->lvaOutgoingArgSpaceSize);
    }
    else if (compiler->opts.compDbgEnC)
    {
        // vm assumption on EnC methods is that rsp and rbp are equal
        delta = 0;
    }
    else
    {
        delta = genTotalFrameSize();
    }

#endif // !UNIX_AMD64_ABI

    return delta;
}

//---------------------------------------------------------------------
// genTotalFrameSize - return the total size of the stack frame, including local size,
// callee-saved register size, etc. For AMD64, this does not include the caller-pushed
// return address.
//
// Return value:
//    Total frame size
//

int CodeGenInterface::genTotalFrameSize() const
{
    assert(!IsUninitialized(compiler->compCalleeRegsPushed));

    int totalFrameSize = compiler->compCalleeRegsPushed * REGSIZE_BYTES + compiler->compLclFrameSize;

    assert(totalFrameSize >= 0);
    return totalFrameSize;
}

//---------------------------------------------------------------------
// genCallerSPtoFPdelta - return the offset from Caller-SP to the frame pointer.
// This number is going to be negative, since the Caller-SP is at a higher
// address than the frame pointer.
//
// There must be a frame pointer to call this function!
//
// We can't compute this directly from the Caller-SP, since the frame pointer
// is based on a maximum delta from Initial-SP, so first we find SP, then
// compute the FP offset.

int CodeGenInterface::genCallerSPtoFPdelta() const
{
    assert(isFramePointerUsed());
    int callerSPtoFPdelta;

    callerSPtoFPdelta = genCallerSPtoInitialSPdelta() + genSPtoFPdelta();

    assert(callerSPtoFPdelta <= 0);
    return callerSPtoFPdelta;
}

//---------------------------------------------------------------------
// genCallerSPtoInitialSPdelta - return the offset from Caller-SP to Initial SP.
//
// This number will be negative.

int CodeGenInterface::genCallerSPtoInitialSPdelta() const
{
    int callerSPtoSPdelta = 0;

    callerSPtoSPdelta -= genTotalFrameSize();
    callerSPtoSPdelta -= REGSIZE_BYTES; // caller-pushed return address

    // compCalleeRegsPushed does not account for the frame pointer
    // TODO-Cleanup: shouldn't this be part of genTotalFrameSize?
    if (isFramePointerUsed())
    {
        callerSPtoSPdelta -= REGSIZE_BYTES;
    }

    assert(callerSPtoSPdelta <= 0);
    return callerSPtoSPdelta;
}
#endif // _TARGET_AMD64_

//-----------------------------------------------------------------------------------------
// genSSE2BitwiseOp - generate SSE2 code for the given oper as "Operand BitWiseOp BitMask"
//
// Arguments:
//    treeNode  - tree node
//
// Return value:
//    None
//
// Assumptions:
//     i) tree oper is one of GT_NEG or GT_INTRINSIC Abs()
//    ii) tree type is floating point type.
//   iii) caller of this routine needs to call genProduceReg()
void CodeGen::genSSE2BitwiseOp(GenTree* treeNode)
{
    regNumber targetReg  = treeNode->gtRegNum;
    var_types targetType = treeNode->TypeGet();
    assert(varTypeIsFloating(targetType));

    float                 f;
    double                d;
    CORINFO_FIELD_HANDLE* bitMask  = nullptr;
    instruction           ins      = INS_invalid;
    void*                 cnsAddr  = nullptr;
    bool                  dblAlign = false;

    switch (treeNode->OperGet())
    {
        case GT_NEG:
            // Neg(x) = flip the sign bit.
            // Neg(f) = f ^ 0x80000000
            // Neg(d) = d ^ 0x8000000000000000
            ins = INS_xorps;
            if (targetType == TYP_FLOAT)
            {
                bitMask = &negBitmaskFlt;

                static_assert_no_msg(sizeof(float) == sizeof(int));
                *((int*)&f) = 0x80000000;
                cnsAddr     = &f;
            }
            else
            {
                bitMask = &negBitmaskDbl;

                static_assert_no_msg(sizeof(double) == sizeof(__int64));
                *((__int64*)&d) = 0x8000000000000000LL;
                cnsAddr         = &d;
                dblAlign        = true;
            }
            break;

        case GT_INTRINSIC:
            assert(treeNode->gtIntrinsic.gtIntrinsicId == CORINFO_INTRINSIC_Abs);

            // Abs(x) = set sign-bit to zero
            // Abs(f) = f & 0x7fffffff
            // Abs(d) = d & 0x7fffffffffffffff
            ins = INS_andps;
            if (targetType == TYP_FLOAT)
            {
                bitMask = &absBitmaskFlt;

                static_assert_no_msg(sizeof(float) == sizeof(int));
                *((int*)&f) = 0x7fffffff;
                cnsAddr     = &f;
            }
            else
            {
                bitMask = &absBitmaskDbl;

                static_assert_no_msg(sizeof(double) == sizeof(__int64));
                *((__int64*)&d) = 0x7fffffffffffffffLL;
                cnsAddr         = &d;
                dblAlign        = true;
            }
            break;

        default:
            assert(!"genSSE2: unsupported oper");
            unreached();
            break;
    }

    if (*bitMask == nullptr)
    {
        assert(cnsAddr != nullptr);
        *bitMask = GetEmitter()->emitAnyConst(cnsAddr, genTypeSize(targetType), emitDataAlignment::Preferred);
    }

    // We need an additional register for bitmask.
    regNumber tmpReg = treeNode->GetSingleTempReg();

    // Move operand into targetReg only if the reg reserved for
    // internal purpose is not the same as targetReg.
    GenTree* op1 = treeNode->gtOp.gtOp1;
    assert(op1->isUsedFromReg());
    regNumber operandReg = genConsumeReg(op1);
    if (tmpReg != targetReg)
    {
        if (operandReg != targetReg)
        {
            inst_RV_RV(ins_Copy(targetType), targetReg, operandReg, targetType);
        }

        operandReg = tmpReg;
    }

    GetEmitter()->emitIns_R_C(ins_Load(targetType, false), emitTypeSize(targetType), tmpReg, *bitMask, 0);
    assert(ins != INS_invalid);
    inst_RV_RV(ins, targetReg, operandReg, targetType);
}

//-----------------------------------------------------------------------------------------
// genSSE41RoundOp - generate SSE41 code for the given tree as a round operation
//
// Arguments:
//    treeNode  - tree node
//
// Return value:
//    None
//
// Assumptions:
//     i) SSE4.1 is supported by the underlying hardware
//    ii) treeNode oper is a GT_INTRINSIC
//   iii) treeNode type is a floating point type
//    iv) treeNode is not used from memory
//     v) tree oper is CORINFO_INTRINSIC_Round, _Ceiling, or _Floor
//    vi) caller of this routine needs to call genProduceReg()
void CodeGen::genSSE41RoundOp(GenTreeOp* treeNode)
{
    // i) SSE4.1 is supported by the underlying hardware
    assert(compiler->compSupports(InstructionSet_SSE41));

    // ii) treeNode oper is a GT_INTRINSIC
    assert(treeNode->OperGet() == GT_INTRINSIC);

    GenTree* srcNode = treeNode->gtGetOp1();

    // iii) treeNode type is floating point type
    assert(varTypeIsFloating(srcNode));
    assert(srcNode->TypeGet() == treeNode->TypeGet());

    // iv) treeNode is not used from memory
    assert(!treeNode->isUsedFromMemory());

    genConsumeOperands(treeNode);

    instruction ins  = (treeNode->TypeGet() == TYP_FLOAT) ? INS_roundss : INS_roundsd;
    emitAttr    size = emitTypeSize(treeNode);

    regNumber dstReg = treeNode->gtRegNum;

    unsigned ival = 0;

    // v) tree oper is CORINFO_INTRINSIC_Round, _Ceiling, or _Floor
    switch (treeNode->gtIntrinsic.gtIntrinsicId)
    {
        case CORINFO_INTRINSIC_Round:
            ival = 4;
            break;

        case CORINFO_INTRINSIC_Ceiling:
            ival = 10;
            break;

        case CORINFO_INTRINSIC_Floor:
            ival = 9;
            break;

        default:
            ins = INS_invalid;
            assert(!"genSSE41RoundOp: unsupported intrinsic");
            unreached();
    }

    if (srcNode->isContained() || srcNode->isUsedFromSpillTemp())
    {
        emitter* emit = GetEmitter();

        TempDsc* tmpDsc = nullptr;
        unsigned varNum = BAD_VAR_NUM;
        unsigned offset = (unsigned)-1;

        if (srcNode->isUsedFromSpillTemp())
        {
            assert(srcNode->IsRegOptional());

            tmpDsc = getSpillTempDsc(srcNode);
            varNum = tmpDsc->tdTempNum();
            offset = 0;

            regSet.tmpRlsTemp(tmpDsc);
        }
        else if (srcNode->isIndir())
        {
            GenTreeIndir* memIndir = srcNode->AsIndir();
            GenTree*      memBase  = memIndir->gtOp1;

            switch (memBase->OperGet())
            {
                case GT_LCL_VAR_ADDR:
                {
                    varNum = memBase->AsLclVarCommon()->GetLclNum();
                    offset = 0;

                    // Ensure that all the GenTreeIndir values are set to their defaults.
                    assert(memBase->gtRegNum == REG_NA);
                    assert(!memIndir->HasIndex());
                    assert(memIndir->Scale() == 1);
                    assert(memIndir->Offset() == 0);

                    break;
                }

                case GT_CLS_VAR_ADDR:
                {
                    emit->emitIns_R_C_I(ins, size, dstReg, memBase->gtClsVar.gtClsVarHnd, 0, ival);
                    return;
                }

                default:
                {
                    emit->emitIns_R_A_I(ins, size, dstReg, memIndir, ival);
                    return;
                }
            }
        }
        else
        {
            switch (srcNode->OperGet())
            {
                case GT_CNS_DBL:
                {
                    GenTreeDblCon*       dblConst = srcNode->AsDblCon();
                    CORINFO_FIELD_HANDLE hnd = emit->emitFltOrDblConst(dblConst->gtDconVal, emitTypeSize(dblConst));

                    emit->emitIns_R_C_I(ins, size, dstReg, hnd, 0, ival);
                    return;
                }

                case GT_LCL_FLD:
                {
                    GenTreeLclFld* lclField = srcNode->AsLclFld();

                    varNum = lclField->GetLclNum();
                    offset = lclField->gtLclFld.gtLclOffs;
                    break;
                }

                case GT_LCL_VAR:
                {
                    assert(srcNode->IsRegOptional() ||
                           !compiler->lvaTable[srcNode->gtLclVar.gtLclNum].lvIsRegCandidate());

                    varNum = srcNode->AsLclVar()->GetLclNum();
                    offset = 0;
                    break;
                }

                default:
                    unreached();
                    break;
            }
        }

        // Ensure we got a good varNum and offset.
        // We also need to check for `tmpDsc != nullptr` since spill temp numbers
        // are negative and start with -1, which also happens to be BAD_VAR_NUM.
        assert((varNum != BAD_VAR_NUM) || (tmpDsc != nullptr));
        assert(offset != (unsigned)-1);

        emit->emitIns_R_S_I(ins, size, dstReg, varNum, offset, ival);
    }
    else
    {
        inst_RV_RV_IV(ins, size, dstReg, srcNode->gtRegNum, ival);
    }
}

//---------------------------------------------------------------------
// genIntrinsic - generate code for a given intrinsic
//
// Arguments
//    treeNode - the GT_INTRINSIC node
//
// Return value:
//    None
//
void CodeGen::genIntrinsic(GenTree* treeNode)
{
    // Right now only Sqrt/Abs are treated as math intrinsics.
    switch (treeNode->gtIntrinsic.gtIntrinsicId)
    {
        case CORINFO_INTRINSIC_Sqrt:
        {
            // Both operand and its result must be of the same floating point type.
            GenTree* srcNode = treeNode->gtOp.gtOp1;
            assert(varTypeIsFloating(srcNode));
            assert(srcNode->TypeGet() == treeNode->TypeGet());

            genConsumeOperands(treeNode->AsOp());
            GetEmitter()->emitInsBinary(ins_FloatSqrt(treeNode->TypeGet()), emitTypeSize(treeNode), treeNode, srcNode);
            break;
        }

        case CORINFO_INTRINSIC_Abs:
            genSSE2BitwiseOp(treeNode);
            break;

        case CORINFO_INTRINSIC_Round:
        case CORINFO_INTRINSIC_Ceiling:
        case CORINFO_INTRINSIC_Floor:
            genSSE41RoundOp(treeNode->AsOp());
            break;

        default:
            assert(!"genIntrinsic: Unsupported intrinsic");
            unreached();
    }

    genProduceReg(treeNode);
}

//-------------------------------------------------------------------------- //
// getBaseVarForPutArgStk - returns the baseVarNum for passing a stack arg.
//
// Arguments
//    treeNode - the GT_PUTARG_STK node
//
// Return value:
//    The number of the base variable.
//
// Note:
//    If tail call the outgoing args are placed in the caller's incoming arg stack space.
//    Otherwise, they go in the outgoing arg area on the current frame.
//
//    On Windows the caller always creates slots (homing space) in its frame for the
//    first 4 arguments of a callee (register passed args). So, the baseVarNum is always 0.
//    For System V systems there is no such calling convention requirement, and the code needs to find
//    the first stack passed argument from the caller. This is done by iterating over
//    all the lvParam variables and finding the first with lvArgReg equals to REG_STK.
//
unsigned CodeGen::getBaseVarForPutArgStk(GenTree* treeNode)
{
    assert(treeNode->OperGet() == GT_PUTARG_STK);

    unsigned baseVarNum;

    // Whether to setup stk arg in incoming or out-going arg area?
    // Fast tail calls implemented as epilog+jmp = stk arg is setup in incoming arg area.
    // All other calls - stk arg is setup in out-going arg area.
    if (treeNode->AsPutArgStk()->putInIncomingArgArea())
    {
        // See the note in the function header re: finding the first stack passed argument.
        baseVarNum = getFirstArgWithStackSlot();
        assert(baseVarNum != BAD_VAR_NUM);

#ifdef DEBUG
        // This must be a fast tail call.
        assert(treeNode->AsPutArgStk()->gtCall->AsCall()->IsFastTailCall());

        // Since it is a fast tail call, the existence of first incoming arg is guaranteed
        // because fast tail call requires that in-coming arg area of caller is >= out-going
        // arg area required for tail call.
        LclVarDsc* varDsc = &(compiler->lvaTable[baseVarNum]);
        assert(varDsc != nullptr);

#ifdef UNIX_AMD64_ABI
        assert(!varDsc->lvIsRegArg && varDsc->lvArgReg == REG_STK);
#else  // !UNIX_AMD64_ABI
        // On Windows this assert is always true. The first argument will always be in REG_ARG_0 or REG_FLTARG_0.
        assert(varDsc->lvIsRegArg && (varDsc->lvArgReg == REG_ARG_0 || varDsc->lvArgReg == REG_FLTARG_0));
#endif // !UNIX_AMD64_ABI
#endif // !DEBUG
    }
    else
    {
#if FEATURE_FIXED_OUT_ARGS
        baseVarNum = compiler->lvaOutgoingArgSpaceVar;
#else  // !FEATURE_FIXED_OUT_ARGS
        assert(!"No BaseVarForPutArgStk on x86");
        baseVarNum = BAD_VAR_NUM;
#endif // !FEATURE_FIXED_OUT_ARGS
    }

    return baseVarNum;
}

//---------------------------------------------------------------------
// genAlignStackBeforeCall: Align the stack if necessary before a call.
//
// Arguments:
//    putArgStk - the putArgStk node.
//
void CodeGen::genAlignStackBeforeCall(GenTreePutArgStk* putArgStk)
{
#if defined(UNIX_X86_ABI)

    genAlignStackBeforeCall(putArgStk->gtCall);

#endif // UNIX_X86_ABI
}

//---------------------------------------------------------------------
// genAlignStackBeforeCall: Align the stack if necessary before a call.
//
// Arguments:
//    call - the call node.
//
void CodeGen::genAlignStackBeforeCall(GenTreeCall* call)
{
#if defined(UNIX_X86_ABI)

    // Have we aligned the stack yet?
    if (!call->fgArgInfo->IsStkAlignmentDone())
    {
        // We haven't done any stack alignment yet for this call.  We might need to create
        // an alignment adjustment, even if this function itself doesn't have any stack args.
        // This can happen if this function call is part of a nested call sequence, and the outer
        // call has already pushed some arguments.

        unsigned stkLevel = genStackLevel + call->fgArgInfo->GetStkSizeBytes();
        call->fgArgInfo->ComputeStackAlignment(stkLevel);

        unsigned padStkAlign = call->fgArgInfo->GetStkAlign();
        if (padStkAlign != 0)
        {
            // Now generate the alignment
            inst_RV_IV(INS_sub, REG_SPBASE, padStkAlign, EA_PTRSIZE);
            AddStackLevel(padStkAlign);
            AddNestedAlignment(padStkAlign);
        }

        call->fgArgInfo->SetStkAlignmentDone();
    }

#endif // UNIX_X86_ABI
}

//---------------------------------------------------------------------
// genRemoveAlignmentAfterCall: After a call, remove the alignment
// added before the call, if any.
//
// Arguments:
//    call - the call node.
//    bias - additional stack adjustment
//
// Note:
//    When bias > 0, caller should adjust stack level appropriately as
//    bias is not considered when adjusting stack level.
//
void CodeGen::genRemoveAlignmentAfterCall(GenTreeCall* call, unsigned bias)
{
#if defined(_TARGET_X86_)
#if defined(UNIX_X86_ABI)
    // Put back the stack pointer if there was any padding for stack alignment
    unsigned padStkAlign  = call->fgArgInfo->GetStkAlign();
    unsigned padStkAdjust = padStkAlign + bias;

    if (padStkAdjust != 0)
    {
        inst_RV_IV(INS_add, REG_SPBASE, padStkAdjust, EA_PTRSIZE);
        SubtractStackLevel(padStkAlign);
        SubtractNestedAlignment(padStkAlign);
    }
#else  // UNIX_X86_ABI
    if (bias != 0)
    {
        genAdjustSP(bias);
    }
#endif // !UNIX_X86_ABI_
#else  // _TARGET_X86_
    assert(bias == 0);
#endif // !_TARGET_X86
}

#ifdef _TARGET_X86_

//---------------------------------------------------------------------
// genAdjustStackForPutArgStk:
//    adjust the stack pointer for a putArgStk node if necessary.
//
// Arguments:
//    putArgStk - the putArgStk node.
//
// Returns: true if the stack pointer was adjusted; false otherwise.
//
// Notes:
//    Sets `m_pushStkArg` to true if the stack arg needs to be pushed,
//    false if the stack arg needs to be stored at the current stack
//    pointer address. This is exactly the opposite of the return value
//    of this function.
//
bool CodeGen::genAdjustStackForPutArgStk(GenTreePutArgStk* putArgStk)
{
    const unsigned argSize = putArgStk->getArgSize();
    GenTree*       source  = putArgStk->gtGetOp1();

#ifdef FEATURE_SIMD
    if (!source->OperIs(GT_FIELD_LIST) && varTypeIsSIMD(source))
    {
        inst_RV_IV(INS_sub, REG_SPBASE, argSize, EA_PTRSIZE);
        AddStackLevel(argSize);
        m_pushStkArg = false;
        return true;
    }
#endif // FEATURE_SIMD

    // If the gtPutArgStkKind is one of the push types, we do not pre-adjust the stack.
    // This is set in Lowering, and is true if and only if:
    // - This argument contains any GC pointers OR
    // - It is a GT_FIELD_LIST OR
    // - It is less than 16 bytes in size.
    CLANG_FORMAT_COMMENT_ANCHOR;

#ifdef DEBUG
    switch (putArgStk->gtPutArgStkKind)
    {
        case GenTreePutArgStk::Kind::RepInstr:
        case GenTreePutArgStk::Kind::Unroll:
            assert(!source->AsObj()->GetLayout()->HasGCPtr() && (argSize >= 16));
            break;
        case GenTreePutArgStk::Kind::Push:
        case GenTreePutArgStk::Kind::PushAllSlots:
            assert(source->OperIs(GT_FIELD_LIST) || source->AsObj()->GetLayout()->HasGCPtr() || (argSize < 16));
            break;
        case GenTreePutArgStk::Kind::Invalid:
        default:
            assert(!"Uninitialized GenTreePutArgStk::Kind");
            break;
    }
#endif // DEBUG

    if (putArgStk->isPushKind())
    {
        m_pushStkArg = true;
        return false;
    }
    else
    {
        m_pushStkArg = false;

        // If argSize is large, we need to probe the stack like we do in the prolog (genAllocLclFrame)
        // or for localloc (genLclHeap), to ensure we touch the stack pages sequentially, and don't miss
        // the stack guard pages. The prolog probes, but we don't know at this point how much higher
        // the last probed stack pointer value is. We default a threshold. Any size below this threshold
        // we are guaranteed the stack has been probed. Above this threshold, we don't know. The threshold
        // should be high enough to cover all common cases. Increasing the threshold means adding a few
        // more "lowest address of stack" probes in the prolog. Since this is relatively rare, add it to
        // stress modes.

        if ((argSize >= ARG_STACK_PROBE_THRESHOLD_BYTES) ||
            compiler->compStressCompile(Compiler::STRESS_GENERIC_VARN, 5))
        {
            genStackPointerConstantAdjustmentLoopWithProbe(-(ssize_t)argSize, REG_NA);
        }
        else
        {
            inst_RV_IV(INS_sub, REG_SPBASE, argSize, EA_PTRSIZE);
        }

        AddStackLevel(argSize);
        return true;
    }
}

//---------------------------------------------------------------------
// genPutArgStkFieldList - generate code for passing a GT_FIELD_LIST arg on the stack.
//
// Arguments
//    treeNode      - the GT_PUTARG_STK node whose op1 is a GT_FIELD_LIST
//
// Return value:
//    None
//
void CodeGen::genPutArgStkFieldList(GenTreePutArgStk* putArgStk)
{
    GenTreeFieldList* const fieldList = putArgStk->gtOp1->AsFieldList();
    assert(fieldList != nullptr);

    // Set m_pushStkArg and pre-adjust the stack if necessary.
    const bool preAdjustedStack = genAdjustStackForPutArgStk(putArgStk);

    // For now, we only support the "push" case; we will push a full slot for the first field of each slot
    // within the struct.
    assert((putArgStk->isPushKind()) && !preAdjustedStack && m_pushStkArg);

    // If we have pre-adjusted the stack and are simply storing the fields in order, set the offset to 0.
    // (Note that this mode is not currently being used.)
    // If we are pushing the arguments (i.e. we have not pre-adjusted the stack), then we are pushing them
    // in reverse order, so we start with the current field offset at the size of the struct arg (which must be
    // a multiple of the target pointer size).
    unsigned  currentOffset   = (preAdjustedStack) ? 0 : putArgStk->getArgSize();
    unsigned  prevFieldOffset = currentOffset;
    regNumber intTmpReg       = REG_NA;
    regNumber simdTmpReg      = REG_NA;
    if (putArgStk->AvailableTempRegCount() != 0)
    {
        regMaskTP rsvdRegs = putArgStk->gtRsvdRegs;
        if ((rsvdRegs & RBM_ALLINT) != 0)
        {
            intTmpReg = putArgStk->GetSingleTempReg(RBM_ALLINT);
            assert(genIsValidIntReg(intTmpReg));
        }
        if ((rsvdRegs & RBM_ALLFLOAT) != 0)
        {
            simdTmpReg = putArgStk->GetSingleTempReg(RBM_ALLFLOAT);
            assert(genIsValidFloatReg(simdTmpReg));
        }
        assert(genCountBits(rsvdRegs) == (unsigned)((intTmpReg == REG_NA) ? 0 : 1) + ((simdTmpReg == REG_NA) ? 0 : 1));
    }

    for (GenTreeFieldList* current = fieldList; current != nullptr; current = current->Rest())
    {
        GenTree* const fieldNode   = current->Current();
        const unsigned fieldOffset = current->gtFieldOffset;
        var_types      fieldType   = current->gtFieldType;

        // Long-typed nodes should have been handled by the decomposition pass, and lowering should have sorted the
        // field list in descending order by offset.
        assert(!varTypeIsLong(fieldType));
        assert(fieldOffset <= prevFieldOffset);

        // Consume the register, if any, for this field. Note that genConsumeRegs() will appropriately
        // update the liveness info for a lclVar that has been marked RegOptional, which hasn't been
        // assigned a register, and which is therefore contained.
        // Unlike genConsumeReg(), it handles the case where no registers are being consumed.
        genConsumeRegs(fieldNode);
        regNumber argReg = fieldNode->isUsedFromSpillTemp() ? REG_NA : fieldNode->gtRegNum;

        // If the field is slot-like, we can use a push instruction to store the entire register no matter the type.
        //
        // The GC encoder requires that the stack remain 4-byte aligned at all times. Round the adjustment up
        // to the next multiple of 4. If we are going to generate a `push` instruction, the adjustment must
        // not require rounding.
        // NOTE: if the field is of GC type, we must use a push instruction, since the emitter is not otherwise
        // able to detect stores into the outgoing argument area of the stack on x86.
        const bool fieldIsSlot = ((fieldOffset % 4) == 0) && ((prevFieldOffset - fieldOffset) >= 4);
        int        adjustment  = roundUp(currentOffset - fieldOffset, 4);
        if (fieldIsSlot && !varTypeIsSIMD(fieldType))
        {
            fieldType         = genActualType(fieldType);
            unsigned pushSize = genTypeSize(fieldType);
            assert((pushSize % 4) == 0);
            adjustment -= pushSize;
            while (adjustment != 0)
            {
                inst_IV(INS_push, 0);
                currentOffset -= pushSize;
                AddStackLevel(pushSize);
                adjustment -= pushSize;
            }
            m_pushStkArg = true;
        }
        else
        {
            m_pushStkArg = false;

            // We always "push" floating point fields (i.e. they are full slot values that don't
            // require special handling).
            assert(varTypeIsIntegralOrI(fieldNode) || varTypeIsSIMD(fieldNode));

            // If we can't push this field, it needs to be in a register so that we can store
            // it to the stack location.
            if (adjustment != 0)
            {
                // This moves the stack pointer to fieldOffset.
                // For this case, we must adjust the stack and generate stack-relative stores rather than pushes.
                // Adjust the stack pointer to the next slot boundary.
                inst_RV_IV(INS_sub, REG_SPBASE, adjustment, EA_PTRSIZE);
                currentOffset -= adjustment;
                AddStackLevel(adjustment);
            }

            // Does it need to be in a byte register?
            // If so, we'll use intTmpReg, which must have been allocated as a byte register.
            // If it's already in a register, but not a byteable one, then move it.
            if (varTypeIsByte(fieldType) && ((argReg == REG_NA) || ((genRegMask(argReg) & RBM_BYTE_REGS) == 0)))
            {
                assert(intTmpReg != REG_NA);
                noway_assert((genRegMask(intTmpReg) & RBM_BYTE_REGS) != 0);
                if (argReg != REG_NA)
                {
                    inst_RV_RV(INS_mov, intTmpReg, argReg, fieldType);
                    argReg = intTmpReg;
                }
            }
        }

        if (argReg == REG_NA)
        {
            if (m_pushStkArg)
            {
                if (fieldNode->isUsedFromSpillTemp())
                {
                    assert(!varTypeIsSIMD(fieldType)); // Q: can we get here with SIMD?
                    assert(fieldNode->IsRegOptional());
                    TempDsc* tmp = getSpillTempDsc(fieldNode);
                    GetEmitter()->emitIns_S(INS_push, emitActualTypeSize(fieldNode->TypeGet()), tmp->tdTempNum(), 0);
                    regSet.tmpRlsTemp(tmp);
                }
                else
                {
                    assert(varTypeIsIntegralOrI(fieldNode));
                    switch (fieldNode->OperGet())
                    {
                        case GT_LCL_VAR:
                            inst_TT(INS_push, fieldNode, 0, 0, emitActualTypeSize(fieldNode->TypeGet()));
                            break;
                        case GT_CNS_INT:
                            if (fieldNode->IsIconHandle())
                            {
                                inst_IV_handle(INS_push, fieldNode->gtIntCon.gtIconVal);
                            }
                            else
                            {
                                inst_IV(INS_push, fieldNode->gtIntCon.gtIconVal);
                            }
                            break;
                        default:
                            unreached();
                    }
                }
                currentOffset -= TARGET_POINTER_SIZE;
                AddStackLevel(TARGET_POINTER_SIZE);
            }
            else
            {
                // The stack has been adjusted and we will load the field to intTmpReg and then store it on the stack.
                assert(varTypeIsIntegralOrI(fieldNode));
                switch (fieldNode->OperGet())
                {
                    case GT_LCL_VAR:
                        inst_RV_TT(INS_mov, intTmpReg, fieldNode);
                        break;
                    case GT_CNS_INT:
                        genSetRegToConst(intTmpReg, fieldNode->TypeGet(), fieldNode);
                        break;
                    default:
                        unreached();
                }
                genStoreRegToStackArg(fieldType, intTmpReg, fieldOffset - currentOffset);
            }
        }
        else
        {
#if defined(FEATURE_SIMD)
            if (fieldType == TYP_SIMD12)
            {
                assert(genIsValidFloatReg(simdTmpReg));
                genStoreSIMD12ToStack(argReg, simdTmpReg);
            }
            else
#endif // defined(FEATURE_SIMD)
            {
                genStoreRegToStackArg(fieldType, argReg, fieldOffset - currentOffset);
            }
            if (m_pushStkArg)
            {
                // We always push a slot-rounded size
                currentOffset -= genTypeSize(fieldType);
            }
        }

        prevFieldOffset = fieldOffset;
    }
    if (currentOffset != 0)
    {
        // We don't expect padding at the beginning of a struct, but it could happen with explicit layout.
        inst_RV_IV(INS_sub, REG_SPBASE, currentOffset, EA_PTRSIZE);
        AddStackLevel(currentOffset);
    }
}
#endif // _TARGET_X86_

//---------------------------------------------------------------------
// genPutArgStk - generate code for passing an arg on the stack.
//
// Arguments
//    treeNode      - the GT_PUTARG_STK node
//    targetType    - the type of the treeNode
//
// Return value:
//    None
//
void CodeGen::genPutArgStk(GenTreePutArgStk* putArgStk)
{
    GenTree*  data       = putArgStk->gtOp1;
    var_types targetType = genActualType(data->TypeGet());

#ifdef _TARGET_X86_

    genAlignStackBeforeCall(putArgStk);

    if ((data->OperGet() != GT_FIELD_LIST) && varTypeIsStruct(targetType))
    {
        (void)genAdjustStackForPutArgStk(putArgStk);
        genPutStructArgStk(putArgStk);
        return;
    }

    // On a 32-bit target, all of the long arguments are handled with GT_FIELD_LISTs of TYP_INT.
    assert(targetType != TYP_LONG);

    const unsigned argSize = putArgStk->getArgSize();
    assert((argSize % TARGET_POINTER_SIZE) == 0);

    if (data->isContainedIntOrIImmed())
    {
        if (data->IsIconHandle())
        {
            inst_IV_handle(INS_push, data->gtIntCon.gtIconVal);
        }
        else
        {
            inst_IV(INS_push, data->gtIntCon.gtIconVal);
        }
        AddStackLevel(argSize);
    }
    else if (data->OperGet() == GT_FIELD_LIST)
    {
        genPutArgStkFieldList(putArgStk);
    }
    else
    {
        // We should not see any contained nodes that are not immediates.
        assert(data->isUsedFromReg());
        genConsumeReg(data);
        genPushReg(targetType, data->gtRegNum);
    }
#else // !_TARGET_X86_
    {
        unsigned baseVarNum = getBaseVarForPutArgStk(putArgStk);

#ifdef UNIX_AMD64_ABI

        if (data->OperIs(GT_FIELD_LIST))
        {
            genPutArgStkFieldList(putArgStk, baseVarNum);
            return;
        }
        else if (varTypeIsStruct(targetType))
        {
            m_stkArgVarNum = baseVarNum;
            m_stkArgOffset = putArgStk->getArgOffset();
            genPutStructArgStk(putArgStk);
            m_stkArgVarNum = BAD_VAR_NUM;
            return;
        }
#endif // UNIX_AMD64_ABI

        noway_assert(targetType != TYP_STRUCT);

        // Get argument offset on stack.
        // Here we cross check that argument offset hasn't changed from lowering to codegen since
        // we are storing arg slot number in GT_PUTARG_STK node in lowering phase.
        int            argOffset      = putArgStk->getArgOffset();

#ifdef DEBUG
        fgArgTabEntry* curArgTabEntry = compiler->gtArgEntryByNode(putArgStk->gtCall, putArgStk);
        assert(curArgTabEntry);
        assert(argOffset == (int)curArgTabEntry->slotNum * TARGET_POINTER_SIZE);
#endif

        if (data->isContainedIntOrIImmed())
        {
            GetEmitter()->emitIns_S_I(ins_Store(targetType), emitTypeSize(targetType), baseVarNum, argOffset,
                                      (int)data->AsIntConCommon()->IconValue());
        }
        else
        {
            assert(data->isUsedFromReg());
            genConsumeReg(data);
            GetEmitter()->emitIns_S_R(ins_Store(targetType), emitTypeSize(targetType), data->gtRegNum, baseVarNum,
                                      argOffset);
        }
    }
#endif // !_TARGET_X86_
}

//---------------------------------------------------------------------
// genPutArgReg - generate code for a GT_PUTARG_REG node
//
// Arguments
//    tree - the GT_PUTARG_REG node
//
// Return value:
//    None
//
void CodeGen::genPutArgReg(GenTreeOp* tree)
{
    assert(tree->OperIs(GT_PUTARG_REG));

    var_types targetType = tree->TypeGet();
    regNumber targetReg  = tree->gtRegNum;

#ifndef UNIX_AMD64_ABI
    assert(targetType != TYP_STRUCT);
#endif // !UNIX_AMD64_ABI

    GenTree* op1 = tree->gtOp1;
    genConsumeReg(op1);

    // If child node is not already in the register we need, move it
    if (targetReg != op1->gtRegNum)
    {
        inst_RV_RV(ins_Copy(targetType), targetReg, op1->gtRegNum, targetType);
    }

    genProduceReg(tree);
}

#ifdef _TARGET_X86_
// genPushReg: Push a register value onto the stack and adjust the stack level
//
// Arguments:
//    type   - the type of value to be stored
//    reg    - the register containing the value
//
// Notes:
//    For TYP_LONG, the srcReg must be a floating point register.
//    Otherwise, the register type must be consistent with the given type.
//
void CodeGen::genPushReg(var_types type, regNumber srcReg)
{
    unsigned size = genTypeSize(type);
    if (varTypeIsIntegralOrI(type) && type != TYP_LONG)
    {
        assert(genIsValidIntReg(srcReg));
        inst_RV(INS_push, srcReg, type);
    }
    else
    {
        instruction ins;
        emitAttr    attr = emitTypeSize(type);
        if (type == TYP_LONG)
        {
            // On x86, the only way we can push a TYP_LONG from a register is if it is in an xmm reg.
            // This is only used when we are pushing a struct from memory to memory, and basically is
            // handling an 8-byte "chunk", as opposed to strictly a long type.
            ins = INS_movq;
        }
        else
        {
            ins = ins_Store(type);
        }
        assert(genIsValidFloatReg(srcReg));
        inst_RV_IV(INS_sub, REG_SPBASE, size, EA_PTRSIZE);
        GetEmitter()->emitIns_AR_R(ins, attr, srcReg, REG_SPBASE, 0);
    }
    AddStackLevel(size);
}
#endif // _TARGET_X86_

#if defined(FEATURE_PUT_STRUCT_ARG_STK)
// genStoreRegToStackArg: Store a register value into the stack argument area
//
// Arguments:
//    type   - the type of value to be stored
//    reg    - the register containing the value
//    offset - the offset from the base (see Assumptions below)
//
// Notes:
//    A type of TYP_STRUCT instructs this method to store a 16-byte chunk
//    at the given offset (i.e. not the full struct).
//
// Assumptions:
//    The caller must set the context appropriately before calling this method:
//    - On x64, m_stkArgVarNum must be set according to whether this is a regular or tail call.
//    - On x86, the caller must set m_pushStkArg if this method should push the argument.
//      Otherwise, the argument is stored at the given offset from sp.
//
// TODO: In the below code the load and store instructions are for 16 bytes, but the
//          type is EA_8BYTE. The movdqa/u are 16 byte instructions, so it works, but
//          this probably needs to be changed.
//
void CodeGen::genStoreRegToStackArg(var_types type, regNumber srcReg, int offset)
{
    assert(srcReg != REG_NA);
    instruction ins;
    emitAttr    attr;
    unsigned    size;

    if (type == TYP_STRUCT)
    {
        ins = INS_movdqu;
        // This should be changed!
        attr = EA_8BYTE;
        size = 16;
    }
    else
    {
#ifdef FEATURE_SIMD
        if (varTypeIsSIMD(type))
        {
            assert(genIsValidFloatReg(srcReg));
            ins = ins_Store(type); // TODO-CQ: pass 'aligned' correctly
        }
        else
#endif // FEATURE_SIMD
#ifdef _TARGET_X86_
            if (type == TYP_LONG)
        {
            assert(genIsValidFloatReg(srcReg));
            ins = INS_movq;
        }
        else
#endif // _TARGET_X86_
        {
            assert((varTypeIsFloating(type) && genIsValidFloatReg(srcReg)) ||
                   (varTypeIsIntegralOrI(type) && genIsValidIntReg(srcReg)));
            ins = ins_Store(type);
        }
        attr = emitTypeSize(type);
        size = genTypeSize(type);
    }

#ifdef _TARGET_X86_
    if (m_pushStkArg)
    {
        genPushReg(type, srcReg);
    }
    else
    {
        GetEmitter()->emitIns_AR_R(ins, attr, srcReg, REG_SPBASE, offset);
    }
#else  // !_TARGET_X86_
    assert(m_stkArgVarNum != BAD_VAR_NUM);
    GetEmitter()->emitIns_S_R(ins, attr, srcReg, m_stkArgVarNum, m_stkArgOffset + offset);
#endif // !_TARGET_X86_
}

//---------------------------------------------------------------------
// genPutStructArgStk - generate code for copying a struct arg on the stack by value.
//                In case there are references to heap object in the struct,
//                it generates the gcinfo as well.
//
// Arguments
//    putArgStk - the GT_PUTARG_STK node
//
// Notes:
//    In the case of fixed out args, the caller must have set m_stkArgVarNum to the variable number
//    corresponding to the argument area (where we will put the argument on the stack).
//    For tail calls this is the baseVarNum = 0.
//    For non tail calls this is the outgoingArgSpace.
void CodeGen::genPutStructArgStk(GenTreePutArgStk* putArgStk)
{
    GenTree*  source     = putArgStk->gtGetOp1();
    var_types targetType = source->TypeGet();

#if defined(_TARGET_X86_) && defined(FEATURE_SIMD)
    if (putArgStk->isSIMD12())
    {
        genPutArgStkSIMD12(putArgStk);
        return;
    }
#endif // defined(_TARGET_X86_) && defined(FEATURE_SIMD)

    if (varTypeIsSIMD(targetType))
    {
        regNumber srcReg = genConsumeReg(source);
        assert((srcReg != REG_NA) && (genIsValidFloatReg(srcReg)));
        genStoreRegToStackArg(targetType, srcReg, 0);
        return;
    }

    assert(targetType == TYP_STRUCT);

    ClassLayout* layout = source->AsObj()->GetLayout();

    if (!layout->HasGCPtr())
    {
        switch (putArgStk->gtPutArgStkKind)
        {
            case GenTreePutArgStk::Kind::RepInstr:
                genStructPutArgRepMovs(putArgStk);
                break;
            case GenTreePutArgStk::Kind::Unroll:
                genStructPutArgUnroll(putArgStk);
                break;
            case GenTreePutArgStk::Kind::Push:
                genStructPutArgUnroll(putArgStk);
                break;
            default:
                unreached();
        }
    }
    else
    {
        // No need to disable GC the way COPYOBJ does. Here the refs are copied in atomic operations always.
        CLANG_FORMAT_COMMENT_ANCHOR;

#ifdef _TARGET_X86_
        // On x86, any struct that has contains GC references must be stored to the stack using `push` instructions so
        // that the emitter properly detects the need to update the method's GC information.
        //
        // Strictly speaking, it is only necessary to use `push` to store the GC references themselves, so for structs
        // with large numbers of consecutive non-GC-ref-typed fields, we may be able to improve the code size in the
        // future.
        assert(m_pushStkArg);

        GenTree*       srcAddr  = source->gtGetOp1();
        const unsigned numSlots = putArgStk->gtNumSlots;

        regNumber  srcRegNum    = srcAddr->gtRegNum;
        const bool srcAddrInReg = srcRegNum != REG_NA;

        unsigned srcLclNum    = 0;
        unsigned srcLclOffset = 0;
        if (srcAddrInReg)
        {
            genConsumeReg(srcAddr);
        }
        else
        {
            assert(srcAddr->OperIsLocalAddr());

            srcLclNum = srcAddr->AsLclVarCommon()->gtLclNum;
            if (srcAddr->OperGet() == GT_LCL_FLD_ADDR)
            {
                srcLclOffset = srcAddr->AsLclFld()->gtLclOffs;
            }
        }

        for (int i = numSlots - 1; i >= 0; --i)
        {
            emitAttr       slotAttr = emitTypeSize(layout->GetGCPtrType(i));
            const unsigned offset   = i * TARGET_POINTER_SIZE;
            if (srcAddrInReg)
            {
                GetEmitter()->emitIns_AR_R(INS_push, slotAttr, REG_NA, srcRegNum, offset);
            }
            else
            {
                GetEmitter()->emitIns_S(INS_push, slotAttr, srcLclNum, srcLclOffset + offset);
            }
            AddStackLevel(TARGET_POINTER_SIZE);
        }
#else // !defined(_TARGET_X86_)

        // Consume these registers.
        // They may now contain gc pointers (depending on their type; gcMarkRegPtrVal will "do the right thing").
        genConsumePutStructArgStk(putArgStk, REG_RDI, REG_RSI, REG_NA);

        const bool     srcIsLocal       = putArgStk->gtOp1->AsObj()->gtOp1->OperIsLocalAddr();
        const emitAttr srcAddrAttr      = srcIsLocal ? EA_PTRSIZE : EA_BYREF;

#if DEBUG
        unsigned       numGCSlotsCopied = 0;
#endif // DEBUG

        const unsigned numSlots = putArgStk->gtNumSlots;
        for (unsigned i = 0; i < numSlots;)
        {
            if (!layout->IsGCPtr(i))
            {
                // Let's see if we can use rep movsp (alias for movsd or movsq for 32 and 64 bits respectively)
                // instead of a sequence of movsp instructions to save cycles and code size.
                unsigned adjacentNonGCSlotCount = 0;
                do
                {
                    adjacentNonGCSlotCount++;
                    i++;
                } while ((i < numSlots) && !layout->IsGCPtr(i));

                // If we have a very small contiguous non-ref region, it's better just to
                // emit a sequence of movsp instructions
                if (adjacentNonGCSlotCount < CPOBJ_NONGC_SLOTS_LIMIT)
                {
                    for (; adjacentNonGCSlotCount > 0; adjacentNonGCSlotCount--)
                    {
                        instGen(INS_movsp);
                    }
                }
                else
                {
                    GetEmitter()->emitIns_R_I(INS_mov, EA_4BYTE, REG_RCX, adjacentNonGCSlotCount);
                    instGen(INS_r_movsp);
                }
            }
            else
            {
                // We have a GC (byref or ref) pointer
                // TODO-Amd64-Unix: Here a better solution (for code size and CQ) would be to use movsp instruction,
                // but the logic for emitting a GC info record is not available (it is internal for the emitter
                // only.) See emitGCVarLiveUpd function. If we could call it separately, we could do
                // instGen(INS_movsp); and emission of gc info.

                var_types memType = layout->GetGCPtrType(i);
                GetEmitter()->emitIns_R_AR(ins_Load(memType), emitTypeSize(memType), REG_RCX, REG_RSI, 0);
                genStoreRegToStackArg(memType, REG_RCX, i * TARGET_POINTER_SIZE);
#ifdef DEBUG
                numGCSlotsCopied++;
#endif // DEBUG

                i++;
                if (i < numSlots)
                {
                    // Source for the copy operation.
                    // If a LocalAddr, use EA_PTRSIZE - copy from stack.
                    // If not a LocalAddr, use EA_BYREF - the source location is not on the stack.
                    GetEmitter()->emitIns_R_I(INS_add, srcAddrAttr, REG_RSI, TARGET_POINTER_SIZE);

                    // Always copying to the stack - outgoing arg area
                    // (or the outgoing arg area of the caller for a tail call) - use EA_PTRSIZE.
                    GetEmitter()->emitIns_R_I(INS_add, EA_PTRSIZE, REG_RDI, TARGET_POINTER_SIZE);
                }
            }
        }

        assert(numGCSlotsCopied == layout->GetGCPtrCount());
#endif // _TARGET_X86_
    }
}
#endif // defined(FEATURE_PUT_STRUCT_ARG_STK)

/*****************************************************************************
 *
 *  Create and record GC Info for the function.
 */
#ifndef JIT32_GCENCODER
void
#else  // !JIT32_GCENCODER
void*
#endif // !JIT32_GCENCODER
CodeGen::genCreateAndStoreGCInfo(unsigned codeSize, unsigned prologSize, unsigned epilogSize DEBUGARG(void* codePtr))
{
#ifdef JIT32_GCENCODER
    return genCreateAndStoreGCInfoJIT32(codeSize, prologSize, epilogSize DEBUGARG(codePtr));
#else  // !JIT32_GCENCODER
    genCreateAndStoreGCInfoX64(codeSize, prologSize DEBUGARG(codePtr));
#endif // !JIT32_GCENCODER
}

#ifdef JIT32_GCENCODER
void* CodeGen::genCreateAndStoreGCInfoJIT32(unsigned codeSize,
                                            unsigned prologSize,
                                            unsigned epilogSize DEBUGARG(void* codePtr))
{
    BYTE    headerBuf[64];
    InfoHdr header;

    int s_cached;

#ifdef FEATURE_EH_FUNCLETS
    // We should do this before gcInfoBlockHdrSave since varPtrTableSize must be finalized before it
    if (compiler->ehAnyFunclets())
    {
        gcInfo.gcMarkFilterVarsPinned();
    }
#endif

#ifdef DEBUG
    size_t headerSize =
#endif
        compiler->compInfoBlkSize =
            gcInfo.gcInfoBlockHdrSave(headerBuf, 0, codeSize, prologSize, epilogSize, &header, &s_cached);

    size_t argTabOffset = 0;
    size_t ptrMapSize   = gcInfo.gcPtrTableSize(header, codeSize, &argTabOffset);

#if DISPLAY_SIZES

    if (GetInterruptible())
    {
        gcHeaderISize += compiler->compInfoBlkSize;
        gcPtrMapISize += ptrMapSize;
    }
    else
    {
        gcHeaderNSize += compiler->compInfoBlkSize;
        gcPtrMapNSize += ptrMapSize;
    }

#endif // DISPLAY_SIZES

    compiler->compInfoBlkSize += ptrMapSize;

    /* Allocate the info block for the method */

    compiler->compInfoBlkAddr = (BYTE*)compiler->info.compCompHnd->allocGCInfo(compiler->compInfoBlkSize);

#if 0 // VERBOSE_SIZES
    // TODO-X86-Cleanup: 'dataSize', below, is not defined

//  if  (compiler->compInfoBlkSize > codeSize && compiler->compInfoBlkSize > 100)
    {
        printf("[%7u VM, %7u+%7u/%7u x86 %03u/%03u%%] %s.%s\n",
               compiler->info.compILCodeSize,
               compiler->compInfoBlkSize,
               codeSize + dataSize,
               codeSize + dataSize - prologSize - epilogSize,
               100 * (codeSize + dataSize) / compiler->info.compILCodeSize,
               100 * (codeSize + dataSize + compiler->compInfoBlkSize) / compiler->info.compILCodeSize,
               compiler->info.compClassName,
               compiler->info.compMethodName);
}

#endif

    /* Fill in the info block and return it to the caller */

    void* infoPtr = compiler->compInfoBlkAddr;

    /* Create the method info block: header followed by GC tracking tables */

    compiler->compInfoBlkAddr +=
        gcInfo.gcInfoBlockHdrSave(compiler->compInfoBlkAddr, -1, codeSize, prologSize, epilogSize, &header, &s_cached);

    assert(compiler->compInfoBlkAddr == (BYTE*)infoPtr + headerSize);
    compiler->compInfoBlkAddr = gcInfo.gcPtrTableSave(compiler->compInfoBlkAddr, header, codeSize, &argTabOffset);
    assert(compiler->compInfoBlkAddr == (BYTE*)infoPtr + headerSize + ptrMapSize);

#ifdef DEBUG

    if (0)
    {
        BYTE*    temp = (BYTE*)infoPtr;
        unsigned size = compiler->compInfoBlkAddr - temp;
        BYTE*    ptab = temp + headerSize;

        noway_assert(size == headerSize + ptrMapSize);

        printf("Method info block - header [%u bytes]:", headerSize);

        for (unsigned i = 0; i < size; i++)
        {
            if (temp == ptab)
            {
                printf("\nMethod info block - ptrtab [%u bytes]:", ptrMapSize);
                printf("\n    %04X: %*c", i & ~0xF, 3 * (i & 0xF), ' ');
            }
            else
            {
                if (!(i % 16))
                    printf("\n    %04X: ", i);
            }

            printf("%02X ", *temp++);
        }

        printf("\n");
    }

#endif // DEBUG

#if DUMP_GC_TABLES

    if (compiler->opts.dspGCtbls)
    {
        const BYTE* base = (BYTE*)infoPtr;
        unsigned    size;
        unsigned    methodSize;
        InfoHdr     dumpHeader;

        printf("GC Info for method %s\n", compiler->info.compFullName);
        printf("GC info size = %3u\n", compiler->compInfoBlkSize);

        size = gcInfo.gcInfoBlockHdrDump(base, &dumpHeader, &methodSize);
        // printf("size of header encoding is %3u\n", size);
        printf("\n");

        if (compiler->opts.dspGCtbls)
        {
            base += size;
            size = gcInfo.gcDumpPtrTable(base, dumpHeader, methodSize);
            // printf("size of pointer table is %3u\n", size);
            printf("\n");
            noway_assert(compiler->compInfoBlkAddr == (base + size));
        }
    }

#endif // DUMP_GC_TABLES

    /* Make sure we ended up generating the expected number of bytes */

    noway_assert(compiler->compInfoBlkAddr == (BYTE*)infoPtr + compiler->compInfoBlkSize);

    return infoPtr;
}

#else  // !JIT32_GCENCODER
void CodeGen::genCreateAndStoreGCInfoX64(unsigned codeSize, unsigned prologSize DEBUGARG(void* codePtr))
{
    IAllocator*    allowZeroAlloc = new (compiler, CMK_GC) CompIAllocator(compiler->getAllocatorGC());
    GcInfoEncoder* gcInfoEncoder  = new (compiler, CMK_GC)
        GcInfoEncoder(compiler->info.compCompHnd, compiler->info.compMethodInfo, allowZeroAlloc, NOMEM);
    assert(gcInfoEncoder);

    // Follow the code pattern of the x86 gc info encoder (genCreateAndStoreGCInfoJIT32).
    gcInfo.gcInfoBlockHdrSave(gcInfoEncoder, codeSize, prologSize);

    // We keep the call count for the second call to gcMakeRegPtrTable() below.
    unsigned callCnt = 0;
    // First we figure out the encoder ID's for the stack slots and registers.
    gcInfo.gcMakeRegPtrTable(gcInfoEncoder, codeSize, prologSize, GCInfo::MAKE_REG_PTR_MODE_ASSIGN_SLOTS, &callCnt);
    // Now we've requested all the slots we'll need; "finalize" these (make more compact data structures for them).
    gcInfoEncoder->FinalizeSlotIds();
    // Now we can actually use those slot ID's to declare live ranges.
    gcInfo.gcMakeRegPtrTable(gcInfoEncoder, codeSize, prologSize, GCInfo::MAKE_REG_PTR_MODE_DO_WORK, &callCnt);

    if (compiler->opts.compDbgEnC)
    {
        // what we have to preserve is called the "frame header" (see comments in VM\eetwain.cpp)
        // which is:
        //  -return address
        //  -saved off RBP
        //  -saved 'this' pointer and bool for synchronized methods

        // 4 slots for RBP + return address + RSI + RDI
        int preservedAreaSize = 4 * REGSIZE_BYTES;

        if (compiler->info.compFlags & CORINFO_FLG_SYNCH)
        {
            if (!(compiler->info.compFlags & CORINFO_FLG_STATIC))
            {
                preservedAreaSize += REGSIZE_BYTES;
            }

            // bool in synchronized methods that tracks whether the lock has been taken (takes 4 bytes on stack)
            preservedAreaSize += 4;
        }

        // Used to signal both that the method is compiled for EnC, and also the size of the block at the top of the
        // frame
        gcInfoEncoder->SetSizeOfEditAndContinuePreservedArea(preservedAreaSize);
    }

    if (compiler->opts.IsReversePInvoke())
    {
        unsigned reversePInvokeFrameVarNumber = compiler->lvaReversePInvokeFrameVar;
        assert(reversePInvokeFrameVarNumber != BAD_VAR_NUM && reversePInvokeFrameVarNumber < compiler->lvaRefCount);
        LclVarDsc& reversePInvokeFrameVar = compiler->lvaTable[reversePInvokeFrameVarNumber];
        gcInfoEncoder->SetReversePInvokeFrameSlot(reversePInvokeFrameVar.lvStkOffs);
    }

    gcInfoEncoder->Build();

    // GC Encoder automatically puts the GC info in the right spot using ICorJitInfo::allocGCInfo(size_t)
    // let's save the values anyway for debugging purposes
    compiler->compInfoBlkAddr = gcInfoEncoder->Emit();
    compiler->compInfoBlkSize = 0; // not exposed by the GCEncoder interface
}
#endif // !JIT32_GCENCODER

/*****************************************************************************
 *  Emit a call to a helper function.
 *
 */

void CodeGen::genEmitHelperCall(unsigned helper, int argSize, emitAttr retSize, regNumber callTargetReg)
{
    void* addr  = nullptr;
    void* pAddr = nullptr;

    emitter::EmitCallType callType = emitter::EC_FUNC_TOKEN;
    addr                           = compiler->compGetHelperFtn((CorInfoHelpFunc)helper, &pAddr);
    regNumber callTarget           = REG_NA;
    regMaskTP killMask             = compiler->compHelperCallKillSet((CorInfoHelpFunc)helper);

    if (!addr)
    {
        assert(pAddr != nullptr);

        // Absolute indirect call addr
        // Note: Order of checks is important. First always check for pc-relative and next
        // zero-relative.  Because the former encoding is 1-byte smaller than the latter.
        if (genCodeIndirAddrCanBeEncodedAsPCRelOffset((size_t)pAddr) ||
            genCodeIndirAddrCanBeEncodedAsZeroRelOffset((size_t)pAddr))
        {
            // generate call whose target is specified by 32-bit offset relative to PC or zero.
            callType = emitter::EC_FUNC_TOKEN_INDIR;
            addr     = pAddr;
        }
        else
        {
#ifdef _TARGET_AMD64_
            // If this indirect address cannot be encoded as 32-bit offset relative to PC or Zero,
            // load it into REG_HELPER_CALL_TARGET and use register indirect addressing mode to
            // make the call.
            //    mov   reg, addr
            //    call  [reg]

            if (callTargetReg == REG_NA)
            {
                // If a callTargetReg has not been explicitly provided, we will use REG_DEFAULT_HELPER_CALL_TARGET, but
                // this is only a valid assumption if the helper call is known to kill REG_DEFAULT_HELPER_CALL_TARGET.
                callTargetReg            = REG_DEFAULT_HELPER_CALL_TARGET;
                regMaskTP callTargetMask = genRegMask(callTargetReg);
                noway_assert((callTargetMask & killMask) == callTargetMask);
            }
            else
            {
                // The call target must not overwrite any live variable, though it may not be in the
                // kill set for the call.
                regMaskTP callTargetMask = genRegMask(callTargetReg);
                noway_assert((callTargetMask & regSet.rsMaskVars) == RBM_NONE);
            }
#endif

            callTarget = callTargetReg;
            CodeGen::genSetRegToIcon(callTarget, (ssize_t)pAddr, TYP_I_IMPL);
            callType = emitter::EC_INDIR_ARD;
        }
    }

    // clang-format off
    GetEmitter()->emitIns_Call(callType,
                               compiler->eeFindHelper(helper),
                               INDEBUG_LDISASM_COMMA(nullptr) addr,
                               argSize,
                               retSize
                               MULTIREG_HAS_SECOND_GC_RET_ONLY_ARG(EA_UNKNOWN),
                               gcInfo.gcVarPtrSetCur,
                               gcInfo.gcRegGCrefSetCur,
                               gcInfo.gcRegByrefSetCur,
                               BAD_IL_OFFSET, // IL offset
                               callTarget,    // ireg
                               REG_NA, 0, 0,  // xreg, xmul, disp
                               false         // isJump
                               );
    // clang-format on

    regSet.verifyRegistersUsed(killMask);
}

/*****************************************************************************
* Unit testing of the XArch emitter: generate a bunch of instructions into the prolog
* (it's as good a place as any), then use COMPlus_JitLateDisasm=* to see if the late
* disassembler thinks the instructions as the same as we do.
*/

// Uncomment "#define ALL_ARM64_EMITTER_UNIT_TESTS" to run all the unit tests here.
// After adding a unit test, and verifying it works, put it under this #ifdef, so we don't see it run every time.
//#define ALL_XARCH_EMITTER_UNIT_TESTS

#if defined(DEBUG) && defined(LATE_DISASM) && defined(_TARGET_AMD64_)
void CodeGen::genAmd64EmitterUnitTests()
{
    if (!verbose)
    {
        return;
    }

    if (!compiler->opts.altJit)
    {
        // No point doing this in a "real" JIT.
        return;
    }

    // Mark the "fake" instructions in the output.
    printf("*************** In genAmd64EmitterUnitTests()\n");

    // We use this:
    //      genDefineTempLabel(genCreateTempLabel());
    // to create artificial labels to help separate groups of tests.

    //
    // Loads
    //
    CLANG_FORMAT_COMMENT_ANCHOR;

#ifdef ALL_XARCH_EMITTER_UNIT_TESTS
    genDefineTempLabel(genCreateTempLabel());

    // vhaddpd     ymm0,ymm1,ymm2
    GetEmitter()->emitIns_R_R_R(INS_haddpd, EA_32BYTE, REG_XMM0, REG_XMM1, REG_XMM2);
    // vaddss      xmm0,xmm1,xmm2
    GetEmitter()->emitIns_R_R_R(INS_addss, EA_4BYTE, REG_XMM0, REG_XMM1, REG_XMM2);
    // vaddsd      xmm0,xmm1,xmm2
    GetEmitter()->emitIns_R_R_R(INS_addsd, EA_8BYTE, REG_XMM0, REG_XMM1, REG_XMM2);
    // vaddps      xmm0,xmm1,xmm2
    GetEmitter()->emitIns_R_R_R(INS_addps, EA_16BYTE, REG_XMM0, REG_XMM1, REG_XMM2);
    // vaddps      ymm0,ymm1,ymm2
    GetEmitter()->emitIns_R_R_R(INS_addps, EA_32BYTE, REG_XMM0, REG_XMM1, REG_XMM2);
    // vaddpd      xmm0,xmm1,xmm2
    GetEmitter()->emitIns_R_R_R(INS_addpd, EA_16BYTE, REG_XMM0, REG_XMM1, REG_XMM2);
    // vaddpd      ymm0,ymm1,ymm2
    GetEmitter()->emitIns_R_R_R(INS_addpd, EA_32BYTE, REG_XMM0, REG_XMM1, REG_XMM2);
    // vsubss      xmm0,xmm1,xmm2
    GetEmitter()->emitIns_R_R_R(INS_subss, EA_4BYTE, REG_XMM0, REG_XMM1, REG_XMM2);
    // vsubsd      xmm0,xmm1,xmm2
    GetEmitter()->emitIns_R_R_R(INS_subsd, EA_8BYTE, REG_XMM0, REG_XMM1, REG_XMM2);
    // vsubps      ymm0,ymm1,ymm2
    GetEmitter()->emitIns_R_R_R(INS_subps, EA_16BYTE, REG_XMM0, REG_XMM1, REG_XMM2);
    // vsubps      ymm0,ymm1,ymm2
    GetEmitter()->emitIns_R_R_R(INS_subps, EA_32BYTE, REG_XMM0, REG_XMM1, REG_XMM2);
    // vsubpd      xmm0,xmm1,xmm2
    GetEmitter()->emitIns_R_R_R(INS_subpd, EA_16BYTE, REG_XMM0, REG_XMM1, REG_XMM2);
    // vsubpd      ymm0,ymm1,ymm2
    GetEmitter()->emitIns_R_R_R(INS_subpd, EA_32BYTE, REG_XMM0, REG_XMM1, REG_XMM2);
    // vmulss      xmm0,xmm1,xmm2
    GetEmitter()->emitIns_R_R_R(INS_mulss, EA_4BYTE, REG_XMM0, REG_XMM1, REG_XMM2);
    // vmulsd      xmm0,xmm1,xmm2
    GetEmitter()->emitIns_R_R_R(INS_mulsd, EA_8BYTE, REG_XMM0, REG_XMM1, REG_XMM2);
    // vmulps      xmm0,xmm1,xmm2
    GetEmitter()->emitIns_R_R_R(INS_mulps, EA_16BYTE, REG_XMM0, REG_XMM1, REG_XMM2);
    // vmulpd      xmm0,xmm1,xmm2
    GetEmitter()->emitIns_R_R_R(INS_mulpd, EA_16BYTE, REG_XMM0, REG_XMM1, REG_XMM2);
    // vmulps      ymm0,ymm1,ymm2
    GetEmitter()->emitIns_R_R_R(INS_mulps, EA_32BYTE, REG_XMM0, REG_XMM1, REG_XMM2);
    // vmulpd      ymm0,ymm1,ymm2
    GetEmitter()->emitIns_R_R_R(INS_mulpd, EA_32BYTE, REG_XMM0, REG_XMM1, REG_XMM2);
    // vandps      xmm0,xmm1,xmm2
    GetEmitter()->emitIns_R_R_R(INS_andps, EA_16BYTE, REG_XMM0, REG_XMM1, REG_XMM2);
    // vandpd      xmm0,xmm1,xmm2
    GetEmitter()->emitIns_R_R_R(INS_andpd, EA_16BYTE, REG_XMM0, REG_XMM1, REG_XMM2);
    // vandps      ymm0,ymm1,ymm2
    GetEmitter()->emitIns_R_R_R(INS_andps, EA_32BYTE, REG_XMM0, REG_XMM1, REG_XMM2);
    // vandpd      ymm0,ymm1,ymm2
    GetEmitter()->emitIns_R_R_R(INS_andpd, EA_32BYTE, REG_XMM0, REG_XMM1, REG_XMM2);
    // vorps      xmm0,xmm1,xmm2
    GetEmitter()->emitIns_R_R_R(INS_orps, EA_16BYTE, REG_XMM0, REG_XMM1, REG_XMM2);
    // vorpd      xmm0,xmm1,xmm2
    GetEmitter()->emitIns_R_R_R(INS_orpd, EA_16BYTE, REG_XMM0, REG_XMM1, REG_XMM2);
    // vorps      ymm0,ymm1,ymm2
    GetEmitter()->emitIns_R_R_R(INS_orps, EA_32BYTE, REG_XMM0, REG_XMM1, REG_XMM2);
    // vorpd      ymm0,ymm1,ymm2
    GetEmitter()->emitIns_R_R_R(INS_orpd, EA_32BYTE, REG_XMM0, REG_XMM1, REG_XMM2);
    // vdivss      xmm0,xmm1,xmm2
    GetEmitter()->emitIns_R_R_R(INS_divss, EA_4BYTE, REG_XMM0, REG_XMM1, REG_XMM2);
    // vdivsd      xmm0,xmm1,xmm2
    GetEmitter()->emitIns_R_R_R(INS_divsd, EA_8BYTE, REG_XMM0, REG_XMM1, REG_XMM2);
    // vdivss      xmm0,xmm1,xmm2
    GetEmitter()->emitIns_R_R_R(INS_divss, EA_4BYTE, REG_XMM0, REG_XMM1, REG_XMM2);
    // vdivsd      xmm0,xmm1,xmm2
    GetEmitter()->emitIns_R_R_R(INS_divsd, EA_8BYTE, REG_XMM0, REG_XMM1, REG_XMM2);

    // vdivss      xmm0,xmm1,xmm2
    GetEmitter()->emitIns_R_R_R(INS_cvtss2sd, EA_4BYTE, REG_XMM0, REG_XMM1, REG_XMM2);
    // vdivsd      xmm0,xmm1,xmm2
    GetEmitter()->emitIns_R_R_R(INS_cvtsd2ss, EA_8BYTE, REG_XMM0, REG_XMM1, REG_XMM2);
#endif // ALL_XARCH_EMITTER_UNIT_TESTS
    printf("*************** End of genAmd64EmitterUnitTests()\n");
}

#endif // defined(DEBUG) && defined(LATE_DISASM) && defined(_TARGET_AMD64_)

#ifdef PROFILING_SUPPORTED

#ifdef _TARGET_X86_

//-----------------------------------------------------------------------------------
// genProfilingEnterCallback: Generate the profiling function enter callback.
//
// Arguments:
//     initReg        - register to use as scratch register
//     pInitRegZeroed - OUT parameter. *pInitRegZeroed set to 'false' if 'initReg' is
//                      not zero after this call.
//
// Return Value:
//     None
//
// Notes:
// The x86 profile enter helper has the following requirements (see ProfileEnterNaked in
// VM\i386\asmhelpers.asm for details):
// 1. The calling sequence for calling the helper is:
//          push FunctionIDOrClientID
//          call ProfileEnterHelper
// 2. The calling function has an EBP frame.
// 3. EBP points to the saved ESP which is the first thing saved in the function. Thus,
//    the following prolog is assumed:
//          push ESP
//          mov EBP, ESP
// 4. All registers are preserved.
// 5. The helper pops the FunctionIDOrClientID argument from the stack.
//
void CodeGen::genProfilingEnterCallback(regNumber initReg, bool* pInitRegZeroed)
{
    assert(compiler->compGeneratingProlog);

    // Give profiler a chance to back out of hooking this method
    if (!compiler->compIsProfilerHookNeeded())
    {
        return;
    }

    unsigned saveStackLvl2 = genStackLevel;

// Important note: when you change enter probe layout, you must also update SKIP_ENTER_PROF_CALLBACK()
// for x86 stack unwinding

#if defined(UNIX_X86_ABI)
    // Manually align the stack to be 16-byte aligned. This is similar to CodeGen::genAlignStackBeforeCall()
    GetEmitter()->emitIns_R_I(INS_sub, EA_4BYTE, REG_SPBASE, 0xC);
#endif // UNIX_X86_ABI

    // Push the profilerHandle
    if (compiler->compProfilerMethHndIndirected)
    {
        GetEmitter()->emitIns_AR_R(INS_push, EA_PTR_DSP_RELOC, REG_NA, REG_NA, (ssize_t)compiler->compProfilerMethHnd);
    }
    else
    {
        inst_IV(INS_push, (size_t)compiler->compProfilerMethHnd);
    }

    //
    // Can't have a call until we have enough padding for rejit
    //
    genPrologPadForReJit();

    // This will emit either
    // "call ip-relative 32-bit offset" or
    // "mov rax, helper addr; call rax"
    genEmitHelperCall(CORINFO_HELP_PROF_FCN_ENTER,
                      0,           // argSize. Again, we have to lie about it
                      EA_UNKNOWN); // retSize

    // Check that we have place for the push.
    assert(compiler->fgPtrArgCntMax >= 1);

#if defined(UNIX_X86_ABI)
    // Restoring alignment manually. This is similar to CodeGen::genRemoveAlignmentAfterCall
    GetEmitter()->emitIns_R_I(INS_add, EA_4BYTE, REG_SPBASE, 0x10);
#endif // UNIX_X86_ABI

    /* Restore the stack level */

    SetStackLevel(saveStackLvl2);
}

//-----------------------------------------------------------------------------------
// genProfilingLeaveCallback: Generate the profiling function leave or tailcall callback.
// Technically, this is not part of the epilog; it is called when we are generating code for a GT_RETURN node.
//
// Arguments:
//     helper - which helper to call. Either CORINFO_HELP_PROF_FCN_LEAVE or CORINFO_HELP_PROF_FCN_TAILCALL
//
// Return Value:
//     None
//
// Notes:
// The x86 profile leave/tailcall helper has the following requirements (see ProfileLeaveNaked and
// ProfileTailcallNaked in VM\i386\asmhelpers.asm for details):
// 1. The calling sequence for calling the helper is:
//          push FunctionIDOrClientID
//          call ProfileLeaveHelper or ProfileTailcallHelper
// 2. The calling function has an EBP frame.
// 3. EBP points to the saved ESP which is the first thing saved in the function. Thus,
//    the following prolog is assumed:
//          push ESP
//          mov EBP, ESP
// 4. helper == CORINFO_HELP_PROF_FCN_LEAVE: All registers are preserved.
//    helper == CORINFO_HELP_PROF_FCN_TAILCALL: Only argument registers are preserved.
// 5. The helper pops the FunctionIDOrClientID argument from the stack.
//
void CodeGen::genProfilingLeaveCallback(unsigned helper)
{
    assert((helper == CORINFO_HELP_PROF_FCN_LEAVE) || (helper == CORINFO_HELP_PROF_FCN_TAILCALL));

    // Only hook if profiler says it's okay.
    if (!compiler->compIsProfilerHookNeeded())
    {
        return;
    }

    compiler->info.compProfilerCallback = true;

    // Need to save on to the stack level, since the helper call will pop the argument
    unsigned saveStackLvl2 = genStackLevel;

#if defined(UNIX_X86_ABI)
    // Manually align the stack to be 16-byte aligned. This is similar to CodeGen::genAlignStackBeforeCall()
    GetEmitter()->emitIns_R_I(INS_sub, EA_4BYTE, REG_SPBASE, 0xC);
    AddStackLevel(0xC);
    AddNestedAlignment(0xC);
#endif // UNIX_X86_ABI

    //
    // Push the profilerHandle
    //

    if (compiler->compProfilerMethHndIndirected)
    {
        GetEmitter()->emitIns_AR_R(INS_push, EA_PTR_DSP_RELOC, REG_NA, REG_NA, (ssize_t)compiler->compProfilerMethHnd);
    }
    else
    {
        inst_IV(INS_push, (size_t)compiler->compProfilerMethHnd);
    }
    genSinglePush();

#if defined(UNIX_X86_ABI)
    int argSize = -REGSIZE_BYTES; // negative means caller-pop (cdecl)
#else
    int argSize = REGSIZE_BYTES;
#endif
    genEmitHelperCall(helper, argSize, EA_UNKNOWN /* retSize */);

    // Check that we have place for the push.
    assert(compiler->fgPtrArgCntMax >= 1);

#if defined(UNIX_X86_ABI)
    // Restoring alignment manually. This is similar to CodeGen::genRemoveAlignmentAfterCall
    GetEmitter()->emitIns_R_I(INS_add, EA_4BYTE, REG_SPBASE, 0x10);
    SubtractStackLevel(0x10);
    SubtractNestedAlignment(0xC);
#endif // UNIX_X86_ABI

    /* Restore the stack level */
    SetStackLevel(saveStackLvl2);
}

#endif // _TARGET_X86_

#ifdef _TARGET_AMD64_

//-----------------------------------------------------------------------------------
// genProfilingEnterCallback: Generate the profiling function enter callback.
//
// Arguments:
//     initReg        - register to use as scratch register
//     pInitRegZeroed - OUT parameter. *pInitRegZeroed set to 'false' if 'initReg' is
//                      not zero after this call.
//
// Return Value:
//     None
//
void CodeGen::genProfilingEnterCallback(regNumber initReg, bool* pInitRegZeroed)
{
    assert(compiler->compGeneratingProlog);

    // Give profiler a chance to back out of hooking this method
    if (!compiler->compIsProfilerHookNeeded())
    {
        return;
    }

#if !defined(UNIX_AMD64_ABI)

    unsigned   varNum;
    LclVarDsc* varDsc;

    // Since the method needs to make a profiler callback, it should have out-going arg space allocated.
    noway_assert(compiler->lvaOutgoingArgSpaceVar != BAD_VAR_NUM);
    noway_assert(compiler->lvaOutgoingArgSpaceSize >= (4 * REGSIZE_BYTES));

    // Home all arguments passed in arg registers (RCX, RDX, R8 and R9).
    // In case of vararg methods, arg regs are already homed.
    //
    // Note: Here we don't need to worry about updating gc'info since enter
    // callback is generated as part of prolog which is non-gc interruptible.
    // Moreover GC cannot kick while executing inside profiler callback which is a
    // profiler requirement so it can examine arguments which could be obj refs.
    if (!compiler->info.compIsVarArgs)
    {
        for (varNum = 0, varDsc = compiler->lvaTable; varNum < compiler->info.compArgsCount; varNum++, varDsc++)
        {
            noway_assert(varDsc->lvIsParam);

            if (!varDsc->lvIsRegArg)
            {
                continue;
            }

            var_types storeType = varDsc->lvaArgType();
            regNumber argReg    = varDsc->lvArgReg;

            instruction store_ins = ins_Store(storeType);

#ifdef FEATURE_SIMD
            if ((storeType == TYP_SIMD8) && genIsValidIntReg(argReg))
            {
                store_ins = INS_mov;
            }
#endif // FEATURE_SIMD

            GetEmitter()->emitIns_S_R(store_ins, emitTypeSize(storeType), argReg, varNum, 0);
        }
    }

    // Emit profiler EnterCallback(ProfilerMethHnd, caller's SP)
    // RCX = ProfilerMethHnd
    if (compiler->compProfilerMethHndIndirected)
    {
        // Profiler hooks enabled during Ngen time.
        // Profiler handle needs to be accessed through an indirection of a pointer.
        GetEmitter()->emitIns_R_AI(INS_mov, EA_PTR_DSP_RELOC, REG_ARG_0, (ssize_t)compiler->compProfilerMethHnd);
    }
    else
    {
        // No need to record relocations, if we are generating ELT hooks under the influence
        // of COMPlus_JitELTHookEnabled=1
        if (compiler->opts.compJitELTHookEnabled)
        {
            genSetRegToIcon(REG_ARG_0, (ssize_t)compiler->compProfilerMethHnd, TYP_I_IMPL);
        }
        else
        {
            instGen_Set_Reg_To_Imm(EA_8BYTE, REG_ARG_0, (ssize_t)compiler->compProfilerMethHnd);
        }
    }

    // RDX = caller's SP
    // Notes
    //   1) Here we can query caller's SP offset since prolog will be generated after final frame layout.
    //   2) caller's SP relative offset to FramePointer will be negative.  We need to add absolute value
    //      of that offset to FramePointer to obtain caller's SP value.
    assert(compiler->lvaOutgoingArgSpaceVar != BAD_VAR_NUM);
    int callerSPOffset = compiler->lvaToCallerSPRelativeOffset(0, isFramePointerUsed());
    GetEmitter()->emitIns_R_AR(INS_lea, EA_PTRSIZE, REG_ARG_1, genFramePointerReg(), -callerSPOffset);

    // Can't have a call until we have enough padding for rejit
    genPrologPadForReJit();

    // This will emit either
    // "call ip-relative 32-bit offset" or
    // "mov rax, helper addr; call rax"
    genEmitHelperCall(CORINFO_HELP_PROF_FCN_ENTER, 0, EA_UNKNOWN);

    // TODO-AMD64-CQ: Rather than reloading, see if this could be optimized by combining with prolog
    // generation logic that moves args around as required by first BB entry point conditions
    // computed by LSRA.  Code pointers for investigating this further: genFnPrologCalleeRegArgs()
    // and genEnregisterIncomingStackArgs().
    //
    // Now reload arg registers from home locations.
    // Vararg methods:
    //   - we need to reload only known (i.e. fixed) reg args.
    //   - if floating point type, also reload it into corresponding integer reg
    for (varNum = 0, varDsc = compiler->lvaTable; varNum < compiler->info.compArgsCount; varNum++, varDsc++)
    {
        noway_assert(varDsc->lvIsParam);

        if (!varDsc->lvIsRegArg)
        {
            continue;
        }

        var_types loadType = varDsc->lvaArgType();
        regNumber argReg   = varDsc->lvArgReg;

        instruction load_ins = ins_Load(loadType);

#ifdef FEATURE_SIMD
        if ((loadType == TYP_SIMD8) && genIsValidIntReg(argReg))
        {
            load_ins = INS_mov;
        }
#endif // FEATURE_SIMD

        GetEmitter()->emitIns_R_S(load_ins, emitTypeSize(loadType), argReg, varNum, 0);

#if FEATURE_VARARG
        if (compiler->info.compIsVarArgs && varTypeIsFloating(loadType))
        {
            regNumber   intArgReg = compiler->getCallArgIntRegister(argReg);
            instruction ins       = ins_CopyFloatToInt(loadType, TYP_LONG);
            inst_RV_RV(ins, argReg, intArgReg, loadType);
        }
#endif //  FEATURE_VARARG
    }

    // If initReg is one of RBM_CALLEE_TRASH, then it needs to be zero'ed before using.
    if ((RBM_CALLEE_TRASH & genRegMask(initReg)) != 0)
    {
        *pInitRegZeroed = false;
    }

#else // !defined(UNIX_AMD64_ABI)

    // Emit profiler EnterCallback(ProfilerMethHnd, caller's SP)
    // R14 = ProfilerMethHnd
    if (compiler->compProfilerMethHndIndirected)
    {
        // Profiler hooks enabled during Ngen time.
        // Profiler handle needs to be accessed through an indirection of a pointer.
        GetEmitter()->emitIns_R_AI(INS_mov, EA_PTR_DSP_RELOC, REG_PROFILER_ENTER_ARG_0,
                                   (ssize_t)compiler->compProfilerMethHnd);
    }
    else
    {
        // No need to record relocations, if we are generating ELT hooks under the influence
        // of COMPlus_JitELTHookEnabled=1
        if (compiler->opts.compJitELTHookEnabled)
        {
            genSetRegToIcon(REG_PROFILER_ENTER_ARG_0, (ssize_t)compiler->compProfilerMethHnd, TYP_I_IMPL);
        }
        else
        {
            instGen_Set_Reg_To_Imm(EA_8BYTE, REG_PROFILER_ENTER_ARG_0, (ssize_t)compiler->compProfilerMethHnd);
        }
    }

    // R15 = caller's SP
    // Notes
    //   1) Here we can query caller's SP offset since prolog will be generated after final frame layout.
    //   2) caller's SP relative offset to FramePointer will be negative.  We need to add absolute value
    //      of that offset to FramePointer to obtain caller's SP value.
    assert(compiler->lvaOutgoingArgSpaceVar != BAD_VAR_NUM);
    int callerSPOffset = compiler->lvaToCallerSPRelativeOffset(0, isFramePointerUsed());
    GetEmitter()->emitIns_R_AR(INS_lea, EA_PTRSIZE, REG_PROFILER_ENTER_ARG_1, genFramePointerReg(), -callerSPOffset);

    // Can't have a call until we have enough padding for rejit
    genPrologPadForReJit();

    // We can use any callee trash register (other than RAX, RDI, RSI) for call target.
    // We use R11 here. This will emit either
    // "call ip-relative 32-bit offset" or
    // "mov r11, helper addr; call r11"
    genEmitHelperCall(CORINFO_HELP_PROF_FCN_ENTER, 0, EA_UNKNOWN, REG_DEFAULT_PROFILER_CALL_TARGET);

    // If initReg is one of RBM_CALLEE_TRASH, then it needs to be zero'ed before using.
    if ((RBM_CALLEE_TRASH & genRegMask(initReg)) != 0)
    {
        *pInitRegZeroed = false;
    }

#endif // !defined(UNIX_AMD64_ABI)
}

//-----------------------------------------------------------------------------------
// genProfilingLeaveCallback: Generate the profiling function leave or tailcall callback.
// Technically, this is not part of the epilog; it is called when we are generating code for a GT_RETURN node.
//
// Arguments:
//     helper - which helper to call. Either CORINFO_HELP_PROF_FCN_LEAVE or CORINFO_HELP_PROF_FCN_TAILCALL
//
// Return Value:
//     None
//
void CodeGen::genProfilingLeaveCallback(unsigned helper)
{
    assert((helper == CORINFO_HELP_PROF_FCN_LEAVE) || (helper == CORINFO_HELP_PROF_FCN_TAILCALL));

    // Only hook if profiler says it's okay.
    if (!compiler->compIsProfilerHookNeeded())
    {
        return;
    }

    compiler->info.compProfilerCallback = true;

#if !defined(UNIX_AMD64_ABI)

    // Since the method needs to make a profiler callback, it should have out-going arg space allocated.
    noway_assert(compiler->lvaOutgoingArgSpaceVar != BAD_VAR_NUM);
    noway_assert(compiler->lvaOutgoingArgSpaceSize >= (4 * REGSIZE_BYTES));

    // If thisPtr needs to be kept alive and reported, it cannot be one of the callee trash
    // registers that profiler callback kills.
    if (compiler->lvaKeepAliveAndReportThis() && compiler->lvaTable[compiler->info.compThisArg].lvIsInReg())
    {
        regMaskTP thisPtrMask = genRegMask(compiler->lvaTable[compiler->info.compThisArg].lvRegNum);
        noway_assert((RBM_PROFILER_LEAVE_TRASH & thisPtrMask) == 0);
    }

    // At this point return value is computed and stored in RAX or XMM0.
    // On Amd64, Leave callback preserves the return register.  We keep
    // RAX alive by not reporting as trashed by helper call.  Also note
    // that GC cannot kick-in while executing inside profiler callback,
    // which is a requirement of profiler as well since it needs to examine
    // return value which could be an obj ref.

    // RCX = ProfilerMethHnd
    if (compiler->compProfilerMethHndIndirected)
    {
        // Profiler hooks enabled during Ngen time.
        // Profiler handle needs to be accessed through an indirection of an address.
        GetEmitter()->emitIns_R_AI(INS_mov, EA_PTR_DSP_RELOC, REG_ARG_0, (ssize_t)compiler->compProfilerMethHnd);
    }
    else
    {
        // Don't record relocations, if we are generating ELT hooks under the influence
        // of COMPlus_JitELTHookEnabled=1
        if (compiler->opts.compJitELTHookEnabled)
        {
            genSetRegToIcon(REG_ARG_0, (ssize_t)compiler->compProfilerMethHnd, TYP_I_IMPL);
        }
        else
        {
            instGen_Set_Reg_To_Imm(EA_8BYTE, REG_ARG_0, (ssize_t)compiler->compProfilerMethHnd);
        }
    }

    // RDX = caller's SP
    // TODO-AMD64-Cleanup: Once we start doing codegen after final frame layout, retain the "if" portion
    // of the stmnts to execute unconditionally and clean-up rest.
    if (compiler->lvaDoneFrameLayout == Compiler::FINAL_FRAME_LAYOUT)
    {
        // Caller's SP relative offset to FramePointer will be negative.  We need to add absolute
        // value of that offset to FramePointer to obtain caller's SP value.
        int callerSPOffset = compiler->lvaToCallerSPRelativeOffset(0, isFramePointerUsed());
        GetEmitter()->emitIns_R_AR(INS_lea, EA_PTRSIZE, REG_ARG_1, genFramePointerReg(), -callerSPOffset);
    }
    else
    {
        // If we are here means that it is a tentative frame layout during which we
        // cannot use caller's SP offset since it is an estimate.  For now we require the
        // method to have at least a single arg so that we can use it to obtain caller's
        // SP.
        LclVarDsc* varDsc = compiler->lvaTable;
        NYI_IF((varDsc == nullptr) || !varDsc->lvIsParam, "Profiler ELT callback for a method without any params");

        // lea rdx, [FramePointer + Arg0's offset]
        GetEmitter()->emitIns_R_S(INS_lea, EA_PTRSIZE, REG_ARG_1, 0, 0);
    }

    // We can use any callee trash register (other than RAX, RCX, RDX) for call target.
    // We use R8 here. This will emit either
    // "call ip-relative 32-bit offset" or
    // "mov r8, helper addr; call r8"
    genEmitHelperCall(helper, 0, EA_UNKNOWN, REG_ARG_2);

#else // !defined(UNIX_AMD64_ABI)

    // RDI = ProfilerMethHnd
    if (compiler->compProfilerMethHndIndirected)
    {
        GetEmitter()->emitIns_R_AI(INS_mov, EA_PTR_DSP_RELOC, REG_ARG_0, (ssize_t)compiler->compProfilerMethHnd);
    }
    else
    {
        if (compiler->opts.compJitELTHookEnabled)
        {
            genSetRegToIcon(REG_ARG_0, (ssize_t)compiler->compProfilerMethHnd, TYP_I_IMPL);
        }
        else
        {
            instGen_Set_Reg_To_Imm(EA_8BYTE, REG_ARG_0, (ssize_t)compiler->compProfilerMethHnd);
        }
    }

    // RSI = caller's SP
    if (compiler->lvaDoneFrameLayout == Compiler::FINAL_FRAME_LAYOUT)
    {
        int callerSPOffset = compiler->lvaToCallerSPRelativeOffset(0, isFramePointerUsed());
        GetEmitter()->emitIns_R_AR(INS_lea, EA_PTRSIZE, REG_ARG_1, genFramePointerReg(), -callerSPOffset);
    }
    else
    {
        LclVarDsc* varDsc = compiler->lvaTable;
        NYI_IF((varDsc == nullptr) || !varDsc->lvIsParam, "Profiler ELT callback for a method without any params");

        // lea rdx, [FramePointer + Arg0's offset]
        GetEmitter()->emitIns_R_S(INS_lea, EA_PTRSIZE, REG_ARG_1, 0, 0);
    }

    // We can use any callee trash register (other than RAX, RDI, RSI) for call target.
    // We use R11 here. This will emit either
    // "call ip-relative 32-bit offset" or
    // "mov r11, helper addr; call r11"
    genEmitHelperCall(helper, 0, EA_UNKNOWN, REG_DEFAULT_PROFILER_CALL_TARGET);

#endif // !defined(UNIX_AMD64_ABI)
}

#endif // _TARGET_AMD64_

#endif // PROFILING_SUPPORTED

#endif // _TARGET_XARCH_<|MERGE_RESOLUTION|>--- conflicted
+++ resolved
@@ -5754,10 +5754,6 @@
     // if it was a pinvoke or intrinsic we may have needed to get the address of a label
     if (genPendingCallLabel)
     {
-<<<<<<< HEAD
-=======
-        assert(call->IsUnmanaged());
->>>>>>> cfcc757f
         genDefineInlineTempLabel(genPendingCallLabel);
         genPendingCallLabel = nullptr;
     }
