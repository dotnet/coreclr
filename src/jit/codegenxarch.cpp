--- conflicted
+++ resolved
@@ -4380,15 +4380,9 @@
 
     // Address of a local var.
     noway_assert((targetType == TYP_BYREF) || (targetType == TYP_I_IMPL));
-<<<<<<< HEAD
 
     emitAttr size = emitTypeSize(targetType);
 
-=======
-
-    emitAttr size = emitTypeSize(targetType);
-
->>>>>>> 40709946
     inst_RV_TT(INS_lea, targetReg, tree, 0, size);
     genProduceReg(tree);
 }
