// Licensed to the .NET Foundation under one or more agreements.
// The .NET Foundation licenses this file to you under the MIT license.
// See the LICENSE file in the project root for more information.

/*XXXXXXXXXXXXXXXXXXXXXXXXXXXXXXXXXXXXXXXXXXXXXXXXXXXXXXXXXXXXXXXXXXXXXXXXXXXXX
XXXXXXXXXXXXXXXXXXXXXXXXXXXXXXXXXXXXXXXXXXXXXXXXXXXXXXXXXXXXXXXXXXXXXXXXXXXXXXX
XX                                                                           XX
XX                              emit.cpp                                     XX
XX                                                                           XX
XXXXXXXXXXXXXXXXXXXXXXXXXXXXXXXXXXXXXXXXXXXXXXXXXXXXXXXXXXXXXXXXXXXXXXXXXXXXXXX
XXXXXXXXXXXXXXXXXXXXXXXXXXXXXXXXXXXXXXXXXXXXXXXXXXXXXXXXXXXXXXXXXXXXXXXXXXXXXXX
*/

#include "jitpch.h"
#ifdef _MSC_VER
#pragma hdrstop
#endif

#include "hostallocator.h"
#include "instr.h"
#include "emit.h"
#include "codegen.h"

/*****************************************************************************
 *
 *  Represent an emitter location.
 */

void emitLocation::CaptureLocation(emitter* emit)
{
    ig      = emit->emitCurIG;
    codePos = emit->emitCurOffset();

    assert(Valid());
}

bool emitLocation::IsCurrentLocation(emitter* emit) const
{
    assert(Valid());
    return (ig == emit->emitCurIG) && (codePos == emit->emitCurOffset());
}

UNATIVE_OFFSET emitLocation::CodeOffset(emitter* emit) const
{
    assert(Valid());
    return emit->emitCodeOffset(ig, codePos);
}

int emitLocation::GetInsNum() const
{
    return emitGetInsNumFromCodePos(codePos);
}

// Get the instruction offset in the current instruction group, which must be a funclet prolog group.
// This is used to find an instruction offset used in unwind data.
// TODO-AMD64-Bug?: We only support a single main function prolog group, but allow for multiple funclet prolog
// groups (not that we actually use that flexibility, since the funclet prolog will be small). How to
// handle that?
UNATIVE_OFFSET emitLocation::GetFuncletPrologOffset(emitter* emit) const
{
    assert(ig->igFuncIdx != 0);
    assert((ig->igFlags & IGF_FUNCLET_PROLOG) != 0);
    assert(ig == emit->emitCurIG);

    return emit->emitCurIGsize;
}

#ifdef DEBUG
void emitLocation::Print() const
{
    unsigned insNum = emitGetInsNumFromCodePos(codePos);
    unsigned insOfs = emitGetInsOfsFromCodePos(codePos);
    printf("(G_M%03u_IG%02u,ins#%d,ofs#%d)", Compiler::s_compMethodsCount, ig->igNum, insNum, insOfs);
}
#endif // DEBUG

/*****************************************************************************
 *
 *  Return the name of an instruction format.
 */

#if defined(DEBUG) || EMITTER_STATS

const char* emitter::emitIfName(unsigned f)
{
    static const char* const ifNames[] = {
#define IF_DEF(en, op1, op2) "IF_" #en,
#include "emitfmts.h"
    };

    static char errBuff[32];

    if (f < _countof(ifNames))
    {
        return ifNames[f];
    }

    sprintf_s(errBuff, sizeof(errBuff), "??%u??", f);
    return errBuff;
}

#endif

/*****************************************************************************/

#if EMITTER_STATS

static unsigned totAllocdSize;
static unsigned totActualSize;

unsigned emitter::emitIFcounts[emitter::IF_COUNT];

static unsigned  emitSizeBuckets[] = {100, 1024 * 1, 1024 * 2, 1024 * 3, 1024 * 4, 1024 * 5, 1024 * 10, 0};
static Histogram emitSizeTable(emitSizeBuckets);

static unsigned  GCrefsBuckets[] = {0, 1, 2, 5, 10, 20, 50, 128, 256, 512, 1024, 0};
static Histogram GCrefsTable(GCrefsBuckets);

static unsigned  stkDepthBuckets[] = {0, 1, 2, 5, 10, 16, 32, 128, 1024, 0};
static Histogram stkDepthTable(stkDepthBuckets);

size_t emitter::emitSizeMethod;

size_t   emitter::emitTotMemAlloc;
unsigned emitter::emitTotalInsCnt;
unsigned emitter::emitCurPrologInsCnt;
size_t   emitter::emitCurPrologIGSize;
unsigned emitter::emitMaxPrologInsCnt;
size_t   emitter::emitMaxPrologIGSize;
unsigned emitter::emitTotalIGcnt;
unsigned emitter::emitTotalPhIGcnt;
unsigned emitter::emitTotalIGjmps;
unsigned emitter::emitTotalIGptrs;
unsigned emitter::emitTotalIGicnt;
size_t   emitter::emitTotalIGsize;
unsigned emitter::emitTotalIGmcnt;
unsigned emitter::emitTotalIGextend;

unsigned emitter::emitTotalIDescSmallCnt;
unsigned emitter::emitTotalIDescCnt;
unsigned emitter::emitTotalIDescJmpCnt;
#if !defined(_TARGET_ARM64_)
unsigned emitter::emitTotalIDescLblCnt;
#endif // !defined(_TARGET_ARM64_)
unsigned emitter::emitTotalIDescCnsCnt;
unsigned emitter::emitTotalIDescDspCnt;
unsigned emitter::emitTotalIDescCnsDspCnt;
#ifdef _TARGET_XARCH_
unsigned emitter::emitTotalIDescAmdCnt;
unsigned emitter::emitTotalIDescCnsAmdCnt;
#endif // _TARGET_XARCH_
unsigned emitter::emitTotalIDescCGCACnt;
#ifdef _TARGET_ARM_
unsigned emitter::emitTotalIDescRelocCnt;
#endif // _TARGET_ARM_

unsigned emitter::emitSmallDspCnt;
unsigned emitter::emitLargeDspCnt;

unsigned emitter::emitSmallCnsCnt;
unsigned emitter::emitLargeCnsCnt;
unsigned emitter::emitSmallCns[SMALL_CNS_TSZ];

void emitterStaticStats(FILE* fout)
{
    // insGroup members

    insGroup* igDummy = nullptr;

    fprintf(fout, "\n");
    fprintf(fout, "insGroup:\n");
    fprintf(fout, "Offset / size of igNext              = %2u / %2u\n", offsetof(insGroup, igNext),
            sizeof(igDummy->igNext));
#ifdef DEBUG
    fprintf(fout, "Offset / size of igSelf              = %2u / %2u\n", offsetof(insGroup, igSelf),
            sizeof(igDummy->igSelf));
#endif
    fprintf(fout, "Offset / size of igNum               = %2u / %2u\n", offsetof(insGroup, igNum),
            sizeof(igDummy->igNum));
    fprintf(fout, "Offset / size of igOffs              = %2u / %2u\n", offsetof(insGroup, igOffs),
            sizeof(igDummy->igOffs));
    fprintf(fout, "Offset / size of igFuncIdx           = %2u / %2u\n", offsetof(insGroup, igFuncIdx),
            sizeof(igDummy->igFuncIdx));
    fprintf(fout, "Offset / size of igFlags             = %2u / %2u\n", offsetof(insGroup, igFlags),
            sizeof(igDummy->igFlags));
    fprintf(fout, "Offset / size of igSize              = %2u / %2u\n", offsetof(insGroup, igSize),
            sizeof(igDummy->igSize));
    fprintf(fout, "Offset / size of igData              = %2u / %2u\n", offsetof(insGroup, igData),
            sizeof(igDummy->igData));
    fprintf(fout, "Offset / size of igPhData            = %2u / %2u\n", offsetof(insGroup, igPhData),
            sizeof(igDummy->igPhData));
#if EMIT_TRACK_STACK_DEPTH
    fprintf(fout, "Offset / size of igStkLvl            = %2u / %2u\n", offsetof(insGroup, igStkLvl),
            sizeof(igDummy->igStkLvl));
#endif
    fprintf(fout, "Offset / size of igGCregs            = %2u / %2u\n", offsetof(insGroup, igGCregs),
            sizeof(igDummy->igGCregs));
    fprintf(fout, "Offset / size of igInsCnt            = %2u / %2u\n", offsetof(insGroup, igInsCnt),
            sizeof(igDummy->igInsCnt));
    fprintf(fout, "\n");
    fprintf(fout, "Size of insGroup                     = %u\n", sizeof(insGroup));

    // insPlaceholderGroupData members

    fprintf(fout, "\n");
    fprintf(fout, "insPlaceholderGroupData:\n");
    fprintf(fout, "Offset of igPhNext                = %2u\n", offsetof(insPlaceholderGroupData, igPhNext));
    fprintf(fout, "Offset of igPhBB                  = %2u\n", offsetof(insPlaceholderGroupData, igPhBB));
    fprintf(fout, "Offset of igPhInitGCrefVars       = %2u\n", offsetof(insPlaceholderGroupData, igPhInitGCrefVars));
    fprintf(fout, "Offset of igPhInitGCrefRegs       = %2u\n", offsetof(insPlaceholderGroupData, igPhInitGCrefRegs));
    fprintf(fout, "Offset of igPhInitByrefRegs       = %2u\n", offsetof(insPlaceholderGroupData, igPhInitByrefRegs));
    fprintf(fout, "Offset of igPhPrevGCrefVars       = %2u\n", offsetof(insPlaceholderGroupData, igPhPrevGCrefVars));
    fprintf(fout, "Offset of igPhPrevGCrefRegs       = %2u\n", offsetof(insPlaceholderGroupData, igPhPrevGCrefRegs));
    fprintf(fout, "Offset of igPhPrevByrefRegs       = %2u\n", offsetof(insPlaceholderGroupData, igPhPrevByrefRegs));
    fprintf(fout, "Offset of igPhType                = %2u\n", offsetof(insPlaceholderGroupData, igPhType));
    fprintf(fout, "Size   of insPlaceholderGroupData = %u\n", sizeof(insPlaceholderGroupData));

    fprintf(fout, "\n");
    fprintf(fout, "SMALL_IDSC_SIZE           = %2u\n", SMALL_IDSC_SIZE);
    fprintf(fout, "Size   of instrDesc       = %2u\n", sizeof(emitter::instrDesc));
    // fprintf(fout, "Offset of _idIns      = %2u\n", offsetof(emitter::instrDesc, _idIns      ));
    // fprintf(fout, "Offset of _idInsFmt   = %2u\n", offsetof(emitter::instrDesc, _idInsFmt   ));
    // fprintf(fout, "Offset of _idOpSize   = %2u\n", offsetof(emitter::instrDesc, _idOpSize   ));
    // fprintf(fout, "Offset of idSmallCns  = %2u\n", offsetof(emitter::instrDesc, idSmallCns  ));
    // fprintf(fout, "Offset of _idAddrUnion= %2u\n", offsetof(emitter::instrDesc, _idAddrUnion));
    // fprintf(fout, "\n");
    // fprintf(fout, "Size   of _idAddrUnion= %2u\n", sizeof(((emitter::instrDesc*)0)->_idAddrUnion));

    fprintf(fout, "Size   of instrDescJmp    = %2u\n", sizeof(emitter::instrDescJmp));
#if !defined(_TARGET_ARM64_)
    fprintf(fout, "Size   of instrDescLbl    = %2u\n", sizeof(emitter::instrDescLbl));
#endif // !defined(_TARGET_ARM64_)
    fprintf(fout, "Size   of instrDescCns    = %2u\n", sizeof(emitter::instrDescCns));
    fprintf(fout, "Size   of instrDescDsp    = %2u\n", sizeof(emitter::instrDescDsp));
    fprintf(fout, "Size   of instrDescCnsDsp = %2u\n", sizeof(emitter::instrDescCnsDsp));
#ifdef _TARGET_XARCH_
    fprintf(fout, "Size   of instrDescAmd    = %2u\n", sizeof(emitter::instrDescAmd));
    fprintf(fout, "Size   of instrDescCnsAmd = %2u\n", sizeof(emitter::instrDescCnsAmd));
#endif // _TARGET_XARCH_
    fprintf(fout, "Size   of instrDescCGCA   = %2u\n", sizeof(emitter::instrDescCGCA));
#ifdef _TARGET_ARM_
    fprintf(fout, "Size   of instrDescReloc  = %2u\n", sizeof(emitter::instrDescReloc));
#endif // _TARGET_ARM_

    fprintf(fout, "\n");
    fprintf(fout, "SC_IG_BUFFER_SIZE             = %2u\n", SC_IG_BUFFER_SIZE);
    fprintf(fout, "SMALL_IDSC_SIZE per IG buffer = %2u\n", SC_IG_BUFFER_SIZE / SMALL_IDSC_SIZE);
    fprintf(fout, "instrDesc per IG buffer       = %2u\n", SC_IG_BUFFER_SIZE / sizeof(emitter::instrDesc));
    fprintf(fout, "instrDescJmp per IG buffer    = %2u\n", SC_IG_BUFFER_SIZE / sizeof(emitter::instrDescJmp));
#if !defined(_TARGET_ARM64_)
    fprintf(fout, "instrDescLbl per IG buffer    = %2u\n", SC_IG_BUFFER_SIZE / sizeof(emitter::instrDescLbl));
#endif // !defined(_TARGET_ARM64_)
    fprintf(fout, "instrDescCns per IG buffer    = %2u\n", SC_IG_BUFFER_SIZE / sizeof(emitter::instrDescCns));
    fprintf(fout, "instrDescDsp per IG buffer    = %2u\n", SC_IG_BUFFER_SIZE / sizeof(emitter::instrDescDsp));
    fprintf(fout, "instrDescCnsDsp per IG buffer = %2u\n", SC_IG_BUFFER_SIZE / sizeof(emitter::instrDescCnsDsp));
#ifdef _TARGET_XARCH_
    fprintf(fout, "instrDescAmd per IG buffer    = %2u\n", SC_IG_BUFFER_SIZE / sizeof(emitter::instrDescAmd));
    fprintf(fout, "instrDescCnsAmd per IG buffer = %2u\n", SC_IG_BUFFER_SIZE / sizeof(emitter::instrDescCnsAmd));
#endif // _TARGET_XARCH_
    fprintf(fout, "instrDescCGCA per IG buffer   = %2u\n", SC_IG_BUFFER_SIZE / sizeof(emitter::instrDescCGCA));
#ifdef _TARGET_ARM_
    fprintf(fout, "instrDescReloc per IG buffer  = %2u\n", SC_IG_BUFFER_SIZE / sizeof(emitter::instrDescReloc));
#endif // _TARGET_ARM_

    fprintf(fout, "\n");
    fprintf(fout, "GCInfo::regPtrDsc:\n");
    fprintf(fout, "Offset of rpdNext           = %2u\n", offsetof(GCInfo::regPtrDsc, rpdNext));
    fprintf(fout, "Offset of rpdOffs           = %2u\n", offsetof(GCInfo::regPtrDsc, rpdOffs));
    fprintf(fout, "Offset of <union>           = %2u\n", offsetof(GCInfo::regPtrDsc, rpdPtrArg));
    fprintf(fout, "Size   of GCInfo::regPtrDsc = %2u\n", sizeof(GCInfo::regPtrDsc));

    fprintf(fout, "\n");
}

void emitterStats(FILE* fout)
{
    if (totAllocdSize > 0)
    {
        assert(totActualSize <= totAllocdSize);

        fprintf(fout, "\nTotal allocated code size = %u\n", totAllocdSize);

        if (totActualSize < totAllocdSize)
        {
            fprintf(fout, "Total generated code size = %u  ", totActualSize);

            fprintf(fout, "(%4.3f%% waste)", 100 * ((totAllocdSize - totActualSize) / (double)totActualSize));
            fprintf(fout, "\n");
        }

        assert(emitter::emitTotalInsCnt > 0);

        fprintf(fout, "Average of %4.2f bytes of code generated per instruction\n",
                (double)totActualSize / emitter::emitTotalInsCnt);
    }

    fprintf(fout, "\nInstruction format frequency table:\n\n");

    unsigned f, ic = 0, dc = 0;

    for (f = 0; f < emitter::IF_COUNT; f++)
    {
        ic += emitter::emitIFcounts[f];
    }

    for (f = 0; f < emitter::IF_COUNT; f++)
    {
        unsigned c = emitter::emitIFcounts[f];

        if ((c > 0) && (1000 * c >= ic))
        {
            dc += c;
            fprintf(fout, "          %-14s %8u (%5.2f%%)\n", emitter::emitIfName(f), c, 100.0 * c / ic);
        }
    }

    fprintf(fout, "         ---------------------------------\n");
    fprintf(fout, "          %-14s %8u (%5.2f%%)\n", "Total shown", dc, 100.0 * dc / ic);

    if (emitter::emitTotalIGmcnt > 0)
    {
        fprintf(fout, "\n");
        fprintf(fout, "Total of %8u methods\n", emitter::emitTotalIGmcnt);
        fprintf(fout, "Total of %8u insGroup\n", emitter::emitTotalIGcnt);
        fprintf(fout, "Total of %8u insPlaceholderGroupData\n", emitter::emitTotalPhIGcnt);
        fprintf(fout, "Total of %8u extend insGroup\n", emitter::emitTotalIGextend);
        fprintf(fout, "Total of %8u instructions\n", emitter::emitTotalIGicnt);
        fprintf(fout, "Total of %8u jumps\n", emitter::emitTotalIGjmps);
        fprintf(fout, "Total of %8u GC livesets\n", emitter::emitTotalIGptrs);
        fprintf(fout, "\n");
        fprintf(fout, "Max prolog instrDesc count: %8u\n", emitter::emitMaxPrologInsCnt);
        fprintf(fout, "Max prolog insGroup size  : %8u\n", emitter::emitMaxPrologIGSize);
        fprintf(fout, "\n");
        fprintf(fout, "Average of %8.1lf insGroup     per method\n",
                (double)emitter::emitTotalIGcnt / emitter::emitTotalIGmcnt);
        fprintf(fout, "Average of %8.1lf insPhGroup   per method\n",
                (double)emitter::emitTotalPhIGcnt / emitter::emitTotalIGmcnt);
        fprintf(fout, "Average of %8.1lf extend IG   per method\n",
                (double)emitter::emitTotalIGExtend / emitter::emitTotalIGmcnt);
        fprintf(fout, "Average of %8.1lf instructions per method\n",
                (double)emitter::emitTotalIGicnt / emitter::emitTotalIGmcnt);
        fprintf(fout, "Average of %8.1lf desc.  bytes per method\n",
                (double)emitter::emitTotalIGsize / emitter::emitTotalIGmcnt);
        fprintf(fout, "Average of %8.1lf jumps        per method\n",
                (double)emitter::emitTotalIGjmps / emitter::emitTotalIGmcnt);
        fprintf(fout, "Average of %8.1lf GC livesets  per method\n",
                (double)emitter::emitTotalIGptrs / emitter::emitTotalIGmcnt);
        fprintf(fout, "\n");
        fprintf(fout, "Average of %8.1lf instructions per group \n",
                (double)emitter::emitTotalIGicnt / emitter::emitTotalIGcnt);
        fprintf(fout, "Average of %8.1lf desc.  bytes per group \n",
                (double)emitter::emitTotalIGsize / emitter::emitTotalIGcnt);
        fprintf(fout, "Average of %8.1lf jumps        per group \n",
                (double)emitter::emitTotalIGjmps / emitter::emitTotalIGcnt);
        fprintf(fout, "\n");
        fprintf(fout, "Average of %8.1lf bytes        per instrDesc\n",
                (double)emitter::emitTotalIGsize / emitter::emitTotalIGicnt);
        fprintf(fout, "\n");
        fprintf(fout, "A total of %8u desc.  bytes\n", emitter::emitTotalIGsize);
        fprintf(fout, "\n");

        fprintf(fout, "Total instructions:    %8u\n", emitter::emitTotalInsCnt);
        fprintf(fout, "Total small instrDesc: %8u (%5.2f%%)\n", emitter::emitTotalIDescSmallCnt,
                100.0 * emitter::emitTotalIDescSmallCnt / emitter::emitTotalInsCnt);
        fprintf(fout, "Total instrDesc:       %8u (%5.2f%%)\n", emitter::emitTotalIDescCnt,
                100.0 * emitter::emitTotalIDescCnt / emitter::emitTotalInsCnt);
        fprintf(fout, "Total instrDescJmp:    %8u (%5.2f%%)\n", emitter::emitTotalIDescJmpCnt,
                100.0 * emitter::emitTotalIDescJmpCnt / emitter::emitTotalInsCnt);
#if !defined(_TARGET_ARM64_)
        fprintf(fout, "Total instrDescLbl:    %8u (%5.2f%%)\n", emitter::emitTotalIDescLblCnt,
                100.0 * emitter::emitTotalIDescLblCnt / emitter::emitTotalInsCnt);
#endif // !defined(_TARGET_ARM64_)
        fprintf(fout, "Total instrDescCns:    %8u (%5.2f%%)\n", emitter::emitTotalIDescCnsCnt,
                100.0 * emitter::emitTotalIDescCnsCnt / emitter::emitTotalInsCnt);
        fprintf(fout, "Total instrDescDsp:    %8u (%5.2f%%)\n", emitter::emitTotalIDescDspCnt,
                100.0 * emitter::emitTotalIDescDspCnt / emitter::emitTotalInsCnt);
        fprintf(fout, "Total instrDescCnsDsp: %8u (%5.2f%%)\n", emitter::emitTotalIDescCnsDspCnt,
                100.0 * emitter::emitTotalIDescCnsDspCnt / emitter::emitTotalInsCnt);
#ifdef _TARGET_XARCH_
        fprintf(fout, "Total instrDescAmd:    %8u (%5.2f%%)\n", emitter::emitTotalIDescAmdCnt,
                100.0 * emitter::emitTotalIDescAmdCnt / emitter::emitTotalInsCnt);
        fprintf(fout, "Total instrDescCnsAmd: %8u (%5.2f%%)\n", emitter::emitTotalIDescCnsAmdCnt,
                100.0 * emitter::emitTotalIDescCnsAmdCnt / emitter::emitTotalInsCnt);
#endif // _TARGET_XARCH_
        fprintf(fout, "Total instrDescCGCA:   %8u (%5.2f%%)\n", emitter::emitTotalIDescCGCACnt,
                100.0 * emitter::emitTotalIDescCGCACnt / emitter::emitTotalInsCnt);
#ifdef _TARGET_ARM_
        fprintf(fout, "Total instrDescReloc:  %8u (%5.2f%%)\n", emitter::emitTotalIDescRelocCnt,
                100.0 * emitter::emitTotalIDescRelocCnt / emitter::emitTotalInsCnt);
#endif // _TARGET_ARM_
        fprintf(fout, "\n");
    }

    fprintf(fout, "Descriptor size distribution:\n");
    emitSizeTable.dump(fout);
    fprintf(fout, "\n");

    fprintf(fout, "GC ref frame variable counts:\n");
    GCrefsTable.dump(fout);
    fprintf(fout, "\n");

    fprintf(fout, "Max. stack depth distribution:\n");
    stkDepthTable.dump(fout);
    fprintf(fout, "\n");

    if ((emitter::emitSmallCnsCnt > 0) || (emitter::emitLargeCnsCnt > 0))
    {
        fprintf(fout, "SmallCnsCnt = %6u\n", emitter::emitSmallCnsCnt);
        fprintf(fout, "LargeCnsCnt = %6u (%3u %% of total)\n", emitter::emitLargeCnsCnt,
                100 * emitter::emitLargeCnsCnt / (emitter::emitLargeCnsCnt + emitter::emitSmallCnsCnt));
    }

    // Print out the most common small constants.
    if (emitter::emitSmallCnsCnt > 0)
    {
        fprintf(fout, "\n\n");
        fprintf(fout, "Common small constants >= %2u, <= %2u\n", ID_MIN_SMALL_CNS, ID_MAX_SMALL_CNS);

        unsigned m = emitter::emitSmallCnsCnt / 1000 + 1;

        for (int i = ID_MIN_SMALL_CNS; (i <= ID_MAX_SMALL_CNS) && (i < SMALL_CNS_TSZ); i++)
        {
            unsigned c = emitter::emitSmallCns[i - ID_MIN_SMALL_CNS];
            if (c >= m)
            {
                if (i == SMALL_CNS_TSZ - 1)
                {
                    fprintf(fout, "cns[>=%4d] = %u\n", i, c);
                }
                else
                {
                    fprintf(fout, "cns[%4d] = %u\n", i, c);
                }
            }
        }
    }

    fprintf(fout, "%8u bytes allocated in the emitter\n", emitter::emitTotMemAlloc);
}

#endif // EMITTER_STATS

/*****************************************************************************/

const unsigned short emitTypeSizes[] = {
#define DEF_TP(tn, nm, jitType, verType, sz, sze, asze, st, al, tf, howUsed) sze,
#include "typelist.h"
#undef DEF_TP
};

const unsigned short emitTypeActSz[] = {
#define DEF_TP(tn, nm, jitType, verType, sz, sze, asze, st, al, tf, howUsed) asze,
#include "typelist.h"
#undef DEF_TP
};

/*****************************************************************************/
/*****************************************************************************
 *
 *  Initialize the emitter - called once, at DLL load time.
 */

void emitter::emitInit()
{
}

/*****************************************************************************
 *
 *  Shut down the emitter - called once, at DLL exit time.
 */

void emitter::emitDone()
{
}

/*****************************************************************************
 *
 *  Allocate memory.
 */

void* emitter::emitGetMem(size_t sz)
{
    assert(sz % sizeof(int) == 0);

#if EMITTER_STATS
    emitTotMemAlloc += sz;
#endif

    return emitComp->getAllocator(CMK_InstDesc).allocate<char>(sz);
}

/*****************************************************************************
 *
 *  emitLclVarAddr support methods
 */
void emitLclVarAddr::initLclVarAddr(int varNum, unsigned offset)
{
    if (varNum < 32768)
    {
        if (varNum >= 0)
        {
            if (offset < 32768)
            {
                _lvaTag    = LVA_STANDARD_ENCODING;
                _lvaExtra  = offset;           // offset known to be in [0..32767]
                _lvaVarNum = (unsigned)varNum; // varNum known to be in [0..32767]
            }
            else // offset >= 32768
            {
                // We could support larger local offsets here at the cost of less varNums
                if (offset >= 65536)
                {
                    IMPL_LIMITATION("JIT doesn't support offsets larger than 65535 into valuetypes\n");
                }

                _lvaTag    = LVA_LARGE_OFFSET;
                _lvaExtra  = (offset - 32768); // (offset-32768) is known to be in [0..32767]
                _lvaVarNum = (unsigned)varNum; // varNum known to be in [0..32767]
            }
        }
        else // varNum < 0, These are used for Compiler spill temps
        {
            if (varNum < -32767)
            {
                IMPL_LIMITATION("JIT doesn't support more than 32767 Compiler Spill temps\n");
            }
            if (offset > 32767)
            {
                IMPL_LIMITATION(
                    "JIT doesn't support offsets larger than 32767 into valuetypes for Compiler Spill temps\n");
            }

            _lvaTag    = LVA_COMPILER_TEMP;
            _lvaExtra  = offset;              //  offset known to be in [0..32767]
            _lvaVarNum = (unsigned)(-varNum); // -varNum known to be in [1..32767]
        }
    }
    else // varNum >= 32768
    {
        if (offset >= 256)
        {
            IMPL_LIMITATION("JIT doesn't support offsets larger than 255 into valuetypes for local vars > 32767\n");
        }
        if (varNum >= 0x00400000)
        { // 0x00400000 == 2^22
            IMPL_LIMITATION("JIT doesn't support more than 2^22 variables\n");
        }

        _lvaTag    = LVA_LARGE_VARNUM;
        _lvaVarNum = varNum & 0x00007FFF;         // varNum bits 14 to 0
        _lvaExtra  = (varNum & 0x003F8000) >> 15; // varNum bits 21 to 15 in _lvaExtra bits  6 to 0, 7 bits total
        _lvaExtra |= (offset << 7);               // offset bits  7 to 0  in _lvaExtra bits 14 to 7, 8 bits total
    }
}

// Returns the variable to access. Note that it returns a negative number for compiler spill temps.
int emitLclVarAddr::lvaVarNum()
{
    switch (_lvaTag)
    {
        case LVA_COMPILER_TEMP:
            return -((int)_lvaVarNum);
        case LVA_LARGE_VARNUM:
            return (int)(((_lvaExtra & 0x007F) << 15) + _lvaVarNum);
        default: // LVA_STANDARD_ENCODING or LVA_LARGE_OFFSET
            assert((_lvaTag == LVA_STANDARD_ENCODING) || (_lvaTag == LVA_LARGE_OFFSET));
            return (int)_lvaVarNum;
    }
}

unsigned emitLclVarAddr::lvaOffset() // returns the offset into the variable to access
{
    switch (_lvaTag)
    {
        case LVA_LARGE_OFFSET:
            return (32768 + _lvaExtra);
        case LVA_LARGE_VARNUM:
            return (_lvaExtra & 0x7F80) >> 7;
        default: // LVA_STANDARD_ENCODING or LVA_COMPILER_TEMP
            assert((_lvaTag == LVA_STANDARD_ENCODING) || (_lvaTag == LVA_COMPILER_TEMP));
            return _lvaExtra;
    }
}

/*****************************************************************************
 *
 *  Record some info about the method about to be emitted.
 */

void emitter::emitBegCG(Compiler* comp, COMP_HANDLE cmpHandle)
{
    emitComp      = comp;
    emitCmpHandle = cmpHandle;
}

void emitter::emitEndCG()
{
}

/*****************************************************************************
 *
 *  Prepare the given IG for emission of code.
 */

void emitter::emitGenIG(insGroup* ig)
{
    /* Set the "current IG" value */

    emitCurIG = ig;

#if EMIT_TRACK_STACK_DEPTH

    /* Record the stack level on entry to this group */

    ig->igStkLvl = emitCurStackLvl;

    // If we don't have enough bits in igStkLvl, refuse to compile

    if (ig->igStkLvl != emitCurStackLvl)
    {
        IMPL_LIMITATION("Too many arguments pushed on stack");
    }

//  printf("Start IG #%02u [stk=%02u]\n", ig->igNum, emitCurStackLvl);

#endif

    if (emitNoGCIG)
    {
        ig->igFlags |= IGF_NOGCINTERRUPT;
    }

    /* Prepare to issue instructions */

    emitCurIGinsCnt = 0;
    emitCurIGsize   = 0;

    assert(emitCurIGjmpList == nullptr);

    /* Allocate the temp instruction buffer if we haven't done so */

    if (emitCurIGfreeBase == nullptr)
    {
        emitIGbuffSize    = SC_IG_BUFFER_SIZE;
        emitCurIGfreeBase = (BYTE*)emitGetMem(emitIGbuffSize);
    }

    emitCurIGfreeNext = emitCurIGfreeBase;
    emitCurIGfreeEndp = emitCurIGfreeBase + emitIGbuffSize;
}

/*****************************************************************************
 *
 *  Finish and save the current IG.
 */

insGroup* emitter::emitSavIG(bool emitAdd)
{
    insGroup* ig;
    BYTE*     id;

    size_t sz;
    size_t gs;

    assert(emitCurIGfreeNext <= emitCurIGfreeEndp);

    // Get hold of the IG descriptor

    ig = emitCurIG;
    assert(ig);

    // Compute how much code we've generated

    sz = emitCurIGfreeNext - emitCurIGfreeBase;

    // Compute the total size we need to allocate

    gs = roundUp(sz);

    // Do we need space for GC?

    if (!(ig->igFlags & IGF_EXTEND))
    {
        // Is the initial set of live GC vars different from the previous one?

        if (emitForceStoreGCState || !VarSetOps::Equal(emitComp, emitPrevGCrefVars, emitInitGCrefVars))
        {
            // Remember that we will have a new set of live GC variables

            ig->igFlags |= IGF_GC_VARS;

#if EMITTER_STATS
            emitTotalIGptrs++;
#endif

            // We'll allocate extra space to record the liveset

            gs += sizeof(VARSET_TP);
        }

        // Is the initial set of live Byref regs different from the previous one?

        // Remember that we will have a new set of live GC variables

        ig->igFlags |= IGF_BYREF_REGS;

        // We'll allocate extra space (DWORD aligned) to record the GC regs

        gs += sizeof(int);
    }

    // Allocate space for the instructions and optional liveset

    id = (BYTE*)emitGetMem(gs);

    // Do we need to store the byref regs

    if (ig->igFlags & IGF_BYREF_REGS)
    {
        // Record the byref regs in front the of the instructions

        *castto(id, unsigned*)++ = (unsigned)emitInitByrefRegs;
    }

    // Do we need to store the liveset?

    if (ig->igFlags & IGF_GC_VARS)
    {
        // Record the liveset in front the of the instructions
        VarSetOps::AssignNoCopy(emitComp, (*castto(id, VARSET_TP*)), VarSetOps::MakeEmpty(emitComp));
        VarSetOps::Assign(emitComp, (*castto(id, VARSET_TP*)++), emitInitGCrefVars);
    }

    // Record the collected instructions

    assert((ig->igFlags & IGF_PLACEHOLDER) == 0);
    ig->igData = id;

    memcpy(id, emitCurIGfreeBase, sz);

#ifdef DEBUG
    if (false && emitComp->verbose) // this is not useful in normal dumps (hence it is normally under if (false)
    {
        // If there's an error during emission, we may want to connect the post-copy address
        // of an instrDesc with the pre-copy address (the one that was originally created).  This
        // printing enables that.
        printf("copying instruction group from [0x%x..0x%x) to [0x%x..0x%x).\n", dspPtr(emitCurIGfreeBase),
               dspPtr(emitCurIGfreeBase + sz), dspPtr(id), dspPtr(id + sz));
    }
#endif

    // Record how many instructions and bytes of code this group contains

    noway_assert((BYTE)emitCurIGinsCnt == emitCurIGinsCnt);
    noway_assert((unsigned short)emitCurIGsize == emitCurIGsize);

    ig->igInsCnt = (BYTE)emitCurIGinsCnt;
    ig->igSize   = (unsigned short)emitCurIGsize;
    emitCurCodeOffset += emitCurIGsize;
    assert(IsCodeAligned(emitCurCodeOffset));

#if EMITTER_STATS
    emitTotalIGicnt += emitCurIGinsCnt;
    emitTotalIGsize += sz;
    emitSizeMethod += sz;

    if (emitIGisInProlog(ig))
    {
        emitCurPrologInsCnt += emitCurIGinsCnt;
        emitCurPrologIGSize += sz;

        // Keep track of the maximums.
        if (emitCurPrologInsCnt > emitMaxPrologInsCnt)
        {
            emitMaxPrologInsCnt = emitCurPrologInsCnt;
        }
        if (emitCurPrologIGSize > emitMaxPrologIGSize)
        {
            emitMaxPrologIGSize = emitCurPrologIGSize;
        }
    }
#endif

    // Record the live GC register set - if and only if it is not an extension
    // block, in which case the GC register sets are inherited from the previous
    // block.

<<<<<<< HEAD
    /* Record the live GC register set - if and only if it is not an extension block,
       in which case the GC register sets are inherited from the previous block. */

=======
>>>>>>> cfcc757f
    if (!(ig->igFlags & IGF_EXTEND))
    {
        ig->igGCregs = (regMaskSmall)emitInitGCrefRegs;
    }

    if (!emitAdd)
    {
        // Update the previous recorded live GC ref sets, but not if if we are
        // starting an "overflow" buffer. Note that this is only used to
        // determine whether we need to store or not store the GC ref sets for
        // the next IG, which is dependent on exactly what the state of the
        // emitter GC ref sets will be when the next IG is processed in the
        // emitter.

        VarSetOps::Assign(emitComp, emitPrevGCrefVars, emitThisGCrefVars);
        emitPrevGCrefRegs = emitThisGCrefRegs;
        emitPrevByrefRegs = emitThisByrefRegs;

        emitForceStoreGCState = false;
    }

#ifdef DEBUG
    if (emitComp->opts.dspCode)
    {
        printf("\n      G_M%03u_IG%02u:", Compiler::s_compMethodsCount, ig->igNum);
        if (emitComp->verbose)
        {
            printf("        ; offs=%06XH, funclet=%02u, bbWeight=%s", ig->igOffs, ig->igFuncIdx,
                   refCntWtd2str(ig->igWeight));
        }
        else
        {
            printf("        ; funclet=%02u", ig->igFuncIdx);
        }
        printf("\n");
    }
#endif

    // Did we have any jumps in this group?

    if (emitCurIGjmpList)
    {
        instrDescJmp* list = nullptr;
        instrDescJmp* last = nullptr;

        // Move jumps to the global list, update their 'next' links

        do
        {
            // Grab the jump and remove it from the list

            instrDescJmp* oj = emitCurIGjmpList;
            emitCurIGjmpList = oj->idjNext;

            // Figure out the address of where the jump got copied

            size_t        of = (BYTE*)oj - emitCurIGfreeBase;
            instrDescJmp* nj = (instrDescJmp*)(ig->igData + of);

            assert(nj->idjIG == ig);
            assert(nj->idIns() == oj->idIns());
            assert(nj->idjNext == oj->idjNext);

            // Make sure the jumps are correctly ordered

            assert(last == nullptr || last->idjOffs > nj->idjOffs);

            if (ig->igFlags & IGF_FUNCLET_PROLOG)
            {
                // Our funclet prologs have short jumps, if the prolog would ever have
                // long jumps, then we'd have to insert the list in sorted order than
                // just append to the emitJumpList.
                noway_assert(nj->idjShort);
                if (nj->idjShort)
                {
                    continue;
                }
            }

            // Append the new jump to the list

            nj->idjNext = list;
            list        = nj;

            if (last == nullptr)
            {
                last = nj;
            }
        } while (emitCurIGjmpList);

        if (last != nullptr)
        {
            // Append the jump(s) from this IG to the global list
            bool prologJump = (ig == emitPrologIG);
            if ((emitJumpList == nullptr) || prologJump)
            {
                last->idjNext = emitJumpList;
                emitJumpList  = list;
            }
            else
            {
                last->idjNext         = nullptr;
                emitJumpLast->idjNext = list;
            }

            if (!prologJump || (emitJumpLast == nullptr))
            {
                emitJumpLast = last;
            }
        }
    }

    // Fix the last instruction field

    if (sz != 0)
    {
        assert(emitLastIns != nullptr);
        assert(emitCurIGfreeBase <= (BYTE*)emitLastIns);
        assert((BYTE*)emitLastIns < emitCurIGfreeBase + sz);
        emitLastIns = (instrDesc*)((BYTE*)id + ((BYTE*)emitLastIns - (BYTE*)emitCurIGfreeBase));
    }

    // Reset the buffer free pointers

    emitCurIGfreeNext = emitCurIGfreeBase;

    return ig;
}

/*****************************************************************************
 *
 *  Start generating code to be scheduled; called once per method.
 */

void emitter::emitBegFN(bool hasFramePtr
#if defined(DEBUG)
                        ,
                        bool chkAlign
#endif
                        ,
                        unsigned maxTmpSize)
{
    insGroup* ig;

    /* Assume we won't need the temp instruction buffer */

    emitCurIGfreeBase = nullptr;
    emitIGbuffSize    = 0;

    /* Record stack frame info (the temp size is just an estimate) */

    emitHasFramePtr = hasFramePtr;

    emitMaxTmpSize = maxTmpSize;

#ifdef DEBUG
    emitChkAlign = chkAlign;
#endif

    /* We have no epilogs yet */

    emitEpilogSize = 0;
    emitEpilogCnt  = 0;

#ifdef _TARGET_XARCH_
    emitExitSeqBegLoc.Init();
    emitExitSeqSize = INT_MAX;
#endif // _TARGET_XARCH_

    emitPlaceholderList = emitPlaceholderLast = nullptr;

#ifdef JIT32_GCENCODER
    emitEpilogList = emitEpilogLast = nullptr;
#endif // JIT32_GCENCODER

    /* We don't have any jumps */

    emitJumpList = emitJumpLast = nullptr;
    emitCurIGjmpList            = nullptr;

    emitFwdJumps   = false;
    emitNoGCIG     = false;
    emitForceNewIG = false;

    /* We have not recorded any live sets */

    assert(VarSetOps::IsEmpty(emitComp, emitThisGCrefVars));
    assert(VarSetOps::IsEmpty(emitComp, emitInitGCrefVars));
    assert(VarSetOps::IsEmpty(emitComp, emitPrevGCrefVars));
    emitThisGCrefRegs = RBM_NONE;
    emitInitGCrefRegs = RBM_NONE;
    emitPrevGCrefRegs = RBM_NONE;
    emitThisByrefRegs = RBM_NONE;
    emitInitByrefRegs = RBM_NONE;
    emitPrevByrefRegs = RBM_NONE;

    emitForceStoreGCState = false;

#ifdef DEBUG

    emitIssuing = false;

#endif

    /* Assume there will be no GC ref variables */

    emitGCrFrameOffsMin = emitGCrFrameOffsMax = emitGCrFrameOffsCnt = 0;
#ifdef DEBUG
    emitGCrFrameLiveTab = nullptr;
#endif

    /* We have no groups / code at this point */

    emitIGlist = emitIGlast = nullptr;

    emitCurCodeOffset = 0;
    emitFirstColdIG   = nullptr;
    emitTotalCodeSize = 0;

#if EMITTER_STATS
    emitTotalIGmcnt++;
    emitSizeMethod      = 0;
    emitCurPrologInsCnt = 0;
    emitCurPrologIGSize = 0;
#endif

    emitInsCount = 0;

    /* The stack is empty now */

    emitCurStackLvl = 0;

#if EMIT_TRACK_STACK_DEPTH
    emitMaxStackDepth = 0;
    emitCntStackDepth = sizeof(int);
#endif

#ifdef PSEUDORANDOM_NOP_INSERTION
    // for random NOP insertion

    emitEnableRandomNops();
    emitComp->info.compRNG.Init(emitComp->info.compChecksum);
    emitNextNop           = emitNextRandomNop();
    emitInInstrumentation = false;
#endif // PSEUDORANDOM_NOP_INSERTION

    /* Create the first IG, it will be used for the prolog */

    emitNxtIGnum = 1;

    emitPrologIG = emitIGlist = emitIGlast = emitCurIG = ig = emitAllocIG();

    emitLastIns = nullptr;

    ig->igNext = nullptr;

#ifdef DEBUG
    emitScratchSigInfo = nullptr;
#endif // DEBUG

    /* Append another group, to start generating the method body */

    emitNewIG();
}

#ifdef PSEUDORANDOM_NOP_INSERTION
int emitter::emitNextRandomNop()
{
    return emitComp->info.compRNG.Next(1, 9);
}
#endif

/*****************************************************************************
 *
 *  Done generating code to be scheduled; called once per method.
 */

void emitter::emitEndFN()
{
}

// member function iiaIsJitDataOffset for idAddrUnion, defers to Compiler::eeIsJitDataOffs
bool emitter::instrDesc::idAddrUnion::iiaIsJitDataOffset() const
{
    return Compiler::eeIsJitDataOffs(iiaFieldHnd);
}

// member function iiaGetJitDataOffset for idAddrUnion, defers to Compiler::eeGetJitDataOffs
int emitter::instrDesc::idAddrUnion::iiaGetJitDataOffset() const
{
    assert(iiaIsJitDataOffset());
    return Compiler::eeGetJitDataOffs(iiaFieldHnd);
}

#if defined(DEBUG) || defined(LATE_DISASM)

//----------------------------------------------------------------------------------------
// insEvaluateExecutionCost:
//    Returns the estimate execution cost fortyhe current instruction
//
// Arguments:
//    id  - The current instruction descriptor to be evaluated
//
// Return Value:
//    calls getInsExecutionCharacteristics and uses the result
//    to compute an estimated execution cost
//
// Notes:
//
float emitter::insEvaluateExecutionCost(instrDesc* id)
{
    insExecutionCharacteristics result        = getInsExecutionCharacteristics(id);
    float                       throughput    = result.insThroughput;
    float                       latency       = result.insLatency;
    unsigned                    memAccessKind = result.insMemoryAccessKind;

    // Check for PERFSCORE_THROUGHPUT_ILLEGAL and PERFSCORE_LATENCY_ILLEGAL
    assert(throughput > 0.0);
    assert(latency >= 0.0);

    if ((memAccessKind == PERFSCORE_MEMORY_WRITE) && (latency <= PERFSCORE_LATENCY_WR_GENERAL))
    {
        // We assume that we won't read back from memory for any writes
        // Thus we don't pay latency costs for writes.
        latency = 0.0;
    }
    if (latency >= 1.0)
    {
        // We assume that the processor's speculation will typically eliminate one cycle of latency
        //
        latency -= 1.0;
    }

    return max(throughput, latency);
}

#endif // defined(DEBUG) || defined(LATE_DISASM)

//----------------------------------------------------------------------------------------
// getCurrentBlockWeight: Return the block weight for the currently active block
//
// Arguments:
//    None
//
// Return Value:
//    The block weight for the current block
//
// Notes:
//    The current block is recorded in emitComp->compCurBB by
//    CodeGen::genCodeForBBlist() as it walks the blocks.
//    When we are in the prolog/epilog this value is nullptr.
//
BasicBlock::weight_t emitter::getCurrentBlockWeight()
{
    // If we have a non-null compCurBB, then use it to get the current block weight
    if (emitComp->compCurBB != nullptr)
    {
        return emitComp->compCurBB->getBBWeight(emitComp);
    }
    else // we have a null compCurBB
    {
        // prolog or epilog case, so just use the standard weight
        return BB_UNITY_WEIGHT;
    }
}

void emitter::dispIns(instrDesc* id)
{
#ifdef DEBUG
    emitInsSanityCheck(id);

    if (emitComp->opts.dspCode)
    {
        emitDispIns(id, true, false, false);
    }

#if EMIT_TRACK_STACK_DEPTH
    assert((int)emitCurStackLvl >= 0);
#endif
    size_t sz = emitSizeOfInsDsc(id);
    assert(id->idDebugOnlyInfo()->idSize == sz);
#endif // DEBUG

#if EMITTER_STATS
    emitIFcounts[id->idInsFmt()]++;
#endif
}

void emitter::appendToCurIG(instrDesc* id)
{
    emitCurIGsize += id->idCodeSize();
}

/*****************************************************************************
 *
 *  Display (optionally) an instruction offset.
 */

#ifdef DEBUG

void emitter::emitDispInsOffs(unsigned offs, bool doffs)
{
    if (doffs)
    {
        printf("%06X", offs);
    }
    else
    {
        printf("      ");
    }
}

#endif // DEBUG

#ifdef JIT32_GCENCODER

/*****************************************************************************
 *
 *  Call the specified function pointer for each epilog block in the current
 *  method with the epilog's relative code offset. Returns the sum of the
 *  values returned by the callback.
 */

size_t emitter::emitGenEpilogLst(size_t (*fp)(void*, unsigned), void* cp)
{
    EpilogList* el;
    size_t      sz;

    for (el = emitEpilogList, sz = 0; el != nullptr; el = el->elNext)
    {
        assert(el->elLoc.GetIG()->igFlags & IGF_EPILOG);

        // The epilog starts at the location recorded in the epilog list.
        sz += fp(cp, el->elLoc.CodeOffset(this));
    }

    return sz;
}

#endif // JIT32_GCENCODER

/*****************************************************************************
 *
 *  The following series of methods allocates instruction descriptors.
 */

void* emitter::emitAllocAnyInstr(size_t sz, emitAttr opsz)
{
    instrDesc* id;

#ifdef DEBUG
    // Under STRESS_EMITTER, put every instruction in its own instruction group.
    // We can't do this for a prolog, epilog, funclet prolog, or funclet epilog,
    // because those are generated out of order. We currently have a limitation
    // where the jump shortening pass uses the instruction group number to determine
    // if something is earlier or later in the code stream. This implies that
    // these groups cannot be more than a single instruction group. Note that
    // the prolog/epilog placeholder groups ARE generated in order, and are
    // re-used. But generating additional groups would not work.
    if (emitComp->compStressCompile(Compiler::STRESS_EMITTER, 1) && emitCurIGinsCnt && !emitIGisInProlog(emitCurIG) &&
        !emitIGisInEpilog(emitCurIG)
#if defined(FEATURE_EH_FUNCLETS)
        && !emitIGisInFuncletProlog(emitCurIG) && !emitIGisInFuncletEpilog(emitCurIG)
#endif // FEATURE_EH_FUNCLETS
            )
    {
        emitNxtIG(true);
    }
#endif

#ifdef PSEUDORANDOM_NOP_INSERTION
    // TODO-ARM-Bug?: PSEUDORANDOM_NOP_INSERTION is not defined for _TARGET_ARM_
    //     ARM - This is currently broken on _TARGET_ARM_
    //     When nopSize is odd we misalign emitCurIGsize
    //
    if (!emitComp->opts.jitFlags->IsSet(JitFlags::JIT_FLAG_PREJIT) && !emitInInstrumentation &&
        !emitIGisInProlog(emitCurIG) && // don't do this in prolog or epilog
        !emitIGisInEpilog(emitCurIG) &&
        emitRandomNops // sometimes we turn off where exact codegen is needed (pinvoke inline)
        )
    {
        if (emitNextNop == 0)
        {
            int nopSize           = 4;
            emitInInstrumentation = true;
            instrDesc* idnop      = emitNewInstr();
            emitInInstrumentation = false;
            idnop->idInsFmt(IF_NONE);
            idnop->idIns(INS_nop);
#if defined(_TARGET_XARCH_)
            idnop->idCodeSize(nopSize);
#else
#error "Undefined target for pseudorandom NOP insertion"
#endif

            emitCurIGsize += nopSize;
            emitNextNop = emitNextRandomNop();
        }
        else
            emitNextNop--;
    }
#endif // PSEUDORANDOM_NOP_INSERTION

    assert(IsCodeAligned(emitCurIGsize));

    /* Make sure we have enough space for the new instruction */

    if ((emitCurIGfreeNext + sz >= emitCurIGfreeEndp) || emitForceNewIG)
    {
        emitNxtIG(true);
    }

    /* Grab the space for the instruction */

    emitLastIns = id = (instrDesc*)emitCurIGfreeNext;
    emitCurIGfreeNext += sz;

    assert(sz >= sizeof(void*));
    memset(id, 0, sz);

    // These fields should have been zero-ed by the above
    assert(id->idReg1() == regNumber(0));
    assert(id->idReg2() == regNumber(0));
#ifdef _TARGET_XARCH_
    assert(id->idCodeSize() == 0);
#endif

    // Make sure that idAddrUnion is just a union of various pointer sized things
    C_ASSERT(sizeof(CORINFO_FIELD_HANDLE) <= sizeof(void*));
    C_ASSERT(sizeof(CORINFO_METHOD_HANDLE) <= sizeof(void*));
    C_ASSERT(sizeof(emitter::emitAddrMode) <= sizeof(void*));
    C_ASSERT(sizeof(emitLclVarAddr) <= sizeof(void*));
    C_ASSERT(sizeof(emitter::instrDesc) == (SMALL_IDSC_SIZE + sizeof(void*)));

    emitInsCount++;

#if defined(DEBUG)
    /* In debug mode we clear/set some additional fields */

    instrDescDebugInfo* info = (instrDescDebugInfo*)emitGetMem(sizeof(*info));

    info->idNum         = emitInsCount;
    info->idSize        = sz;
    info->idVarRefOffs  = 0;
    info->idMemCookie   = 0;
    info->idFinallyCall = false;
    info->idCatchRet    = false;
    info->idCallSig     = nullptr;

    id->idDebugOnlyInfo(info);

#endif // defined(DEBUG)

    /* Store the size and handle the two special values
       that indicate GCref and ByRef */

    if (EA_IS_GCREF(opsz))
    {
        /* A special value indicates a GCref pointer value */

        id->idGCref(GCT_GCREF);
        id->idOpSize(EA_PTRSIZE);
    }
    else if (EA_IS_BYREF(opsz))
    {
        /* A special value indicates a Byref pointer value */

        id->idGCref(GCT_BYREF);
        id->idOpSize(EA_PTRSIZE);
    }
    else
    {
        id->idGCref(GCT_NONE);
        id->idOpSize(EA_SIZE(opsz));
    }

    // Amd64: ip-relative addressing is supported even when not generating relocatable ngen code
    if (EA_IS_DSP_RELOC(opsz)
#ifndef _TARGET_AMD64_
        && emitComp->opts.compReloc
#endif //_TARGET_AMD64_
        )
    {
        /* Mark idInfo()->idDspReloc to remember that the            */
        /* address mode has a displacement that is relocatable       */
        id->idSetIsDspReloc();
    }

    if (EA_IS_CNS_RELOC(opsz) && emitComp->opts.compReloc)
    {
        /* Mark idInfo()->idCnsReloc to remember that the            */
        /* instruction has an immediate constant that is relocatable */
        id->idSetIsCnsReloc();
    }

#if EMITTER_STATS
    emitTotalInsCnt++;
#endif

    /* Update the instruction count */

    emitCurIGinsCnt++;

    return id;
}

#ifdef DEBUG

//------------------------------------------------------------------------
// emitCheckIGoffsets: Make sure the code offsets of all instruction groups look reasonable.
//
// Note: It checks that each instruction group starts right after the previous ig.
// For the first cold ig offset is also should be the last hot ig + its size.
// emitCurCodeOffs maintains distance for the split case to look like they are consistent.
// Also it checks total code size.
//
void emitter::emitCheckIGoffsets()
{
    size_t currentOffset = 0;

    for (insGroup* tempIG = emitIGlist; tempIG != nullptr; tempIG = tempIG->igNext)
    {
        if (tempIG->igOffs != currentOffset)
        {
            printf("Block #%u has offset %08X, expected %08X\n", tempIG->igNum, tempIG->igOffs, currentOffset);
            assert(!"bad block offset");
        }

        currentOffset += tempIG->igSize;
    }

    if (emitTotalCodeSize != 0 && emitTotalCodeSize != currentOffset)
    {
        printf("Total code size is %08X, expected %08X\n", emitTotalCodeSize, currentOffset);

        assert(!"bad total code size");
    }
}

#endif // DEBUG

/*****************************************************************************
 *
 *  Begin generating a method prolog.
 */

void emitter::emitBegProlog()
{
    assert(emitComp->compGeneratingProlog);

#if EMIT_TRACK_STACK_DEPTH

    /* Don't measure stack depth inside the prolog, it's misleading */

    emitCntStackDepth = 0;

    assert(emitCurStackLvl == 0);

#endif

    emitNoGCIG     = true;
    emitForceNewIG = false;

    /* Switch to the pre-allocated prolog IG */

    emitGenIG(emitPrologIG);

    /* Nothing is live on entry to the prolog */

    // These were initialized to Empty at the start of compilation.
    VarSetOps::ClearD(emitComp, emitInitGCrefVars);
    VarSetOps::ClearD(emitComp, emitPrevGCrefVars);
    emitInitGCrefRegs = RBM_NONE;
    emitPrevGCrefRegs = RBM_NONE;
    emitInitByrefRegs = RBM_NONE;
    emitPrevByrefRegs = RBM_NONE;
}

/*****************************************************************************
 *
 *  Return the code offset of the current location in the prolog.
 */

unsigned emitter::emitGetPrologOffsetEstimate()
{
    /* For now only allow a single prolog ins group */

    assert(emitPrologIG);
    assert(emitPrologIG == emitCurIG);

    return emitCurIGsize;
}

/*****************************************************************************
 *
 *  Mark the code offset of the current location as the end of the prolog,
 *  so it can be used later to compute the actual size of the prolog.
 */

void emitter::emitMarkPrologEnd()
{
    assert(emitComp->compGeneratingProlog);

    /* For now only allow a single prolog ins group */

    assert(emitPrologIG);
    assert(emitPrologIG == emitCurIG);

    emitPrologEndPos = emitCurOffset();
}

/*****************************************************************************
 *
 *  Finish generating a method prolog.
 */

void emitter::emitEndProlog()
{
    assert(emitComp->compGeneratingProlog);

    emitNoGCIG = false;

    /* Save the prolog IG if non-empty or if only one block */

    if (emitCurIGnonEmpty() || emitCurIG == emitPrologIG)
    {
        emitSavIG();
    }

#if EMIT_TRACK_STACK_DEPTH
    /* Reset the stack depth values */

    emitCurStackLvl   = 0;
    emitCntStackDepth = sizeof(int);
#endif
}

/*****************************************************************************
 *
 *  Create a placeholder instruction group to be used by a prolog or epilog,
 *  either for the main function, or a funclet.
 */

void emitter::emitCreatePlaceholderIG(insGroupPlaceholderType igType,
                                      BasicBlock*             igBB,
                                      VARSET_VALARG_TP        GCvars,
                                      regMaskTP               gcrefRegs,
                                      regMaskTP               byrefRegs,
                                      bool                    last)
{
    assert(igBB != nullptr);

    bool extend = false;

    if (igType == IGPT_EPILOG
#if defined(FEATURE_EH_FUNCLETS)
        || igType == IGPT_FUNCLET_EPILOG
#endif // FEATURE_EH_FUNCLETS
        )
    {
#ifdef _TARGET_AMD64_
        emitOutputPreEpilogNOP();
#endif // _TARGET_AMD64_

        extend = true;
    }

    if (emitCurIGnonEmpty())
    {
        emitNxtIG(extend);
    }

    /* Update GC tracking for the beginning of the placeholder IG */

    if (!extend)
    {
        VarSetOps::Assign(emitComp, emitThisGCrefVars, GCvars);
        VarSetOps::Assign(emitComp, emitInitGCrefVars, GCvars);
        emitThisGCrefRegs = emitInitGCrefRegs = gcrefRegs;
        emitThisByrefRegs = emitInitByrefRegs = byrefRegs;
    }

    /* Convert the group to a placeholder group */

    insGroup* igPh = emitCurIG;

    igPh->igFlags |= IGF_PLACEHOLDER;

    /* Note that we might be re-using a previously created but empty IG. In this
     * case, we need to make sure any re-used fields, such as igFuncIdx, are correct.
     */

    igPh->igFuncIdx = emitComp->compCurrFuncIdx;

    /* Create a separate block of memory to store placeholder information.
     * We could use unions to put some of this into the insGroup itself, but we don't
     * want to grow the insGroup, and it's difficult to make sure the
     * insGroup fields are getting set and used elsewhere.
     */

    igPh->igPhData = new (emitComp, CMK_InstDesc) insPlaceholderGroupData;

    igPh->igPhData->igPhNext = nullptr;
    igPh->igPhData->igPhType = igType;
    igPh->igPhData->igPhBB   = igBB;

    VarSetOps::AssignNoCopy(emitComp, igPh->igPhData->igPhPrevGCrefVars, VarSetOps::UninitVal());
    VarSetOps::Assign(emitComp, igPh->igPhData->igPhPrevGCrefVars, emitPrevGCrefVars);
    igPh->igPhData->igPhPrevGCrefRegs = emitPrevGCrefRegs;
    igPh->igPhData->igPhPrevByrefRegs = emitPrevByrefRegs;

    VarSetOps::AssignNoCopy(emitComp, igPh->igPhData->igPhInitGCrefVars, VarSetOps::UninitVal());
    VarSetOps::Assign(emitComp, igPh->igPhData->igPhInitGCrefVars, emitInitGCrefVars);
    igPh->igPhData->igPhInitGCrefRegs = emitInitGCrefRegs;
    igPh->igPhData->igPhInitByrefRegs = emitInitByrefRegs;

#if EMITTER_STATS
    emitTotalPhIGcnt += 1;
#endif

    // Mark function prologs and epilogs properly in the igFlags bits. These bits
    // will get used and propagated when the placeholder is converted to a non-placeholder
    // during prolog/epilog generation.

    if (igType == IGPT_EPILOG)
    {
        igPh->igFlags |= IGF_EPILOG;
    }
#if defined(FEATURE_EH_FUNCLETS)
    else if (igType == IGPT_FUNCLET_PROLOG)
    {
        igPh->igFlags |= IGF_FUNCLET_PROLOG;
    }
    else if (igType == IGPT_FUNCLET_EPILOG)
    {
        igPh->igFlags |= IGF_FUNCLET_EPILOG;
    }
#endif // FEATURE_EH_FUNCLETS

    /* Link it into the placeholder list */

    if (emitPlaceholderList)
    {
        emitPlaceholderLast->igPhData->igPhNext = igPh;
    }
    else
    {
        emitPlaceholderList = igPh;
    }

    emitPlaceholderLast = igPh;

    // Give an estimated size of this placeholder IG and
    // increment emitCurCodeOffset since we are not calling emitNewIG()
    //
    emitCurIGsize += MAX_PLACEHOLDER_IG_SIZE;
    emitCurCodeOffset += emitCurIGsize;

#if defined(FEATURE_EH_FUNCLETS)
    // Add the appropriate IP mapping debugging record for this placeholder
    // group. genExitCode() adds the mapping for main function epilogs.
    if (emitComp->opts.compDbgInfo)
    {
        if (igType == IGPT_FUNCLET_PROLOG)
        {
            codeGen->genIPmappingAdd((IL_OFFSETX)ICorDebugInfo::PROLOG, true);
        }
        else if (igType == IGPT_FUNCLET_EPILOG)
        {
            codeGen->genIPmappingAdd((IL_OFFSETX)ICorDebugInfo::EPILOG, true);
        }
    }
#endif // FEATURE_EH_FUNCLETS

    /* Start a new IG if more code follows */

    if (last)
    {
        emitCurIG = nullptr;
    }
    else
    {
        if (igType == IGPT_EPILOG
#if defined(FEATURE_EH_FUNCLETS)
            || igType == IGPT_FUNCLET_EPILOG
#endif // FEATURE_EH_FUNCLETS
            )
        {
            // If this was an epilog, then assume this is the end of any currently in progress
            // no-GC region. If a block after the epilog needs to be no-GC, it needs to call
            // emitter::emitDisableGC() directly. This behavior is depended upon by the fast
            // tailcall implementation, which disables GC at the beginning of argument setup,
            // but assumes that after the epilog it will be re-enabled.
            emitNoGCIG = false;
        }

        emitNewIG();

        // We don't know what the GC ref state will be at the end of the placeholder
        // group. So, force the next IG to store all the GC ref state variables;
        // don't omit them because emitPrev* is the same as emitInit*, because emitPrev*
        // will be inaccurate. (Note that, currently, GCrefRegs and ByrefRegs are always
        // saved anyway.)
        //
        // There is no need to re-initialize the emitPrev* variables, as they won't be used
        // with emitForceStoreGCState==true, and will be re-initialized just before
        // emitForceStoreGCState is set to false;

        emitForceStoreGCState = true;

        /* The group after the placeholder group doesn't get the "propagate" flags */

        emitCurIG->igFlags &= ~IGF_PROPAGATE_MASK;
    }

#ifdef DEBUG
    if (emitComp->verbose)
    {
        printf("*************** After placeholder IG creation\n");
        emitDispIGlist(false);
    }
#endif
}

/*****************************************************************************
 *
 *  Generate all prologs and epilogs
 */

void emitter::emitGeneratePrologEpilog()
{
#ifdef DEBUG
    unsigned prologCnt = 0;
    unsigned epilogCnt = 0;
#if defined(FEATURE_EH_FUNCLETS)
    unsigned funcletPrologCnt = 0;
    unsigned funcletEpilogCnt = 0;
#endif // FEATURE_EH_FUNCLETS
#endif // DEBUG

    insGroup* igPh;
    insGroup* igPhNext;

    // Generating the prolog/epilog is going to destroy the placeholder group,
    // so save the "next" pointer before that happens.

    for (igPh = emitPlaceholderList; igPh != nullptr; igPh = igPhNext)
    {
        assert(igPh->igFlags & IGF_PLACEHOLDER);

        igPhNext = igPh->igPhData->igPhNext;

        BasicBlock* igPhBB = igPh->igPhData->igPhBB;

        switch (igPh->igPhData->igPhType)
        {
            case IGPT_PROLOG: // currently unused
                INDEBUG(++prologCnt);
                break;

            case IGPT_EPILOG:
                INDEBUG(++epilogCnt);
                emitBegFnEpilog(igPh);
                codeGen->genFnEpilog(igPhBB);
                emitEndFnEpilog();
                break;

#if defined(FEATURE_EH_FUNCLETS)

            case IGPT_FUNCLET_PROLOG:
                INDEBUG(++funcletPrologCnt);
                emitBegFuncletProlog(igPh);
                codeGen->genFuncletProlog(igPhBB);
                emitEndFuncletProlog();
                break;

            case IGPT_FUNCLET_EPILOG:
                INDEBUG(++funcletEpilogCnt);
                emitBegFuncletEpilog(igPh);
                codeGen->genFuncletEpilog();
                emitEndFuncletEpilog();
                break;

#endif // FEATURE_EH_FUNCLETS

            default:
                unreached();
        }
    }

#ifdef DEBUG
    if (emitComp->verbose)
    {
        printf("%d prologs, %d epilogs", prologCnt, epilogCnt);
#if defined(FEATURE_EH_FUNCLETS)
        printf(", %d funclet prologs, %d funclet epilogs", funcletPrologCnt, funcletEpilogCnt);
#endif // FEATURE_EH_FUNCLETS
        printf("\n");

// prolog/epilog code doesn't use this yet
// noway_assert(prologCnt == 1);
// noway_assert(epilogCnt == emitEpilogCnt); // Is this correct?
#if defined(FEATURE_EH_FUNCLETS)
        assert(funcletPrologCnt == emitComp->ehFuncletCount());
#endif // FEATURE_EH_FUNCLETS
    }
#endif // DEBUG
}

/*****************************************************************************
 *
 *  Begin all prolog and epilog generation
 */

void emitter::emitStartPrologEpilogGeneration()
{
    /* Save the current IG if it's non-empty */

    if (emitCurIGnonEmpty())
    {
        emitSavIG();
    }
    else
    {
        assert(emitCurIG == nullptr);
    }
}

/*****************************************************************************
 *
 *  Finish all prolog and epilog generation
 */

void emitter::emitFinishPrologEpilogGeneration()
{
    /* Update the offsets of all the blocks */

    emitRecomputeIGoffsets();

    /* We should not generate any more code after this */

    emitCurIG = nullptr;
}

/*****************************************************************************
 *
 *  Common code for prolog / epilog beginning. Convert the placeholder group to actual code IG,
 *  and set it as the current group.
 */

void emitter::emitBegPrologEpilog(insGroup* igPh)
{
    assert(igPh->igFlags & IGF_PLACEHOLDER);

    /* Save the current IG if it's non-empty */

    if (emitCurIGnonEmpty())
    {
        emitSavIG();
    }

    /* Convert the placeholder group to a normal group.
     * We need to be very careful to re-initialize the IG properly.
     * It turns out, this means we only need to clear the placeholder bit
     * and clear the igPhData field, and emitGenIG() will do the rest,
     * since in the placeholder IG we didn't touch anything that is set by emitAllocIG().
     */

    igPh->igFlags &= ~IGF_PLACEHOLDER;
    emitNoGCIG     = true;
    emitForceNewIG = false;

    /* Set up the GC info that we stored in the placeholder */

    VarSetOps::Assign(emitComp, emitPrevGCrefVars, igPh->igPhData->igPhPrevGCrefVars);
    emitPrevGCrefRegs = igPh->igPhData->igPhPrevGCrefRegs;
    emitPrevByrefRegs = igPh->igPhData->igPhPrevByrefRegs;

    VarSetOps::Assign(emitComp, emitThisGCrefVars, igPh->igPhData->igPhInitGCrefVars);
    VarSetOps::Assign(emitComp, emitInitGCrefVars, igPh->igPhData->igPhInitGCrefVars);
    emitThisGCrefRegs = emitInitGCrefRegs = igPh->igPhData->igPhInitGCrefRegs;
    emitThisByrefRegs = emitInitByrefRegs = igPh->igPhData->igPhInitByrefRegs;

    igPh->igPhData = nullptr;

    /* Create a non-placeholder group pointer that we'll now use */

    insGroup* ig = igPh;

    /* Set the current function using the function index we stored */

    emitComp->funSetCurrentFunc(ig->igFuncIdx);

    /* Set the new IG as the place to generate code */

    emitGenIG(ig);

#if EMIT_TRACK_STACK_DEPTH

    /* Don't measure stack depth inside the prolog / epilog, it's misleading */

    emitCntStackDepth = 0;

    assert(emitCurStackLvl == 0);

#endif
}

/*****************************************************************************
 *
 *  Common code for end of prolog / epilog
 */

void emitter::emitEndPrologEpilog()
{
    emitNoGCIG = false;

    /* Save the IG if non-empty */

    if (emitCurIGnonEmpty())
    {
        emitSavIG();
    }

    assert(emitCurIGsize <= MAX_PLACEHOLDER_IG_SIZE);

#if EMIT_TRACK_STACK_DEPTH
    /* Reset the stack depth values */

    emitCurStackLvl   = 0;
    emitCntStackDepth = sizeof(int);
#endif
}

/*****************************************************************************
 *
 *  Begin generating a main function epilog.
 */

void emitter::emitBegFnEpilog(insGroup* igPh)
{
    emitEpilogCnt++;

    emitBegPrologEpilog(igPh);

#ifdef JIT32_GCENCODER

    EpilogList* el = new (emitComp, CMK_GC) EpilogList();

    if (emitEpilogLast != nullptr)
    {
        emitEpilogLast->elNext = el;
    }
    else
    {
        emitEpilogList = el;
    }

    emitEpilogLast = el;

#endif // JIT32_GCENCODER
}

/*****************************************************************************
 *
 *  Finish generating a funclet epilog.
 */

void emitter::emitEndFnEpilog()
{
    emitEndPrologEpilog();

#ifdef JIT32_GCENCODER
    assert(emitEpilogLast != nullptr);

    UNATIVE_OFFSET epilogBegCodeOffset          = emitEpilogLast->elLoc.CodeOffset(this);
    UNATIVE_OFFSET epilogExitSeqStartCodeOffset = emitExitSeqBegLoc.CodeOffset(this);
    UNATIVE_OFFSET newSize                      = epilogExitSeqStartCodeOffset - epilogBegCodeOffset;

    /* Compute total epilog size */
    assert(emitEpilogSize == 0 || emitEpilogSize == newSize); // All epilogs must be identical
    emitEpilogSize = newSize;

    UNATIVE_OFFSET epilogEndCodeOffset = emitCodeOffset(emitCurIG, emitCurOffset());
    assert(epilogExitSeqStartCodeOffset != epilogEndCodeOffset);

    newSize = epilogEndCodeOffset - epilogExitSeqStartCodeOffset;
    if (newSize < emitExitSeqSize)
    {
        // We expect either the epilog to be the same every time, or that
        // one will be a ret or a ret <n> and others will be a jmp addr or jmp [addr];
        // we make the epilogs the minimum of these.  Note that this ONLY works
        // because the only instruction is the last one and thus a slight
        // underestimation of the epilog size is harmless (since the EIP
        // can not be between instructions).
        assert(emitEpilogCnt == 1 ||
               (emitExitSeqSize - newSize) <= 5 // delta between size of various forms of jmp (size is either 6 or 5),
                                                // and various forms of ret (size is either 1 or 3). The combination can
                                                // be anything between 1 and 5.
               );
        emitExitSeqSize = newSize;
    }
#endif // JIT32_GCENCODER
}

#if defined(FEATURE_EH_FUNCLETS)

/*****************************************************************************
 *
 *  Begin generating a funclet prolog.
 */

void emitter::emitBegFuncletProlog(insGroup* igPh)
{
    emitBegPrologEpilog(igPh);
}

/*****************************************************************************
 *
 *  Finish generating a funclet prolog.
 */

void emitter::emitEndFuncletProlog()
{
    emitEndPrologEpilog();
}

/*****************************************************************************
 *
 *  Begin generating a funclet epilog.
 */

void emitter::emitBegFuncletEpilog(insGroup* igPh)
{
    emitBegPrologEpilog(igPh);
}

/*****************************************************************************
 *
 *  Finish generating a funclet epilog.
 */

void emitter::emitEndFuncletEpilog()
{
    emitEndPrologEpilog();
}

#endif // FEATURE_EH_FUNCLETS

#ifdef JIT32_GCENCODER

//
// emitter::emitStartEpilog:
//   Mark the current position so that we can later compute the total epilog size.
//
void emitter::emitStartEpilog()
{
    assert(emitEpilogLast != nullptr);
    emitEpilogLast->elLoc.CaptureLocation(this);
}

/*****************************************************************************
 *
 *  Return non-zero if the current method only has one epilog, which is
 *  at the very end of the method body.
 */

bool emitter::emitHasEpilogEnd()
{
    if (emitEpilogCnt == 1 && (emitIGlast->igFlags & IGF_EPILOG)) // This wouldn't work for funclets
        return true;
    else
        return false;
}

#endif // JIT32_GCENCODER

#ifdef _TARGET_XARCH_

/*****************************************************************************
 *
 *  Mark the beginning of the epilog exit sequence by remembering our position.
 */

void emitter::emitStartExitSeq()
{
    assert(emitComp->compGeneratingEpilog);

    emitExitSeqBegLoc.CaptureLocation(this);
}

#endif // _TARGET_XARCH_

/*****************************************************************************
 *
 *  The code generator tells us the range of GC ref locals through this
 *  method. Needless to say, locals and temps should be allocated so that
 *  the size of the range is as small as possible.
 *
 * offsLo - The FP offset from which the GC pointer range starts.
 * offsHi - The FP offset at which the GC pointer region ends (exclusive).
 */

void emitter::emitSetFrameRangeGCRs(int offsLo, int offsHi)
{
    assert(emitComp->compGeneratingProlog);
    assert(offsHi > offsLo);

#ifdef DEBUG

    //  A total of    47254 methods compiled.
    //
    //  GC ref frame variable counts:
    //
    //      <=         0 ===>  43175 count ( 91% of total)
    //       1 ..      1 ===>   2367 count ( 96% of total)
    //       2 ..      2 ===>    887 count ( 98% of total)
    //       3 ..      5 ===>    579 count ( 99% of total)
    //       6 ..     10 ===>    141 count ( 99% of total)
    //      11 ..     20 ===>     40 count ( 99% of total)
    //      21 ..     50 ===>     42 count ( 99% of total)
    //      51 ..    128 ===>     15 count ( 99% of total)
    //     129 ..    256 ===>      4 count ( 99% of total)
    //     257 ..    512 ===>      4 count (100% of total)
    //     513 ..   1024 ===>      0 count (100% of total)

    if (emitComp->verbose)
    {
        unsigned count = (offsHi - offsLo) / TARGET_POINTER_SIZE;
        printf("%u tracked GC refs are at stack offsets ", count);

        if (offsLo >= 0)
        {
            printf(" %04X ...  %04X\n", offsLo, offsHi);
            assert(offsHi >= 0);
        }
        else
#if defined(_TARGET_ARM_) && defined(PROFILING_SUPPORTED)
            if (!emitComp->compIsProfilerHookNeeded())
#endif
        {
#ifdef _TARGET_AMD64_
            // doesn't have to be all negative on amd
            printf("-%04X ... %04X\n", -offsLo, offsHi);
#else
            printf("-%04X ... -%04X\n", -offsLo, -offsHi);
            assert(offsHi <= 0);
#endif
        }
#if defined(_TARGET_ARM_) && defined(PROFILING_SUPPORTED)
        else
        {
            // Under profiler due to prespilling of arguments, offHi need not be < 0
            if (offsHi < 0)
                printf("-%04X ... -%04X\n", -offsLo, -offsHi);
            else
                printf("-%04X ... %04X\n", -offsLo, offsHi);
        }
#endif
    }

#endif // DEBUG

    assert(((offsHi - offsLo) % TARGET_POINTER_SIZE) == 0);
    assert((offsLo % TARGET_POINTER_SIZE) == 0);
    assert((offsHi % TARGET_POINTER_SIZE) == 0);

    emitGCrFrameOffsMin = offsLo;
    emitGCrFrameOffsMax = offsHi;
    emitGCrFrameOffsCnt = (offsHi - offsLo) / TARGET_POINTER_SIZE;
}

/*****************************************************************************
 *
 *  The code generator tells us the range of local variables through this
 *  method.
 */

void emitter::emitSetFrameRangeLcls(int offsLo, int offsHi)
{
}

/*****************************************************************************
 *
 *  The code generator tells us the range of used arguments through this
 *  method.
 */

void emitter::emitSetFrameRangeArgs(int offsLo, int offsHi)
{
}

/*****************************************************************************
 *
 *  A conversion table used to map an operand size value (in bytes) into its
 *  small encoding (0 through 3), and vice versa.
 */

const emitter::opSize emitter::emitSizeEncode[] = {
    emitter::OPSZ1, emitter::OPSZ2,  OPSIZE_INVALID, emitter::OPSZ4,  OPSIZE_INVALID, OPSIZE_INVALID, OPSIZE_INVALID,
    emitter::OPSZ8, OPSIZE_INVALID,  OPSIZE_INVALID, OPSIZE_INVALID,  OPSIZE_INVALID, OPSIZE_INVALID, OPSIZE_INVALID,
    OPSIZE_INVALID, emitter::OPSZ16, OPSIZE_INVALID, OPSIZE_INVALID,  OPSIZE_INVALID, OPSIZE_INVALID, OPSIZE_INVALID,
    OPSIZE_INVALID, OPSIZE_INVALID,  OPSIZE_INVALID, OPSIZE_INVALID,  OPSIZE_INVALID, OPSIZE_INVALID, OPSIZE_INVALID,
    OPSIZE_INVALID, OPSIZE_INVALID,  OPSIZE_INVALID, emitter::OPSZ32,
};

const emitAttr emitter::emitSizeDecode[emitter::OPSZ_COUNT] = {EA_1BYTE, EA_2BYTE,  EA_4BYTE,
                                                               EA_8BYTE, EA_16BYTE, EA_32BYTE};

/*****************************************************************************
 *
 *  Allocate an instruction descriptor for an instruction that uses both
 *  a displacement and a constant.
 */

emitter::instrDesc* emitter::emitNewInstrCnsDsp(emitAttr size, target_ssize_t cns, int dsp)
{
    if (dsp == 0)
    {
        if (instrDesc::fitsInSmallCns(cns))
        {
            instrDesc* id = emitAllocInstr(size);

            id->idSmallCns(cns);

#if EMITTER_STATS
            emitSmallCnsCnt++;
            if ((cns - ID_MIN_SMALL_CNS) >= (SMALL_CNS_TSZ - 1))
                emitSmallCns[SMALL_CNS_TSZ - 1]++;
            else
                emitSmallCns[cns - ID_MIN_SMALL_CNS]++;
            emitSmallDspCnt++;
#endif

            return id;
        }
        else
        {
            instrDescCns* id = emitAllocInstrCns(size, cns);

#if EMITTER_STATS
            emitLargeCnsCnt++;
            emitSmallDspCnt++;
#endif

            return id;
        }
    }
    else
    {
        if (instrDesc::fitsInSmallCns(cns))
        {
            instrDescDsp* id = emitAllocInstrDsp(size);

            id->idSetIsLargeDsp();
            id->iddDspVal = dsp;

            id->idSmallCns(cns);

#if EMITTER_STATS
            emitLargeDspCnt++;
            emitSmallCnsCnt++;
            if ((cns - ID_MIN_SMALL_CNS) >= (SMALL_CNS_TSZ - 1))
                emitSmallCns[SMALL_CNS_TSZ - 1]++;
            else
                emitSmallCns[cns - ID_MIN_SMALL_CNS]++;
#endif

            return id;
        }
        else
        {
            instrDescCnsDsp* id = emitAllocInstrCnsDsp(size);

            id->idSetIsLargeCns();
            id->iddcCnsVal = cns;

            id->idSetIsLargeDsp();
            id->iddcDspVal = dsp;

#if EMITTER_STATS
            emitLargeDspCnt++;
            emitLargeCnsCnt++;
#endif

            return id;
        }
    }
}

//------------------------------------------------------------------------
// emitNoGChelper: Returns true if garbage collection won't happen within the helper call.
//
// Notes:
//  There is no need to record live pointers for such call sites.
//
// Arguments:
//   helpFunc - a helper signature for the call, can be CORINFO_HELP_UNDEF, that means that the call is not a helper.
//
// Return value:
//   true if GC can't happen within this call, false otherwise.
bool emitter::emitNoGChelper(CorInfoHelpFunc helpFunc)
{
    // TODO-Throughput: Make this faster (maybe via a simple table of bools?)

    switch (helpFunc)
    {
        case CORINFO_HELP_UNDEF:
            return false;

        case CORINFO_HELP_PROF_FCN_LEAVE:
        case CORINFO_HELP_PROF_FCN_ENTER:
        case CORINFO_HELP_PROF_FCN_TAILCALL:
        case CORINFO_HELP_LLSH:
        case CORINFO_HELP_LRSH:
        case CORINFO_HELP_LRSZ:

//  case CORINFO_HELP_LMUL:
//  case CORINFO_HELP_LDIV:
//  case CORINFO_HELP_LMOD:
//  case CORINFO_HELP_ULDIV:
//  case CORINFO_HELP_ULMOD:

#ifdef _TARGET_X86_
        case CORINFO_HELP_ASSIGN_REF_EAX:
        case CORINFO_HELP_ASSIGN_REF_ECX:
        case CORINFO_HELP_ASSIGN_REF_EBX:
        case CORINFO_HELP_ASSIGN_REF_EBP:
        case CORINFO_HELP_ASSIGN_REF_ESI:
        case CORINFO_HELP_ASSIGN_REF_EDI:

        case CORINFO_HELP_CHECKED_ASSIGN_REF_EAX:
        case CORINFO_HELP_CHECKED_ASSIGN_REF_ECX:
        case CORINFO_HELP_CHECKED_ASSIGN_REF_EBX:
        case CORINFO_HELP_CHECKED_ASSIGN_REF_EBP:
        case CORINFO_HELP_CHECKED_ASSIGN_REF_ESI:
        case CORINFO_HELP_CHECKED_ASSIGN_REF_EDI:
#endif

        case CORINFO_HELP_ASSIGN_REF:
        case CORINFO_HELP_CHECKED_ASSIGN_REF:
        case CORINFO_HELP_ASSIGN_BYREF:

        case CORINFO_HELP_GETSHARED_GCSTATIC_BASE_NOCTOR:
        case CORINFO_HELP_GETSHARED_NONGCSTATIC_BASE_NOCTOR:

        case CORINFO_HELP_INIT_PINVOKE_FRAME:
            return true;

        default:
            return false;
    }
}

//------------------------------------------------------------------------
// emitNoGChelper: Returns true if garbage collection won't happen within the helper call.
//
// Notes:
//  There is no need to record live pointers for such call sites.
//
// Arguments:
//   methHnd - a method handle for the call.
//
// Return value:
//   true if GC can't happen within this call, false otherwise.
bool emitter::emitNoGChelper(CORINFO_METHOD_HANDLE methHnd)
{
    CorInfoHelpFunc helpFunc = Compiler::eeGetHelperNum(methHnd);
    if (helpFunc == CORINFO_HELP_UNDEF)
    {
        return false;
    }
    return emitNoGChelper(helpFunc);
}

/*****************************************************************************
 *
 *  Mark the current spot as having a label.
 */

void* emitter::emitAddLabel(VARSET_VALARG_TP GCvars, regMaskTP gcrefRegs, regMaskTP byrefRegs, BOOL isFinallyTarget)
{
    /* Create a new IG if the current one is non-empty */

    if (emitCurIGnonEmpty())
    {
        emitNxtIG();
    }
#if defined(DEBUG) || defined(LATE_DISASM)
    else
    {
        emitCurIG->igWeight = getCurrentBlockWeight();
    }
#endif

    VarSetOps::Assign(emitComp, emitThisGCrefVars, GCvars);
    VarSetOps::Assign(emitComp, emitInitGCrefVars, GCvars);
    emitThisGCrefRegs = emitInitGCrefRegs = gcrefRegs;
    emitThisByrefRegs = emitInitByrefRegs = byrefRegs;

#if defined(FEATURE_EH_FUNCLETS) && defined(_TARGET_ARM_)
    if (isFinallyTarget)
    {
        emitCurIG->igFlags |= IGF_FINALLY_TARGET;
    }
#endif // defined(FEATURE_EH_FUNCLETS) && defined(_TARGET_ARM_)

#ifdef DEBUG
    if (EMIT_GC_VERBOSE)
    {
        printf("Label: IG%02u, GCvars=%s ", emitCurIG->igNum, VarSetOps::ToString(emitComp, GCvars));
        dumpConvertedVarSet(emitComp, GCvars);
        printf(", gcrefRegs=");
        printRegMaskInt(gcrefRegs);
        emitDispRegSet(gcrefRegs);
        printf(", byrefRegs=");
        printRegMaskInt(byrefRegs);
        emitDispRegSet(byrefRegs);
        printf("\n");
    }
#endif
    return emitCurIG;
}

void* emitter::emitAddInlineLabel()
{
    if (emitCurIGnonEmpty())
    {
        emitNxtIG(true);
    }

    return emitCurIG;
}

#ifdef _TARGET_ARMARCH_

// Does the argument location point to an IG at the end of a function or funclet?
// We can ignore the codePos part of the location, since it doesn't affect the
// determination. If 'emitLocNextFragment' is non-NULL, it indicates the first
// IG of the next fragment, so it represents a function end.
bool emitter::emitIsFuncEnd(emitLocation* emitLoc, emitLocation* emitLocNextFragment /* = NULL */)
{
    assert(emitLoc);

    insGroup* ig = emitLoc->GetIG();
    assert(ig);

    // Are we at the end of the IG list?
    if ((emitLocNextFragment != NULL) && (ig->igNext == emitLocNextFragment->GetIG()))
        return true;

    // Safety check
    if (ig->igNext == NULL)
        return true;

    // Is the next IG the start of a funclet prolog?
    if (ig->igNext->igFlags & IGF_FUNCLET_PROLOG)
        return true;

#if defined(FEATURE_EH_FUNCLETS)

    // Is the next IG a placeholder group for a funclet prolog?
    if ((ig->igNext->igFlags & IGF_PLACEHOLDER) && (ig->igNext->igPhData->igPhType == IGPT_FUNCLET_PROLOG))
    {
        return true;
    }

#endif // FEATURE_EH_FUNCLETS

    return false;
}

/*****************************************************************************
 *
 * Split the region from 'startLoc' to 'endLoc' into fragments by calling
 * a callback function to indicate the beginning of a fragment. The initial code,
 * starting at 'startLoc', doesn't get a callback, but the first code fragment,
 * about 'maxSplitSize' bytes out does, as does the beginning of each fragment
 * after that. There is no callback for the end (only the beginning of the last
 * fragment gets a callback). A fragment must contain at least one instruction
 * group. It should be smaller than 'maxSplitSize', although it may be larger to
 * satisfy the "at least one instruction group" rule. Do not split prologs or
 * epilogs. (Currently, prologs exist in a single instruction group at the main
 * function beginning, so they aren't split. Funclets, however, might span IGs,
 * so we can't split in between them.)
 *
 * Note that the locations must be the start of instruction groups; the part of
 * the location indicating offset within a group must be zero.
 *
 * If 'startLoc' is NULL, it means the start of the code.
 * If 'endLoc'   is NULL, it means the end   of the code.
 */

void emitter::emitSplit(emitLocation*         startLoc,
                        emitLocation*         endLoc,
                        UNATIVE_OFFSET        maxSplitSize,
                        void*                 context,
                        emitSplitCallbackType callbackFunc)
{
    insGroup*      igStart = (startLoc == NULL) ? emitIGlist : startLoc->GetIG();
    insGroup*      igEnd   = (endLoc == NULL) ? NULL : endLoc->GetIG();
    insGroup*      igPrev;
    insGroup*      ig;
    insGroup*      igLastReported;
    insGroup*      igLastCandidate;
    UNATIVE_OFFSET curSize;
    UNATIVE_OFFSET candidateSize;

    for (igPrev = NULL, ig = igLastReported = igStart, igLastCandidate = NULL, candidateSize = 0, curSize = 0;
         ig != igEnd && ig != NULL; igPrev = ig, ig = ig->igNext)
    {
        // Keep looking until we've gone past the maximum split size
        if (curSize >= maxSplitSize)
        {
            bool reportCandidate = true;

            // Is there a candidate?
            if (igLastCandidate == NULL)
            {
#ifdef DEBUG
                if (EMITVERBOSE)
                    printf("emitSplit: can't split at IG%02u; we don't have a candidate to report\n", ig->igNum);
#endif
                reportCandidate = false;
            }

            // Don't report the same thing twice (this also happens for the first block, since igLastReported is
            // initialized to igStart).
            if (igLastCandidate == igLastReported)
            {
#ifdef DEBUG
                if (EMITVERBOSE)
                    printf("emitSplit: can't split at IG%02u; we already reported it\n", igLastCandidate->igNum);
#endif
                reportCandidate = false;
            }

            // Report it!
            if (reportCandidate)
            {
#ifdef DEBUG
                if (EMITVERBOSE && (candidateSize >= maxSplitSize))
                    printf("emitSplit: split at IG%02u is size %d, larger than requested maximum size of %d\n",
                           igLastCandidate->igNum, candidateSize, maxSplitSize);
#endif

                // hand memory ownership to the callback function
                emitLocation* pEmitLoc = new (emitComp, CMK_Unknown) emitLocation(igLastCandidate);
                callbackFunc(context, pEmitLoc);
                igLastReported  = igLastCandidate;
                igLastCandidate = NULL;
                curSize -= candidateSize;
            }
        }

        // Update the current candidate to be this block, if it isn't in the middle of a
        // prolog or epilog, which we can't split. All we know is that certain
        // IGs are marked as prolog or epilog. We don't actually know if two adjacent
        // IGs are part of the *same* prolog or epilog, so we have to assume they are.

        if (igPrev && (((igPrev->igFlags & IGF_FUNCLET_PROLOG) && (ig->igFlags & IGF_FUNCLET_PROLOG)) ||
                       ((igPrev->igFlags & IGF_EPILOG) && (ig->igFlags & IGF_EPILOG))))
        {
            // We can't update the candidate
        }
        else
        {
            igLastCandidate = ig;
            candidateSize   = curSize;
        }

        curSize += ig->igSize;

    } // end for loop
}

/*****************************************************************************
 *
 * Given an instruction group, find the array of instructions (instrDesc) and
 * number of instructions in the array. If the IG is the current IG, we assume
 * that igData does NOT hold the instructions; they are unsaved and pointed
 * to by emitCurIGfreeBase.
 *
 * This function can't be called for placeholder groups, which have no instrDescs.
 */

void emitter::emitGetInstrDescs(insGroup* ig, instrDesc** id, int* insCnt)
{
    assert(!(ig->igFlags & IGF_PLACEHOLDER));
    if (ig == emitCurIG)
    {
        *id     = (instrDesc*)emitCurIGfreeBase;
        *insCnt = emitCurIGinsCnt;
    }
    else
    {
        *id     = (instrDesc*)ig->igData;
        *insCnt = ig->igInsCnt;
    }

    assert(*id);
}

/*****************************************************************************
 *
 * Given a location (an 'emitLocation'), find the instruction group (IG) and
 * instruction descriptor (instrDesc) corresponding to that location. Returns
 * 'true' if there is an instruction, 'false' if there is no instruction
 * (i.e., we're at the end of the instruction list). Also, optionally return
 * the number of instructions that follow that instruction in the IG (in *pinsRemaining,
 * if pinsRemaining is non-NULL), which can be used for iterating over the
 * remaining instrDescs in the IG.
 *
 * We assume that emitCurIG points to the end of the instructions we care about.
 * For the prologs or epilogs, it points to the last IG of the prolog or epilog
 * that is being generated. For body code gen, it points to the place we are currently
 * adding code, namely, the end of currently generated code.
 */

bool emitter::emitGetLocationInfo(emitLocation* emitLoc,
                                  insGroup**    pig,
                                  instrDesc**   pid,
                                  int*          pinsRemaining /* = NULL */)
{
    assert(emitLoc != nullptr);
    assert(emitLoc->Valid());
    assert(emitLoc->GetIG() != nullptr);
    assert(pig != nullptr);
    assert(pid != nullptr);

    insGroup*  ig = emitLoc->GetIG();
    instrDesc* id;
    int        insNum = emitLoc->GetInsNum();
    int        insCnt;

    emitGetInstrDescs(ig, &id, &insCnt);
    assert(insNum <= insCnt);

    // There is a special-case: if the insNum points to the end, then we "wrap" and
    // consider that the instruction it is pointing at is actually the first instruction
    // of the next non-empty IG (which has its own valid emitLocation). This handles the
    // case where you capture a location, then the next instruction creates a new IG.

    if (insNum == insCnt)
    {
        if (ig == emitCurIG)
        {
            // No instructions beyond the current location.
            return false;
        }

        for (ig = ig->igNext; ig; ig = ig->igNext)
        {
            emitGetInstrDescs(ig, &id, &insCnt);

            if (insCnt > 0)
            {
                insNum = 0; // Pretend the index is 0 -- the first instruction
                break;
            }

            if (ig == emitCurIG)
            {
                // There aren't any instructions in the current IG, and this is
                // the current location, so we're at the end.
                return false;
            }
        }

        if (ig == NULL)
        {
            // 'ig' can't be NULL, or we went past the current IG represented by 'emitCurIG'.
            // Perhaps 'loc' was corrupt coming in?
            noway_assert(!"corrupt emitter location");
            return false;
        }
    }

    // Now find the instrDesc within this group that corresponds to the location

    assert(insNum < insCnt);

    int i;
    for (i = 0; i != insNum; ++i)
    {
        castto(id, BYTE*) += emitSizeOfInsDsc(id);
    }

    // Return the info we found

    *pig = ig;
    *pid = id;

    if (pinsRemaining)
    {
        *pinsRemaining = insCnt - insNum - 1;
    }

    return true;
}

/*****************************************************************************
 *
 * Compute the next instrDesc, either in this IG, or in a subsequent IG. 'id'
 * will point to this instrDesc. 'ig' and 'insRemaining' will also be updated.
 * Returns true if there is an instruction, or false if we've iterated over all
 * the instructions up to the current instruction (based on 'emitCurIG').
 */

bool emitter::emitNextID(insGroup*& ig, instrDesc*& id, int& insRemaining)
{
    if (insRemaining > 0)
    {
        castto(id, BYTE*) += emitSizeOfInsDsc(id);
        --insRemaining;
        return true;
    }

    // We're out of instrDesc in 'ig'. Is this the current IG? If so, we're done.

    if (ig == emitCurIG)
    {
        return false;
    }

    for (ig = ig->igNext; ig; ig = ig->igNext)
    {
        int insCnt;
        emitGetInstrDescs(ig, &id, &insCnt);

        if (insCnt > 0)
        {
            insRemaining = insCnt - 1;
            return true;
        }

        if (ig == emitCurIG)
        {
            return false;
        }
    }

    return false;
}

/*****************************************************************************
 *
 * Walk instrDesc's from the location given by 'locFrom', up to the current location.
 * For each instruction, call the callback function 'processFunc'. 'context' is simply
 * passed through to the callback function.
 */

void emitter::emitWalkIDs(emitLocation* locFrom, emitProcessInstrFunc_t processFunc, void* context)
{
    insGroup*  ig;
    instrDesc* id;
    int        insRemaining;

    if (!emitGetLocationInfo(locFrom, &ig, &id, &insRemaining))
        return; // no instructions at the 'from' location

    do
    {
        // process <<id>>
        (*processFunc)(id, context);

    } while (emitNextID(ig, id, insRemaining));
}

/*****************************************************************************
 *
 * A callback function for emitWalkIDs() that calls Compiler::unwindNop().
 */

void emitter::emitGenerateUnwindNop(instrDesc* id, void* context)
{
    Compiler* comp = (Compiler*)context;
#if defined(_TARGET_ARM_)
    comp->unwindNop(id->idCodeSize());
#elif defined(_TARGET_ARM64_)
    comp->unwindNop();
#endif // defined(_TARGET_ARM64_)
}

/*****************************************************************************
 *
 * emitUnwindNopPadding: call unwindNop() for every instruction from a given
 * location 'emitLoc' up to the current location.
 */

void emitter::emitUnwindNopPadding(emitLocation* locFrom, Compiler* comp)
{
    emitWalkIDs(locFrom, emitGenerateUnwindNop, comp);
}

#endif // _TARGET_ARMARCH_

#if defined(_TARGET_ARM_)

/*****************************************************************************
 *
 * Return the instruction size in bytes for the instruction at the specified location.
 * This is used to assert that the unwind code being generated on ARM has the
 * same size as the instruction for which it is being generated (since on ARM
 * the unwind codes have a one-to-one relationship with instructions, and the
 * unwind codes have an implicit instruction size that must match the instruction size.)
 * An instruction must exist at the specified location.
 */

unsigned emitter::emitGetInstructionSize(emitLocation* emitLoc)
{
    insGroup*  ig;
    instrDesc* id;

    bool anyInstrs = emitGetLocationInfo(emitLoc, &ig, &id);
    assert(anyInstrs); // There better be an instruction at this location (otherwise, we're at the end of the
                       // instruction list)
    return id->idCodeSize();
}

#endif // defined(_TARGET_ARM_)

/*****************************************************************************/
#ifdef DEBUG
/*****************************************************************************
 *
 *  Returns the name for the register to use to access frame based variables
 */

const char* emitter::emitGetFrameReg()
{
    if (emitHasFramePtr)
    {
        return STR_FPBASE;
    }
    else
    {
        return STR_SPBASE;
    }
}

/*****************************************************************************
 *
 *  Display a register set in a readable form.
 */

void emitter::emitDispRegSet(regMaskTP regs)
{
    regNumber reg;
    bool      sp = false;

    printf(" {");

    for (reg = REG_FIRST; reg < ACTUAL_REG_COUNT; reg = REG_NEXT(reg))
    {
        if ((regs & genRegMask(reg)) == 0)
        {
            continue;
        }

        if (sp)
        {
            printf(" ");
        }
        else
        {
            sp = true;
        }

        printf("%s", emitRegName(reg));
    }

    printf("}");
}

/*****************************************************************************
 *
 *  Display the current GC ref variable set in a readable form.
 */

void emitter::emitDispVarSet()
{
    unsigned vn;
    int      of;
    bool     sp = false;

    for (vn = 0, of = emitGCrFrameOffsMin; vn < emitGCrFrameOffsCnt; vn += 1, of += TARGET_POINTER_SIZE)
    {
        if (emitGCrFrameLiveTab[vn])
        {
            if (sp)
            {
                printf(" ");
            }
            else
            {
                sp = true;
            }

            printf("[%s", emitGetFrameReg());

            if (of < 0)
            {
                printf("-%02XH", -of);
            }
            else if (of > 0)
            {
                printf("+%02XH", +of);
            }

            printf("]");
        }
    }

    if (!sp)
    {
        printf("none");
    }
}

/*****************************************************************************/
#endif // DEBUG

#if MULTIREG_HAS_SECOND_GC_RET
//------------------------------------------------------------------------
// emitSetSecondRetRegGCType: Sets the GC type of the second return register for instrDescCGCA struct.
//
// Arguments:
//    id            - The large call instr descriptor to set the second GC return register type on.
//    secondRetSize - The EA_SIZE for second return register type.
//
// Return Value:
//    None
//

void emitter::emitSetSecondRetRegGCType(instrDescCGCA* id, emitAttr secondRetSize)
{
    if (EA_IS_GCREF(secondRetSize))
    {
        id->idSecondGCref(GCT_GCREF);
    }
    else if (EA_IS_BYREF(secondRetSize))
    {
        id->idSecondGCref(GCT_BYREF);
    }
    else
    {
        id->idSecondGCref(GCT_NONE);
    }
}
#endif // MULTIREG_HAS_SECOND_GC_RET

/*****************************************************************************
 *
 *  Allocate an instruction descriptor for an indirect call.
 *
 *  We use two different descriptors to save space - the common case records
 *  no GC variables and has both a very small argument count and an address
 *  mode displacement; the other case records the current GC var set,
 *  the call scope, and an arbitrarily large argument count and the
 *  address mode displacement.
 */

emitter::instrDesc* emitter::emitNewInstrCallInd(int              argCnt,
                                                 ssize_t          disp,
                                                 VARSET_VALARG_TP GCvars,
                                                 regMaskTP        gcrefRegs,
                                                 regMaskTP        byrefRegs,
                                                 emitAttr         retSizeIn
                                                     MULTIREG_HAS_SECOND_GC_RET_ONLY_ARG(emitAttr secondRetSize))
{
    emitAttr retSize = (retSizeIn != EA_UNKNOWN) ? retSizeIn : EA_PTRSIZE;

    bool gcRefRegsInScratch = ((gcrefRegs & RBM_CALLEE_TRASH) != 0);

    // Allocate a larger descriptor if any GC values need to be saved
    // or if we have an absurd number of arguments or a large address
    // mode displacement, or we have some byref registers
    //
    // On Amd64 System V OSs a larger descriptor is also needed if the
    // call returns a two-register-returned struct and the second
    // register (RDX) is a GCRef or ByRef pointer.

    if (!VarSetOps::IsEmpty(emitComp, GCvars) || // any frame GCvars live
        (gcRefRegsInScratch) ||                  // any register gc refs live in scratch regs
        (byrefRegs != 0) ||                      // any register byrefs live
        (disp < AM_DISP_MIN) ||                  // displacement too negative
        (disp > AM_DISP_MAX) ||                  // displacement too positive
        (argCnt > ID_MAX_SMALL_CNS) ||           // too many args
        (argCnt < 0)                             // caller pops arguments
                                                 // There is a second ref/byref return register.
        MULTIREG_HAS_SECOND_GC_RET_ONLY(|| EA_IS_GCREF_OR_BYREF(secondRetSize)))
    {
        instrDescCGCA* id;

        id = emitAllocInstrCGCA(retSize);

        id->idSetIsLargeCall();

        VarSetOps::Assign(emitComp, id->idcGCvars, GCvars);
        id->idcGcrefRegs = gcrefRegs;
        id->idcByrefRegs = byrefRegs;
        id->idcArgCnt    = argCnt;
        id->idcDisp      = disp;

#if MULTIREG_HAS_SECOND_GC_RET
        emitSetSecondRetRegGCType(id, secondRetSize);
#endif // MULTIREG_HAS_SECOND_GC_RET

        return id;
    }
    else
    {
        instrDesc* id;

        id = emitNewInstrCns(retSize, argCnt);

        /* Make sure we didn't waste space unexpectedly */
        assert(!id->idIsLargeCns());

        /* Store the displacement and make sure the value fit */
        id->idAddr()->iiaAddrMode.amDisp = disp;
        assert(id->idAddr()->iiaAddrMode.amDisp == disp);

        /* Save the the live GC registers in the unused register fields */
        emitEncodeCallGCregs(gcrefRegs, id);

        return id;
    }
}

/*****************************************************************************
 *
 *  Allocate an instruction descriptor for a direct call.
 *
 *  We use two different descriptors to save space - the common case records
 *  with no GC variables or byrefs and has a very small argument count, and no
 *  explicit scope;
 *  the other case records the current GC var set, the call scope,
 *  and an arbitrarily large argument count.
 */

emitter::instrDesc* emitter::emitNewInstrCallDir(int              argCnt,
                                                 VARSET_VALARG_TP GCvars,
                                                 regMaskTP        gcrefRegs,
                                                 regMaskTP        byrefRegs,
                                                 emitAttr         retSizeIn
                                                     MULTIREG_HAS_SECOND_GC_RET_ONLY_ARG(emitAttr secondRetSize))
{
    emitAttr retSize = (retSizeIn != EA_UNKNOWN) ? retSizeIn : EA_PTRSIZE;

    // Allocate a larger descriptor if new GC values need to be saved
    // or if we have an absurd number of arguments or if we need to
    // save the scope.
    //
    // On Amd64 System V OSs a larger descriptor is also needed if the
    // call returns a two-register-returned struct and the second
    // register (RDX) is a GCRef or ByRef pointer.

    bool gcRefRegsInScratch = ((gcrefRegs & RBM_CALLEE_TRASH) != 0);

    if (!VarSetOps::IsEmpty(emitComp, GCvars) || // any frame GCvars live
        gcRefRegsInScratch ||                    // any register gc refs live in scratch regs
        (byrefRegs != 0) ||                      // any register byrefs live
        (argCnt > ID_MAX_SMALL_CNS) ||           // too many args
        (argCnt < 0)                             // caller pops arguments
                                                 // There is a second ref/byref return register.
        MULTIREG_HAS_SECOND_GC_RET_ONLY(|| EA_IS_GCREF_OR_BYREF(secondRetSize)))
    {
        instrDescCGCA* id = emitAllocInstrCGCA(retSize);

        // printf("Direct call with GC vars / big arg cnt / explicit scope\n");

        id->idSetIsLargeCall();

        VarSetOps::Assign(emitComp, id->idcGCvars, GCvars);
        id->idcGcrefRegs = gcrefRegs;
        id->idcByrefRegs = byrefRegs;
        id->idcDisp      = 0;
        id->idcArgCnt    = argCnt;

#if MULTIREG_HAS_SECOND_GC_RET
        emitSetSecondRetRegGCType(id, secondRetSize);
#endif // MULTIREG_HAS_SECOND_GC_RET

        return id;
    }
    else
    {
        instrDesc* id = emitNewInstrCns(retSize, argCnt);

        // printf("Direct call w/o  GC vars / big arg cnt / explicit scope\n");

        /* Make sure we didn't waste space unexpectedly */
        assert(!id->idIsLargeCns());

        /* Save the the live GC registers in the unused register fields */
        emitEncodeCallGCregs(gcrefRegs, id);

        return id;
    }
}

/*****************************************************************************/
#ifdef DEBUG
/*****************************************************************************
 *
 *  Return a string with the name of the given class field (blank string (not
 *  NULL) is returned when the name isn't available).
 */

const char* emitter::emitFldName(CORINFO_FIELD_HANDLE fieldVal)
{
    if (emitComp->opts.varNames)
    {
        const char* memberName;
        const char* className;

        const int   TEMP_BUFFER_LEN = 1024;
        static char buff[TEMP_BUFFER_LEN];

        memberName = emitComp->eeGetFieldName(fieldVal, &className);

        sprintf_s(buff, TEMP_BUFFER_LEN, "'<%s>.%s'", className, memberName);
        return buff;
    }
    else
    {
        return "";
    }
}

/*****************************************************************************
 *
 *  Return a string with the name of the given function (blank string (not
 *  NULL) is returned when the name isn't available).
 */

const char* emitter::emitFncName(CORINFO_METHOD_HANDLE methHnd)
{
    return emitComp->eeGetMethodFullName(methHnd);
}

#endif // DEBUG

/*****************************************************************************
 *
 *  Be very careful, some instruction descriptors are allocated as "tiny" and
 *  don't have some of the tail fields of instrDesc (in particular, "idInfo").
 */

const BYTE emitter::emitFmtToOps[] = {
#define IF_DEF(en, op1, op2) ID_OP_##op2,
#include "emitfmts.h"
};

#ifdef DEBUG
const unsigned emitter::emitFmtCount = _countof(emitFmtToOps);
#endif

/*****************************************************************************
 *
 *  Display the current instruction group list.
 */

#ifdef DEBUG

void emitter::emitDispIGflags(unsigned flags)
{
    if (flags & IGF_GC_VARS)
    {
        printf(", gcvars");
    }
    if (flags & IGF_BYREF_REGS)
    {
        printf(", byref");
    }
#if defined(FEATURE_EH_FUNCLETS) && defined(_TARGET_ARM_)
    if (flags & IGF_FINALLY_TARGET)
    {
        printf(", ftarget");
    }
#endif // defined(FEATURE_EH_FUNCLETS) && defined(_TARGET_ARM_)
    if (flags & IGF_FUNCLET_PROLOG)
    {
        printf(", funclet prolog");
    }
    if (flags & IGF_FUNCLET_EPILOG)
    {
        printf(", funclet epilog");
    }
    if (flags & IGF_EPILOG)
    {
        printf(", epilog");
    }
    if (flags & IGF_NOGCINTERRUPT)
    {
        printf(", nogc");
    }
    if (flags & IGF_UPD_ISZ)
    {
        printf(", isz");
    }
    if (flags & IGF_EXTEND)
    {
        printf(", extend");
    }
}

void emitter::emitDispIG(insGroup* ig, insGroup* igPrev, bool verbose)
{
    const int TEMP_BUFFER_LEN = 40;
    char      buff[TEMP_BUFFER_LEN];

    sprintf_s(buff, TEMP_BUFFER_LEN, "G_M%03u_IG%02u:        ", Compiler::s_compMethodsCount, ig->igNum);
    printf("%s; ", buff);
    if ((igPrev == nullptr) || (igPrev->igFuncIdx != ig->igFuncIdx))
    {
        printf("func=%02u, ", ig->igFuncIdx);
    }

    if (ig->igFlags & IGF_PLACEHOLDER)
    {
        insGroup* igPh = ig;

        const char* pszType;
        switch (igPh->igPhData->igPhType)
        {
            case IGPT_PROLOG:
                pszType = "prolog";
                break;
            case IGPT_EPILOG:
                pszType = "epilog";
                break;
#if defined(FEATURE_EH_FUNCLETS)
            case IGPT_FUNCLET_PROLOG:
                pszType = "funclet prolog";
                break;
            case IGPT_FUNCLET_EPILOG:
                pszType = "funclet epilog";
                break;
#endif // FEATURE_EH_FUNCLETS
            default:
                pszType = "UNKNOWN";
                break;
        }
        printf("%s placeholder, next placeholder=", pszType);
        if (igPh->igPhData->igPhNext)
        {
            printf("IG%02u ", igPh->igPhData->igPhNext->igNum);
        }
        else
        {
            printf("<END>");
        }

        if (igPh->igPhData->igPhBB != nullptr)
        {
            printf(", %s", igPh->igPhData->igPhBB->dspToString());
        }

        emitDispIGflags(igPh->igFlags);

        if (ig == emitCurIG)
        {
            printf(" <-- Current IG");
        }
        if (igPh == emitPlaceholderList)
        {
            printf(" <-- First placeholder");
        }
        if (igPh == emitPlaceholderLast)
        {
            printf(" <-- Last placeholder");
        }
        printf("\n");

        printf("%*s;   PrevGCVars=%s ", strlen(buff), "",
               VarSetOps::ToString(emitComp, igPh->igPhData->igPhPrevGCrefVars));
        dumpConvertedVarSet(emitComp, igPh->igPhData->igPhPrevGCrefVars);
        printf(", PrevGCrefRegs=");
        printRegMaskInt(igPh->igPhData->igPhPrevGCrefRegs);
        emitDispRegSet(igPh->igPhData->igPhPrevGCrefRegs);
        printf(", PrevByrefRegs=");
        printRegMaskInt(igPh->igPhData->igPhPrevByrefRegs);
        emitDispRegSet(igPh->igPhData->igPhPrevByrefRegs);
        printf("\n");

        printf("%*s;   InitGCVars=%s ", strlen(buff), "",
               VarSetOps::ToString(emitComp, igPh->igPhData->igPhInitGCrefVars));
        dumpConvertedVarSet(emitComp, igPh->igPhData->igPhInitGCrefVars);
        printf(", InitGCrefRegs=");
        printRegMaskInt(igPh->igPhData->igPhInitGCrefRegs);
        emitDispRegSet(igPh->igPhData->igPhInitGCrefRegs);
        printf(", InitByrefRegs=");
        printRegMaskInt(igPh->igPhData->igPhInitByrefRegs);
        emitDispRegSet(igPh->igPhData->igPhInitByrefRegs);
        printf("\n");

        assert(!(ig->igFlags & IGF_GC_VARS));
        assert(!(ig->igFlags & IGF_BYREF_REGS));
    }
    else
    {
        printf("offs=%06XH, size=%04XH, bbWeight=%s", ig->igOffs, ig->igSize, refCntWtd2str(ig->igWeight));

        if (ig->igFlags & IGF_GC_VARS)
        {
            printf(", gcVars=%s ", VarSetOps::ToString(emitComp, ig->igGCvars()));
            dumpConvertedVarSet(emitComp, ig->igGCvars());
        }

        if (!(ig->igFlags & IGF_EXTEND))
        {
            printf(", gcrefRegs=");
            printRegMaskInt(ig->igGCregs);
            emitDispRegSet(ig->igGCregs);
        }

        if (ig->igFlags & IGF_BYREF_REGS)
        {
            printf(", byrefRegs=");
            printRegMaskInt(ig->igByrefRegs());
            emitDispRegSet(ig->igByrefRegs());
        }

        emitDispIGflags(ig->igFlags);

        if (ig == emitCurIG)
        {
            printf(" <-- Current IG");
        }
        if (ig == emitPrologIG)
        {
            printf(" <-- Prolog IG");
        }
        printf("\n");

        if (verbose)
        {
            BYTE*          ins = ig->igData;
            UNATIVE_OFFSET ofs = ig->igOffs;
            unsigned       cnt = ig->igInsCnt;

            if (cnt)
            {
                printf("\n");

                do
                {
                    instrDesc* id = (instrDesc*)ins;

                    emitDispIns(id, false, true, false, ofs, nullptr, 0, ig);

                    ins += emitSizeOfInsDsc(id);
                    ofs += id->idCodeSize();
                } while (--cnt);

                printf("\n");
            }
        }
    }
}

void emitter::emitDispIGlist(bool verbose)
{
    insGroup* ig;
    insGroup* igPrev;

    for (igPrev = nullptr, ig = emitIGlist; ig; igPrev = ig, ig = ig->igNext)
    {
        emitDispIG(ig, igPrev, verbose);
    }
}

void emitter::emitDispGCinfo()
{
    printf("Emitter GC tracking info:");
    printf("\n  emitPrevGCrefVars ");
    dumpConvertedVarSet(emitComp, emitPrevGCrefVars);
    printf("\n  emitPrevGCrefRegs(0x%p)=", dspPtr(&emitPrevGCrefRegs));
    printRegMaskInt(emitPrevGCrefRegs);
    emitDispRegSet(emitPrevGCrefRegs);
    printf("\n  emitPrevByrefRegs(0x%p)=", dspPtr(&emitPrevByrefRegs));
    printRegMaskInt(emitPrevByrefRegs);
    emitDispRegSet(emitPrevByrefRegs);
    printf("\n  emitInitGCrefVars ");
    dumpConvertedVarSet(emitComp, emitInitGCrefVars);
    printf("\n  emitInitGCrefRegs(0x%p)=", dspPtr(&emitInitGCrefRegs));
    printRegMaskInt(emitInitGCrefRegs);
    emitDispRegSet(emitInitGCrefRegs);
    printf("\n  emitInitByrefRegs(0x%p)=", dspPtr(&emitInitByrefRegs));
    printRegMaskInt(emitInitByrefRegs);
    emitDispRegSet(emitInitByrefRegs);
    printf("\n  emitThisGCrefVars ");
    dumpConvertedVarSet(emitComp, emitThisGCrefVars);
    printf("\n  emitThisGCrefRegs(0x%p)=", dspPtr(&emitThisGCrefRegs));
    printRegMaskInt(emitThisGCrefRegs);
    emitDispRegSet(emitThisGCrefRegs);
    printf("\n  emitThisByrefRegs(0x%p)=", dspPtr(&emitThisByrefRegs));
    printRegMaskInt(emitThisByrefRegs);
    emitDispRegSet(emitThisByrefRegs);
    printf("\n\n");
}

#endif // DEBUG

/*****************************************************************************
 *
 *  Issue the given instruction. Basically, this is just a thin wrapper around
 *  emitOutputInstr() that does a few debug checks.
 */

size_t emitter::emitIssue1Instr(insGroup* ig, instrDesc* id, BYTE** dp)
{
    size_t is;

    /* Record the beginning offset of the instruction */

    BYTE* curInsAdr = *dp;

    /* Issue the next instruction */

    // printf("[S=%02u] " , emitCurStackLvl);

    is = emitOutputInstr(ig, id, dp);

#if defined(DEBUG) || defined(LATE_DISASM)
    float insExeCost = insEvaluateExecutionCost(id);
    emitComp->info.compPerfScore += (ig->igWeight / BB_UNITY_WEIGHT) * insExeCost;
#endif // defined(DEBUG) || defined(LATE_DISASM)

// printf("[S=%02u]\n", emitCurStackLvl);

#if EMIT_TRACK_STACK_DEPTH

    /*
        If we're generating a full pointer map and the stack
        is empty, there better not be any "pending" argument
        push entries.
     */

    assert(emitFullGCinfo == false || emitCurStackLvl != 0 || u2.emitGcArgTrackCnt == 0);

#endif

    /* Did the size of the instruction match our expectations? */

    UNATIVE_OFFSET csz = (UNATIVE_OFFSET)(*dp - curInsAdr);

    if (csz != id->idCodeSize())
    {
        /* It is fatal to under-estimate the instruction size */
        noway_assert(id->idCodeSize() >= csz);

#if DEBUG_EMIT
        if (EMITVERBOSE)
        {
            printf("Instruction predicted size = %u, actual = %u\n", id->idCodeSize(), csz);
        }
#endif // DEBUG_EMIT

        /* The instruction size estimate wasn't accurate; remember this */

        ig->igFlags |= IGF_UPD_ISZ;
#if defined(_TARGET_XARCH_)
        id->idCodeSize(csz);
#elif defined(_TARGET_ARM_)
// This is done as part of emitSetShortJump();
// insSize isz = emitInsSize(id->idInsFmt());
// id->idInsSize(isz);
#else
        /* It is fatal to over-estimate the instruction size */
        IMPL_LIMITATION("Over-estimated instruction size");
#endif
    }

#ifdef DEBUG
    /* Make sure the instruction descriptor size also matches our expectations */
    if (is != emitSizeOfInsDsc(id))
    {
        printf("%s at %u: Expected size = %u , actual size = %u\n", emitIfName(id->idInsFmt()),
               id->idDebugOnlyInfo()->idNum, is, emitSizeOfInsDsc(id));
        assert(is == emitSizeOfInsDsc(id));
    }
#endif

    return is;
}

/*****************************************************************************
 *
 *  Update the offsets of all the instruction groups (note: please don't be
 *  lazy and call this routine frequently, it walks the list of instruction
 *  groups and thus it isn't cheap).
 */

void emitter::emitRecomputeIGoffsets()
{
    UNATIVE_OFFSET offs;
    insGroup*      ig;

    for (ig = emitIGlist, offs = 0; ig; ig = ig->igNext)
    {
        ig->igOffs = offs;
        assert(IsCodeAligned(ig->igOffs));
        offs += ig->igSize;
    }

    /* Set the total code size */

    emitTotalCodeSize = offs;

#ifdef DEBUG
    emitCheckIGoffsets();
#endif
}

/*****************************************************************************
 *  Bind targets of relative jumps to choose the smallest possible encoding.
 *  X86 and AMD64 have a small and large encoding.
 *  ARM has a small, medium, and large encoding. The large encoding is a pseudo-op
 *      to handle greater range than the conditional branch instructions can handle.
 *  ARM64 has a small and large encoding for both conditional branch and loading label addresses.
 *      The large encodings are pseudo-ops that represent a multiple instruction sequence, similar to ARM. (Currently
 *      NYI).
 */

void emitter::emitJumpDistBind()
{
#ifdef DEBUG
    if (emitComp->verbose)
    {
        printf("*************** In emitJumpDistBind()\n");
    }
    if (EMIT_INSTLIST_VERBOSE)
    {
        printf("\nInstruction list before jump distance binding:\n\n");
        emitDispIGlist(true);
    }
#endif

    instrDescJmp* jmp;

    UNATIVE_OFFSET minShortExtra; // The smallest offset greater than that required for a jump to be converted
                                  // to a small jump. If it is small enough, we will iterate in hopes of
                                  // converting those jumps we missed converting the first (or second...) time.

#if defined(_TARGET_ARM_)
    UNATIVE_OFFSET minMediumExtra; // Same as 'minShortExtra', but for medium-sized jumps.
#endif                             // _TARGET_ARM_

    UNATIVE_OFFSET adjIG;
    UNATIVE_OFFSET adjLJ;
    insGroup*      lstIG;
#ifdef DEBUG
    insGroup* prologIG = emitPrologIG;
#endif // DEBUG

    int jmp_iteration = 1;

/*****************************************************************************/
/* If we iterate to look for more jumps to shorten, we start again here.     */
/*****************************************************************************/

AGAIN:

#ifdef DEBUG
    emitCheckIGoffsets();
#endif

/*
    In the following loop we convert all jump targets from "BasicBlock *"
    to "insGroup *" values. We also estimate which jumps will be short.
 */

#ifdef DEBUG
    insGroup*     lastIG = nullptr;
    instrDescJmp* lastLJ = nullptr;
#endif

    lstIG         = nullptr;
    adjLJ         = 0;
    adjIG         = 0;
    minShortExtra = (UNATIVE_OFFSET)-1;

#if defined(_TARGET_ARM_)
    minMediumExtra = (UNATIVE_OFFSET)-1;
#endif // _TARGET_ARM_

    for (jmp = emitJumpList; jmp; jmp = jmp->idjNext)
    {
        insGroup* jmpIG;
        insGroup* tgtIG;

        UNATIVE_OFFSET jsz; // size of the jump instruction in bytes

        UNATIVE_OFFSET ssz = 0; // small  jump size
        NATIVE_OFFSET  nsd = 0; // small  jump max. neg distance
        NATIVE_OFFSET  psd = 0; // small  jump max. pos distance

#if defined(_TARGET_ARM_)
        UNATIVE_OFFSET msz = 0; // medium jump size
        NATIVE_OFFSET  nmd = 0; // medium jump max. neg distance
        NATIVE_OFFSET  pmd = 0; // medium jump max. pos distance
        NATIVE_OFFSET  mextra;  // How far beyond the medium jump range is this jump offset?
#endif                          // _TARGET_ARM_

        NATIVE_OFFSET  extra;           // How far beyond the short jump range is this jump offset?
        UNATIVE_OFFSET srcInstrOffs;    // offset of the source instruction of the jump
        UNATIVE_OFFSET srcEncodingOffs; // offset of the source used by the instruction set to calculate the relative
                                        // offset of the jump
        UNATIVE_OFFSET dstOffs;
        NATIVE_OFFSET  jmpDist; // the relative jump distance, as it will be encoded
        UNATIVE_OFFSET oldSize;
        UNATIVE_OFFSET sizeDif;

#ifdef _TARGET_XARCH_
        assert(jmp->idInsFmt() == IF_LABEL || jmp->idInsFmt() == IF_RWR_LABEL || jmp->idInsFmt() == IF_SWR_LABEL);

        /* Figure out the smallest size we can end up with */

        if (jmp->idInsFmt() == IF_LABEL)
        {
            if (emitIsCondJump(jmp))
            {
                ssz = JCC_SIZE_SMALL;
                nsd = JCC_DIST_SMALL_MAX_NEG;
                psd = JCC_DIST_SMALL_MAX_POS;
            }
            else
            {
                ssz = JMP_SIZE_SMALL;
                nsd = JMP_DIST_SMALL_MAX_NEG;
                psd = JMP_DIST_SMALL_MAX_POS;
            }
        }
#endif // _TARGET_XARCH_

#ifdef _TARGET_ARM_
        assert((jmp->idInsFmt() == IF_T2_J1) || (jmp->idInsFmt() == IF_T2_J2) || (jmp->idInsFmt() == IF_T1_I) ||
               (jmp->idInsFmt() == IF_T1_K) || (jmp->idInsFmt() == IF_T1_M) || (jmp->idInsFmt() == IF_T2_M1) ||
               (jmp->idInsFmt() == IF_T2_N1) || (jmp->idInsFmt() == IF_T1_J3) || (jmp->idInsFmt() == IF_LARGEJMP));

        /* Figure out the smallest size we can end up with */

        if (emitIsCondJump(jmp))
        {
            ssz = JCC_SIZE_SMALL;
            nsd = JCC_DIST_SMALL_MAX_NEG;
            psd = JCC_DIST_SMALL_MAX_POS;

            msz = JCC_SIZE_MEDIUM;
            nmd = JCC_DIST_MEDIUM_MAX_NEG;
            pmd = JCC_DIST_MEDIUM_MAX_POS;
        }
        else if (emitIsCmpJump(jmp))
        {
            ssz = JMP_SIZE_SMALL;
            nsd = 0;
            psd = 126;
        }
        else if (emitIsUncondJump(jmp))
        {
            ssz = JMP_SIZE_SMALL;
            nsd = JMP_DIST_SMALL_MAX_NEG;
            psd = JMP_DIST_SMALL_MAX_POS;
        }
        else if (emitIsLoadLabel(jmp))
        {
            ssz = LBL_SIZE_SMALL;
            nsd = LBL_DIST_SMALL_MAX_NEG;
            psd = LBL_DIST_SMALL_MAX_POS;
        }
        else
        {
            assert(!"Unknown jump instruction");
        }
#endif // _TARGET_ARM_

#ifdef _TARGET_ARM64_
        /* Figure out the smallest size we can end up with */

        if (emitIsCondJump(jmp))
        {
            ssz         = JCC_SIZE_SMALL;
            bool isTest = (jmp->idIns() == INS_tbz) || (jmp->idIns() == INS_tbnz);

            nsd = (isTest) ? TB_DIST_SMALL_MAX_NEG : JCC_DIST_SMALL_MAX_NEG;
            psd = (isTest) ? TB_DIST_SMALL_MAX_POS : JCC_DIST_SMALL_MAX_POS;
        }
        else if (emitIsUncondJump(jmp))
        {
            // Nothing to do; we don't shrink these.
            assert(jmp->idjShort);
            ssz = JMP_SIZE_SMALL;
        }
        else if (emitIsLoadLabel(jmp))
        {
            ssz = LBL_SIZE_SMALL;
            nsd = LBL_DIST_SMALL_MAX_NEG;
            psd = LBL_DIST_SMALL_MAX_POS;
        }
        else if (emitIsLoadConstant(jmp))
        {
            ssz = LDC_SIZE_SMALL;
            nsd = LDC_DIST_SMALL_MAX_NEG;
            psd = LDC_DIST_SMALL_MAX_POS;
        }
        else
        {
            assert(!"Unknown jump instruction");
        }
#endif // _TARGET_ARM64_

/* Make sure the jumps are properly ordered */

#ifdef DEBUG
        assert(lastLJ == nullptr || lastIG != jmp->idjIG || lastLJ->idjOffs < jmp->idjOffs);
        lastLJ = (lastIG == jmp->idjIG) ? jmp : nullptr;

        assert(lastIG == nullptr || lastIG->igNum <= jmp->idjIG->igNum || jmp->idjIG == prologIG ||
               emitNxtIGnum > unsigned(0xFFFF)); // igNum might overflow
        lastIG = jmp->idjIG;
#endif // DEBUG

        /* Get hold of the current jump size */

        jsz = jmp->idCodeSize();

        /* Get the group the jump is in */

        jmpIG = jmp->idjIG;

        /* Are we in a group different from the previous jump? */

        if (lstIG != jmpIG)
        {
            /* Were there any jumps before this one? */

            if (lstIG)
            {
                /* Adjust the offsets of the intervening blocks */

                do
                {
                    lstIG = lstIG->igNext;
                    assert(lstIG);
#ifdef DEBUG
                    if (EMITVERBOSE)
                    {
                        printf("Adjusted offset of " FMT_BB " from %04X to %04X\n", lstIG->igNum, lstIG->igOffs,
                               lstIG->igOffs - adjIG);
                    }
#endif // DEBUG
                    lstIG->igOffs -= adjIG;
                    assert(IsCodeAligned(lstIG->igOffs));
                } while (lstIG != jmpIG);
            }

            /* We've got the first jump in a new group */

            adjLJ = 0;
            lstIG = jmpIG;
        }

        /* Apply any local size adjustment to the jump's relative offset */

        jmp->idjOffs -= adjLJ;

        // If this is a jump via register, the instruction size does not change, so we are done.
        CLANG_FORMAT_COMMENT_ANCHOR;

#if defined(_TARGET_ARM64_)
        // JIT code and data will be allocated together for arm64 so the relative offset to JIT data is known.
        // In case such offset can be encodeable for `ldr` (+-1MB), shorten it.
        if (jmp->idAddr()->iiaIsJitDataOffset())
        {
            // Reference to JIT data
            assert(jmp->idIsBound());
            UNATIVE_OFFSET srcOffs = jmpIG->igOffs + jmp->idjOffs;

            int doff = jmp->idAddr()->iiaGetJitDataOffset();
            assert(doff >= 0);
            ssize_t imm = emitGetInsSC(jmp);
            assert((imm >= 0) && (imm < 0x1000)); // 0x1000 is arbitrary, currently 'imm' is always 0

            unsigned dataOffs = (unsigned)(doff + imm);
            assert(dataOffs < emitDataSize());

            // Conservately assume JIT data starts after the entire code size.
            // TODO-ARM64: we might consider only hot code size which will be computed later in emitComputeCodeSizes().
            assert(emitTotalCodeSize > 0);
            UNATIVE_OFFSET maxDstOffs = emitTotalCodeSize + dataOffs;

            // Check if the distance is within the encoding length.
            jmpDist = maxDstOffs - srcOffs;
            extra   = jmpDist - psd;
            if (extra <= 0)
            {
                goto SHORT_JMP;
            }

            // Keep the large form.
            continue;
        }
#endif

        /* Have we bound this jump's target already? */

        if (jmp->idIsBound())
        {
            /* Does the jump already have the smallest size? */

            if (jmp->idjShort)
            {
                assert(jmp->idCodeSize() == ssz);

                // We should not be jumping/branching across funclets/functions
                emitCheckFuncletBranch(jmp, jmpIG);

                continue;
            }

            tgtIG = jmp->idAddr()->iiaIGlabel;
        }
        else
        {
            /* First time we've seen this label, convert its target */
            CLANG_FORMAT_COMMENT_ANCHOR;

#ifdef DEBUG
            if (EMITVERBOSE)
            {
                printf("Binding: ");
                emitDispIns(jmp, false, false, false);
                printf("Binding L_M%03u_" FMT_BB, Compiler::s_compMethodsCount, jmp->idAddr()->iiaBBlabel->bbNum);
            }
#endif // DEBUG

            tgtIG = (insGroup*)emitCodeGetCookie(jmp->idAddr()->iiaBBlabel);

#ifdef DEBUG
            if (EMITVERBOSE)
            {
                if (tgtIG)
                {
                    printf("to G_M%03u_IG%02u\n", Compiler::s_compMethodsCount, tgtIG->igNum);
                }
                else
                {
                    printf("-- ERROR, no emitter cookie for " FMT_BB "; it is probably missing BBF_JMP_TARGET or "
                           "BBF_HAS_LABEL.\n",
                           jmp->idAddr()->iiaBBlabel->bbNum);
                }
            }
            assert(tgtIG);
#endif // DEBUG

            /* Record the bound target */

            jmp->idAddr()->iiaIGlabel = tgtIG;
            jmp->idSetIsBound();
        }

        // We should not be jumping/branching across funclets/functions
        emitCheckFuncletBranch(jmp, jmpIG);

#ifdef _TARGET_XARCH_
        /* Done if this is not a variable-sized jump */

        if ((jmp->idIns() == INS_push) || (jmp->idIns() == INS_mov) || (jmp->idIns() == INS_call) ||
            (jmp->idIns() == INS_push_hide))
        {
            continue;
        }
#endif
#ifdef _TARGET_ARM_
        if ((jmp->idIns() == INS_push) || (jmp->idIns() == INS_mov) || (jmp->idIns() == INS_movt) ||
            (jmp->idIns() == INS_movw))
        {
            continue;
        }
#endif
#ifdef _TARGET_ARM64_
        // There is only one size of unconditional branch; we don't support functions larger than 2^28 bytes (our branch
        // range).
        if (emitIsUncondJump(jmp))
        {
            continue;
        }
#endif

        /*
            In the following distance calculations, if we're not actually
            scheduling the code (i.e. reordering instructions), we can
            use the actual offset of the jump (rather than the beg/end of
            the instruction group) since the jump will not be moved around
            and thus its offset is accurate.

            First we need to figure out whether this jump is a forward or
            backward one; to do this we simply look at the ordinals of the
            group that contains the jump and the target.
         */

        srcInstrOffs = jmpIG->igOffs + jmp->idjOffs;

        /* Note that the destination is always the beginning of an IG, so no need for an offset inside it */
        dstOffs = tgtIG->igOffs;

#if defined(_TARGET_ARM_)
        srcEncodingOffs =
            srcInstrOffs + 4; // For relative branches, ARM PC is always considered to be the instruction address + 4
#elif defined(_TARGET_ARM64_)
        srcEncodingOffs =
            srcInstrOffs; // For relative branches, ARM64 PC is always considered to be the instruction address
#else
        srcEncodingOffs = srcInstrOffs + ssz; // Encoding offset of relative offset for small branch
#endif

        if (jmpIG->igNum < tgtIG->igNum)
        {
            /* Forward jump */

            /* Adjust the target offset by the current delta. This is a worst-case estimate, as jumps between
               here and the target could be shortened, causing the actual distance to shrink.
             */

            dstOffs -= adjIG;

            /* Compute the distance estimate */

            jmpDist = dstOffs - srcEncodingOffs;

            /* How much beyond the max. short distance does the jump go? */

            extra = jmpDist - psd;

#if DEBUG_EMIT
            assert(jmp->idDebugOnlyInfo() != nullptr);
            if (jmp->idDebugOnlyInfo()->idNum == (unsigned)INTERESTING_JUMP_NUM || INTERESTING_JUMP_NUM == 0)
            {
                if (INTERESTING_JUMP_NUM == 0)
                {
                    printf("[1] Jump %u:\n", jmp->idDebugOnlyInfo()->idNum);
                }
                printf("[1] Jump  block is at %08X\n", jmpIG->igOffs);
                printf("[1] Jump reloffset is %04X\n", jmp->idjOffs);
                printf("[1] Jump source is at %08X\n", srcEncodingOffs);
                printf("[1] Label block is at %08X\n", dstOffs);
                printf("[1] Jump  dist. is    %04X\n", jmpDist);
                if (extra > 0)
                {
                    printf("[1] Dist excess [S] = %d  \n", extra);
                }
            }
            if (EMITVERBOSE)
            {
                printf("Estimate of fwd jump [%08X/%03u]: %04X -> %04X = %04X\n", dspPtr(jmp),
                       jmp->idDebugOnlyInfo()->idNum, srcInstrOffs, dstOffs, jmpDist);
            }
#endif // DEBUG_EMIT

            if (extra <= 0)
            {
                /* This jump will be a short one */
                goto SHORT_JMP;
            }
        }
        else
        {
            /* Backward jump */

            /* Compute the distance estimate */

            jmpDist = srcEncodingOffs - dstOffs;

            /* How much beyond the max. short distance does the jump go? */

            extra = jmpDist + nsd;

#if DEBUG_EMIT
            assert(jmp->idDebugOnlyInfo() != nullptr);
            if (jmp->idDebugOnlyInfo()->idNum == (unsigned)INTERESTING_JUMP_NUM || INTERESTING_JUMP_NUM == 0)
            {
                if (INTERESTING_JUMP_NUM == 0)
                {
                    printf("[2] Jump %u:\n", jmp->idDebugOnlyInfo()->idNum);
                }
                printf("[2] Jump  block is at %08X\n", jmpIG->igOffs);
                printf("[2] Jump reloffset is %04X\n", jmp->idjOffs);
                printf("[2] Jump source is at %08X\n", srcEncodingOffs);
                printf("[2] Label block is at %08X\n", dstOffs);
                printf("[2] Jump  dist. is    %04X\n", jmpDist);
                if (extra > 0)
                {
                    printf("[2] Dist excess [S] = %d  \n", extra);
                }
            }
            if (EMITVERBOSE)
            {
                printf("Estimate of bwd jump [%08X/%03u]: %04X -> %04X = %04X\n", dspPtr(jmp),
                       jmp->idDebugOnlyInfo()->idNum, srcInstrOffs, dstOffs, jmpDist);
            }
#endif // DEBUG_EMIT

            if (extra <= 0)
            {
                /* This jump will be a short one */
                goto SHORT_JMP;
            }
        }

        /* We arrive here if the jump couldn't be made short, at least for now */

        /* We had better not have eagerly marked the jump as short
         * in emitIns_J(). If we did, then it has to be able to stay short
         * as emitIns_J() uses the worst case scenario, and blocks can
         * only move closer together after that.
         */
        assert(jmp->idjShort == 0);

        /* Keep track of the closest distance we got */

        if (minShortExtra > (unsigned)extra)
        {
            minShortExtra = (unsigned)extra;
        }

#if defined(_TARGET_ARM_)

        // If we're here, we couldn't convert to a small jump.
        // Handle conversion to medium-sized conditional jumps.
        // 'srcInstrOffs', 'srcEncodingOffs', 'dstOffs', 'jmpDist' have already been computed
        // and don't need to be recomputed.

        if (emitIsCondJump(jmp))
        {
            if (jmpIG->igNum < tgtIG->igNum)
            {
                /* Forward jump */

                /* How much beyond the max. medium distance does the jump go? */

                mextra = jmpDist - pmd;

#if DEBUG_EMIT
                assert(jmp->idDebugOnlyInfo() != NULL);
                if (jmp->idDebugOnlyInfo()->idNum == (unsigned)INTERESTING_JUMP_NUM || INTERESTING_JUMP_NUM == 0)
                {
                    if (mextra > 0)
                    {
                        if (INTERESTING_JUMP_NUM == 0)
                            printf("[6] Jump %u:\n", jmp->idDebugOnlyInfo()->idNum);
                        printf("[6] Dist excess [S] = %d  \n", mextra);
                    }
                }
#endif // DEBUG_EMIT

                if (mextra <= 0)
                {
                    /* This jump will be a medium one */
                    goto MEDIUM_JMP;
                }
            }
            else
            {
                /* Backward jump */

                /* How much beyond the max. medium distance does the jump go? */

                mextra = jmpDist + nmd;

#if DEBUG_EMIT
                assert(jmp->idDebugOnlyInfo() != NULL);
                if (jmp->idDebugOnlyInfo()->idNum == (unsigned)INTERESTING_JUMP_NUM || INTERESTING_JUMP_NUM == 0)
                {
                    if (mextra > 0)
                    {
                        if (INTERESTING_JUMP_NUM == 0)
                            printf("[7] Jump %u:\n", jmp->idDebugOnlyInfo()->idNum);
                        printf("[7] Dist excess [S] = %d  \n", mextra);
                    }
                }
#endif // DEBUG_EMIT

                if (mextra <= 0)
                {
                    /* This jump will be a medium one */
                    goto MEDIUM_JMP;
                }
            }

            /* We arrive here if the jump couldn't be made medium, at least for now */

            /* Keep track of the closest distance we got */

            if (minMediumExtra > (unsigned)mextra)
                minMediumExtra = (unsigned)mextra;
        }

#endif // _TARGET_ARM_

        /*****************************************************************************
         * We arrive here if the jump must stay long, at least for now.
         * Go try the next one.
         */

        continue;

    /*****************************************************************************/
    /* Handle conversion to short jump                                           */
    /*****************************************************************************/

    SHORT_JMP:

        /* Try to make this jump a short one */

        emitSetShortJump(jmp);

        if (!jmp->idjShort)
        {
            continue; // This jump must be kept long
        }

        /* This jump is becoming either short or medium */

        oldSize = jsz;
        jsz     = ssz;
        assert(oldSize >= jsz);
        sizeDif = oldSize - jsz;

#if defined(_TARGET_XARCH_)
        jmp->idCodeSize(jsz);
#elif defined(_TARGET_ARM_)
#if 0
        // This is done as part of emitSetShortJump():
        insSize isz = emitInsSize(jmp->idInsFmt());
        jmp->idInsSize(isz);
#endif
#elif defined(_TARGET_ARM64_)
        // The size of IF_LARGEJMP/IF_LARGEADR/IF_LARGELDC are 8 or 12.
        // All other code size is 4.
        assert((sizeDif == 4) || (sizeDif == 8));
#else
#error Unsupported or unset target architecture
#endif

        goto NEXT_JMP;

#if defined(_TARGET_ARM_)

    /*****************************************************************************/
    /* Handle conversion to medium jump                                          */
    /*****************************************************************************/

    MEDIUM_JMP:

        /* Try to make this jump a medium one */

        emitSetMediumJump(jmp);

        if (jmp->idCodeSize() > msz)
        {
            continue; // This jump wasn't shortened
        }
        assert(jmp->idCodeSize() == msz);

        /* This jump is becoming medium */

        oldSize = jsz;
        jsz     = msz;
        assert(oldSize >= jsz);
        sizeDif = oldSize - jsz;

        goto NEXT_JMP;

#endif // _TARGET_ARM_

    /*****************************************************************************/

    NEXT_JMP:

        /* Make sure the size of the jump is marked correctly */

        assert((0 == (jsz | jmpDist)) || (jsz == jmp->idCodeSize()));

#ifdef DEBUG
        if (EMITVERBOSE)
        {
            printf("Shrinking jump [%08X/%03u]\n", dspPtr(jmp), jmp->idDebugOnlyInfo()->idNum);
        }
#endif
        noway_assert((unsigned short)sizeDif == sizeDif);

        adjIG += sizeDif;
        adjLJ += sizeDif;
        jmpIG->igSize -= (unsigned short)sizeDif;
        emitTotalCodeSize -= sizeDif;

        /* The jump size estimate wasn't accurate; flag its group */

        jmpIG->igFlags |= IGF_UPD_ISZ;

    } // end for each jump

    /* Did we shorten any jumps? */

    if (adjIG)
    {
        /* Adjust offsets of any remaining blocks */

        assert(lstIG);

        for (;;)
        {
            lstIG = lstIG->igNext;
            if (!lstIG)
            {
                break;
            }
#ifdef DEBUG
            if (EMITVERBOSE)
            {
                printf("Adjusted offset of " FMT_BB " from %04X to %04X\n", lstIG->igNum, lstIG->igOffs,
                       lstIG->igOffs - adjIG);
            }
#endif // DEBUG
            lstIG->igOffs -= adjIG;
            assert(IsCodeAligned(lstIG->igOffs));
        }

#ifdef DEBUG
        emitCheckIGoffsets();
#endif

        /* Is there a chance of other jumps becoming short? */
        CLANG_FORMAT_COMMENT_ANCHOR;
#ifdef DEBUG
#if defined(_TARGET_ARM_)
        if (EMITVERBOSE)
            printf("Total shrinkage = %3u, min extra short jump size = %3u, min extra medium jump size = %u\n", adjIG,
                   minShortExtra, minMediumExtra);
#else
        if (EMITVERBOSE)
        {
            printf("Total shrinkage = %3u, min extra jump size = %3u\n", adjIG, minShortExtra);
        }
#endif
#endif

        if ((minShortExtra <= adjIG)
#if defined(_TARGET_ARM_)
            || (minMediumExtra <= adjIG)
#endif // _TARGET_ARM_
                )
        {
            jmp_iteration++;

#ifdef DEBUG
            if (EMITVERBOSE)
            {
                printf("Iterating branch shortening. Iteration = %d\n", jmp_iteration);
            }
#endif

            goto AGAIN;
        }
    }
#ifdef DEBUG
    if (EMIT_INSTLIST_VERBOSE)
    {
        printf("\nLabels list after the jump dist binding:\n\n");
        emitDispIGlist(false);
    }

    emitCheckIGoffsets();
#endif // DEBUG
}

void emitter::emitCheckFuncletBranch(instrDesc* jmp, insGroup* jmpIG)
{
#ifdef DEBUG
    // We should not be jumping/branching across funclets/functions
    // Except possibly a 'call' to a finally funclet for a local unwind
    // or a 'return' from a catch handler (that can go just about anywhere)
    // This routine attempts to validate that any branches across funclets
    // meets one of those criteria...
    assert(jmp->idIsBound());

#ifdef _TARGET_XARCH_
    // An lea of a code address (for constant data stored with the code)
    // is treated like a jump for emission purposes but is not really a jump so
    // we don't have to check anything here.
    if (jmp->idIns() == INS_lea)
    {
        return;
    }
#endif

#ifdef _TARGET_ARMARCH_
    if (jmp->idAddr()->iiaHasInstrCount())
    {
        // Too hard to figure out funclets from just an instruction count
        // You're on your own!
        return;
    }
#endif // _TARGET_ARMARCH_

#ifdef _TARGET_ARM64_
    // No interest if it's not jmp.
    if (emitIsLoadLabel(jmp) || emitIsLoadConstant(jmp))
    {
        return;
    }
#endif // _TARGET_ARM64_

    insGroup* tgtIG = jmp->idAddr()->iiaIGlabel;
    assert(tgtIG);
    if (tgtIG->igFuncIdx != jmpIG->igFuncIdx)
    {
        if (jmp->idDebugOnlyInfo()->idFinallyCall)
        {
            // We don't record enough information to determine this accurately, so instead
            // we assume that any branch to the very start of a finally is OK.

            // No branches back to the root method
            assert(tgtIG->igFuncIdx > 0);
            FuncInfoDsc* tgtFunc = emitComp->funGetFunc(tgtIG->igFuncIdx);
            assert(tgtFunc->funKind == FUNC_HANDLER);
            EHblkDsc* tgtEH = emitComp->ehGetDsc(tgtFunc->funEHIndex);

            // Only branches to finallys (not faults, catches, filters, etc.)
            assert(tgtEH->HasFinallyHandler());

            // Only to the first block of the finally (which is properly marked)
            BasicBlock* tgtBlk = tgtEH->ebdHndBeg;
            assert(tgtBlk->bbFlags & BBF_FUNCLET_BEG);

            // And now we made it back to where we started
            assert(tgtIG == emitCodeGetCookie(tgtBlk));
            assert(tgtIG->igFuncIdx == emitComp->funGetFuncIdx(tgtBlk));
        }
        else if (jmp->idDebugOnlyInfo()->idCatchRet)
        {
            // Again there isn't enough information to prove this correct
            // so just allow a 'branch' to any other 'parent' funclet

            FuncInfoDsc* jmpFunc = emitComp->funGetFunc(jmpIG->igFuncIdx);
            assert(jmpFunc->funKind == FUNC_HANDLER);
            EHblkDsc* jmpEH = emitComp->ehGetDsc(jmpFunc->funEHIndex);

            // Only branches out of catches
            assert(jmpEH->HasCatchHandler());

            FuncInfoDsc* tgtFunc = emitComp->funGetFunc(tgtIG->igFuncIdx);
            assert(tgtFunc);
            if (tgtFunc->funKind == FUNC_HANDLER)
            {
                // An outward chain to the containing funclet/EH handler
                // Note that it might be anywhere within nested try bodies
                assert(jmpEH->ebdEnclosingHndIndex == tgtFunc->funEHIndex);
            }
            else
            {
                // This funclet is 'top level' and so it is branching back to the
                // root function, and should have no containing EH handlers
                // but it could be nested within try bodies...
                assert(tgtFunc->funKind == FUNC_ROOT);
                assert(jmpEH->ebdEnclosingHndIndex == EHblkDsc::NO_ENCLOSING_INDEX);
            }
        }
        else
        {
            printf("Hit an illegal branch between funclets!");
            assert(tgtIG->igFuncIdx == jmpIG->igFuncIdx);
        }
    }
#endif // DEBUG
}

/*****************************************************************************
 *
 *  Compute the code sizes that we're going to use to allocate the code buffers.
 *
 *  This sets:
 *
 *      emitTotalHotCodeSize
 *      emitTotalColdCodeSize
 *      Compiler::info.compTotalHotCodeSize
 *      Compiler::info.compTotalColdCodeSize
 */

void emitter::emitComputeCodeSizes()
{
    assert((emitComp->fgFirstColdBlock == nullptr) == (emitFirstColdIG == nullptr));

    if (emitFirstColdIG)
    {
        emitTotalHotCodeSize  = emitFirstColdIG->igOffs;
        emitTotalColdCodeSize = emitTotalCodeSize - emitTotalHotCodeSize;
    }
    else
    {
        emitTotalHotCodeSize  = emitTotalCodeSize;
        emitTotalColdCodeSize = 0;
    }

    emitComp->info.compTotalHotCodeSize  = emitTotalHotCodeSize;
    emitComp->info.compTotalColdCodeSize = emitTotalColdCodeSize;

#ifdef DEBUG
    if (emitComp->verbose)
    {
        printf("\nHot  code size = 0x%X bytes\n", emitTotalHotCodeSize);
        printf("Cold code size = 0x%X bytes\n", emitTotalColdCodeSize);
    }
#endif
}

/*****************************************************************************
 *
 *  Called at the end of code generation, this method creates the code, data
 *  and GC info blocks for the method.  Returns the size of the method (which must fit in an unsigned).
 */

unsigned emitter::emitEndCodeGen(Compiler* comp,
                                 bool      contTrkPtrLcls,
                                 bool      fullyInt,
                                 bool      fullPtrMap,
                                 bool      returnsGCr,
                                 unsigned  xcptnsCount,
                                 unsigned* prologSize,
                                 unsigned* epilogSize,
                                 void**    codeAddr,
                                 void**    coldCodeAddr,
                                 void**    consAddr)
{
#ifdef DEBUG
    if (emitComp->verbose)
    {
        printf("*************** In emitEndCodeGen()\n");
    }
#endif

    BYTE* consBlock;
    BYTE* codeBlock;
    BYTE* coldCodeBlock;
    BYTE* cp;

    assert(emitCurIG == nullptr);

    emitCodeBlock = nullptr;
    emitConsBlock = nullptr;

    /* Tell everyone whether we have fully interruptible code or not */

    emitFullyInt   = fullyInt;
    emitFullGCinfo = fullPtrMap;

#ifndef UNIX_X86_ABI
    emitFullArgInfo = !emitHasFramePtr;
#else
    emitFullArgInfo = fullPtrMap;
#endif

#if EMITTER_STATS
    GCrefsTable.record(emitGCrFrameOffsCnt);
    emitSizeTable.record(static_cast<unsigned>(emitSizeMethod));
    stkDepthTable.record(emitMaxStackDepth);
#endif // EMITTER_STATS

    // Default values, correct even if EMIT_TRACK_STACK_DEPTH is 0.
    emitSimpleStkUsed         = true;
    u1.emitSimpleStkMask      = 0;
    u1.emitSimpleByrefStkMask = 0;

#if EMIT_TRACK_STACK_DEPTH
    /* Convert max. stack depth from # of bytes to # of entries */

    unsigned maxStackDepthIn4ByteElements = emitMaxStackDepth / sizeof(int);
    JITDUMP("Converting emitMaxStackDepth from bytes (%d) to elements (%d)\n", emitMaxStackDepth,
            maxStackDepthIn4ByteElements);
    emitMaxStackDepth = maxStackDepthIn4ByteElements;

    /* Should we use the simple stack */

    if (emitMaxStackDepth > MAX_SIMPLE_STK_DEPTH || emitFullGCinfo)
    {
        /* We won't use the "simple" argument table */

        emitSimpleStkUsed = false;

        /* Allocate the argument tracking table */

        if (emitMaxStackDepth <= sizeof(u2.emitArgTrackLcl))
        {
            u2.emitArgTrackTab = (BYTE*)u2.emitArgTrackLcl;
        }
        else
        {
            u2.emitArgTrackTab = (BYTE*)emitGetMem(roundUp(emitMaxStackDepth));
        }

        u2.emitArgTrackTop   = u2.emitArgTrackTab;
        u2.emitGcArgTrackCnt = 0;
    }
#endif

    if (emitEpilogCnt == 0)
    {
        /* No epilogs, make sure the epilog size is set to 0 */

        emitEpilogSize = 0;

#ifdef _TARGET_XARCH_
        emitExitSeqSize = 0;
#endif // _TARGET_XARCH_
    }

    /* Return the size of the epilog to the caller */

    *epilogSize = emitEpilogSize;

#ifdef _TARGET_XARCH_
    *epilogSize += emitExitSeqSize;
#endif // _TARGET_XARCH_

#ifdef DEBUG
    if (EMIT_INSTLIST_VERBOSE)
    {
        printf("\nInstruction list before instruction issue:\n\n");
        emitDispIGlist(true);
    }

    emitCheckIGoffsets();
#endif

    /* Allocate the code block (and optionally the data blocks) */

    // If we're doing procedure splitting and we found cold blocks, then
    // allocate hot and cold buffers.  Otherwise only allocate a hot
    // buffer.

    coldCodeBlock = nullptr;

    CorJitAllocMemFlag allocMemFlag = CORJIT_ALLOCMEM_DEFAULT_CODE_ALIGN;

#ifdef _TARGET_X86_
    //
    // These are the heuristics we use to decide whether or not to force the
    // code to be 16-byte aligned.
    //
    // 1. For ngen code with IBC data, use 16-byte alignment if the method
    //    has been called more than BB_VERY_HOT_WEIGHT times.
    // 2. For JITed code and ngen code without IBC data, use 16-byte alignment
    //    when the code is 16 bytes or smaller. We align small getters/setters
    //    because of they are penalized heavily on certain hardware when not 16-byte
    //    aligned (VSWhidbey #373938). To minimize size impact of this optimization,
    //    we do not align large methods because of the penalty is amortized for them.
    //
    if (emitComp->fgHaveProfileData())
    {
        if (emitComp->fgCalledCount > (BB_VERY_HOT_WEIGHT * emitComp->fgProfileRunsCount()))
        {
            allocMemFlag = CORJIT_ALLOCMEM_FLG_16BYTE_ALIGN;
        }
    }
    else
    {
        if (emitTotalHotCodeSize <= 16)
        {
            allocMemFlag = CORJIT_ALLOCMEM_FLG_16BYTE_ALIGN;
        }
    }
#endif

    if (emitConsDsc.align16)
    {
        allocMemFlag = static_cast<CorJitAllocMemFlag>(allocMemFlag | CORJIT_ALLOCMEM_FLG_RODATA_16BYTE_ALIGN);
    }

#ifdef _TARGET_ARM64_
    // For arm64, we want to allocate JIT data always adjacent to code similar to what native compiler does.
    // This way allows us to use a single `ldr` to access such data like float constant/jmp table.
    if (emitTotalColdCodeSize > 0)
    {
        // JIT data might be far away from the cold code.
        NYI_ARM64("Need to handle fix-up to data from cold code.");
    }

    UNATIVE_OFFSET roDataAlignmentDelta = 0;
    if (emitConsDsc.dsdOffs)
    {
        UNATIVE_OFFSET roDataAlignment = TARGET_POINTER_SIZE; // 8 Byte align by default.
        roDataAlignmentDelta = (UNATIVE_OFFSET)ALIGN_UP(emitTotalHotCodeSize, roDataAlignment) - emitTotalHotCodeSize;
        assert((roDataAlignmentDelta == 0) || (roDataAlignmentDelta == 4));
    }
    emitCmpHandle->allocMem(emitTotalHotCodeSize + roDataAlignmentDelta + emitConsDsc.dsdOffs, emitTotalColdCodeSize, 0,
                            xcptnsCount, allocMemFlag, (void**)&codeBlock, (void**)&coldCodeBlock, (void**)&consBlock);

    consBlock = codeBlock + emitTotalHotCodeSize + roDataAlignmentDelta;

#else
    emitCmpHandle->allocMem(emitTotalHotCodeSize, emitTotalColdCodeSize, emitConsDsc.dsdOffs, xcptnsCount, allocMemFlag,
                            (void**)&codeBlock, (void**)&coldCodeBlock, (void**)&consBlock);
#endif

    // if (emitConsDsc.dsdOffs)
    //     printf("Cons=%08X\n", consBlock);

    /* Give the block addresses to the caller and other functions here */

    *codeAddr = emitCodeBlock = codeBlock;
    *coldCodeAddr = emitColdCodeBlock = coldCodeBlock;
    *consAddr = emitConsBlock = consBlock;

    /* Nothing has been pushed on the stack */
    CLANG_FORMAT_COMMENT_ANCHOR;

#if EMIT_TRACK_STACK_DEPTH
    emitCurStackLvl = 0;
#endif

    /* Assume no live GC ref variables on entry */

    VarSetOps::ClearD(emitComp, emitThisGCrefVars); // This is initialized to Empty at the start of codegen.
    emitThisGCrefRegs = emitThisByrefRegs = RBM_NONE;
    emitThisGCrefVset                     = true;

#ifdef DEBUG

    emitIssuing = true;

    // We don't use these after this point

    VarSetOps::AssignNoCopy(emitComp, emitPrevGCrefVars, VarSetOps::UninitVal());
    emitPrevGCrefRegs = emitPrevByrefRegs = 0xBAADFEED;

    VarSetOps::AssignNoCopy(emitComp, emitInitGCrefVars, VarSetOps::UninitVal());
    emitInitGCrefRegs = emitInitByrefRegs = 0xBAADFEED;

#endif

    /* Initialize the GC ref variable lifetime tracking logic */

    codeGen->gcInfo.gcVarPtrSetInit();

    emitSyncThisObjOffs = -1;     /* -1  means no offset set */
    emitSyncThisObjReg  = REG_NA; /* REG_NA  means not set */

#ifdef JIT32_GCENCODER
    if (emitComp->lvaKeepAliveAndReportThis())
    {
        assert(emitComp->lvaIsOriginalThisArg(0));
        LclVarDsc* thisDsc = &emitComp->lvaTable[0];

        /* If "this" (which is passed in as a register argument in REG_ARG_0)
           is enregistered, we normally spot the "mov REG_ARG_0 -> thisReg"
           in the prolog and note the location of "this" at that point.
           However, if 'this' is enregistered into REG_ARG_0 itself, no code
           will be generated in the prolog, so we explicitly need to note
           the location of "this" here.
           NOTE that we can do this even if "this" is not enregistered in
           REG_ARG_0, and it will result in more accurate "this" info over the
           prolog. However, as methods are not interruptible over the prolog,
           we try to save space by avoiding that.
         */

        if (thisDsc->lvRegister)
        {
            emitSyncThisObjReg = thisDsc->lvRegNum;

            if (emitSyncThisObjReg == (int)REG_ARG_0 &&
                (codeGen->intRegState.rsCalleeRegArgMaskLiveIn & genRegMask(REG_ARG_0)))
            {
                if (emitFullGCinfo)
                {
                    emitGCregLiveSet(GCT_GCREF, genRegMask(REG_ARG_0),
                                     emitCodeBlock, // from offset 0
                                     true);
                }
                else
                {
                    /* If emitFullGCinfo==false, then we don't use any
                       regPtrDsc's and so explictly note the location
                       of "this" in GCEncode.cpp
                     */
                }
            }
        }
    }
#endif // JIT32_GCENCODER

    emitContTrkPtrLcls = contTrkPtrLcls;

    /* Are there any GC ref variables on the stack? */

    if (emitGCrFrameOffsCnt)
    {
        size_t     siz;
        unsigned   cnt;
        unsigned   num;
        LclVarDsc* dsc;
        int*       tab;

        /* Allocate and clear emitGCrFrameLiveTab[]. This is the table
           mapping "stkOffs -> varPtrDsc". It holds a pointer to
           the liveness descriptor that was created when the
           variable became alive. When the variable becomes dead, the
           descriptor will be appended to the liveness descriptor list, and
           the entry in emitGCrFrameLiveTab[] will be made NULL.

           Note that if all GC refs are assigned consecutively,
           emitGCrFrameLiveTab[] can be only as big as the number of GC refs
           present, instead of lvaTrackedCount.
         */

        siz                 = emitGCrFrameOffsCnt * sizeof(*emitGCrFrameLiveTab);
        emitGCrFrameLiveTab = (varPtrDsc**)emitGetMem(roundUp(siz));
        memset(emitGCrFrameLiveTab, 0, siz);

        /* Allocate and fill in emitGCrFrameOffsTab[]. This is the table
           mapping "varIndex -> stkOffs".
           Non-ptrs or reg vars have entries of -1.
           Entries of Tracked stack byrefs have the lower bit set to 1.
        */

        emitTrkVarCnt = cnt = emitComp->lvaTrackedCount;
        assert(cnt);
        emitGCrFrameOffsTab = tab = (int*)emitGetMem(cnt * sizeof(int));

        memset(emitGCrFrameOffsTab, -1, cnt * sizeof(int));

        /* Now fill in all the actual used entries */

        for (num = 0, dsc = emitComp->lvaTable, cnt = emitComp->lvaCount; num < cnt; num++, dsc++)
        {
            if (!dsc->lvOnFrame || (dsc->lvIsParam && !dsc->lvIsRegArg))
            {
                continue;
            }

#if FEATURE_FIXED_OUT_ARGS
            if (num == emitComp->lvaOutgoingArgSpaceVar)
            {
                continue;
            }
#endif // FEATURE_FIXED_OUT_ARGS

            int offs = dsc->lvStkOffs;

            /* Is it within the interesting range of offsets */

            if (offs >= emitGCrFrameOffsMin && offs < emitGCrFrameOffsMax)
            {
                /* Are tracked stack ptr locals laid out contiguously?
                   If not, skip non-ptrs. The emitter is optimized to work
                   with contiguous ptrs, but for EditNContinue, the variables
                   are laid out in the order they occur in the local-sig.
                 */

                if (!emitContTrkPtrLcls)
                {
                    if (!emitComp->lvaIsGCTracked(dsc))
                    {
                        continue;
                    }
                }

                unsigned indx = dsc->lvVarIndex;

                assert(!dsc->lvRegister);
                assert(dsc->lvTracked);
                assert(dsc->lvRefCnt() != 0);

                assert(dsc->TypeGet() == TYP_REF || dsc->TypeGet() == TYP_BYREF);

                assert(indx < emitComp->lvaTrackedCount);

// printf("Variable #%2u/%2u is at stack offset %d\n", num, indx, offs);

#ifdef JIT32_GCENCODER
#ifndef FEATURE_EH_FUNCLETS
                // Remember the frame offset of the "this" argument for synchronized methods.
                if (emitComp->lvaIsOriginalThisArg(num) && emitComp->lvaKeepAliveAndReportThis())
                {
                    emitSyncThisObjOffs = offs;
                    offs |= this_OFFSET_FLAG;
                }
#endif
#endif // JIT32_GCENCODER

                if (dsc->TypeGet() == TYP_BYREF)
                {
                    offs |= byref_OFFSET_FLAG;
                }
                tab[indx] = offs;
            }
        }
    }
    else
    {
#ifdef DEBUG
        emitTrkVarCnt       = 0;
        emitGCrFrameOffsTab = nullptr;
#endif
    }

#ifdef DEBUG
    if (emitComp->verbose)
    {
        printf("\n***************************************************************************\n");
        printf("Instructions as they come out of the scheduler\n\n");
    }
#endif

    /* Issue all instruction groups in order */
    cp = codeBlock;

#define DEFAULT_CODE_BUFFER_INIT 0xcc

    for (insGroup* ig = emitIGlist; ig != nullptr; ig = ig->igNext)
    {
        assert(!(ig->igFlags & IGF_PLACEHOLDER)); // There better not be any placeholder groups left

        /* Is this the first cold block? */
        if (ig == emitFirstColdIG)
        {
            assert(emitCurCodeOffs(cp) == emitTotalHotCodeSize);

            assert(coldCodeBlock);
            cp = coldCodeBlock;
#ifdef DEBUG
            if (emitComp->opts.disAsm || emitComp->opts.dspEmit || emitComp->verbose)
            {
                printf("\n************** Beginning of cold code **************\n");
            }
#endif
        }

        /* Are we overflowing? */
        if (ig->igNext && (ig->igNum + 1 != ig->igNext->igNum))
        {
            NO_WAY("Too many instruction groups");
        }

        // If this instruction group is returned to from a funclet implementing a finally,
        // on architectures where it is necessary generate GC info for the current instruction as
        // if it were the instruction following a call.
        emitGenGCInfoIfFuncletRetTarget(ig, cp);

        instrDesc* id = (instrDesc*)ig->igData;

#ifdef DEBUG

        /* Print the IG label, but only if it is a branch label */

        if (emitComp->opts.disAsm || emitComp->opts.dspEmit || emitComp->verbose)
        {
            if (emitComp->verbose)
            {
                printf("\n");
                emitDispIG(ig); // Display the flags, IG data, etc.
            }
            else
            {
                printf("\nG_M%03u_IG%02u:", Compiler::s_compMethodsCount, ig->igNum);

                // Display the block weight, but only when it isn't the standard BB_UNITY_WEIGHT
                if (ig->igWeight != BB_UNITY_WEIGHT)
                {
                    printf("\t\t;; bbWeight=%s", refCntWtd2str(ig->igWeight));
                }
                printf("\n");
            }
        }

#endif // DEBUG

        BYTE* bp = cp;

        /* Record the actual offset of the block, noting the difference */

        emitOffsAdj = ig->igOffs - emitCurCodeOffs(cp);
        assert(emitOffsAdj >= 0);

#if DEBUG_EMIT
        if ((emitOffsAdj != 0) && emitComp->verbose)
        {
            printf("Block predicted offs = %08X, actual = %08X -> size adj = %d\n", ig->igOffs, emitCurCodeOffs(cp),
                   emitOffsAdj);
        }
#endif // DEBUG_EMIT

        ig->igOffs = emitCurCodeOffs(cp);
        assert(IsCodeAligned(ig->igOffs));

#if EMIT_TRACK_STACK_DEPTH

        /* Set the proper stack level if appropriate */

        if (ig->igStkLvl != emitCurStackLvl)
        {
            /* We are pushing stuff implicitly at this label */

            assert((unsigned)ig->igStkLvl > (unsigned)emitCurStackLvl);
            emitStackPushN(cp, (ig->igStkLvl - (unsigned)emitCurStackLvl) / sizeof(int));
        }

#endif

        /* Update current GC information for IG's that do not extend the previous IG */

        if (!(ig->igFlags & IGF_EXTEND))
        {
            /* Is there a new set of live GC ref variables? */

            if (ig->igFlags & IGF_GC_VARS)
            {
                emitUpdateLiveGCvars(ig->igGCvars(), cp);
            }
            else if (!emitThisGCrefVset)
            {
                emitUpdateLiveGCvars(emitThisGCrefVars, cp);
            }

            /* Update the set of live GC ref registers */

            {
                regMaskTP GCregs = ig->igGCregs;

                if (GCregs != emitThisGCrefRegs)
                {
                    emitUpdateLiveGCregs(GCT_GCREF, GCregs, cp);
                }
            }

            /* Is there a new set of live byref registers? */

            if (ig->igFlags & IGF_BYREF_REGS)
            {
                unsigned byrefRegs = ig->igByrefRegs();

                if (byrefRegs != emitThisByrefRegs)
                {
                    emitUpdateLiveGCregs(GCT_BYREF, byrefRegs, cp);
                }
            }
        }
        else
        {
            // These are not set for "overflow" groups
            assert(!(ig->igFlags & IGF_GC_VARS));
            assert(!(ig->igFlags & IGF_BYREF_REGS));
        }

        /* Issue each instruction in order */

        emitCurIG = ig;

        for (unsigned cnt = ig->igInsCnt; cnt; cnt--)
        {
            castto(id, BYTE*) += emitIssue1Instr(ig, id, &cp);
        }

        emitCurIG = nullptr;

        assert(ig->igSize >= cp - bp);

        // Is it the last ig in the hot part?
        bool lastHotIG = (emitFirstColdIG != nullptr && ig->igNext == emitFirstColdIG);
        if (lastHotIG)
        {
            unsigned actualHotCodeSize    = emitCurCodeOffs(cp);
            unsigned allocatedHotCodeSize = emitTotalHotCodeSize;
            assert(actualHotCodeSize <= allocatedHotCodeSize);
            if (actualHotCodeSize < allocatedHotCodeSize)
            {
                // The allocated chunk is bigger than used, fill in unused space in it.
                unsigned unusedSize = allocatedHotCodeSize - emitCurCodeOffs(cp);
                for (unsigned i = 0; i < unusedSize; ++i)
                {
                    *cp++ = DEFAULT_CODE_BUFFER_INIT;
                }
                assert(allocatedHotCodeSize == emitCurCodeOffs(cp));
            }
        }

        assert((ig->igSize >= cp - bp) || lastHotIG);
        ig->igSize = (unsigned short)(cp - bp);
    }

#if EMIT_TRACK_STACK_DEPTH
    assert(emitCurStackLvl == 0);
#endif

    /* Output any initialized data we may have */

    if (emitConsDsc.dsdOffs != 0)
    {
        emitOutputDataSec(&emitConsDsc, consBlock);
    }

    /* Make sure all GC ref variables are marked as dead */

    if (emitGCrFrameOffsCnt != 0)
    {
        unsigned    vn;
        int         of;
        varPtrDsc** dp;

        for (vn = 0, of = emitGCrFrameOffsMin, dp = emitGCrFrameLiveTab; vn < emitGCrFrameOffsCnt;
             vn++, of += TARGET_POINTER_SIZE, dp++)
        {
            if (*dp)
            {
                emitGCvarDeadSet(of, cp, vn);
            }
        }
    }

    /* No GC registers are live any more */

    if (emitThisByrefRegs)
    {
        emitUpdateLiveGCregs(GCT_BYREF, RBM_NONE, cp);
    }
    if (emitThisGCrefRegs)
    {
        emitUpdateLiveGCregs(GCT_GCREF, RBM_NONE, cp);
    }

    /* Patch any forward jumps */

    if (emitFwdJumps)
    {
        for (instrDescJmp* jmp = emitJumpList; jmp != nullptr; jmp = jmp->idjNext)
        {
#ifdef _TARGET_XARCH_
            assert(jmp->idInsFmt() == IF_LABEL || jmp->idInsFmt() == IF_RWR_LABEL || jmp->idInsFmt() == IF_SWR_LABEL);
#endif
            insGroup* tgt = jmp->idAddr()->iiaIGlabel;

            if (jmp->idjTemp.idjAddr == nullptr)
            {
                continue;
            }

            if (jmp->idjOffs != tgt->igOffs)
            {
                BYTE* adr = jmp->idjTemp.idjAddr;
                int   adj = jmp->idjOffs - tgt->igOffs;
#ifdef _TARGET_ARM_
                // On Arm, the offset is encoded in unit of 2 bytes.
                adj >>= 1;
#endif

#if DEBUG_EMIT
                if ((jmp->idDebugOnlyInfo()->idNum == (unsigned)INTERESTING_JUMP_NUM) || (INTERESTING_JUMP_NUM == 0))
                {
#ifdef _TARGET_ARM_
                    printf("[5] This output is broken for ARM, since it doesn't properly decode the jump offsets of "
                           "the instruction at adr\n");
#endif

                    if (INTERESTING_JUMP_NUM == 0)
                    {
                        printf("[5] Jump %u:\n", jmp->idDebugOnlyInfo()->idNum);
                    }

                    if (jmp->idjShort)
                    {
                        printf("[5] Jump        is at %08X\n", (adr + 1 - emitCodeBlock));
                        printf("[5] Jump distance is  %02X - %02X = %02X\n", *(BYTE*)adr, adj, *(BYTE*)adr - adj);
                    }
                    else
                    {
                        printf("[5] Jump        is at %08X\n", (adr + 4 - emitCodeBlock));
                        printf("[5] Jump distance is  %08X - %02X = %08X\n", *(int*)adr, adj, *(int*)adr - adj);
                    }
                }
#endif // DEBUG_EMIT

                if (jmp->idjShort)
                {
                    // Patch Forward Short Jump
                    CLANG_FORMAT_COMMENT_ANCHOR;
#if defined(_TARGET_XARCH_)
                    *(BYTE*)adr -= (BYTE)adj;
#elif defined(_TARGET_ARM_)
                    // The following works because the jump offset is in the low order bits of the instruction.
                    // Presumably we could also just call "emitOutputLJ(NULL, adr, jmp)", like for long jumps?
                    *(short int*)adr -= (short)adj;
#elif defined(_TARGET_ARM64_)
                    assert(!jmp->idAddr()->iiaHasInstrCount());
                    emitOutputLJ(NULL, adr, jmp);
#else
#error Unsupported or unset target architecture
#endif
                }
                else
                {
                    // Patch Forward non-Short Jump
                    CLANG_FORMAT_COMMENT_ANCHOR;
#if defined(_TARGET_XARCH_)
                    *(int*)adr -= adj;
#elif defined(_TARGET_ARMARCH_)
                    assert(!jmp->idAddr()->iiaHasInstrCount());
                    emitOutputLJ(NULL, adr, jmp);
#else
#error Unsupported or unset target architecture
#endif
                }
            }
        }
    }

#ifdef DEBUG
    if (emitComp->opts.disAsm)
    {
        printf("\n");
    }

    if (emitComp->verbose)
    {
        printf("Allocated method code size = %4u , actual size = %4u\n", emitTotalCodeSize, cp - codeBlock);
    }
#endif

    unsigned actualCodeSize = emitCurCodeOffs(cp);

#if EMITTER_STATS
    totAllocdSize += emitTotalCodeSize;
    totActualSize += actualCodeSize;
#endif

    // Fill in eventual unused space, but do not report this space as used.
    // If you add this padding during the emitIGlist loop, then it will
    // emit offsets after the loop with wrong value (for example for GC ref variables).
    unsigned unusedSize = emitTotalCodeSize - emitCurCodeOffs(cp);
    for (unsigned i = 0; i < unusedSize; ++i)
    {
        *cp++ = DEFAULT_CODE_BUFFER_INIT;
    }
    assert(emitTotalCodeSize == emitCurCodeOffs(cp));

    // Total code size is sum of all IG->size and doesn't include padding in the last IG.
    emitTotalCodeSize = actualCodeSize;

#ifdef DEBUG

    // Make sure these didn't change during the "issuing" phase

    assert(VarSetOps::MayBeUninit(emitPrevGCrefVars));
    assert(emitPrevGCrefRegs == 0xBAADFEED);
    assert(emitPrevByrefRegs == 0xBAADFEED);

    assert(VarSetOps::MayBeUninit(emitInitGCrefVars));
    assert(emitInitGCrefRegs == 0xBAADFEED);
    assert(emitInitByrefRegs == 0xBAADFEED);

    if (EMIT_INSTLIST_VERBOSE)
    {
        printf("\nLabels list after the end of codegen:\n\n");
        emitDispIGlist(false);
    }

    emitCheckIGoffsets();

#endif // DEBUG

    // Assign the real prolog size
    *prologSize = emitCodeOffset(emitPrologIG, emitPrologEndPos);

    /* Return the amount of code we've generated */

    return actualCodeSize;
}

// See specification comment at the declaration.
void emitter::emitGenGCInfoIfFuncletRetTarget(insGroup* ig, BYTE* cp)
{
#if defined(FEATURE_EH_FUNCLETS) && defined(_TARGET_ARM_)
    // We only emit this GC information on targets where finally's are implemented via funclets,
    // and the finally is invoked, during non-exceptional execution, via a branch with a predefined
    // link register, rather than a "true call" for which we would already generate GC info.  Currently,
    // this means precisely ARM.
    if (ig->igFlags & IGF_FINALLY_TARGET)
    {
        // We don't actually have a call instruction in this case, so we don't have
        // a real size for that instruction.  We'll use 1.
        emitStackPop(cp, /*isCall*/ true, /*callInstrSize*/ 1, /*args*/ 0);

        /* Do we need to record a call location for GC purposes? */
        if (!emitFullGCinfo)
        {
            emitRecordGCcall(cp, /*callInstrSize*/ 1);
        }
    }
#endif // defined(FEATURE_EH_FUNCLETS) && defined(_TARGET_ARM_)
}

/*****************************************************************************
 *
 *  We have an instruction in an insGroup and we need to know the
 *  instruction number for this instruction
 */

unsigned emitter::emitFindInsNum(insGroup* ig, instrDesc* idMatch)
{
    instrDesc* id = (instrDesc*)ig->igData;

    // Check if we are the first instruction in the group
    if (id == idMatch)
    {
        return 0;
    }

    /* Walk the list of instructions until we find a match */
    unsigned insNum       = 0;
    unsigned insRemaining = ig->igInsCnt;

    while (insRemaining > 0)
    {
        castto(id, BYTE*) += emitSizeOfInsDsc(id);
        insNum++;
        insRemaining--;

        if (id == idMatch)
        {
            return insNum;
        }
    }
    assert(!"emitFindInsNum failed");
    return -1;
}

/*****************************************************************************
 *
 *  We've been asked for the code offset of an instruction but alas one or
 *  more instruction sizes in the block have been mis-predicted, so we have
 *  to find the true offset by looking for the instruction within the group.
 */

UNATIVE_OFFSET emitter::emitFindOffset(insGroup* ig, unsigned insNum)
{
    instrDesc*     id = (instrDesc*)ig->igData;
    UNATIVE_OFFSET of = 0;

#ifdef DEBUG
    /* Make sure we were passed reasonable arguments */
    assert(ig && ig->igSelf == ig);
    assert(ig->igInsCnt >= insNum);
#endif

    /* Walk the instruction list until all are counted */

    while (insNum > 0)
    {
        of += id->idCodeSize();

        castto(id, BYTE*) += emitSizeOfInsDsc(id);

        insNum--;
    }

    return of;
}

/*****************************************************************************
 *
 *  Start generating a constant data section for the current
 *  function. Returns the offset of the section in the appropriate data
 *  block.
 */

UNATIVE_OFFSET emitter::emitDataGenBeg(UNATIVE_OFFSET size, bool align)
{
    unsigned     secOffs;
    dataSection* secDesc;

    assert(emitDataSecCur == nullptr);

    /* The size better not be some kind of an odd thing */

    assert(size && size % sizeof(int) == 0);

    /* Get hold of the current offset */

    secOffs = emitConsDsc.dsdOffs;

    if (align)
    {
        // Data can have any size but since alignment is deduced from the size there's no
        // way to have a larger data size (e.g. 128) and request 4/8/16 byte alignment.
        // 32 bytes (and more) alignment requires VM support (see ICorJitInfo::allocMem).
        assert(size <= 16);

        if (size == 16)
        {
            emitConsDsc.align16 = true;
        }

        while ((secOffs % size) != 0)
        {
            /* Need to skip 4 bytes to honor alignment */
            /* Must allocate a dummy 4 byte integer */
            int zero = 0;
            emitDataGenBeg(4, false);
            emitDataGenData(0, &zero, 4);
            emitDataGenEnd();

            /* Get the new secOffs */
            secOffs = emitConsDsc.dsdOffs;
        }
    }

    /* Advance the current offset */

    emitConsDsc.dsdOffs += size;

    /* Allocate a data section descriptor and add it to the list */

    secDesc = emitDataSecCur = (dataSection*)emitGetMem(roundUp(sizeof(*secDesc) + size));

    secDesc->dsSize = size;

    secDesc->dsType = dataSection::data;

    secDesc->dsNext = nullptr;

    if (emitConsDsc.dsdLast)
    {
        emitConsDsc.dsdLast->dsNext = secDesc;
    }
    else
    {
        emitConsDsc.dsdList = secDesc;
    }
    emitConsDsc.dsdLast = secDesc;

    return secOffs;
}

//  Start generating a constant data section for the current function
//  populated with BasicBlock references.
//  You can choose the references to be either absolute pointers, or
//  4-byte relative addresses.
//  Currently the relative references are relative to the start of the
//  first block (this is somewhat arbitrary)

UNATIVE_OFFSET emitter::emitBBTableDataGenBeg(unsigned numEntries, bool relativeAddr)
{
    unsigned     secOffs;
    dataSection* secDesc;

    assert(emitDataSecCur == nullptr);

    UNATIVE_OFFSET emittedSize;

    if (relativeAddr)
    {
        emittedSize = numEntries * 4;
    }
    else
    {
        emittedSize = numEntries * TARGET_POINTER_SIZE;
    }

    /* Get hold of the current offset */

    secOffs = emitConsDsc.dsdOffs;

    /* Advance the current offset */

    emitConsDsc.dsdOffs += emittedSize;

    /* Allocate a data section descriptor and add it to the list */

    secDesc = emitDataSecCur = (dataSection*)emitGetMem(roundUp(sizeof(*secDesc) + numEntries * sizeof(BasicBlock*)));

    secDesc->dsSize = emittedSize;

    secDesc->dsType = relativeAddr ? dataSection::blockRelative32 : dataSection::blockAbsoluteAddr;

    secDesc->dsNext = nullptr;

    if (emitConsDsc.dsdLast)
    {
        emitConsDsc.dsdLast->dsNext = secDesc;
    }
    else
    {
        emitConsDsc.dsdList = secDesc;
    }

    emitConsDsc.dsdLast = secDesc;

    return secOffs;
}

/*****************************************************************************
 *
 *  Emit the given block of bits into the current data section.
 */

void emitter::emitDataGenData(unsigned offs, const void* data, size_t size)
{
    assert(emitDataSecCur && (emitDataSecCur->dsSize >= offs + size));

    assert(emitDataSecCur->dsType == dataSection::data);

    memcpy(emitDataSecCur->dsCont + offs, data, size);
}

/*****************************************************************************
 *
 *  Emit the address of the given basic block into the current data section.
 */

void emitter::emitDataGenData(unsigned index, BasicBlock* label)
{
    assert(emitDataSecCur != nullptr);
    assert(emitDataSecCur->dsType == dataSection::blockAbsoluteAddr ||
           emitDataSecCur->dsType == dataSection::blockRelative32);

    unsigned emittedElemSize = emitDataSecCur->dsType == dataSection::blockAbsoluteAddr ? TARGET_POINTER_SIZE : 4;

    assert(emitDataSecCur->dsSize >= emittedElemSize * (index + 1));

    ((BasicBlock**)(emitDataSecCur->dsCont))[index] = label;
}

/*****************************************************************************
 *
 *  We're done generating a data section.
 */

void emitter::emitDataGenEnd()
{

#ifdef DEBUG
    assert(emitDataSecCur);
    emitDataSecCur = nullptr;
#endif
}

/********************************************************************************
 * Generates a data section constant
 *
 * Parameters:
 *     cnsAddr  - memory location containing constant value
 *     cnsSize  - size of constant in bytes
 *     dblAlign - whether to double align the data section constant
 *
 * Returns constant number as offset into data section.
 */
UNATIVE_OFFSET emitter::emitDataConst(const void* cnsAddr, unsigned cnsSize, bool dblAlign)
{
    // When generating SMALL_CODE, we don't bother with dblAlign
    if (dblAlign && (emitComp->compCodeOpt() == Compiler::SMALL_CODE))
    {
        dblAlign = false;
    }

    UNATIVE_OFFSET cnum = emitDataGenBeg(cnsSize, dblAlign);
    emitDataGenData(0, cnsAddr, cnsSize);
    emitDataGenEnd();

    return cnum;
}

//------------------------------------------------------------------------
// emitAnyConst: Create a data section constant of arbitrary size.
//
// Arguments:
//    cnsAddr   - pointer to the data to be placed in the data section
//    cnsSize   - size of the data
//    alignment - indicates how to align the constant
//
// Return Value:
//    A field handle representing the data offset to access the constant.
//
CORINFO_FIELD_HANDLE emitter::emitAnyConst(const void* cnsAddr, unsigned cnsSize, emitDataAlignment alignment)
{
    bool align;

    switch (alignment)
    {
        case emitDataAlignment::None:
            align = false;
            break;
        case emitDataAlignment::Preferred:
            align = (emitComp->compCodeOpt() != Compiler::SMALL_CODE);
            break;
        case emitDataAlignment::Required:
        default:
            align = true;
            break;
    }

    UNATIVE_OFFSET cnum = emitDataGenBeg(cnsSize, align);
    emitDataGenData(0, cnsAddr, cnsSize);
    emitDataGenEnd();
    return emitComp->eeFindJitDataOffs(cnum);
}

//------------------------------------------------------------------------
// emitFltOrDblConst: Create a float or double data section constant.
//
// Arguments:
//    constValue - constant value
//    attr       - constant size
//
// Return Value:
//    A field handle representing the data offset to access the constant.
//
// Notes:
//    If attr is EA_4BYTE then the double value is converted to a float value.
//    If attr is EA_8BYTE then 8 byte alignment is automatically requested.
//
CORINFO_FIELD_HANDLE emitter::emitFltOrDblConst(double constValue, emitAttr attr)
{
    assert((attr == EA_4BYTE) || (attr == EA_8BYTE));

    void* cnsAddr;
    float f;
    bool  dblAlign;

    if (attr == EA_4BYTE)
    {
        f        = forceCastToFloat(constValue);
        cnsAddr  = &f;
        dblAlign = false;
    }
    else
    {
        cnsAddr  = &constValue;
        dblAlign = true;
    }

    // Access to inline data is 'abstracted' by a special type of static member
    // (produced by eeFindJitDataOffs) which the emitter recognizes as being a reference
    // to constant data, not a real static field.

    UNATIVE_OFFSET cnsSize = (attr == EA_4BYTE) ? 4 : 8;
    UNATIVE_OFFSET cnum    = emitDataConst(cnsAddr, cnsSize, dblAlign);
    return emitComp->eeFindJitDataOffs(cnum);
}

/*****************************************************************************
 *
 *  Output the given data section at the specified address.
 */

void emitter::emitOutputDataSec(dataSecDsc* sec, BYTE* dst)
{
#ifdef DEBUG
    if (EMITVERBOSE)
    {
        printf("\nEmitting data sections: %u total bytes\n", sec->dsdOffs);
    }

    if (emitComp->opts.disAsm)
    {
        emitDispDataSec(sec);
    }

    unsigned secNum = 0;
#endif

    assert(dst);
    assert(sec->dsdOffs);
    assert(sec->dsdList);

    /* Walk and emit the contents of all the data blocks */

    dataSection* dsc;

    for (dsc = sec->dsdList; dsc; dsc = dsc->dsNext)
    {
        size_t dscSize = dsc->dsSize;

        // absolute label table
        if (dsc->dsType == dataSection::blockAbsoluteAddr)
        {
            JITDUMP("  section %u, size %u, block absolute addr\n", secNum++, dscSize);

            assert(dscSize && dscSize % TARGET_POINTER_SIZE == 0);
            size_t         numElems = dscSize / TARGET_POINTER_SIZE;
            target_size_t* bDst     = (target_size_t*)dst;
            for (unsigned i = 0; i < numElems; i++)
            {
                BasicBlock* block = ((BasicBlock**)dsc->dsCont)[i];

                // Convert the BasicBlock* value to an IG address
                insGroup* lab = (insGroup*)emitCodeGetCookie(block);

                // Append the appropriate address to the destination
                BYTE* target = emitOffsetToPtr(lab->igOffs);

#ifdef _TARGET_ARM_
                target = (BYTE*)((size_t)target | 1); // Or in thumb bit
#endif
                bDst[i] = (target_size_t)target;
                if (emitComp->opts.compReloc)
                {
                    emitRecordRelocation(&(bDst[i]), target, IMAGE_REL_BASED_HIGHLOW);
                }

                JITDUMP("  " FMT_BB ": 0x%p\n", block->bbNum, bDst[i]);
            }
        }
        // relative label table
        else if (dsc->dsType == dataSection::blockRelative32)
        {
            JITDUMP("  section %u, size %u, block relative addr\n", secNum++, dscSize);

            unsigned  elemSize = 4;
            size_t    numElems = dscSize / 4;
            unsigned* uDst     = (unsigned*)dst;
            insGroup* labFirst = (insGroup*)emitCodeGetCookie(emitComp->fgFirstBB);

            for (unsigned i = 0; i < numElems; i++)
            {
                BasicBlock* block = ((BasicBlock**)dsc->dsCont)[i];

                // Convert the BasicBlock* value to an IG address
                insGroup* lab = (insGroup*)emitCodeGetCookie(block);

                assert(FitsIn<uint32_t>(lab->igOffs - labFirst->igOffs));
                uDst[i] = lab->igOffs - labFirst->igOffs;

                JITDUMP("  " FMT_BB ": 0x%x\n", block->bbNum, uDst[i]);
            }
        }
        else
        {
            JITDUMP("  section %u, size %u, raw data\n", secNum++, dscSize);

            // Simple binary data: copy the bytes to the target
            assert(dsc->dsType == dataSection::data);

            memcpy(dst, dsc->dsCont, dscSize);

#ifdef DEBUG
            if (EMITVERBOSE)
            {
                printf("  ");
                for (size_t i = 0; i < dscSize; i++)
                {
                    printf("%02x ", dsc->dsCont[i]);
                    if ((((i + 1) % 16) == 0) && (i + 1 != dscSize))
                    {
                        printf("\n  ");
                    }
                }
                printf("\n");
            }
#endif // DEBUG
        }
        dst += dscSize;
    }
}

#ifdef DEBUG

//------------------------------------------------------------------------
// emitDispDataSec: Dump a data section to stdout.
//
// Arguments:
//    section - the data section description
//
// Notes:
//    The output format attempts to mirror typical assembler syntax.
//    Data section entries lack type information so float/double entries
//    are displayed as if they are integers/longs.
//
void emitter::emitDispDataSec(dataSecDsc* section)
{
    printf("\n");

    unsigned offset = 0;

    for (dataSection* data = section->dsdList; data != nullptr; data = data->dsNext)
    {
        const char* labelFormat = "%-7s";
        char        label[64];
        sprintf_s(label, _countof(label), "RWD%02u", offset);
        printf(labelFormat, label);
        offset += data->dsSize;

        if ((data->dsType == dataSection::blockRelative32) || (data->dsType == dataSection::blockAbsoluteAddr))
        {
            insGroup* igFirst    = static_cast<insGroup*>(emitCodeGetCookie(emitComp->fgFirstBB));
            bool      isRelative = (data->dsType == dataSection::blockRelative32);
            size_t    blockCount = data->dsSize / (isRelative ? 4 : TARGET_POINTER_SIZE);

            for (unsigned i = 0; i < blockCount; i++)
            {
                if (i > 0)
                {
                    printf(labelFormat, "");
                }

                BasicBlock* block = reinterpret_cast<BasicBlock**>(data->dsCont)[i];
                insGroup*   ig    = static_cast<insGroup*>(emitCodeGetCookie(block));

                const char* blockLabelFormat = "G_M%03u_IG%02u";
                char        blockLabel[64];
                char        firstLabel[64];
                sprintf_s(blockLabel, _countof(blockLabel), blockLabelFormat, Compiler::s_compMethodsCount, ig->igNum);
                sprintf_s(firstLabel, _countof(firstLabel), blockLabelFormat, Compiler::s_compMethodsCount,
                          igFirst->igNum);

                if (isRelative)
                {
                    if (emitComp->opts.disDiffable)
                    {
                        printf("dd\t%s - %s\n", blockLabel, firstLabel);
                    }
                    else
                    {
                        printf("dd\t%08Xh", ig->igOffs - igFirst->igOffs);
                    }
                }
                else
                {
#ifndef _TARGET_64BIT_
                    // We have a 32-BIT target
                    if (emitComp->opts.disDiffable)
                    {
                        printf("dd\t%s\n", blockLabel);
                    }
                    else
                    {
                        printf("dd\t%08Xh", reinterpret_cast<uint32_t>(emitOffsetToPtr(ig->igOffs)));
                    }
#else  // _TARGET_64BIT_
                    // We have a 64-BIT target
                    if (emitComp->opts.disDiffable)
                    {
                        printf("dq\t%s\n", blockLabel);
                    }
                    else
                    {
                        printf("dq\t%016llXh", reinterpret_cast<uint64_t>(emitOffsetToPtr(ig->igOffs)));
                    }
#endif // _TARGET_64BIT_
                }

                if (!emitComp->opts.disDiffable)
                {
                    printf(" ; case %s\n", blockLabel);
                }
            }
        }
        else
        {
            assert(data->dsType == dataSection::data);
            switch (data->dsSize)
            {
                case 2:
                    printf("dw\t%04Xh\n", *reinterpret_cast<uint16_t*>(&data->dsCont));
                    break;
                case 4:
                    printf("dd\t%08Xh\n", *reinterpret_cast<uint32_t*>(&data->dsCont));
                    break;
                case 8:
                    printf("dq\t%016llXh\n", *reinterpret_cast<uint64_t*>(&data->dsCont));
                    break;
                default:
                    printf("db\t");
                    for (UNATIVE_OFFSET i = 0; i < data->dsSize; i++)
                    {
                        printf("%s0%02Xh", i > 0 ? ", " : "", data->dsCont[i]);
                    }
                    printf("\n");
            }
        }
    }
}
#endif

/*****************************************************************************/
/*****************************************************************************
 *
 *  Record the fact that the given variable now contains a live GC ref.
 */

void emitter::emitGCvarLiveSet(int offs, GCtype gcType, BYTE* addr, ssize_t disp)
{
    assert(emitIssuing);

    varPtrDsc* desc;

    assert((abs(offs) % TARGET_POINTER_SIZE) == 0);
    assert(needsGC(gcType));

    /* Compute the index into the GC frame table if the caller didn't do it */

    if (disp == -1)
    {
        disp = (offs - emitGCrFrameOffsMin) / TARGET_POINTER_SIZE;
    }

    assert((size_t)disp < emitGCrFrameOffsCnt);

    /* Allocate a lifetime record */

    desc = new (emitComp, CMK_GC) varPtrDsc;

    desc->vpdBegOfs = emitCurCodeOffs(addr);
#ifdef DEBUG
    desc->vpdEndOfs = 0xFACEDEAD;
#endif

    desc->vpdVarNum = offs;

    desc->vpdNext = nullptr;

#if !defined(JIT32_GCENCODER) || !defined(FEATURE_EH_FUNCLETS)
    /* the lower 2 bits encode props about the stk ptr */

    if (offs == emitSyncThisObjOffs)
    {
        desc->vpdVarNum |= this_OFFSET_FLAG;
    }
#endif

    if (gcType == GCT_BYREF)
    {
        desc->vpdVarNum |= byref_OFFSET_FLAG;
    }

    /* Append the new entry to the end of the list */
    if (codeGen->gcInfo.gcVarPtrLast == nullptr)
    {
        assert(codeGen->gcInfo.gcVarPtrList == nullptr);
        codeGen->gcInfo.gcVarPtrList = codeGen->gcInfo.gcVarPtrLast = desc;
    }
    else
    {
        assert(codeGen->gcInfo.gcVarPtrList != nullptr);
        codeGen->gcInfo.gcVarPtrLast->vpdNext = desc;
        codeGen->gcInfo.gcVarPtrLast          = desc;
    }

    /* Record the variable descriptor in the table */

    assert(emitGCrFrameLiveTab[disp] == nullptr);
    emitGCrFrameLiveTab[disp] = desc;

#ifdef DEBUG
    if (EMITVERBOSE)
    {
        printf("[%08X] %s var born at [%s", dspPtr(desc), GCtypeStr(gcType), emitGetFrameReg());

        if (offs < 0)
        {
            printf("-%02XH", -offs);
        }
        else if (offs > 0)
        {
            printf("+%02XH", +offs);
        }

        printf("]\n");
    }
#endif

    /* The "global" live GC variable mask is no longer up-to-date */

    emitThisGCrefVset = false;
}

/*****************************************************************************
 *
 *  Record the fact that the given variable no longer contains a live GC ref.
 */

void emitter::emitGCvarDeadSet(int offs, BYTE* addr, ssize_t disp)
{
    assert(emitIssuing);

    varPtrDsc* desc;

    assert(abs(offs) % sizeof(int) == 0);

    /* Compute the index into the GC frame table if the caller didn't do it */

    if (disp == -1)
    {
        disp = (offs - emitGCrFrameOffsMin) / TARGET_POINTER_SIZE;
    }

    assert((unsigned)disp < emitGCrFrameOffsCnt);

    /* Get hold of the lifetime descriptor and clear the entry */

    desc                      = emitGCrFrameLiveTab[disp];
    emitGCrFrameLiveTab[disp] = nullptr;

    assert(desc);
    assert((desc->vpdVarNum & ~OFFSET_MASK) == (unsigned)offs);

    /* Record the death code offset */

    assert(desc->vpdEndOfs == 0xFACEDEAD);
    desc->vpdEndOfs = emitCurCodeOffs(addr);

#ifdef DEBUG
    if (EMITVERBOSE)
    {
        GCtype gcType = (desc->vpdVarNum & byref_OFFSET_FLAG) ? GCT_BYREF : GCT_GCREF;
#if !defined(JIT32_GCENCODER) || !defined(FEATURE_EH_FUNCLETS)
        bool isThis = (desc->vpdVarNum & this_OFFSET_FLAG) != 0;

        printf("[%08X] %s%s var died at [%s", dspPtr(desc), GCtypeStr(gcType), isThis ? "this-ptr" : "",
               emitGetFrameReg());
#else
        bool isPinned = (desc->vpdVarNum & pinned_OFFSET_FLAG) != 0;

        printf("[%08X] %s%s var died at [%s", dspPtr(desc), GCtypeStr(gcType), isPinned ? "pinned" : "",
               emitGetFrameReg());
#endif

        if (offs < 0)
        {
            printf("-%02XH", -offs);
        }
        else if (offs > 0)
        {
            printf("+%02XH", +offs);
        }

        printf("]\n");
    }
#endif

    /* The "global" live GC variable mask is no longer up-to-date */

    emitThisGCrefVset = false;
}

/*****************************************************************************
 *
 *  Record a new set of live GC ref variables.
 */

void emitter::emitUpdateLiveGCvars(VARSET_VALARG_TP vars, BYTE* addr)
{
    assert(emitIssuing);

    // Don't track GC changes in epilogs
    if (emitIGisInEpilog(emitCurIG))
    {
        return;
    }

    /* Is the current set accurate and unchanged? */

    if (emitThisGCrefVset && VarSetOps::Equal(emitComp, emitThisGCrefVars, vars))
    {
        return;
    }

#ifdef DEBUG
    if (EMIT_GC_VERBOSE)
    {
        printf("New GC ref live vars=%s ", VarSetOps::ToString(emitComp, vars));
        dumpConvertedVarSet(emitComp, vars);
        printf("\n");
    }
#endif

    VarSetOps::Assign(emitComp, emitThisGCrefVars, vars);

    /* Are there any GC ref variables on the stack? */

    if (emitGCrFrameOffsCnt)
    {
        int*     tab;
        unsigned cnt = emitTrkVarCnt;
        unsigned num;

        /* Test all the tracked variable bits in the mask */

        for (num = 0, tab = emitGCrFrameOffsTab; num < cnt; num++, tab++)
        {
            int val = *tab;

            if (val != -1)
            {
                // byref_OFFSET_FLAG and this_OFFSET_FLAG are set
                //  in the table-offsets for byrefs and this-ptr

                int offs = val & ~OFFSET_MASK;

                // printf("var #%2u at %3d is now %s\n", num, offs, (vars & 1) ? "live" : "dead");

                if (VarSetOps::IsMember(emitComp, vars, num))
                {
                    GCtype gcType = (val & byref_OFFSET_FLAG) ? GCT_BYREF : GCT_GCREF;
                    emitGCvarLiveUpd(offs, INT_MAX, gcType, addr);
                }
                else
                {
                    emitGCvarDeadUpd(offs, addr);
                }
            }
        }
    }

    emitThisGCrefVset = true;
}

/*****************************************************************************
 *
 *  Record a call location for GC purposes (we know that this is a method that
 *  will not be fully interruptible).
 */

void emitter::emitRecordGCcall(BYTE* codePos, unsigned char callInstrSize)
{
    assert(emitIssuing);
    assert(!emitFullGCinfo);

    unsigned offs = emitCurCodeOffs(codePos);
    unsigned regs = (emitThisGCrefRegs | emitThisByrefRegs) & ~RBM_INTRET;
    callDsc* call;

#ifdef JIT32_GCENCODER
    // The JIT32 GCInfo encoder allows us to (as the comment previously here said):
    // "Bail if this is a totally boring call", but the GCInfoEncoder/Decoder interface
    // requires a definition for every call site, so we skip these "early outs" when we're
    // using the general encoder.
    if (regs == 0)
    {
#if EMIT_TRACK_STACK_DEPTH
        if (emitCurStackLvl == 0)
            return;
#endif
        /* Nope, only interesting calls get recorded */

        if (emitSimpleStkUsed)
        {
            if (!u1.emitSimpleStkMask)
                return;
        }
        else
        {
            if (u2.emitGcArgTrackCnt == 0)
                return;
        }
    }
#endif // JIT32_GCENCODER

#ifdef DEBUG

    if (EMIT_GC_VERBOSE)
    {
        printf("; Call at %04X [stk=%u], GCvars=", offs - callInstrSize, emitCurStackLvl);
        emitDispVarSet();
        printf(", gcrefRegs=");
        printRegMaskInt(emitThisGCrefRegs);
        emitDispRegSet(emitThisGCrefRegs);
        // printRegMaskInt(emitThisGCrefRegs & ~RBM_INTRET & RBM_CALLEE_SAVED);    // only display callee-saved
        // emitDispRegSet (emitThisGCrefRegs & ~RBM_INTRET & RBM_CALLEE_SAVED);    // only display callee-saved
        printf(", byrefRegs=");
        printRegMaskInt(emitThisByrefRegs);
        emitDispRegSet(emitThisByrefRegs);
        // printRegMaskInt(emitThisByrefRegs & ~RBM_INTRET & RBM_CALLEE_SAVED);    // only display callee-saved
        // emitDispRegSet (emitThisByrefRegs & ~RBM_INTRET & RBM_CALLEE_SAVED);    // only display callee-saved
        printf("\n");
    }

#endif

    /* Allocate a 'call site' descriptor and start filling it in */

    call = new (emitComp, CMK_GC) callDsc;

    call->cdBlock = nullptr;
    call->cdOffs  = offs;
#ifndef JIT32_GCENCODER
    call->cdCallInstrSize = callInstrSize;
#endif
    call->cdNext = nullptr;

    call->cdGCrefRegs = (regMaskSmall)emitThisGCrefRegs;
    call->cdByrefRegs = (regMaskSmall)emitThisByrefRegs;

#if EMIT_TRACK_STACK_DEPTH
#ifndef UNIX_AMD64_ABI
    noway_assert(FitsIn<USHORT>(emitCurStackLvl / ((unsigned)sizeof(unsigned))));
#endif // UNIX_AMD64_ABI
#endif

    // Append the call descriptor to the list */
    if (codeGen->gcInfo.gcCallDescLast == nullptr)
    {
        assert(codeGen->gcInfo.gcCallDescList == nullptr);
        codeGen->gcInfo.gcCallDescList = codeGen->gcInfo.gcCallDescLast = call;
    }
    else
    {
        assert(codeGen->gcInfo.gcCallDescList != nullptr);
        codeGen->gcInfo.gcCallDescLast->cdNext = call;
        codeGen->gcInfo.gcCallDescLast         = call;
    }

    /* Record the current "pending" argument list */

    if (emitSimpleStkUsed)
    {
        /* The biggest call is less than MAX_SIMPLE_STK_DEPTH. So use
           small format */

        call->u1.cdArgMask      = u1.emitSimpleStkMask;
        call->u1.cdByrefArgMask = u1.emitSimpleByrefStkMask;
        call->cdArgCnt          = 0;
    }
    else
    {
        /* The current call has too many arguments, so we need to report the
           offsets of each individual GC arg. */

        call->cdArgCnt = u2.emitGcArgTrackCnt;
        if (call->cdArgCnt == 0)
        {
            call->u1.cdArgMask = call->u1.cdByrefArgMask = 0;
            return;
        }

        call->cdArgTable = new (emitComp, CMK_GC) unsigned[u2.emitGcArgTrackCnt];

        unsigned gcArgs = 0;
        unsigned stkLvl = emitCurStackLvl / sizeof(int);

        for (unsigned i = 0; i < stkLvl; i++)
        {
            GCtype gcType = (GCtype)u2.emitArgTrackTab[stkLvl - i - 1];

            if (needsGC(gcType))
            {
                call->cdArgTable[gcArgs] = i * TARGET_POINTER_SIZE;

                if (gcType == GCT_BYREF)
                {
                    call->cdArgTable[gcArgs] |= byref_OFFSET_FLAG;
                }

                gcArgs++;
            }
        }

        assert(gcArgs == u2.emitGcArgTrackCnt);
    }
}

/*****************************************************************************
 *
 *  Record a new set of live GC ref registers.
 */

void emitter::emitUpdateLiveGCregs(GCtype gcType, regMaskTP regs, BYTE* addr)
{
    assert(emitIssuing);

    // Don't track GC changes in epilogs
    if (emitIGisInEpilog(emitCurIG))
    {
        return;
    }

    regMaskTP life;
    regMaskTP dead;
    regMaskTP chg;

#ifdef DEBUG
    if (EMIT_GC_VERBOSE)
    {
        printf("New %sReg live regs=", GCtypeStr(gcType));
        printRegMaskInt(regs);
        emitDispRegSet(regs);
        printf("\n");
    }
#endif

    assert(needsGC(gcType));

    regMaskTP& emitThisXXrefRegs = (gcType == GCT_GCREF) ? emitThisGCrefRegs : emitThisByrefRegs;
    regMaskTP& emitThisYYrefRegs = (gcType == GCT_GCREF) ? emitThisByrefRegs : emitThisGCrefRegs;
    assert(emitThisXXrefRegs != regs);

    if (emitFullGCinfo)
    {
        /* Figure out which GC registers are becoming live/dead at this point */

        dead = (emitThisXXrefRegs & ~regs);
        life = (~emitThisXXrefRegs & regs);

        /* Can't simultaneously become live and dead at the same time */

        assert((dead | life) != 0);
        assert((dead & life) == 0);

        /* Compute the 'changing state' mask */

        chg = (dead | life);

        do
        {
            regMaskTP bit = genFindLowestBit(chg);
            regNumber reg = genRegNumFromMask(bit);

            if (life & bit)
            {
                emitGCregLiveUpd(gcType, reg, addr);
            }
            else
            {
                emitGCregDeadUpd(reg, addr);
            }

            chg -= bit;
        } while (chg);

        assert(emitThisXXrefRegs == regs);
    }
    else
    {
        emitThisYYrefRegs &= ~regs; // Kill the regs from the other GC type (if live)
        emitThisXXrefRegs = regs;   // Mark them as live in the requested GC type
    }

    // The 2 GC reg masks can't be overlapping

    assert((emitThisGCrefRegs & emitThisByrefRegs) == 0);
}

/*****************************************************************************
 *
 *  Record the fact that the given register now contains a live GC ref.
 */

void emitter::emitGCregLiveSet(GCtype gcType, regMaskTP regMask, BYTE* addr, bool isThis)
{
    assert(emitIssuing);
    assert(needsGC(gcType));

    regPtrDsc* regPtrNext;

    assert(!isThis || emitComp->lvaKeepAliveAndReportThis());
    // assert(emitFullyInt || isThis);
    assert(emitFullGCinfo);

    assert(((emitThisGCrefRegs | emitThisByrefRegs) & regMask) == 0);

    /* Allocate a new regptr entry and fill it in */

    regPtrNext            = codeGen->gcInfo.gcRegPtrAllocDsc();
    regPtrNext->rpdGCtype = gcType;

    regPtrNext->rpdOffs            = emitCurCodeOffs(addr);
    regPtrNext->rpdArg             = FALSE;
    regPtrNext->rpdCall            = FALSE;
    regPtrNext->rpdIsThis          = isThis;
    regPtrNext->rpdCompiler.rpdAdd = (regMaskSmall)regMask;
    regPtrNext->rpdCompiler.rpdDel = 0;
}

/*****************************************************************************
 *
 *  Record the fact that the given register no longer contains a live GC ref.
 */

void emitter::emitGCregDeadSet(GCtype gcType, regMaskTP regMask, BYTE* addr)
{
    assert(emitIssuing);
    assert(needsGC(gcType));

    regPtrDsc* regPtrNext;

    // assert(emitFullyInt);
    assert(emitFullGCinfo);

    assert(((emitThisGCrefRegs | emitThisByrefRegs) & regMask) != 0);

    /* Allocate a new regptr entry and fill it in */

    regPtrNext            = codeGen->gcInfo.gcRegPtrAllocDsc();
    regPtrNext->rpdGCtype = gcType;

    regPtrNext->rpdOffs            = emitCurCodeOffs(addr);
    regPtrNext->rpdCall            = FALSE;
    regPtrNext->rpdIsThis          = FALSE;
    regPtrNext->rpdArg             = FALSE;
    regPtrNext->rpdCompiler.rpdAdd = 0;
    regPtrNext->rpdCompiler.rpdDel = (regMaskSmall)regMask;
}

/*****************************************************************************
 *
 *  Emit an 8-bit integer as code.
 */

unsigned char emitter::emitOutputByte(BYTE* dst, ssize_t val)
{
    *castto(dst, unsigned char*) = (unsigned char)val;

#ifdef DEBUG
    if (emitComp->opts.dspEmit)
    {
        printf("; emit_byte 0%02XH\n", val & 0xFF);
    }
#ifdef _TARGET_AMD64_
    // if we're emitting code bytes, ensure that we've already emitted the rex prefix!
    assert(((val & 0xFF00000000LL) == 0) || ((val & 0xFFFFFFFF00000000LL) == 0xFFFFFFFF00000000LL));
#endif // _TARGET_AMD64_
#endif

    return sizeof(unsigned char);
}

/*****************************************************************************
 *
 *  Emit a 16-bit integer as code.
 */

unsigned char emitter::emitOutputWord(BYTE* dst, ssize_t val)
{
    MISALIGNED_WR_I2(dst, (short)val);

#ifdef DEBUG
    if (emitComp->opts.dspEmit)
    {
        printf("; emit_word 0%02XH,0%02XH\n", (val & 0xFF), (val >> 8) & 0xFF);
    }
#ifdef _TARGET_AMD64_
    // if we're emitting code bytes, ensure that we've already emitted the rex prefix!
    assert(((val & 0xFF00000000LL) == 0) || ((val & 0xFFFFFFFF00000000LL) == 0xFFFFFFFF00000000LL));
#endif // _TARGET_AMD64_
#endif

    return sizeof(short);
}

/*****************************************************************************
 *
 *  Emit a 32-bit integer as code.
 */

unsigned char emitter::emitOutputLong(BYTE* dst, ssize_t val)
{
    MISALIGNED_WR_I4(dst, (int)val);

#ifdef DEBUG
    if (emitComp->opts.dspEmit)
    {
        printf("; emit_long 0%08XH\n", (int)val);
    }
#ifdef _TARGET_AMD64_
    // if we're emitting code bytes, ensure that we've already emitted the rex prefix!
    assert(((val & 0xFF00000000LL) == 0) || ((val & 0xFFFFFFFF00000000LL) == 0xFFFFFFFF00000000LL));
#endif // _TARGET_AMD64_
#endif

    return sizeof(int);
}

/*****************************************************************************
 *
 *  Emit a pointer-sized integer as code.
 */

unsigned char emitter::emitOutputSizeT(BYTE* dst, ssize_t val)
{
    MISALIGNED_WR_ST(dst, val);

#ifdef DEBUG
    if (emitComp->opts.dspEmit)
    {
#ifdef _TARGET_AMD64_
        printf("; emit_size_t 0%016llXH\n", val);
#else  // _TARGET_AMD64_
        printf("; emit_size_t 0%08XH\n", val);
#endif // _TARGET_AMD64_
    }
#endif // DEBUG

    return TARGET_POINTER_SIZE;
}

//------------------------------------------------------------------------
// Wrappers to emitOutputByte, emitOutputWord, emitOutputLong, emitOutputSizeT
// that take unsigned __int64 or size_t type instead of ssize_t. Used on RyuJIT/x86.
//
// Arguments:
//    dst - passed through
//    val - passed through
//
// Return Value:
//    Same as wrapped function.
//

#if defined(_TARGET_X86_)
unsigned char emitter::emitOutputByte(BYTE* dst, size_t val)
{
    return emitOutputByte(dst, (ssize_t)val);
}

unsigned char emitter::emitOutputWord(BYTE* dst, size_t val)
{
    return emitOutputWord(dst, (ssize_t)val);
}

unsigned char emitter::emitOutputLong(BYTE* dst, size_t val)
{
    return emitOutputLong(dst, (ssize_t)val);
}

unsigned char emitter::emitOutputSizeT(BYTE* dst, size_t val)
{
    return emitOutputSizeT(dst, (ssize_t)val);
}

unsigned char emitter::emitOutputByte(BYTE* dst, unsigned __int64 val)
{
    return emitOutputByte(dst, (ssize_t)val);
}

unsigned char emitter::emitOutputWord(BYTE* dst, unsigned __int64 val)
{
    return emitOutputWord(dst, (ssize_t)val);
}

unsigned char emitter::emitOutputLong(BYTE* dst, unsigned __int64 val)
{
    return emitOutputLong(dst, (ssize_t)val);
}

unsigned char emitter::emitOutputSizeT(BYTE* dst, unsigned __int64 val)
{
    return emitOutputSizeT(dst, (ssize_t)val);
}
#endif // defined(_TARGET_X86_)

/*****************************************************************************
 *
 *  Given a block cookie and a code position, return the actual code offset;
 *  this can only be called at the end of code generation.
 */

UNATIVE_OFFSET emitter::emitCodeOffset(void* blockPtr, unsigned codePos)
{
    insGroup* ig;

    UNATIVE_OFFSET of;
    unsigned       no = emitGetInsNumFromCodePos(codePos);

    /* Make sure we weren't passed some kind of a garbage thing */

    ig = (insGroup*)blockPtr;
#ifdef DEBUG
    assert(ig && ig->igSelf == ig);
#endif

    /* The first and last offsets are always easy */

    if (no == 0)
    {
        of = 0;
    }
    else if (no == ig->igInsCnt)
    {
        of = ig->igSize;
    }
    else if (ig->igFlags & IGF_UPD_ISZ)
    {
        /*
            Some instruction sizes have changed, so we'll have to figure
            out the instruction offset "the hard way".
         */

        of = emitFindOffset(ig, no);
    }
    else
    {
        /* All instructions correctly predicted, the offset stays the same */

        of = emitGetInsOfsFromCodePos(codePos);

        // printf("[IG=%02u;ID=%03u;OF=%04X] <= %08X\n", ig->igNum, emitGetInsNumFromCodePos(codePos), of, codePos);

        /* Make sure the offset estimate is accurate */

        assert(of == emitFindOffset(ig, emitGetInsNumFromCodePos(codePos)));
    }

    return ig->igOffs + of;
}

/*****************************************************************************
 *
 *  Record the fact that the given register now contains a live GC ref.
 */

void emitter::emitGCregLiveUpd(GCtype gcType, regNumber reg, BYTE* addr)
{
    assert(emitIssuing);

    // Don't track GC changes in epilogs
    if (emitIGisInEpilog(emitCurIG))
    {
        return;
    }

    assert(needsGC(gcType));

    regMaskTP regMask = genRegMask(reg);

    regMaskTP& emitThisXXrefRegs = (gcType == GCT_GCREF) ? emitThisGCrefRegs : emitThisByrefRegs;
    regMaskTP& emitThisYYrefRegs = (gcType == GCT_GCREF) ? emitThisByrefRegs : emitThisGCrefRegs;

    if ((emitThisXXrefRegs & regMask) == 0)
    {
        // If the register was holding the other GC type, that type should
        // go dead now

        if (emitThisYYrefRegs & regMask)
        {
            emitGCregDeadUpd(reg, addr);
        }

        // For synchronized methods, "this" is always alive and in the same register.
        // However, if we generate any code after the epilog block (where "this"
        // goes dead), "this" will come alive again. We need to notice that.
        // Note that we only expect isThis to be true at an insGroup boundary.

        bool isThis = (reg == emitSyncThisObjReg) ? true : false;

        if (emitFullGCinfo)
        {
            emitGCregLiveSet(gcType, regMask, addr, isThis);
        }

        emitThisXXrefRegs |= regMask;

#ifdef DEBUG
        if (EMIT_GC_VERBOSE)
        {
            printf("%sReg +[%s]\n", GCtypeStr(gcType), emitRegName(reg));
        }
#endif
    }

    // The 2 GC reg masks can't be overlapping

    assert((emitThisGCrefRegs & emitThisByrefRegs) == 0);
}

/*****************************************************************************
 *
 *  Record the fact that the given set of registers no longer contain live GC refs.
 */

void emitter::emitGCregDeadUpdMask(regMaskTP regs, BYTE* addr)
{
    assert(emitIssuing);

    // Don't track GC changes in epilogs
    if (emitIGisInEpilog(emitCurIG))
    {
        return;
    }

    // First, handle the gcref regs going dead

    regMaskTP gcrefRegs = emitThisGCrefRegs & regs;

    // "this" can never go dead in synchronized methods, except in the epilog
    // after the call to CORINFO_HELP_MON_EXIT.
    assert(emitSyncThisObjReg == REG_NA || (genRegMask(emitSyncThisObjReg) & regs) == 0);

    if (gcrefRegs)
    {
        assert((emitThisByrefRegs & gcrefRegs) == 0);

        if (emitFullGCinfo)
        {
            emitGCregDeadSet(GCT_GCREF, gcrefRegs, addr);
        }

        emitThisGCrefRegs &= ~gcrefRegs;

#ifdef DEBUG
        if (EMIT_GC_VERBOSE)
        {
            printf("gcrReg ");
            printRegMaskInt(gcrefRegs);
            printf(" -");
            emitDispRegSet(gcrefRegs);
            printf("\n");
        }
#endif
    }

    // Second, handle the byref regs going dead

    regMaskTP byrefRegs = emitThisByrefRegs & regs;

    if (byrefRegs)
    {
        assert((emitThisGCrefRegs & byrefRegs) == 0);

        if (emitFullGCinfo)
        {
            emitGCregDeadSet(GCT_BYREF, byrefRegs, addr);
        }

        emitThisByrefRegs &= ~byrefRegs;

#ifdef DEBUG
        if (EMIT_GC_VERBOSE)
        {
            printf("byrReg ");
            printRegMaskInt(byrefRegs);
            printf(" -");
            emitDispRegSet(byrefRegs);
            printf("\n");
        }
#endif
    }
}

/*****************************************************************************
 *
 *  Record the fact that the given register no longer contains a live GC ref.
 */

void emitter::emitGCregDeadUpd(regNumber reg, BYTE* addr)
{
    assert(emitIssuing);

    // Don't track GC changes in epilogs
    if (emitIGisInEpilog(emitCurIG))
    {
        return;
    }

    regMaskTP regMask = genRegMask(reg);

    if ((emitThisGCrefRegs & regMask) != 0)
    {
        assert((emitThisByrefRegs & regMask) == 0);

        if (emitFullGCinfo)
        {
            emitGCregDeadSet(GCT_GCREF, regMask, addr);
        }

        emitThisGCrefRegs &= ~regMask;

#ifdef DEBUG
        if (EMIT_GC_VERBOSE)
        {
            printf("%s -[%s]\n", "gcrReg", emitRegName(reg));
        }
#endif
    }
    else if ((emitThisByrefRegs & regMask) != 0)
    {
        if (emitFullGCinfo)
        {
            emitGCregDeadSet(GCT_BYREF, regMask, addr);
        }

        emitThisByrefRegs &= ~regMask;

#ifdef DEBUG
        if (EMIT_GC_VERBOSE)
        {
            printf("%s -[%s]\n", "byrReg", emitRegName(reg));
        }
#endif
    }
}

/*****************************************************************************
 *
 *  Record the fact that the given variable now contains a live GC ref.
 *  varNum may be INT_MAX or negative (indicating a spill temp) only if
 *    offs is guaranteed to be the offset of a tracked GC ref. Else we
 *    need a valid value to check if the variable is tracked or not.
 */

void emitter::emitGCvarLiveUpd(int offs, int varNum, GCtype gcType, BYTE* addr)
{
    assert(abs(offs) % sizeof(int) == 0);
    assert(needsGC(gcType));

#if FEATURE_FIXED_OUT_ARGS
    if ((unsigned)varNum == emitComp->lvaOutgoingArgSpaceVar)
    {
        if (emitFullGCinfo)
        {
            /* Append an "arg push" entry to track a GC written to the
               outgoing argument space.
               Allocate a new ptr arg entry and fill it in */

            regPtrDsc* regPtrNext = gcInfo->gcRegPtrAllocDsc();
            regPtrNext->rpdGCtype = gcType;
            regPtrNext->rpdOffs   = emitCurCodeOffs(addr);
            regPtrNext->rpdArg    = TRUE;
            regPtrNext->rpdCall   = FALSE;
            noway_assert(FitsIn<unsigned short>(offs));
            regPtrNext->rpdPtrArg  = (unsigned short)offs;
            regPtrNext->rpdArgType = (unsigned short)GCInfo::rpdARG_PUSH;
            regPtrNext->rpdIsThis  = FALSE;

#ifdef DEBUG
            if (EMIT_GC_VERBOSE)
            {
                printf("[%04X] %s arg write\n", offs, GCtypeStr(gcType));
            }
#endif
        }
    }
    else
#endif // FEATURE_FIXED_OUT_ARGS
    {
        /* Is the frame offset within the "interesting" range? */

        if (offs >= emitGCrFrameOffsMin && offs < emitGCrFrameOffsMax)
        {
            /* Normally all variables in this range must be tracked stack
               pointers. However, for EnC, we relax this condition. So we
               must check if this is not such a variable.
               Note that varNum might be negative, indicating a spill temp.
            */

            if (varNum != INT_MAX)
            {
                bool isTracked = false;
                if (varNum >= 0)
                {
                    // This is NOT a spill temp
                    LclVarDsc* varDsc = &emitComp->lvaTable[varNum];
                    isTracked         = emitComp->lvaIsGCTracked(varDsc);
                }

                if (!isTracked)
                {
#if DOUBLE_ALIGN
                    assert(!emitContTrkPtrLcls ||
                           // EBP based variables in the double-aligned frames are indeed input arguments.
                           // and we don't require them to fall into the "interesting" range.
                           ((emitComp->rpFrameType == FT_DOUBLE_ALIGN_FRAME) && (varNum >= 0) &&
                            (emitComp->lvaTable[varNum].lvFramePointerBased == 1)));
#else
                    assert(!emitContTrkPtrLcls);
#endif
                    return;
                }
            }

            size_t disp;

            /* Compute the index into the GC frame table */

            disp = (offs - emitGCrFrameOffsMin) / TARGET_POINTER_SIZE;
            assert(disp < emitGCrFrameOffsCnt);

            /* If the variable is currently dead, mark it as live */

            if (emitGCrFrameLiveTab[disp] == nullptr)
            {
                emitGCvarLiveSet(offs, gcType, addr, disp);
            }
        }
    }
}

/*****************************************************************************
 *
 *  Record the fact that the given variable no longer contains a live GC ref.
 */

void emitter::emitGCvarDeadUpd(int offs, BYTE* addr)
{
    assert(emitIssuing);
    assert(abs(offs) % sizeof(int) == 0);

    /* Is the frame offset within the "interesting" range? */

    if (offs >= emitGCrFrameOffsMin && offs < emitGCrFrameOffsMax)
    {
        size_t disp;

        /* Compute the index into the GC frame table */

        disp = (offs - emitGCrFrameOffsMin) / TARGET_POINTER_SIZE;
        assert(disp < emitGCrFrameOffsCnt);

        /* If the variable is currently live, mark it as dead */

        if (emitGCrFrameLiveTab[disp] != nullptr)
        {
            assert(!emitComp->lvaKeepAliveAndReportThis() || (offs != emitSyncThisObjOffs));
            emitGCvarDeadSet(offs, addr, disp);
        }
    }
}

/*****************************************************************************
 *
 *  Allocate a new IG and link it in to the global list after the current IG
 */

insGroup* emitter::emitAllocAndLinkIG()
{
    insGroup* ig = emitAllocIG();

    assert(emitCurIG);

    emitInsertIGAfter(emitCurIG, ig);

    /* Propagate some IG flags from the current group to the new group */

    ig->igFlags |= (emitCurIG->igFlags & IGF_PROPAGATE_MASK);

    /* Set the new IG as the current IG */

    emitCurIG = ig;

    return ig;
}

/*****************************************************************************
 *
 *  Allocate an instruction group descriptor and assign it the next index.
 */

insGroup* emitter::emitAllocIG()
{
    insGroup* ig;

    /* Allocate a group descriptor */

    size_t sz = sizeof(insGroup);
    ig        = (insGroup*)emitGetMem(sz);

#ifdef DEBUG
    ig->igSelf = ig;
#endif

#if defined(DEBUG) || defined(LATE_DISASM)
    ig->igWeight = getCurrentBlockWeight();
#endif

#if EMITTER_STATS
    emitTotalIGcnt += 1;
    emitTotalIGsize += sz;
    emitSizeMethod += sz;
#endif

    /* Do basic initialization */

    emitInitIG(ig);

    return ig;
}

/*****************************************************************************
 *
 *  Initialize an instruction group
 */

void emitter::emitInitIG(insGroup* ig)
{
    /* Assign the next available index to the instruction group */

    ig->igNum = emitNxtIGnum;

    emitNxtIGnum++;

    /* Record the (estimated) code offset of the group */

    ig->igOffs = emitCurCodeOffset;
    assert(IsCodeAligned(ig->igOffs));

    /* Set the current function index */

    ig->igFuncIdx = emitComp->compCurrFuncIdx;

    ig->igFlags = 0;

    /* Zero out some fields to avoid printing garbage in JitDumps. These
       really only need to be set in DEBUG, but do it in all cases to make
       sure we act the same in non-DEBUG builds.
    */

    ig->igSize   = 0;
    ig->igGCregs = RBM_NONE;
    ig->igInsCnt = 0;
}

/*****************************************************************************
 *
 *  Insert instruction group 'ig' after 'igInsertAfterIG'
 */

void emitter::emitInsertIGAfter(insGroup* insertAfterIG, insGroup* ig)
{
    assert(emitIGlist);
    assert(emitIGlast);

    ig->igNext            = insertAfterIG->igNext;
    insertAfterIG->igNext = ig;

    if (emitIGlast == insertAfterIG)
    {
        // If we are inserting at the end, then update the 'last' pointer
        emitIGlast = ig;
    }
}

/*****************************************************************************
 *
 *  Save the current IG and start a new one.
 */

void emitter::emitNxtIG(bool extend)
{
    /* Right now we don't allow multi-IG prologs */

    assert(emitCurIG != emitPrologIG);

    /* First save the current group */

    emitSavIG(extend);

    /* Update the GC live sets for the group's start
     * Do it only if not an extension block */

    if (!extend)
    {
        VarSetOps::Assign(emitComp, emitInitGCrefVars, emitThisGCrefVars);
        emitInitGCrefRegs = emitThisGCrefRegs;
        emitInitByrefRegs = emitThisByrefRegs;
    }

    /* Start generating the new group */

    emitNewIG();

    /* If this is an emitter added block, flag it */

    if (extend)
    {
        emitCurIG->igFlags |= IGF_EXTEND;

#if EMITTER_STATS
        emitTotalIGExtend++;
#endif // EMITTER_STATS
    }

    // We've created a new IG; no need to force another one.
    emitForceNewIG = false;
}

/*****************************************************************************
 *
 *  emitGetInsSC: Get the instruction's constant value.
 */

target_ssize_t emitter::emitGetInsSC(instrDesc* id)
{
#ifdef _TARGET_ARM_ // should it be _TARGET_ARMARCH_? Why do we need this? Note that on ARM64 we store scaled immediates
                    // for some formats
    if (id->idIsLclVar())
    {
        int varNum = id->idAddr()->iiaLclVar.lvaVarNum();

        regNumber baseReg;
        int       offs = id->idAddr()->iiaLclVar.lvaOffset();
#if defined(_TARGET_ARM_)
        int adr =
            emitComp->lvaFrameAddress(varNum, id->idIsLclFPBase(), &baseReg, offs, CodeGen::instIsFP(id->idIns()));
        int dsp = adr + offs;
        if ((id->idIns() == INS_sub) || (id->idIns() == INS_subw))
            dsp = -dsp;
#elif defined(_TARGET_ARM64_)
        // TODO-ARM64-Cleanup: this is currently unreachable. Do we need it?
        bool FPbased;
        int  adr = emitComp->lvaFrameAddress(varNum, &FPbased);
        int  dsp = adr + offs;
        if (id->idIns() == INS_sub)
            dsp = -dsp;
#endif
        return dsp;
    }
    else
#endif // _TARGET_ARM_
        if (id->idIsLargeCns())
    {
        return ((instrDescCns*)id)->idcCnsVal;
    }
    else
    {
        return id->idSmallCns();
    }
}

#ifdef _TARGET_ARM_

BYTE* emitter::emitGetInsRelocValue(instrDesc* id)
{
    return ((instrDescReloc*)id)->idrRelocVal;
}

#endif // _TARGET_ARM_

/*****************************************************************************/
#if EMIT_TRACK_STACK_DEPTH
/*****************************************************************************
 *
 *  Record a push of a single dword on the stack.
 */

void emitter::emitStackPush(BYTE* addr, GCtype gcType)
{
#ifdef DEBUG
    assert(IsValidGCtype(gcType));
#endif

    if (emitSimpleStkUsed)
    {
        assert(!emitFullGCinfo); // Simple stk not used for emitFullGCinfo
        assert(emitCurStackLvl / sizeof(int) < MAX_SIMPLE_STK_DEPTH);

        u1.emitSimpleStkMask <<= 1;
        u1.emitSimpleStkMask |= (unsigned)needsGC(gcType);

        u1.emitSimpleByrefStkMask <<= 1;
        u1.emitSimpleByrefStkMask |= (gcType == GCT_BYREF);

        assert((u1.emitSimpleStkMask & u1.emitSimpleByrefStkMask) == u1.emitSimpleByrefStkMask);
    }
    else
    {
        emitStackPushLargeStk(addr, gcType);
    }

    emitCurStackLvl += sizeof(int);
}

/*****************************************************************************
 *
 *  Record a push of a bunch of non-GC dwords on the stack.
 */

void emitter::emitStackPushN(BYTE* addr, unsigned count)
{
    assert(count);

    if (emitSimpleStkUsed)
    {
        assert(!emitFullGCinfo); // Simple stk not used for emitFullGCinfo

        u1.emitSimpleStkMask <<= count;
        u1.emitSimpleByrefStkMask <<= count;
    }
    else
    {
        emitStackPushLargeStk(addr, GCT_NONE, count);
    }

    emitCurStackLvl += count * sizeof(int);
}

/*****************************************************************************
 *
 *  Record a pop of the given number of dwords from the stack.
 */

void emitter::emitStackPop(BYTE* addr, bool isCall, unsigned char callInstrSize, unsigned count)
{
    assert(emitCurStackLvl / sizeof(int) >= count);
    assert(!isCall || callInstrSize > 0);

    if (count)
    {
        if (emitSimpleStkUsed)
        {
            assert(!emitFullGCinfo); // Simple stk not used for emitFullGCinfo

            unsigned cnt = count;

            do
            {
                u1.emitSimpleStkMask >>= 1;
                u1.emitSimpleByrefStkMask >>= 1;
            } while (--cnt);
        }
        else
        {
            emitStackPopLargeStk(addr, isCall, callInstrSize, count);
        }

        emitCurStackLvl -= count * sizeof(int);
    }
    else
    {
        assert(isCall);

        // For the general encoder we do the call below always when it's a call, to ensure that the call is
        // recorded (when we're doing the ptr reg map for a non-fully-interruptible method).
        if (emitFullGCinfo
#ifndef JIT32_GCENCODER
            || (emitComp->genFullPtrRegMap && (!emitComp->GetInterruptible()) && isCall)
#endif // JIT32_GCENCODER
                )
        {
            emitStackPopLargeStk(addr, isCall, callInstrSize, 0);
        }
    }
}

/*****************************************************************************
 *
 *  Record a push of a single word on the stack for a full pointer map.
 */

void emitter::emitStackPushLargeStk(BYTE* addr, GCtype gcType, unsigned count)
{
    S_UINT32 level(emitCurStackLvl / sizeof(int));

    assert(IsValidGCtype(gcType));
    assert(count);
    assert(!emitSimpleStkUsed);

    do
    {
        /* Push an entry for this argument on the tracking stack */

        // printf("Pushed [%d] at lvl %2u [max=%u]\n", isGCref, emitArgTrackTop - emitArgTrackTab, emitMaxStackDepth);

        assert(level.IsOverflow() || u2.emitArgTrackTop == u2.emitArgTrackTab + level.Value());
        *u2.emitArgTrackTop++ = (BYTE)gcType;
        assert(u2.emitArgTrackTop <= u2.emitArgTrackTab + emitMaxStackDepth);

        if (emitFullArgInfo || needsGC(gcType))
        {
            if (emitFullGCinfo)
            {
                /* Append an "arg push" entry if this is a GC ref or
                   FPO method. Allocate a new ptr arg entry and fill it in */

                regPtrDsc* regPtrNext = codeGen->gcInfo.gcRegPtrAllocDsc();
                regPtrNext->rpdGCtype = gcType;

                regPtrNext->rpdOffs = emitCurCodeOffs(addr);
                regPtrNext->rpdArg  = TRUE;
                regPtrNext->rpdCall = FALSE;
                if (level.IsOverflow() || !FitsIn<unsigned short>(level.Value()))
                {
                    IMPL_LIMITATION("Too many/too big arguments to encode GC information");
                }
                regPtrNext->rpdPtrArg  = (unsigned short)level.Value();
                regPtrNext->rpdArgType = (unsigned short)GCInfo::rpdARG_PUSH;
                regPtrNext->rpdIsThis  = FALSE;

#ifdef DEBUG
                if (EMIT_GC_VERBOSE)
                {
                    printf("[%08X] %s arg push %u\n", dspPtr(regPtrNext), GCtypeStr(gcType), level.Value());
                }
#endif
            }

            /* This is an "interesting" argument push */

            u2.emitGcArgTrackCnt++;
        }
        level += 1;
        assert(!level.IsOverflow());
    } while (--count);
}

/*****************************************************************************
 *
 *  Record a pop of the given number of words from the stack for a full ptr
 *  map.
 */

void emitter::emitStackPopLargeStk(BYTE* addr, bool isCall, unsigned char callInstrSize, unsigned count)
{
    assert(emitIssuing);

    unsigned argStkCnt;
    S_UINT16 argRecCnt(0); // arg count for ESP, ptr-arg count for EBP
    unsigned gcrefRegs, byrefRegs;

#ifdef JIT32_GCENCODER
    // For the general encoder, we always need to record calls, so we make this call
    // even when emitSimpleStkUsed is true.
    assert(!emitSimpleStkUsed);
#endif

    /* Count how many pointer records correspond to this "pop" */

    for (argStkCnt = count; argStkCnt; argStkCnt--)
    {
        assert(u2.emitArgTrackTop > u2.emitArgTrackTab);

        GCtype gcType = (GCtype)(*--u2.emitArgTrackTop);

        assert(IsValidGCtype(gcType));

        // printf("Popped [%d] at lvl %u\n", GCtypeStr(gcType), emitArgTrackTop - emitArgTrackTab);

        // This is an "interesting" argument

        if (emitFullArgInfo || needsGC(gcType))
        {
            argRecCnt += 1;
        }
    }

    assert(u2.emitArgTrackTop >= u2.emitArgTrackTab);
    assert(u2.emitArgTrackTop == u2.emitArgTrackTab + emitCurStackLvl / sizeof(int) - count);
    noway_assert(!argRecCnt.IsOverflow());

    /* We're about to pop the corresponding arg records */

    u2.emitGcArgTrackCnt -= argRecCnt.Value();

#ifdef JIT32_GCENCODER
    // For the general encoder, we always have to record calls, so we don't take this early return.
    if (!emitFullGCinfo)
        return;
#endif

    // Do we have any interesting (i.e., callee-saved) registers live here?

    gcrefRegs = byrefRegs = 0;

    // We make a bitmask whose bits correspond to callee-saved register indices (in the sequence
    // of callee-saved registers only).
    for (unsigned calleeSavedRegIdx = 0; calleeSavedRegIdx < CNT_CALLEE_SAVED; calleeSavedRegIdx++)
    {
        regMaskTP calleeSavedRbm = raRbmCalleeSaveOrder[calleeSavedRegIdx];
        if (emitThisGCrefRegs & calleeSavedRbm)
        {
            gcrefRegs |= (1 << calleeSavedRegIdx);
        }
        if (emitThisByrefRegs & calleeSavedRbm)
        {
            byrefRegs |= (1 << calleeSavedRegIdx);
        }
    }

#ifdef JIT32_GCENCODER
    // For the general encoder, we always have to record calls, so we don't take this early return.    /* Are there any
    // args to pop at this call site?

    if (argRecCnt.Value() == 0)
    {
        /*
            Or do we have a partially interruptible EBP-less frame, and any
            of EDI,ESI,EBX,EBP are live, or is there an outer/pending call?
         */
        CLANG_FORMAT_COMMENT_ANCHOR;

#if !FPO_INTERRUPTIBLE
        if (emitFullyInt || (gcrefRegs == 0 && byrefRegs == 0 && u2.emitGcArgTrackCnt == 0))
#endif
            return;
    }
#endif // JIT32_GCENCODER

    /* Only calls may pop more than one value */
    // More detail:
    // _cdecl calls accomplish this popping via a post-call-instruction SP adjustment.
    // The "rpdCall" field below should be interpreted as "the instruction accomplishes
    // call-related popping, even if it's not itself a call".  Therefore, we don't just
    // use the "isCall" input argument, which means that the instruction actually is a call --
    // we use the OR of "isCall" or the "pops more than one value."

    bool isCallRelatedPop = (argRecCnt.Value() > 1);

    /* Allocate a new ptr arg entry and fill it in */

    regPtrDsc* regPtrNext = codeGen->gcInfo.gcRegPtrAllocDsc();
    regPtrNext->rpdGCtype = GCT_GCREF; // Pops need a non-0 value (??)

    regPtrNext->rpdOffs = emitCurCodeOffs(addr);
    regPtrNext->rpdCall = (isCall || isCallRelatedPop);
#ifndef JIT32_GCENCODER
    if (regPtrNext->rpdCall)
    {
        assert(isCall || callInstrSize == 0);
        regPtrNext->rpdCallInstrSize = callInstrSize;
    }
#endif
    regPtrNext->rpdCallGCrefRegs = gcrefRegs;
    regPtrNext->rpdCallByrefRegs = byrefRegs;
    regPtrNext->rpdArg           = TRUE;
    regPtrNext->rpdArgType       = (unsigned short)GCInfo::rpdARG_POP;
    regPtrNext->rpdPtrArg        = argRecCnt.Value();

#ifdef DEBUG
    if (EMIT_GC_VERBOSE)
    {
        printf("[%08X] ptr arg pop  %u\n", dspPtr(regPtrNext), count);
    }
#endif
}

/*****************************************************************************
 *  For caller-pop arguments, we report the arguments as pending arguments.
 *  However, any GC arguments are now dead, so we need to report them
 *  as non-GC.
 */

void emitter::emitStackKillArgs(BYTE* addr, unsigned count, unsigned char callInstrSize)
{
    assert(count > 0);

    if (emitSimpleStkUsed)
    {
        assert(!emitFullGCinfo); // Simple stk not used for emitFullGCInfo

        /* We don't need to report this to the GC info, but we do need
           to kill mark the ptrs on the stack as non-GC */

        assert(emitCurStackLvl / sizeof(int) >= count);

        for (unsigned lvl = 0; lvl < count; lvl++)
        {
            u1.emitSimpleStkMask &= ~(1 << lvl);
            u1.emitSimpleByrefStkMask &= ~(1 << lvl);
        }
    }
    else
    {
        BYTE*    argTrackTop = u2.emitArgTrackTop;
        S_UINT16 gcCnt(0);

        for (unsigned i = 0; i < count; i++)
        {
            assert(argTrackTop > u2.emitArgTrackTab);

            --argTrackTop;

            GCtype gcType = (GCtype)(*argTrackTop);
            assert(IsValidGCtype(gcType));

            if (needsGC(gcType))
            {
                // printf("Killed %s at lvl %u\n", GCtypeStr(gcType), argTrackTop - emitArgTrackTab);

                *argTrackTop = GCT_NONE;
                gcCnt += 1;
            }
        }

        noway_assert(!gcCnt.IsOverflow());

        /* We're about to kill the corresponding (pointer) arg records */

        if (!emitFullArgInfo)
        {
            u2.emitGcArgTrackCnt -= gcCnt.Value();
        }

        if (!emitFullGCinfo)
        {
            return;
        }

        /* Right after the call, the arguments are still sitting on the
           stack, but they are effectively dead. For fully-interruptible
           methods, we need to report that */

        if (emitFullGCinfo && gcCnt.Value())
        {
            /* Allocate a new ptr arg entry and fill it in */

            regPtrDsc* regPtrNext = codeGen->gcInfo.gcRegPtrAllocDsc();
            regPtrNext->rpdGCtype = GCT_GCREF; // Kills need a non-0 value (??)

            regPtrNext->rpdOffs = emitCurCodeOffs(addr);

            regPtrNext->rpdArg     = TRUE;
            regPtrNext->rpdArgType = (unsigned short)GCInfo::rpdARG_KILL;
            regPtrNext->rpdPtrArg  = gcCnt.Value();

#ifdef DEBUG
            if (EMIT_GC_VERBOSE)
            {
                printf("[%08X] ptr arg kill %u\n", dspPtr(regPtrNext), count);
            }
#endif
        }

        /* Now that ptr args have been marked as non-ptrs, we need to record
           the call itself as one that has no arguments. */

        emitStackPopLargeStk(addr, true, callInstrSize, 0);
    }
}

/*****************************************************************************
 *  A helper for recording a relocation with the EE.
 */
void emitter::emitRecordRelocation(void* location,            /* IN */
                                   void* target,              /* IN */
                                   WORD  fRelocType,          /* IN */
                                   WORD  slotNum /* = 0 */,   /* IN */
                                   INT32 addlDelta /* = 0 */) /* IN */
{
    assert(slotNum == 0); // It is unused on all supported platforms.

    // If we're an unmatched altjit, don't tell the VM anything. We still record the relocation for
    // late disassembly; maybe we'll need it?
    if (emitComp->info.compMatchedVM)
    {
        emitCmpHandle->recordRelocation(location, target, fRelocType, slotNum, addlDelta);
    }
#if defined(LATE_DISASM)
    codeGen->getDisAssembler().disRecordRelocation((size_t)location, (size_t)target);
#endif // defined(LATE_DISASM)
}

#ifdef _TARGET_ARM_
/*****************************************************************************
 *  A helper for handling a Thumb-Mov32 of position-independent (PC-relative) value
 *
 *  This routine either records relocation for the location with the EE,
 *  or creates a virtual relocation entry to perform offset fixup during
 *  compilation without recording it with EE - depending on which of
 *  absolute/relocative relocations mode are used for code section.
 */
void emitter::emitHandlePCRelativeMov32(void* location, /* IN */
                                        void* target)   /* IN */
{
    if (emitComp->opts.jitFlags->IsSet(JitFlags::JIT_FLAG_RELATIVE_CODE_RELOCS))
    {
        emitRecordRelocation(location, target, IMAGE_REL_BASED_REL_THUMB_MOV32_PCREL);
    }
    else
    {
        emitRecordRelocation(location, target, IMAGE_REL_BASED_THUMB_MOV32);
    }
}
#endif // _TARGET_ARM_

/*****************************************************************************
 *  A helper for recording a call site with the EE.
 */
void emitter::emitRecordCallSite(ULONG                 instrOffset,  /* IN */
                                 CORINFO_SIG_INFO*     callSig,      /* IN */
                                 CORINFO_METHOD_HANDLE methodHandle) /* IN */
{
#if defined(DEBUG)
    // Since CORINFO_SIG_INFO is a heavyweight structure, in most cases we can
    // lazily obtain it here using the given method handle (we only save the sig
    // info when we explicitly need it, i.e. for CALLI calls, vararg calls, and
    // tail calls).
    CORINFO_SIG_INFO sigInf;

    if (callSig == nullptr)
    {
        assert(methodHandle != nullptr);

        if (Compiler::eeGetHelperNum(methodHandle) == CORINFO_HELP_UNDEF)
        {
            emitComp->eeGetMethodSig(methodHandle, &sigInf);
            callSig = &sigInf;
        }
    }

    emitCmpHandle->recordCallSite(instrOffset, callSig, methodHandle);
#endif // defined(DEBUG)
}

/*****************************************************************************/
#endif // EMIT_TRACK_STACK_DEPTH
/*****************************************************************************/
/*****************************************************************************/

#ifdef DEBUG

/*****************************************************************************
 *  Given a code offset, return a string representing a label for that offset.
 *  If the code offset is just after the end of the code of the function, the
 *  label will be "END". If the code offset doesn't correspond to any known
 *  offset, the label will be "UNKNOWN". The strings are returned from static
 *  buffers. This function rotates amongst four such static buffers (there are
 *  cases where this function is called four times to provide data for a single
 *  printf()).
 */

const char* emitter::emitOffsetToLabel(unsigned offs)
{
    const size_t    TEMP_BUFFER_LEN = 40;
    static unsigned curBuf          = 0;
    static char     buf[4][TEMP_BUFFER_LEN];
    char*           retbuf;

    UNATIVE_OFFSET nextof = 0;

    for (insGroup* ig = emitIGlist; ig != nullptr; ig = ig->igNext)
    {
        // There is an eventual unused space after the last actual hot block
        // before the first allocated cold block.
        assert((nextof == ig->igOffs) || (ig == emitFirstColdIG));

        if (ig->igOffs == offs)
        {
            // Found it!
            sprintf_s(buf[curBuf], TEMP_BUFFER_LEN, "G_M%03u_IG%02u", Compiler::s_compMethodsCount, ig->igNum);
            retbuf = buf[curBuf];
            curBuf = (curBuf + 1) % 4;
            return retbuf;
        }
        else if (ig->igOffs > offs)
        {
            // We went past the requested offset but didn't find it.
            sprintf_s(buf[curBuf], TEMP_BUFFER_LEN, "UNKNOWN");
            retbuf = buf[curBuf];
            curBuf = (curBuf + 1) % 4;
            return retbuf;
        }

        nextof = ig->igOffs + ig->igSize;
    }

    if (nextof == offs)
    {
        // It's a pseudo-label to the end.
        sprintf_s(buf[curBuf], TEMP_BUFFER_LEN, "END");
        retbuf = buf[curBuf];
        curBuf = (curBuf + 1) % 4;
        return retbuf;
    }
    else
    {
        sprintf_s(buf[curBuf], TEMP_BUFFER_LEN, "UNKNOWN");
        retbuf = buf[curBuf];
        curBuf = (curBuf + 1) % 4;
        return retbuf;
    }
}

#endif // DEBUG

//------------------------------------------------------------------------
// emitGetGCRegsSavedOrModified: Returns the set of registers that keeps gcrefs and byrefs across the call.
//
// Notes: it returns union of two sets:
//        1) registers that could contain GC/byRefs before the call and call doesn't touch them;
//        2) registers that contain GC/byRefs before the call and call modifies them, but they still
//           contain GC/byRefs.
//
// Arguments:
//   methHnd - the method handler of the call.
//
// Return value:
//   the saved set of registers.
//
regMaskTP emitter::emitGetGCRegsSavedOrModified(CORINFO_METHOD_HANDLE methHnd)
{
    // Is it a helper with a special saved set?
    bool isNoGCHelper = emitNoGChelper(methHnd);
    if (isNoGCHelper)
    {
        CorInfoHelpFunc helpFunc = Compiler::eeGetHelperNum(methHnd);

        // Get the set of registers that this call kills and remove it from the saved set.
        regMaskTP savedSet = RBM_ALLINT & ~emitGetGCRegsKilledByNoGCCall(helpFunc);

#ifdef DEBUG
        if (emitComp->verbose)
        {
            printf("NoGC Call: savedSet=");
            printRegMaskInt(savedSet);
            emitDispRegSet(savedSet);
            printf("\n");
        }
#endif
        return savedSet;
    }
    else
    {
        // This is the saved set of registers after a normal call.
        return RBM_CALLEE_SAVED;
    }
}

//----------------------------------------------------------------------
// emitGetGCRegsKilledByNoGCCall: Gets a register mask that represents the set of registers that no longer
// contain GC or byref pointers, for "NO GC" helper calls. This is used by the emitter when determining
// what registers to remove from the current live GC/byref sets (and thus what to report as dead in the
// GC info). Note that for the CORINFO_HELP_ASSIGN_BYREF helper, in particular, the kill set reported by
// compHelperCallKillSet() doesn't match this kill set. compHelperCallKillSet() reports the dst/src
// address registers as killed for liveness purposes, since their values change. However, they still are
// valid byref pointers after the call, so the dst/src address registers are NOT reported as killed here.
//
// Note: This list may not be complete and defaults to the default RBM_CALLEE_TRASH_NOGC registers.
//
// Arguments:
//   helper - The helper being inquired about
//
// Return Value:
//   Mask of GC register kills
//
regMaskTP emitter::emitGetGCRegsKilledByNoGCCall(CorInfoHelpFunc helper)
{
    assert(emitNoGChelper(helper));
    regMaskTP result;
    switch (helper)
    {
        case CORINFO_HELP_ASSIGN_BYREF:
#if defined(_TARGET_X86_)
            // This helper only trashes ECX.
            result = RBM_ECX;
            break;
#elif defined(_TARGET_AMD64_)
            // This uses and defs RDI and RSI.
            result = RBM_CALLEE_TRASH_NOGC & ~(RBM_RDI | RBM_RSI);
            break;
#elif defined(_TARGET_ARMARCH_)
            result = RBM_CALLEE_GCTRASH_WRITEBARRIER_BYREF;
            break;
#else
            assert(!"unknown arch");
#endif

        case CORINFO_HELP_PROF_FCN_ENTER:
            result = RBM_PROFILER_ENTER_TRASH;
            break;

        case CORINFO_HELP_PROF_FCN_LEAVE:
            result = RBM_PROFILER_LEAVE_TRASH;
            break;

        case CORINFO_HELP_PROF_FCN_TAILCALL:
            result = RBM_PROFILER_TAILCALL_TRASH;
            break;

#if defined(_TARGET_ARMARCH_)
        case CORINFO_HELP_ASSIGN_REF:
        case CORINFO_HELP_CHECKED_ASSIGN_REF:
            result = RBM_CALLEE_GCTRASH_WRITEBARRIER;
            break;
#endif // defined(_TARGET_ARMARCH_)

#if defined(_TARGET_X86_)
        case CORINFO_HELP_INIT_PINVOKE_FRAME:
            result = RBM_INIT_PINVOKE_FRAME_TRASH;
            break;
#endif // defined(_TARGET_X86_)

        default:
            result = RBM_CALLEE_TRASH_NOGC;
            break;
    }

    // compHelperCallKillSet returns a superset of the registers which values are not guranteed to be the same
    // after the call, if a register loses its GC or byref it has to be in the compHelperCallKillSet set as well.
    assert((result & emitComp->compHelperCallKillSet(helper)) == result);

    return result;
}<|MERGE_RESOLUTION|>--- conflicted
+++ resolved
@@ -785,12 +785,6 @@
     // block, in which case the GC register sets are inherited from the previous
     // block.
 
-<<<<<<< HEAD
-    /* Record the live GC register set - if and only if it is not an extension block,
-       in which case the GC register sets are inherited from the previous block. */
-
-=======
->>>>>>> cfcc757f
     if (!(ig->igFlags & IGF_EXTEND))
     {
         ig->igGCregs = (regMaskSmall)emitInitGCrefRegs;
