--- conflicted
+++ resolved
@@ -270,11 +270,7 @@
 #define IGF_UPD_ISZ 0x0080        // some instruction sizes updated
 #define IGF_PLACEHOLDER 0x0100    // this is a placeholder group, to be filled in later
 #define IGF_EXTEND 0x0200         // this block is conceptually an extension of the previous block
-<<<<<<< HEAD
-                                  // and inherits GC live register sets from it.
-=======
                                   // and the emitter should continue to track GC info as if there was no new block.
->>>>>>> cfcc757f
 
 // Mask of IGF_* flags that should be propagated to new blocks when they are created.
 // This allows prologs and epilogs to be any number of IGs, but still be
@@ -1813,14 +1809,9 @@
     // and registers.  The "isFinallyTarget" parameter indicates that the current location is
     // the start of a basic block that is returned to after a finally clause in non-exceptional execution.
     void* emitAddLabel(VARSET_VALARG_TP GCvars, regMaskTP gcrefRegs, regMaskTP byrefRegs, BOOL isFinallyTarget = FALSE);
-<<<<<<< HEAD
-    // Same as above, except the label is added and is conceptually "inline" in the current block.
-    // Thus it inherits GC live sets from the current block.
-=======
     // Same as above, except the label is added and is conceptually "inline" in
     // the current block. Thus it extends the previous block and the emitter
     // continues to track GC info as if there was no label.
->>>>>>> cfcc757f
     void* emitAddInlineLabel();
 
 #ifdef _TARGET_ARMARCH_
