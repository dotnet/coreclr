--- conflicted
+++ resolved
@@ -976,10 +976,6 @@
 
 #define GTF_ADDR_ONSTACK            0x80000000 // GT_ADDR    -- this expression is guaranteed to be on the stack
 
-<<<<<<< HEAD
-#define GTF_ADDRMODE_NO_CSE         0x80000000 // GT_ADD/GT_MUL/GT_LSH -- Do not CSE this node only, forms complex
-                                               //                         addressing mode
-=======
 #define GTF_ICON_INITCLASS 0x02000000 // GT_CNS_INT -- Constant is used to access a static that requires preceding
                                       //               class/static init helper.  In some cases, the constant is
                                       //               the address of the static field itself, and in other cases
@@ -992,7 +988,6 @@
                                      // -- is a volatile block operation
 #define GTF_BLK_UNALIGNED 0x02000000 // GT_ASG, GT_STORE_BLK, GT_STORE_OBJ, GT_STORE_DYNBLK
                                      // -- is an unaligned block operation
->>>>>>> 701ecbed
 
 #define GTF_MUL_64RSLT              0x40000000 // GT_MUL     -- produce 64-bit result
 
