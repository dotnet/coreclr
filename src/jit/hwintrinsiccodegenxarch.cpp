// Licensed to the .NET Foundation under one or more agreements.
// The .NET Foundation licenses this file to you under the MIT license.
// See the LICENSE file in the project root for more information.

/*XXXXXXXXXXXXXXXXXXXXXXXXXXXXXXXXXXXXXXXXXXXXXXXXXXXXXXXXXXXXXXXXXXXXXXXXXXXXX
XXXXXXXXXXXXXXXXXXXXXXXXXXXXXXXXXXXXXXXXXXXXXXXXXXXXXXXXXXXXXXXXXXXXXXXXXXXXXXX
XX                                                                           XX
XX               Intel hardware intrinsic Code Generator                     XX
XX                                                                           XX
XXXXXXXXXXXXXXXXXXXXXXXXXXXXXXXXXXXXXXXXXXXXXXXXXXXXXXXXXXXXXXXXXXXXXXXXXXXXXXX
XXXXXXXXXXXXXXXXXXXXXXXXXXXXXXXXXXXXXXXXXXXXXXXXXXXXXXXXXXXXXXXXXXXXXXXXXXXXXXX
*/
#include "jitpch.h"
#ifdef _MSC_VER
#pragma hdrstop
#endif

#ifdef FEATURE_HW_INTRINSICS

#include "emit.h"
#include "codegen.h"
#include "sideeffects.h"
#include "lower.h"
#include "gcinfo.h"
#include "gcinfoencoder.h"

//------------------------------------------------------------------------
// assertIsContainableHWIntrinsicOp: Asserts that op is containable by node
//
// Arguments:
//    lowering - The lowering phase from the compiler
//    node     - The HWIntrinsic node that has the contained node
//    op       - The op that is contained
//
static void assertIsContainableHWIntrinsicOp(Lowering* lowering, GenTreeHWIntrinsic* node, GenTree* op)
{
#if DEBUG
    // The Lowering::IsContainableHWIntrinsicOp call is not quite right, since it follows pre-register allocation
    // logic. However, this check is still important due to the various containment rules that SIMD intrinsics follow.
    //
    // We use isContainable to track the special HWIntrinsic node containment rules (for things like LoadAligned and
    // LoadUnaligned) and we use the supportsRegOptional check to support general-purpose loads (both from stack
    // spillage
    // and for isUsedFromMemory contained nodes, in the case where the register allocator decided to not allocate a
    // register
    // in the first place).

    bool supportsRegOptional = false;
    bool isContainable       = lowering->IsContainableHWIntrinsicOp(node, op, &supportsRegOptional);
    assert(isContainable || supportsRegOptional);
#endif // DEBUG
}

//------------------------------------------------------------------------
// genIsTableDrivenHWIntrinsic:
//
// Arguments:
//    category - category of a HW intrinsic
//
// Return Value:
//    returns true if this category can be table-driven in CodeGen
//
static bool genIsTableDrivenHWIntrinsic(NamedIntrinsic intrinsicId, HWIntrinsicCategory category)
{
    // TODO - make more categories to the table-driven framework
    // HW_Category_Helper and HW_Flag_MultiIns/HW_Flag_SpecialCodeGen usually need manual codegen
    const bool tableDrivenCategory =
        (category != HW_Category_Special) && (category != HW_Category_Scalar) && (category != HW_Category_Helper);
    const bool tableDrivenFlag =
        !HWIntrinsicInfo::GeneratesMultipleIns(intrinsicId) && !HWIntrinsicInfo::HasSpecialCodegen(intrinsicId);
    return tableDrivenCategory && tableDrivenFlag;
}

//------------------------------------------------------------------------
// genHWIntrinsic: Generates the code for a given hardware intrinsic node.
//
// Arguments:
//    node - The hardware intrinsic node
//
void CodeGen::genHWIntrinsic(GenTreeHWIntrinsic* node)
{
    NamedIntrinsic      intrinsicId = node->gtHWIntrinsicId;
    InstructionSet      isa         = HWIntrinsicInfo::lookupIsa(intrinsicId);
    HWIntrinsicCategory category    = HWIntrinsicInfo::lookupCategory(intrinsicId);
    int                 ival        = HWIntrinsicInfo::lookupIval(intrinsicId);
    int                 numArgs     = HWIntrinsicInfo::lookupNumArgs(node);

    assert(HWIntrinsicInfo::RequiresCodegen(intrinsicId));

    if (genIsTableDrivenHWIntrinsic(intrinsicId, category))
    {
        GenTree*  op1        = node->gtGetOp1();
        GenTree*  op2        = node->gtGetOp2();
        regNumber targetReg  = node->gtRegNum;
        var_types targetType = node->TypeGet();
        var_types baseType   = node->gtSIMDBaseType;

        regNumber op1Reg = REG_NA;
        regNumber op2Reg = REG_NA;
        emitter*  emit   = GetEmitter();

        assert(numArgs >= 0);
        instruction ins = HWIntrinsicInfo::lookupIns(intrinsicId, baseType);
        assert(ins != INS_invalid);
        emitAttr simdSize = EA_ATTR(node->gtSIMDSize);
        assert(simdSize != 0);

        switch (numArgs)
        {
            case 1:
            {
                if (node->OperIsMemoryLoad())
                {
                    genConsumeAddress(op1);
                    // Until we improve the handling of addressing modes in the emitter, we'll create a
                    // temporary GT_IND to generate code with.
                    GenTreeIndir load = indirForm(node->TypeGet(), op1);
                    emit->emitInsLoadInd(ins, simdSize, node->gtRegNum, &load);
                }
                else
                {
                    genConsumeRegs(op1);
                    op1Reg = op1->gtRegNum;

                    if ((ival != -1) && varTypeIsFloating(baseType))
                    {
                        assert((ival >= 0) && (ival <= 127));
                        if ((category == HW_Category_SIMDScalar) && HWIntrinsicInfo::CopiesUpperBits(intrinsicId))
                        {
                            assert(!op1->isContained());
                            emit->emitIns_SIMD_R_R_R_I(ins, simdSize, targetReg, op1Reg, op1Reg,
                                                       static_cast<int8_t>(ival));
                        }
                        else
                        {
                            genHWIntrinsic_R_RM_I(node, ins, static_cast<int8_t>(ival));
                        }
                    }
                    else if ((category == HW_Category_SIMDScalar) && HWIntrinsicInfo::CopiesUpperBits(intrinsicId))
                    {
                        emit->emitIns_SIMD_R_R_R(ins, simdSize, targetReg, op1Reg, op1Reg);
                    }
                    else
                    {
                        genHWIntrinsic_R_RM(node, ins, simdSize, targetReg, op1);
                    }
                }
                break;
            }

            case 2:
            {
                if (category == HW_Category_MemoryStore)
                {
                    genConsumeAddress(op1);

                    if (((intrinsicId == NI_SSE_Store) || (intrinsicId == NI_SSE2_Store)) && op2->isContained())
                    {
                        GenTreeHWIntrinsic* extract = op2->AsHWIntrinsic();

                        assert((extract->gtHWIntrinsicId == NI_AVX_ExtractVector128) ||
                               (extract->gtHWIntrinsicId == NI_AVX2_ExtractVector128));

                        regNumber regData = genConsumeReg(extract->gtGetOp1());

                        ins  = HWIntrinsicInfo::lookupIns(extract->gtHWIntrinsicId, extract->gtSIMDBaseType);
                        ival = static_cast<int>(extract->gtGetOp2()->AsIntCon()->IconValue());

                        GenTreeIndir indir = indirForm(TYP_SIMD16, op1);
                        emit->emitIns_A_R_I(ins, EA_32BYTE, &indir, regData, ival);
                    }
                    else
                    {
                        genConsumeReg(op2);
                        // Until we improve the handling of addressing modes in the emitter, we'll create a
                        // temporary GT_STORE_IND to generate code with.
                        GenTreeStoreInd store = storeIndirForm(node->TypeGet(), op1, op2);
                        emit->emitInsStoreInd(ins, simdSize, &store);
                    }
                    break;
                }
                genConsumeRegs(op1);
                genConsumeRegs(op2);

                op1Reg = op1->gtRegNum;
                op2Reg = op2->gtRegNum;

                if ((op1Reg != targetReg) && (op2Reg == targetReg) && node->isRMWHWIntrinsic(compiler))
                {
                    // We have "reg2 = reg1 op reg2" where "reg1 != reg2" on a RMW intrinsic.
                    //
                    // For non-commutative intrinsics, we should have ensured that op2 was marked
                    // delay free in order to prevent it from getting assigned the same register
                    // as target. However, for commutative intrinsics, we can just swap the operands
                    // in order to have "reg2 = reg2 op reg1" which will end up producing the right code.

                    noway_assert(node->OperIsCommutative());
                    op2Reg = op1Reg;
                    op1Reg = targetReg;
                }

                if ((ival != -1) && varTypeIsFloating(baseType))
                {
                    assert((ival >= 0) && (ival <= 127));
                    genHWIntrinsic_R_R_RM_I(node, ins, static_cast<int8_t>(ival));
                }
                else if (category == HW_Category_MemoryLoad)
                {
                    // Get the address and the 'other' register.
                    GenTree*  addr;
                    regNumber otherReg;
                    if (intrinsicId == NI_AVX_MaskLoad || intrinsicId == NI_AVX2_MaskLoad)
                    {
                        addr     = op1;
                        otherReg = op2Reg;
                    }
                    else
                    {
                        addr     = op2;
                        otherReg = op1Reg;
                    }
                    // Until we improve the handling of addressing modes in the emitter, we'll create a
                    // temporary GT_IND to generate code with.
                    GenTreeIndir load = indirForm(node->TypeGet(), addr);
                    genHWIntrinsic_R_R_RM(node, ins, simdSize, targetReg, otherReg, &load);
                }
                else if (HWIntrinsicInfo::isImmOp(intrinsicId, op2))
                {
                    assert(ival == -1);

                    if (intrinsicId == NI_SSE2_Extract)
                    {
                        // extract instructions return to GP-registers, so it needs int size as the emitsize
                        simdSize = emitTypeSize(TYP_INT);
                    }

                    auto emitSwCase = [&](int8_t i) { genHWIntrinsic_R_RM_I(node, ins, i); };

                    if (op2->IsCnsIntOrI())
                    {
                        ssize_t ival = op2->AsIntCon()->IconValue();
                        assert((ival >= 0) && (ival <= 255));
                        emitSwCase((int8_t)ival);
                    }
                    else
                    {
                        // We emit a fallback case for the scenario when the imm-op is not a constant. This should
                        // normally happen when the intrinsic is called indirectly, such as via Reflection. However, it
                        // can also occur if the consumer calls it directly and just doesn't pass a constant value.
                        regNumber baseReg = node->ExtractTempReg();
                        regNumber offsReg = node->GetSingleTempReg();
                        genHWIntrinsicJumpTableFallback(intrinsicId, op2Reg, baseReg, offsReg, emitSwCase);
                    }
                }
                else if (node->TypeGet() == TYP_VOID)
                {
                    genHWIntrinsic_R_RM(node, ins, EA_ATTR(node->gtSIMDSize), op1Reg, op2);
                }
                else
                {
                    genHWIntrinsic_R_R_RM(node, ins, EA_ATTR(node->gtSIMDSize));
                }
                break;
            }

            case 3:
            {
                GenTreeArgList* argList = op1->AsArgList();
                op1                     = argList->Current();
                genConsumeRegs(op1);
                op1Reg = op1->gtRegNum;

                argList = argList->Rest();
                op2     = argList->Current();
                genConsumeRegs(op2);
                op2Reg = op2->gtRegNum;

                argList      = argList->Rest();
                GenTree* op3 = argList->Current();
                genConsumeRegs(op3);
                regNumber op3Reg = op3->gtRegNum;

                if (HWIntrinsicInfo::isImmOp(intrinsicId, op3))
                {
                    assert(ival == -1);

                    auto emitSwCase = [&](int8_t i) { genHWIntrinsic_R_R_RM_I(node, ins, i); };

                    if (op3->IsCnsIntOrI())
                    {
                        ssize_t ival = op3->AsIntCon()->IconValue();
                        assert((ival >= 0) && (ival <= 255));
                        emitSwCase((int8_t)ival);
                    }
                    else
                    {
                        // We emit a fallback case for the scenario when the imm-op is not a constant. This should
                        // normally happen when the intrinsic is called indirectly, such as via Reflection. However, it
                        // can also occur if the consumer calls it directly and just doesn't pass a constant value.
                        regNumber baseReg = node->ExtractTempReg();
                        regNumber offsReg = node->GetSingleTempReg();
                        genHWIntrinsicJumpTableFallback(intrinsicId, op3Reg, baseReg, offsReg, emitSwCase);
                    }
                }
                else if (category == HW_Category_MemoryStore)
                {
                    // The Mask instructions do not currently support containment of the address.
                    assert(!op2->isContained());
                    if (intrinsicId == NI_AVX_MaskStore || intrinsicId == NI_AVX2_MaskStore)
                    {
                        emit->emitIns_AR_R_R(ins, simdSize, op2Reg, op3Reg, op1Reg, 0);
                    }
                    else
                    {
                        assert(intrinsicId == NI_SSE2_MaskMove);
                        assert(targetReg == REG_NA);

                        // SSE2 MaskMove hardcodes the destination (op3) in DI/EDI/RDI
                        if (op3Reg != REG_EDI)
                        {
                            emit->emitIns_R_R(INS_mov, EA_PTRSIZE, REG_EDI, op3Reg);
                        }
                        emit->emitIns_R_R(ins, simdSize, op1Reg, op2Reg);
                    }
                }
                else
                {
                    switch (intrinsicId)
                    {
                        case NI_SSE41_BlendVariable:
                        case NI_AVX_BlendVariable:
                        case NI_AVX2_BlendVariable:
                        {
                            genHWIntrinsic_R_R_RM_R(node, ins);
                            break;
                        }

                        default:
                        {
                            unreached();
                            break;
                        };
                    }
                }
                break;
            }

            default:
                unreached();
                break;
        }
        genProduceReg(node);
        return;
    }

    switch (isa)
    {
        case InstructionSet_Vector128:
        case InstructionSet_Vector256:
            genBaseIntrinsic(node);
            break;
        case InstructionSet_SSE:
        case InstructionSet_SSE_X64:
            genSSEIntrinsic(node);
            break;
        case InstructionSet_SSE2:
        case InstructionSet_SSE2_X64:
            genSSE2Intrinsic(node);
            break;
        case InstructionSet_SSE41:
        case InstructionSet_SSE41_X64:
            genSSE41Intrinsic(node);
            break;
        case InstructionSet_SSE42:
        case InstructionSet_SSE42_X64:
            genSSE42Intrinsic(node);
            break;
        case InstructionSet_AVX:
        case InstructionSet_AVX2:
            genAvxOrAvx2Intrinsic(node);
            break;
        case InstructionSet_AES:
            genAESIntrinsic(node);
            break;
        case InstructionSet_BMI1:
        case InstructionSet_BMI1_X64:
        case InstructionSet_BMI2:
        case InstructionSet_BMI2_X64:
            genBMI1OrBMI2Intrinsic(node);
            break;
        case InstructionSet_FMA:
            genFMAIntrinsic(node);
            break;
        case InstructionSet_LZCNT:
        case InstructionSet_LZCNT_X64:
            genLZCNTIntrinsic(node);
            break;
        case InstructionSet_PCLMULQDQ:
            genPCLMULQDQIntrinsic(node);
            break;
        case InstructionSet_POPCNT:
        case InstructionSet_POPCNT_X64:
            genPOPCNTIntrinsic(node);
            break;
        default:
            unreached();
            break;
    }
}

//------------------------------------------------------------------------
// genHWIntrinsic_R_RM: Generates code for a hardware intrinsic node that takes a
//                      register operand and a register/memory operand.
//
// Arguments:
//    node - The hardware intrinsic node
//    ins  - The instruction being generated
//    attr - The emit attribute for the instruciton being generated
//    reg  - The register
//    rmOp - The register/memory operand node
//
void CodeGen::genHWIntrinsic_R_RM(
    GenTreeHWIntrinsic* node, instruction ins, emitAttr attr, regNumber reg, GenTree* rmOp)
{
    emitter* emit = GetEmitter();

    assert(reg != REG_NA);

    if (rmOp->isContained() || rmOp->isUsedFromSpillTemp())
    {
        assert(HWIntrinsicInfo::SupportsContainment(node->gtHWIntrinsicId));
        assertIsContainableHWIntrinsicOp(compiler->m_pLowering, node, rmOp);

        TempDsc* tmpDsc = nullptr;
        unsigned varNum = BAD_VAR_NUM;
        unsigned offset = (unsigned)-1;

        if (rmOp->isUsedFromSpillTemp())
        {
            assert(rmOp->IsRegOptional());

            tmpDsc = getSpillTempDsc(rmOp);
            varNum = tmpDsc->tdTempNum();
            offset = 0;

            regSet.tmpRlsTemp(tmpDsc);
        }
        else if (rmOp->isIndir() || rmOp->OperIsHWIntrinsic())
        {
            GenTree*      addr;
            GenTreeIndir* memIndir = nullptr;

            if (rmOp->isIndir())
            {
                memIndir = rmOp->AsIndir();
                addr     = memIndir->Addr();
            }
            else
            {
                assert(rmOp->AsHWIntrinsic()->OperIsMemoryLoad());
                assert(HWIntrinsicInfo::lookupNumArgs(rmOp->AsHWIntrinsic()) == 1);
                addr = rmOp->gtGetOp1();
            }

            switch (addr->OperGet())
            {
                case GT_LCL_VAR_ADDR:
                {
                    varNum = addr->AsLclVarCommon()->GetLclNum();
                    offset = 0;
                    break;
                }

                case GT_CLS_VAR_ADDR:
                {
                    emit->emitIns_R_C(ins, attr, reg, addr->AsClsVar()->gtClsVarHnd, 0);
                    return;
                }

                default:
                {
                    if (memIndir == nullptr)
                    {
                        // This is the HW intrinsic load case.
                        // Until we improve the handling of addressing modes in the emitter, we'll create a
                        // temporary GT_IND to generate code with.
                        GenTreeIndir load = indirForm(rmOp->TypeGet(), addr);
                        memIndir          = &load;
                    }
                    emit->emitIns_R_A(ins, attr, reg, memIndir);
                    return;
                }
            }
        }
        else
        {
            switch (rmOp->OperGet())
            {
                case GT_LCL_FLD:
                {
                    GenTreeLclFld* lclField = rmOp->AsLclFld();

                    varNum = lclField->GetLclNum();
                    offset = lclField->gtLclOffs;
                    break;
                }

                case GT_LCL_VAR:
                {
<<<<<<< HEAD
                    assert(op1->IsRegOptional() || !compiler->lvaTable[op1->gtLclVar.GetLclNum()].lvIsRegCandidate());
                    varNum = op1->AsLclVar()->GetLclNum();
=======
                    assert(rmOp->IsRegOptional() || !compiler->lvaGetDesc(rmOp->AsLclVar())->lvIsRegCandidate());
                    varNum = rmOp->AsLclVar()->GetLclNum();
>>>>>>> cfcc757f
                    offset = 0;
                    break;
                }

                default:
                {
                    unreached();
                    break;
                }
            }
        }

        // Ensure we got a good varNum and offset.
        // We also need to check for `tmpDsc != nullptr` since spill temp numbers
        // are negative and start with -1, which also happens to be BAD_VAR_NUM.
        assert((varNum != BAD_VAR_NUM) || (tmpDsc != nullptr));
        assert(offset != (unsigned)-1);

        emit->emitIns_R_S(ins, attr, reg, varNum, offset);
    }
    else
    {
        emit->emitIns_R_R(ins, attr, reg, rmOp->GetRegNum());
    }
}

//------------------------------------------------------------------------
// genHWIntrinsic_R_RM_I: Generates the code for a hardware intrinsic node that takes a register/memory operand,
//                        an immediate operand, and that returns a value in register
//
// Arguments:
//    node - The hardware intrinsic node
//    ins  - The instruction being generated
//    ival - The immediate value
//
void CodeGen::genHWIntrinsic_R_RM_I(GenTreeHWIntrinsic* node, instruction ins, int8_t ival)
{
    var_types targetType = node->TypeGet();
    regNumber targetReg  = node->gtRegNum;
    GenTree*  op1        = node->gtGetOp1();
    emitAttr  simdSize   = EA_ATTR(node->gtSIMDSize);
    emitter*  emit       = GetEmitter();

    // TODO-XArch-CQ: Commutative operations can have op1 be contained
    // TODO-XArch-CQ: Non-VEX encoded instructions can have both ops contained

    assert(targetReg != REG_NA);
    assert(!node->OperIsCommutative()); // One operand intrinsics cannot be commutative

    if (op1->isContained() || op1->isUsedFromSpillTemp())
    {
        assert(HWIntrinsicInfo::SupportsContainment(node->gtHWIntrinsicId));
        assertIsContainableHWIntrinsicOp(compiler->m_pLowering, node, op1);
    }
    inst_RV_TT_IV(ins, simdSize, targetReg, op1, ival);
}

//------------------------------------------------------------------------
// genHWIntrinsic_R_R_RM: Generates the code for a hardware intrinsic node that takes a register operand, a
//                        register/memory operand, and that returns a value in register
//
// Arguments:
//    node - The hardware intrinsic node
//    ins  - The instruction being generated
//    attr - The emit attribute for the instruciton being generated
//
void CodeGen::genHWIntrinsic_R_R_RM(GenTreeHWIntrinsic* node, instruction ins, emitAttr attr)
{
    regNumber targetReg = node->gtRegNum;
    GenTree*  op1       = node->gtGetOp1();
    GenTree*  op2       = node->gtGetOp2();
    regNumber op1Reg    = op1->gtRegNum;

    assert(targetReg != REG_NA);
    assert(op1Reg != REG_NA);

    genHWIntrinsic_R_R_RM(node, ins, attr, targetReg, op1Reg, op2);
}

//------------------------------------------------------------------------
// genHWIntrinsic_R_R_RM: Generates the code for a hardware intrinsic node that takes a register operand, a
//                        register/memory operand, and that returns a value in register
//
// Arguments:
//    node - The hardware intrinsic node
//    ins  - The instruction being generated
//    attr - The emit attribute for the instruciton being generated
//    targetReg - The register allocated to the result
//    op1Reg    - The register allocated to the first operand
//    op2       - Another operand that maybe in register or memory
//
void CodeGen::genHWIntrinsic_R_R_RM(
    GenTreeHWIntrinsic* node, instruction ins, emitAttr attr, regNumber targetReg, regNumber op1Reg, GenTree* op2)
{
    emitter* emit = GetEmitter();

    // TODO-XArch-CQ: Commutative operations can have op1 be contained
    // TODO-XArch-CQ: Non-VEX encoded instructions can have both ops contained

    assert(targetReg != REG_NA);
    assert(op1Reg != REG_NA);

    if (op2->isContained() || op2->isUsedFromSpillTemp())
    {
        assert(HWIntrinsicInfo::SupportsContainment(node->gtHWIntrinsicId));
        assertIsContainableHWIntrinsicOp(compiler->m_pLowering, node, op2);

        TempDsc* tmpDsc = nullptr;
        unsigned varNum = BAD_VAR_NUM;
        unsigned offset = (unsigned)-1;

        if (op2->isUsedFromSpillTemp())
        {
            assert(op2->IsRegOptional());

            tmpDsc = getSpillTempDsc(op2);
            varNum = tmpDsc->tdTempNum();
            offset = 0;

            regSet.tmpRlsTemp(tmpDsc);
        }
        else if (op2->isIndir() || op2->OperIsHWIntrinsic())
        {
            GenTree*      addr;
            GenTreeIndir* memIndir = nullptr;

            if (op2->isIndir())
            {
                memIndir = op2->AsIndir();
                addr     = memIndir->Addr();
            }
            else
            {
                assert(op2->AsHWIntrinsic()->OperIsMemoryLoad());
                assert(HWIntrinsicInfo::lookupNumArgs(op2->AsHWIntrinsic()) == 1);
                addr = op2->gtGetOp1();
            }

            switch (addr->OperGet())
            {
                case GT_LCL_VAR_ADDR:
                {
                    varNum = addr->AsLclVarCommon()->GetLclNum();
                    offset = 0;
                    break;
                }

                case GT_CLS_VAR_ADDR:
                {
                    emit->emitIns_SIMD_R_R_C(ins, attr, targetReg, op1Reg, addr->gtClsVar.gtClsVarHnd, 0);
                    return;
                }

                default:
                {
                    if (memIndir == nullptr)
                    {
                        // This is the HW intrinsic load case.
                        // Until we improve the handling of addressing modes in the emitter, we'll create a
                        // temporary GT_IND to generate code with.
                        GenTreeIndir load = indirForm(op2->TypeGet(), addr);
                        memIndir          = &load;
                    }
                    emit->emitIns_SIMD_R_R_A(ins, attr, targetReg, op1Reg, memIndir);
                    return;
                }
            }
        }
        else
        {
            switch (op2->OperGet())
            {
                case GT_LCL_FLD:
                {
                    GenTreeLclFld* lclField = op2->AsLclFld();

                    varNum = lclField->GetLclNum();
                    offset = lclField->gtLclFld.gtLclOffs;
                    break;
                }

                case GT_LCL_VAR:
                {
                    assert(op2->IsRegOptional() || !compiler->lvaTable[op2->gtLclVar.GetLclNum()].lvIsRegCandidate());
                    varNum = op2->AsLclVar()->GetLclNum();
                    offset = 0;
                    break;
                }

                default:
                    unreached();
                    break;
            }
        }

        // Ensure we got a good varNum and offset.
        // We also need to check for `tmpDsc != nullptr` since spill temp numbers
        // are negative and start with -1, which also happens to be BAD_VAR_NUM.
        assert((varNum != BAD_VAR_NUM) || (tmpDsc != nullptr));
        assert(offset != (unsigned)-1);

        emit->emitIns_SIMD_R_R_S(ins, attr, targetReg, op1Reg, varNum, offset);
    }
    else
    {
        regNumber op2Reg = op2->gtRegNum;

        if ((op1Reg != targetReg) && (op2Reg == targetReg) && node->isRMWHWIntrinsic(compiler))
        {
            // We have "reg2 = reg1 op reg2" where "reg1 != reg2" on a RMW intrinsic.
            //
            // For non-commutative intrinsics, we should have ensured that op2 was marked
            // delay free in order to prevent it from getting assigned the same register
            // as target. However, for commutative intrinsics, we can just swap the operands
            // in order to have "reg2 = reg2 op reg1" which will end up producing the right code.

            noway_assert(node->OperIsCommutative());
            op2Reg = op1Reg;
            op1Reg = targetReg;
        }

        emit->emitIns_SIMD_R_R_R(ins, attr, targetReg, op1Reg, op2Reg);
    }
}

//------------------------------------------------------------------------
// genHWIntrinsic_R_R_RM_I: Generates the code for a hardware intrinsic node that takes a register operand, a
//                        register/memory operand, an immediate operand, and that returns a value in register
//
// Arguments:
//    node - The hardware intrinsic node
//    ins  - The instruction being generated
//    ival - The immediate value
//
void CodeGen::genHWIntrinsic_R_R_RM_I(GenTreeHWIntrinsic* node, instruction ins, int8_t ival)
{
    var_types targetType = node->TypeGet();
    regNumber targetReg  = node->gtRegNum;
    GenTree*  op1        = node->gtGetOp1();
    GenTree*  op2        = node->gtGetOp2();
    emitAttr  simdSize   = EA_ATTR(node->gtSIMDSize);
    emitter*  emit       = GetEmitter();

    // TODO-XArch-CQ: Commutative operations can have op1 be contained
    // TODO-XArch-CQ: Non-VEX encoded instructions can have both ops contained

    if (op1->OperIsList())
    {
        assert(op2 == nullptr);

        GenTreeArgList* argList = op1->AsArgList();

        op1     = argList->Current();
        argList = argList->Rest();

        op2     = argList->Current();
        argList = argList->Rest();

        assert(argList->Current() != nullptr);
        assert(argList->Rest() == nullptr);
    }

    regNumber op1Reg = op1->gtRegNum;

    assert(targetReg != REG_NA);
    assert(op1Reg != REG_NA);

    if (op2->isContained() || op2->isUsedFromSpillTemp())
    {
        assert(HWIntrinsicInfo::SupportsContainment(node->gtHWIntrinsicId));
        assertIsContainableHWIntrinsicOp(compiler->m_pLowering, node, op2);

        TempDsc* tmpDsc = nullptr;
        unsigned varNum = BAD_VAR_NUM;
        unsigned offset = (unsigned)-1;

        if (op2->isUsedFromSpillTemp())
        {
            assert(op2->IsRegOptional());

            tmpDsc = getSpillTempDsc(op2);
            varNum = tmpDsc->tdTempNum();
            offset = 0;

            regSet.tmpRlsTemp(tmpDsc);
        }
        else if (op2->isIndir() || op2->OperIsHWIntrinsic())
        {
            GenTree*      addr;
            GenTreeIndir* memIndir = nullptr;

            if (op2->isIndir())
            {
                memIndir = op2->AsIndir();
                addr     = memIndir->Addr();
            }
            else
            {
                assert(op2->AsHWIntrinsic()->OperIsMemoryLoad());
                assert(HWIntrinsicInfo::lookupNumArgs(op2->AsHWIntrinsic()) == 1);
                addr = op2->gtGetOp1();
            }

            switch (addr->OperGet())
            {
                case GT_LCL_VAR_ADDR:
                {
                    varNum = addr->AsLclVarCommon()->GetLclNum();
                    offset = 0;
                    break;
                }

                case GT_CLS_VAR_ADDR:
                {
                    emit->emitIns_SIMD_R_R_C_I(ins, simdSize, targetReg, op1Reg, addr->gtClsVar.gtClsVarHnd, 0, ival);
                    return;
                }

                default:
                {
                    if (memIndir == nullptr)
                    {
                        // This is the HW intrinsic load case.
                        // Until we improve the handling of addressing modes in the emitter, we'll create a
                        // temporary GT_IND to generate code with.
                        GenTreeIndir load = indirForm(op2->TypeGet(), addr);
                        memIndir          = &load;
                    }
                    emit->emitIns_SIMD_R_R_A_I(ins, simdSize, targetReg, op1Reg, memIndir, ival);
                    return;
                }
            }
        }
        else
        {
            switch (op2->OperGet())
            {
                case GT_LCL_FLD:
                {
                    GenTreeLclFld* lclField = op2->AsLclFld();

                    varNum = lclField->GetLclNum();
                    offset = lclField->gtLclFld.gtLclOffs;
                    break;
                }

                case GT_LCL_VAR:
                {
                    assert(op2->IsRegOptional() || !compiler->lvaTable[op2->gtLclVar.GetLclNum()].lvIsRegCandidate());
                    varNum = op2->AsLclVar()->GetLclNum();
                    offset = 0;
                    break;
                }

                default:
                    unreached();
                    break;
            }
        }

        // Ensure we got a good varNum and offset.
        // We also need to check for `tmpDsc != nullptr` since spill temp numbers
        // are negative and start with -1, which also happens to be BAD_VAR_NUM.
        assert((varNum != BAD_VAR_NUM) || (tmpDsc != nullptr));
        assert(offset != (unsigned)-1);

        emit->emitIns_SIMD_R_R_S_I(ins, simdSize, targetReg, op1Reg, varNum, offset, ival);
    }
    else
    {
        regNumber op2Reg = op2->gtRegNum;

        if ((op1Reg != targetReg) && (op2Reg == targetReg) && node->isRMWHWIntrinsic(compiler))
        {
            // We have "reg2 = reg1 op reg2" where "reg1 != reg2" on a RMW intrinsic.
            //
            // For non-commutative intrinsics, we should have ensured that op2 was marked
            // delay free in order to prevent it from getting assigned the same register
            // as target. However, for commutative intrinsics, we can just swap the operands
            // in order to have "reg2 = reg2 op reg1" which will end up producing the right code.

            noway_assert(node->OperIsCommutative());
            op2Reg = op1Reg;
            op1Reg = targetReg;
        }

        emit->emitIns_SIMD_R_R_R_I(ins, simdSize, targetReg, op1Reg, op2Reg, ival);
    }
}

//------------------------------------------------------------------------
// genHWIntrinsic_R_R_RM_R: Generates the code for a hardware intrinsic node that takes a register operand, a
//                          register/memory operand, another register operand, and that returns a value in register
//
// Arguments:
//    node - The hardware intrinsic node
//    ins  - The instruction being generated
//
void CodeGen::genHWIntrinsic_R_R_RM_R(GenTreeHWIntrinsic* node, instruction ins)
{
    var_types targetType = node->TypeGet();
    regNumber targetReg  = node->gtRegNum;
    GenTree*  op1        = node->gtGetOp1();
    GenTree*  op2        = node->gtGetOp2();
    GenTree*  op3        = nullptr;
    emitAttr  simdSize   = EA_ATTR(node->gtSIMDSize);
    emitter*  emit       = GetEmitter();

    assert(op1->OperIsList());
    assert(op2 == nullptr);

    GenTreeArgList* argList = op1->AsArgList();

    op1     = argList->Current();
    argList = argList->Rest();

    op2     = argList->Current();
    argList = argList->Rest();

    op3 = argList->Current();
    assert(argList->Rest() == nullptr);

    regNumber op1Reg = op1->gtRegNum;
    regNumber op3Reg = op3->gtRegNum;

    assert(targetReg != REG_NA);
    assert(op1Reg != REG_NA);
    assert(op3Reg != REG_NA);

    if (op2->isContained() || op2->isUsedFromSpillTemp())
    {
        assert(HWIntrinsicInfo::SupportsContainment(node->gtHWIntrinsicId));
        assertIsContainableHWIntrinsicOp(compiler->m_pLowering, node, op2);

        TempDsc* tmpDsc = nullptr;
        unsigned varNum = BAD_VAR_NUM;
        unsigned offset = (unsigned)-1;

        if (op2->isUsedFromSpillTemp())
        {
            assert(op2->IsRegOptional());

            // TODO-XArch-Cleanup: The getSpillTempDsc...tempRlsTemp code is a fairly common
            //                     pattern. It could probably be extracted to its own method.
            tmpDsc = getSpillTempDsc(op2);
            varNum = tmpDsc->tdTempNum();
            offset = 0;

            regSet.tmpRlsTemp(tmpDsc);
        }
        else if (op2->isIndir() || op2->OperIsHWIntrinsic())
        {
            GenTree*      addr;
            GenTreeIndir* memIndir = nullptr;

            if (op2->isIndir())
            {
                memIndir = op2->AsIndir();
                addr     = memIndir->Addr();
            }
            else
            {
                assert(op2->AsHWIntrinsic()->OperIsMemoryLoad());
                assert(HWIntrinsicInfo::lookupNumArgs(op2->AsHWIntrinsic()) == 1);
                addr = op2->gtGetOp1();
            }

            switch (addr->OperGet())
            {
                case GT_LCL_VAR_ADDR:
                {
                    varNum = addr->AsLclVarCommon()->GetLclNum();
                    offset = 0;
                    break;
                }

                case GT_CLS_VAR_ADDR:
                {
                    emit->emitIns_SIMD_R_R_C_R(ins, simdSize, targetReg, op1Reg, op3Reg, addr->gtClsVar.gtClsVarHnd, 0);
                    return;
                }

                default:
                {
                    if (memIndir == nullptr)
                    {
                        // This is the HW intrinsic load case.
                        // Until we improve the handling of addressing modes in the emitter, we'll create a
                        // temporary GT_IND to generate code with.
                        GenTreeIndir load = indirForm(op2->TypeGet(), addr);
                        memIndir          = &load;
                    }
                    emit->emitIns_SIMD_R_R_A_R(ins, simdSize, targetReg, op1Reg, op3Reg, memIndir);
                    return;
                }
            }
        }
        else
        {
            switch (op2->OperGet())
            {
                case GT_LCL_FLD:
                {
                    GenTreeLclFld* lclField = op2->AsLclFld();

                    varNum = lclField->GetLclNum();
                    offset = lclField->gtLclFld.gtLclOffs;
                    break;
                }

                case GT_LCL_VAR:
                {
                    assert(op2->IsRegOptional() || !compiler->lvaTable[op2->gtLclVar.GetLclNum()].lvIsRegCandidate());
                    varNum = op2->AsLclVar()->GetLclNum();
                    offset = 0;
                    break;
                }

                default:
                    unreached();
                    break;
            }
        }

        // Ensure we got a good varNum and offset.
        // We also need to check for `tmpDsc != nullptr` since spill temp numbers
        // are negative and start with -1, which also happens to be BAD_VAR_NUM.
        assert((varNum != BAD_VAR_NUM) || (tmpDsc != nullptr));
        assert(offset != (unsigned)-1);

        emit->emitIns_SIMD_R_R_S_R(ins, simdSize, targetReg, op1Reg, op3Reg, varNum, offset);
    }
    else
    {
        emit->emitIns_SIMD_R_R_R_R(ins, simdSize, targetReg, op1Reg, op2->gtRegNum, op3Reg);
    }
}

//------------------------------------------------------------------------
// genHWIntrinsic_R_R_R_RM: Generates the code for a hardware intrinsic node that takes two register operands,
//                          a register/memory operand, and that returns a value in register
//
// Arguments:
//    ins       - The instruction being generated
//    attr      - The emit attribute
//    targetReg - The target register
//    op1Reg    - The register of the first operand
//    op2Reg    - The register of the second operand
//    op3       - The third operand
//
void CodeGen::genHWIntrinsic_R_R_R_RM(
    instruction ins, emitAttr attr, regNumber targetReg, regNumber op1Reg, regNumber op2Reg, GenTree* op3)
{
    assert(targetReg != REG_NA);
    assert(op1Reg != REG_NA);
    assert(op2Reg != REG_NA);

    emitter* emit = GetEmitter();

    if (op3->isContained() || op3->isUsedFromSpillTemp())
    {
        TempDsc* tmpDsc = nullptr;
        unsigned varNum = BAD_VAR_NUM;
        unsigned offset = (unsigned)-1;

        if (op3->isUsedFromSpillTemp())
        {
            assert(op3->IsRegOptional());

            // TODO-XArch-Cleanup: The getSpillTempDsc...tempRlsTemp code is a fairly common
            //                     pattern. It could probably be extracted to its own method.
            tmpDsc = getSpillTempDsc(op3);
            varNum = tmpDsc->tdTempNum();
            offset = 0;

            regSet.tmpRlsTemp(tmpDsc);
        }
        else if (op3->isIndir() || op3->OperIsHWIntrinsic())
        {
            GenTree*      addr;
            GenTreeIndir* memIndir = nullptr;
            if (op3->isIndir())
            {
                memIndir = op3->AsIndir();
                addr     = memIndir->Addr();
            }
            else
            {
                assert(op3->AsHWIntrinsic()->OperIsMemoryLoad());
                assert(HWIntrinsicInfo::lookupNumArgs(op3->AsHWIntrinsic()) == 1);
                addr = op3->gtGetOp1();
            }

            switch (addr->OperGet())
            {
                case GT_LCL_VAR_ADDR:
                {
                    varNum = addr->AsLclVarCommon()->GetLclNum();
                    offset = 0;
                    break;
                }

                case GT_CLS_VAR_ADDR:
                {
                    emit->emitIns_SIMD_R_R_R_C(ins, attr, targetReg, op1Reg, op2Reg, addr->gtClsVar.gtClsVarHnd, 0);
                    return;
                }

                default:
                {
                    if (memIndir == nullptr)
                    {
                        // This is the HW intrinsic load case.
                        // Until we improve the handling of addressing modes in the emitter, we'll create a
                        // temporary GT_IND to generate code with.
                        GenTreeIndir load = indirForm(op3->TypeGet(), addr);
                        memIndir          = &load;
                    }
                    emit->emitIns_SIMD_R_R_R_A(ins, attr, targetReg, op1Reg, op2Reg, memIndir);
                    return;
                }
            }
        }
        else
        {
            switch (op3->OperGet())
            {
                case GT_LCL_FLD:
                {
                    GenTreeLclFld* lclField = op3->AsLclFld();

                    varNum = lclField->GetLclNum();
                    offset = lclField->gtLclFld.gtLclOffs;
                    break;
                }

                case GT_LCL_VAR:
                {
                    assert(op3->IsRegOptional() || !compiler->lvaTable[op3->gtLclVar.GetLclNum()].lvIsRegCandidate());
                    varNum = op3->AsLclVar()->GetLclNum();
                    offset = 0;
                    break;
                }

                default:
                    unreached();
                    break;
            }
        }

        // Ensure we got a good varNum and offset.
        // We also need to check for `tmpDsc != nullptr` since spill temp numbers
        // are negative and start with -1, which also happens to be BAD_VAR_NUM.
        assert((varNum != BAD_VAR_NUM) || (tmpDsc != nullptr));
        assert(offset != (unsigned)-1);

        emit->emitIns_SIMD_R_R_R_S(ins, attr, targetReg, op1Reg, op2Reg, varNum, offset);
    }
    else
    {
        emit->emitIns_SIMD_R_R_R_R(ins, attr, targetReg, op1Reg, op2Reg, op3->gtRegNum);
    }
}

// genHWIntrinsicJumpTableFallback : generate the jump-table fallback for imm-intrinsics
//                       with non-constant argument
//
// Arguments:
//    intrinsic      - intrinsic ID
//    nonConstImmReg - the register contains non-constant imm8 argument
//    baseReg        - a register for the start of the switch table
//    offsReg        - a register for the offset into the switch table
//    emitSwCase     - the lambda to generate a switch case
//
// Return Value:
//    generate the jump-table fallback for imm-intrinsics with non-constant argument.
// Note:
//    This function can be used for all imm-intrinsics (whether full-range or not),
//    The compiler front-end (i.e. importer) is responsible to insert a range-check IR
//    (GT_HW_INTRINSIC_CHK) for imm8 argument, so this function does not need to do range-check.
//
template <typename HWIntrinsicSwitchCaseBody>
void CodeGen::genHWIntrinsicJumpTableFallback(NamedIntrinsic            intrinsic,
                                              regNumber                 nonConstImmReg,
                                              regNumber                 baseReg,
                                              regNumber                 offsReg,
                                              HWIntrinsicSwitchCaseBody emitSwCase)
{
    assert(nonConstImmReg != REG_NA);
    // AVX2 Gather intrinsics use managed non-const fallback since they have discrete imm8 value range
    // that does work with the current compiler generated jump-table fallback
    assert(!HWIntrinsicInfo::isAVX2GatherIntrinsic(intrinsic));
    emitter* emit = GetEmitter();

    const unsigned maxByte = (unsigned)HWIntrinsicInfo::lookupImmUpperBound(intrinsic) + 1;
    assert(maxByte <= 256);
    BasicBlock* jmpTable[256];

    unsigned jmpTableBase = emit->emitBBTableDataGenBeg(maxByte, true);
    unsigned jmpTableOffs = 0;

    // Emit the jump table
    for (unsigned i = 0; i < maxByte; i++)
    {
        jmpTable[i] = genCreateTempLabel();
        emit->emitDataGenData(i, jmpTable[i]);
    }

    emit->emitDataGenEnd();

    // Compute and jump to the appropriate offset in the switch table
    emit->emitIns_R_C(INS_lea, emitTypeSize(TYP_I_IMPL), offsReg, compiler->eeFindJitDataOffs(jmpTableBase), 0);

    emit->emitIns_R_ARX(INS_mov, EA_4BYTE, offsReg, offsReg, nonConstImmReg, 4, 0);
    emit->emitIns_R_L(INS_lea, EA_PTR_DSP_RELOC, compiler->fgFirstBB, baseReg);
    emit->emitIns_R_R(INS_add, EA_PTRSIZE, offsReg, baseReg);
    emit->emitIns_R(INS_i_jmp, emitTypeSize(TYP_I_IMPL), offsReg);

    // Emit the switch table entries

    BasicBlock* switchTableBeg = genCreateTempLabel();
    BasicBlock* switchTableEnd = genCreateTempLabel();

    genDefineTempLabel(switchTableBeg);

    for (unsigned i = 0; i < maxByte; i++)
    {
        genDefineTempLabel(jmpTable[i]);
        emitSwCase((int8_t)i);
        emit->emitIns_J(INS_jmp, switchTableEnd);
    }

    genDefineTempLabel(switchTableEnd);
}

//------------------------------------------------------------------------
// genBaseIntrinsic: Generates the code for a base hardware intrinsic node
//
// Arguments:
//    node - The hardware intrinsic node
//
// Note:
//    We currently assume that all base intrinsics have zero or one operand.
//
void CodeGen::genBaseIntrinsic(GenTreeHWIntrinsic* node)
{
    NamedIntrinsic intrinsicId = node->gtHWIntrinsicId;
    regNumber      targetReg   = node->gtRegNum;
    var_types      targetType  = node->TypeGet();
    var_types      baseType    = node->gtSIMDBaseType;

    assert(compiler->compSupports(InstructionSet_SSE));
    assert((baseType >= TYP_BYTE) && (baseType <= TYP_DOUBLE));

    GenTree* op1 = node->gtGetOp1();

    genConsumeHWIntrinsicOperands(node);
    regNumber op1Reg = (op1 == nullptr) ? REG_NA : op1->gtRegNum;

    assert(node->gtGetOp2() == nullptr);

    emitter*    emit = GetEmitter();
    emitAttr    attr = EA_ATTR(node->gtSIMDSize);
    instruction ins  = HWIntrinsicInfo::lookupIns(intrinsicId, baseType);

    switch (intrinsicId)
    {
        case NI_Vector128_CreateScalarUnsafe:
        case NI_Vector256_CreateScalarUnsafe:
        {
            if (varTypeIsIntegral(baseType))
            {
                genHWIntrinsic_R_RM(node, ins, emitActualTypeSize(baseType), targetReg, op1);
            }
            else
            {
                assert(varTypeIsFloating(baseType));

                attr = emitTypeSize(baseType);

                if (op1->isContained() || op1->isUsedFromSpillTemp())
                {
                    genHWIntrinsic_R_RM(node, ins, attr, targetReg, op1);
                }
                else if (targetReg != op1Reg)
                {
                    // Just use movaps for reg->reg moves as it has zero-latency on modern CPUs
                    emit->emitIns_R_R(INS_movaps, attr, targetReg, op1Reg);
                }
            }
            break;
        }

        case NI_Vector128_ToScalar:
        case NI_Vector256_ToScalar:
        {
            assert(varTypeIsFloating(baseType));

            attr = emitTypeSize(TYP_SIMD16);

            if (op1->isContained() || op1->isUsedFromSpillTemp())
            {
                genHWIntrinsic_R_RM(node, ins, attr, targetReg, op1);
            }
            else if (targetReg != op1Reg)
            {
                // Just use movaps for reg->reg moves as it has zero-latency on modern CPUs
                emit->emitIns_R_R(INS_movaps, attr, targetReg, op1Reg);
            }
            break;
        }

        case NI_Vector128_ToVector256:
        {
            // ToVector256 has zero-extend semantics in order to ensure it is deterministic
            // We always emit a move to the target register, even when op1Reg == targetReg,
            // in order to ensure that Bits MAXVL-1:128 are zeroed.

            attr = emitTypeSize(TYP_SIMD16);

            if (op1->isContained() || op1->isUsedFromSpillTemp())
            {
                genHWIntrinsic_R_RM(node, ins, attr, targetReg, op1);
            }
            else
            {
                // Just use movaps for reg->reg moves as it has zero-latency on modern CPUs
                emit->emitIns_R_R(INS_movaps, attr, targetReg, op1Reg);
            }
            break;
        }

        case NI_Vector128_ToVector256Unsafe:
        case NI_Vector256_GetLower:
        {
            if (op1->isContained() || op1->isUsedFromSpillTemp())
            {
                genHWIntrinsic_R_RM(node, ins, attr, targetReg, op1);
            }
            else if (targetReg != op1Reg)
            {
                // Just use movaps for reg->reg moves as it has zero-latency on modern CPUs
                emit->emitIns_R_R(INS_movaps, attr, targetReg, op1Reg);
            }
            break;
        }

        case NI_Vector128_Zero:
        case NI_Vector256_Zero:
        {
            assert(op1 == nullptr);
            emit->emitIns_SIMD_R_R_R(ins, attr, targetReg, targetReg, targetReg);
            break;
        }

        default:
        {
            unreached();
            break;
        }
    }

    genProduceReg(node);
}

//------------------------------------------------------------------------
// genSSEIntrinsic: Generates the code for an SSE hardware intrinsic node
//
// Arguments:
//    node - The hardware intrinsic node
//
void CodeGen::genSSEIntrinsic(GenTreeHWIntrinsic* node)
{
    NamedIntrinsic intrinsicId = node->gtHWIntrinsicId;
    GenTree*       op1         = node->gtGetOp1();
    GenTree*       op2         = node->gtGetOp2();
    GenTree*       op3         = nullptr;
    GenTree*       op4         = nullptr;
    regNumber      targetReg   = node->gtRegNum;
    var_types      targetType  = node->TypeGet();
    var_types      baseType    = node->gtSIMDBaseType;

    regNumber op1Reg = REG_NA;
    regNumber op2Reg = REG_NA;
    regNumber op3Reg = REG_NA;
    regNumber op4Reg = REG_NA;
    emitter*  emit   = GetEmitter();

    genConsumeHWIntrinsicOperands(node);

    switch (intrinsicId)
    {
        case NI_SSE_X64_ConvertToInt64:
        case NI_SSE_X64_ConvertToInt64WithTruncation:
        {
            assert(targetType == TYP_LONG);
            assert(op1 != nullptr);
            assert(op2 == nullptr);
            instruction ins = HWIntrinsicInfo::lookupIns(intrinsicId, baseType);
            genHWIntrinsic_R_RM(node, ins, EA_8BYTE, targetReg, op1);
            break;
        }

        case NI_SSE_X64_ConvertScalarToVector128Single:
        {
            assert(baseType == TYP_LONG);
            assert(op1 != nullptr);
            assert(op2 != nullptr);
            instruction ins = HWIntrinsicInfo::lookupIns(intrinsicId, baseType);
            genHWIntrinsic_R_R_RM(node, ins, EA_8BYTE);
            break;
        }

        case NI_SSE_Prefetch0:
        case NI_SSE_Prefetch1:
        case NI_SSE_Prefetch2:
        case NI_SSE_PrefetchNonTemporal:
        {
            assert(baseType == TYP_UBYTE);
            assert(op2 == nullptr);

            // These do not support containment.
            assert(!op1->isContained());
            instruction ins = HWIntrinsicInfo::lookupIns(intrinsicId, node->gtSIMDBaseType);
            op1Reg          = op1->gtRegNum;
            emit->emitIns_AR(ins, emitTypeSize(baseType), op1Reg, 0);
            break;
        }

        case NI_SSE_StoreFence:
        {
            assert(baseType == TYP_VOID);
            assert(op1 == nullptr);
            assert(op2 == nullptr);
            emit->emitIns(INS_sfence);
            break;
        }

        default:
            unreached();
            break;
    }

    genProduceReg(node);
}

//------------------------------------------------------------------------
// genSSE2Intrinsic: Generates the code for an SSE2 hardware intrinsic node
//
// Arguments:
//    node - The hardware intrinsic node
//
void CodeGen::genSSE2Intrinsic(GenTreeHWIntrinsic* node)
{
    NamedIntrinsic intrinsicId = node->gtHWIntrinsicId;
    GenTree*       op1         = node->gtGetOp1();
    GenTree*       op2         = node->gtGetOp2();
    regNumber      targetReg   = node->gtRegNum;
    var_types      targetType  = node->TypeGet();
    var_types      baseType    = node->gtSIMDBaseType;
    regNumber      op1Reg      = REG_NA;
    regNumber      op2Reg      = REG_NA;
    emitter*       emit        = GetEmitter();

    genConsumeHWIntrinsicOperands(node);

    switch (intrinsicId)
    {
        // All integer overloads are handled by table codegen
        case NI_SSE2_CompareLessThan:
        {
            assert(op1 != nullptr);
            assert(op2 != nullptr);

            assert(baseType == TYP_DOUBLE);

            int ival = HWIntrinsicInfo::lookupIval(intrinsicId);
            assert((ival >= 0) && (ival <= 127));

            instruction ins = HWIntrinsicInfo::lookupIns(intrinsicId, baseType);
            op1Reg          = op1->gtRegNum;
            op2Reg          = op2->gtRegNum;
            emit->emitIns_SIMD_R_R_R_I(ins, emitTypeSize(TYP_SIMD16), targetReg, op1Reg, op2Reg, ival);

            break;
        }

        case NI_SSE2_X64_ConvertScalarToVector128Double:
        {
            assert(baseType == TYP_LONG);
            assert(op1 != nullptr);
            assert(op2 != nullptr);
            instruction ins = HWIntrinsicInfo::lookupIns(intrinsicId, baseType);
            genHWIntrinsic_R_R_RM(node, ins, EA_8BYTE);
            break;
        }

        case NI_SSE2_X64_ConvertScalarToVector128Int64:
        case NI_SSE2_X64_ConvertScalarToVector128UInt64:
        {
            assert(baseType == TYP_LONG || baseType == TYP_ULONG);
            assert(op1 != nullptr);
            assert(op2 == nullptr);
            instruction ins = HWIntrinsicInfo::lookupIns(intrinsicId, baseType);
            genHWIntrinsic_R_RM(node, ins, emitTypeSize(baseType), targetReg, op1);
            break;
        }

        case NI_SSE2_ConvertToInt32:
        case NI_SSE2_ConvertToInt32WithTruncation:
        case NI_SSE2_ConvertToUInt32:
        case NI_SSE2_X64_ConvertToInt64:
        case NI_SSE2_X64_ConvertToInt64WithTruncation:
        case NI_SSE2_X64_ConvertToUInt64:
        {
            assert(op2 == nullptr);
            instruction ins = HWIntrinsicInfo::lookupIns(intrinsicId, baseType);

            if (varTypeIsIntegral(baseType))
            {
                assert(baseType == TYP_INT || baseType == TYP_UINT || baseType == TYP_LONG || baseType == TYP_ULONG);
                op1Reg = op1->gtRegNum;
                emit->emitIns_R_R(ins, emitActualTypeSize(baseType), op1Reg, targetReg);
            }
            else
            {
                assert(baseType == TYP_DOUBLE || baseType == TYP_FLOAT);
                genHWIntrinsic_R_RM(node, ins, emitTypeSize(targetType), targetReg, op1);
            }
            break;
        }

        case NI_SSE2_LoadFence:
        {
            assert(baseType == TYP_VOID);
            assert(op1 == nullptr);
            assert(op2 == nullptr);
            emit->emitIns(INS_lfence);
            break;
        }

        case NI_SSE2_MemoryFence:
        {
            assert(baseType == TYP_VOID);
            assert(op1 == nullptr);
            assert(op2 == nullptr);
            emit->emitIns(INS_mfence);
            break;
        }

        case NI_SSE2_StoreNonTemporal:
        case NI_SSE2_X64_StoreNonTemporal:
        {
            assert(baseType == TYP_INT || baseType == TYP_UINT || baseType == TYP_LONG || baseType == TYP_ULONG);
            assert(op1 != nullptr);
            assert(op2 != nullptr);

            instruction     ins   = HWIntrinsicInfo::lookupIns(intrinsicId, baseType);
            GenTreeStoreInd store = storeIndirForm(node->TypeGet(), op1, op2);
            emit->emitInsStoreInd(ins, emitTypeSize(baseType), &store);
            break;
        }

        default:
            unreached();
            break;
    }

    genProduceReg(node);
}

//------------------------------------------------------------------------
// genSSE41Intrinsic: Generates the code for an SSE4.1 hardware intrinsic node
//
// Arguments:
//    node - The hardware intrinsic node
//
void CodeGen::genSSE41Intrinsic(GenTreeHWIntrinsic* node)
{
    NamedIntrinsic intrinsicId = node->gtHWIntrinsicId;
    GenTree*       op1         = node->gtGetOp1();
    GenTree*       op2         = node->gtGetOp2();
    GenTree*       op3         = nullptr;
    GenTree*       op4         = nullptr;
    regNumber      targetReg   = node->gtRegNum;
    var_types      targetType  = node->TypeGet();
    var_types      baseType    = node->gtSIMDBaseType;

    regNumber op1Reg = REG_NA;
    regNumber op2Reg = REG_NA;
    regNumber op3Reg = REG_NA;
    regNumber op4Reg = REG_NA;
    emitter*  emit   = GetEmitter();

    genConsumeHWIntrinsicOperands(node);

    switch (intrinsicId)
    {
        case NI_SSE41_ConvertToVector128Int16:
        case NI_SSE41_ConvertToVector128Int32:
        case NI_SSE41_ConvertToVector128Int64:
        {
            instruction ins = HWIntrinsicInfo::lookupIns(intrinsicId, baseType);

            if (!varTypeIsSIMD(op1->gtType))
            {
                // Until we improve the handling of addressing modes in the emitter, we'll create a
                // temporary GT_IND to generate code with.
                GenTreeIndir load = indirForm(node->TypeGet(), op1);
                emit->emitInsLoadInd(ins, emitTypeSize(TYP_SIMD16), node->gtRegNum, &load);
            }
            else
            {
                genHWIntrinsic_R_RM(node, ins, EA_16BYTE, targetReg, op1);
            }
            break;
        }

        case NI_SSE41_Extract:
        case NI_SSE41_X64_Extract:
        {
            regNumber   tmpTargetReg = REG_NA;
            instruction ins          = HWIntrinsicInfo::lookupIns(intrinsicId, baseType);
            if (baseType == TYP_FLOAT)
            {
                tmpTargetReg = node->ExtractTempReg();
            }

            auto emitSwCase = [&](int8_t i) {
                if (baseType == TYP_FLOAT)
                {
                    // extract instructions return to GP-registers, so it needs int size as the emitsize
                    inst_RV_TT_IV(ins, emitTypeSize(TYP_INT), tmpTargetReg, op1, i);
                    emit->emitIns_R_R(INS_mov_i2xmm, EA_4BYTE, targetReg, tmpTargetReg);
                }
                else
                {
                    inst_RV_TT_IV(ins, emitTypeSize(TYP_INT), targetReg, op1, i);
                }
            };

            if (op2->IsCnsIntOrI())
            {
                ssize_t ival = op2->AsIntCon()->IconValue();
                assert((ival >= 0) && (ival <= 255));
                emitSwCase((int8_t)ival);
            }
            else
            {
                // We emit a fallback case for the scenario when the imm-op is not a constant. This should
                // normally happen when the intrinsic is called indirectly, such as via Reflection. However, it
                // can also occur if the consumer calls it directly and just doesn't pass a constant value.
                regNumber baseReg = node->ExtractTempReg();
                regNumber offsReg = node->GetSingleTempReg();
                genHWIntrinsicJumpTableFallback(intrinsicId, op2->gtRegNum, baseReg, offsReg, emitSwCase);
            }
            break;
        }

        default:
            unreached();
            break;
    }

    genProduceReg(node);
}

//------------------------------------------------------------------------
// genSSE42Intrinsic: Generates the code for an SSE4.2 hardware intrinsic node
//
// Arguments:
//    node - The hardware intrinsic node
//
void CodeGen::genSSE42Intrinsic(GenTreeHWIntrinsic* node)
{
    NamedIntrinsic intrinsicId = node->gtHWIntrinsicId;
    regNumber      targetReg   = node->gtRegNum;
    GenTree*       op1         = node->gtGetOp1();
    GenTree*       op2         = node->gtGetOp2();
    var_types      baseType    = node->gtSIMDBaseType;
    var_types      targetType  = node->TypeGet();
    emitter*       emit        = GetEmitter();

    genConsumeHWIntrinsicOperands(node);
    regNumber op1Reg = op1->gtRegNum;

    assert(targetReg != REG_NA);
    assert(op1Reg != REG_NA);
    assert(op2 != nullptr);
    assert(!node->OperIsCommutative());

    switch (intrinsicId)
    {
        case NI_SSE42_Crc32:
        case NI_SSE42_X64_Crc32:
        {
            if (op1Reg != targetReg)
            {
                assert(op2->gtRegNum != targetReg);
                emit->emitIns_R_R(INS_mov, emitTypeSize(targetType), targetReg, op1Reg);
            }

            if ((baseType == TYP_UBYTE) || (baseType == TYP_USHORT)) // baseType is the type of the second argument
            {
                assert(targetType == TYP_INT);
                genHWIntrinsic_R_RM(node, INS_crc32, emitTypeSize(baseType), targetReg, op2);
            }
            else
            {
                assert(op1->TypeGet() == op2->TypeGet());
                assert((targetType == TYP_INT) || (targetType == TYP_LONG));
                genHWIntrinsic_R_RM(node, INS_crc32, emitTypeSize(targetType), targetReg, op2);
            }

            break;
        }

        default:
        {
            unreached();
            break;
        }
    }

    genProduceReg(node);
}

//------------------------------------------------------------------------
// genAvxOrAvx2Intrinsic: Generates the code for an AVX/AVX2 hardware intrinsic node
//
// Arguments:
//    node - The hardware intrinsic node
//
void CodeGen::genAvxOrAvx2Intrinsic(GenTreeHWIntrinsic* node)
{
    NamedIntrinsic intrinsicId = node->gtHWIntrinsicId;
    var_types      baseType    = node->gtSIMDBaseType;
    emitAttr       attr        = EA_ATTR(node->gtSIMDSize);
    var_types      targetType  = node->TypeGet();
    instruction    ins         = HWIntrinsicInfo::lookupIns(intrinsicId, baseType);
    int            numArgs     = HWIntrinsicInfo::lookupNumArgs(node);
    GenTree*       op1         = node->gtGetOp1();
    GenTree*       op2         = node->gtGetOp2();
    regNumber      op1Reg      = REG_NA;
    regNumber      op2Reg      = REG_NA;
    regNumber      targetReg   = node->gtRegNum;
    emitter*       emit        = GetEmitter();

    genConsumeHWIntrinsicOperands(node);

    switch (intrinsicId)
    {
        case NI_AVX2_ConvertToInt32:
        case NI_AVX2_ConvertToUInt32:
        {
            op1Reg = op1->gtRegNum;
            assert(numArgs == 1);
            assert((baseType == TYP_INT) || (baseType == TYP_UINT));
            instruction ins = HWIntrinsicInfo::lookupIns(intrinsicId, baseType);
            emit->emitIns_R_R(ins, emitActualTypeSize(baseType), op1Reg, targetReg);
            break;
        }

        case NI_AVX2_ConvertToVector256Int16:
        case NI_AVX2_ConvertToVector256Int32:
        case NI_AVX2_ConvertToVector256Int64:
        {
            instruction ins = HWIntrinsicInfo::lookupIns(intrinsicId, baseType);

            if (!varTypeIsSIMD(op1->gtType))
            {
                // Until we improve the handling of addressing modes in the emitter, we'll create a
                // temporary GT_IND to generate code with.
                GenTreeIndir load = indirForm(node->TypeGet(), op1);
                emit->emitInsLoadInd(ins, emitTypeSize(TYP_SIMD32), node->gtRegNum, &load);
            }
            else
            {
                genHWIntrinsic_R_RM(node, ins, EA_32BYTE, targetReg, op1);
            }
            break;
        }

        case NI_AVX2_GatherVector128:
        case NI_AVX2_GatherVector256:
        case NI_AVX2_GatherMaskVector128:
        case NI_AVX2_GatherMaskVector256:
        {
            GenTreeArgList* list = op1->AsArgList();
            op1                  = list->Current();
            op1Reg               = op1->gtRegNum;

            list   = list->Rest();
            op2    = list->Current();
            op2Reg = op2->gtRegNum;

            list         = list->Rest();
            GenTree* op3 = list->Current();

            list             = list->Rest();
            GenTree* op4     = nullptr;
            GenTree* lastOp  = nullptr;
            GenTree* indexOp = nullptr;

            regNumber op3Reg       = REG_NA;
            regNumber op4Reg       = REG_NA;
            regNumber addrBaseReg  = REG_NA;
            regNumber addrIndexReg = REG_NA;
            regNumber maskReg      = node->ExtractTempReg(RBM_ALLFLOAT);

            if (numArgs == 5)
            {
                assert(intrinsicId == NI_AVX2_GatherMaskVector128 || intrinsicId == NI_AVX2_GatherMaskVector256);
                op4          = list->Current();
                list         = list->Rest();
                lastOp       = list->Current();
                op3Reg       = op3->gtRegNum;
                op4Reg       = op4->gtRegNum;
                addrBaseReg  = op2Reg;
                addrIndexReg = op3Reg;
                indexOp      = op3;

                // copy op4Reg into the tmp mask register,
                // the mask register will be cleared by gather instructions
                emit->emitIns_R_R(INS_movaps, attr, maskReg, op4Reg);

                if (targetReg != op1Reg)
                {
                    // copy source vector to the target register for masking merge
                    emit->emitIns_R_R(INS_movaps, attr, targetReg, op1Reg);
                }
            }
            else
            {
                assert(intrinsicId == NI_AVX2_GatherVector128 || intrinsicId == NI_AVX2_GatherVector256);
                addrBaseReg  = op1Reg;
                addrIndexReg = op2Reg;
                indexOp      = op2;
                lastOp       = op3;

                // generate all-one mask vector
                emit->emitIns_SIMD_R_R_R(INS_pcmpeqd, attr, maskReg, maskReg, maskReg);
            }

            bool isVector128GatherWithVector256Index = (targetType == TYP_SIMD16) && (indexOp->TypeGet() == TYP_SIMD32);

            // hwintrinsiclistxarch.h uses Dword index instructions in default
            if (varTypeIsLong(node->gtIndexBaseType))
            {
                switch (ins)
                {
                    case INS_vpgatherdd:
                        ins = INS_vpgatherqd;
                        if (isVector128GatherWithVector256Index)
                        {
                            // YMM index in address mode
                            attr = emitTypeSize(TYP_SIMD32);
                        }
                        break;
                    case INS_vpgatherdq:
                        ins = INS_vpgatherqq;
                        break;
                    case INS_vgatherdps:
                        ins = INS_vgatherqps;
                        if (isVector128GatherWithVector256Index)
                        {
                            // YMM index in address mode
                            attr = emitTypeSize(TYP_SIMD32);
                        }
                        break;
                    case INS_vgatherdpd:
                        ins = INS_vgatherqpd;
                        break;
                    default:
                        unreached();
                }
            }

            assert(lastOp->IsCnsIntOrI());
            ssize_t ival = lastOp->AsIntCon()->IconValue();
            assert((ival >= 0) && (ival <= 255));

            assert(targetReg != maskReg);
            assert(targetReg != addrIndexReg);
            assert(maskReg != addrIndexReg);
            emit->emitIns_R_AR_R(ins, attr, targetReg, maskReg, addrBaseReg, addrIndexReg, (int8_t)ival, 0);

            break;
        }

        default:
            unreached();
            break;
    }

    genProduceReg(node);
}

//------------------------------------------------------------------------
// genAESIntrinsic: Generates the code for an AES hardware intrinsic node
//
// Arguments:
//    node - The hardware intrinsic node
//
void CodeGen::genAESIntrinsic(GenTreeHWIntrinsic* node)
{
    NYI("Implement AES intrinsic code generation");
}

//------------------------------------------------------------------------
// genBMI1OrBMI2Intrinsic: Generates the code for a BMI1 and BMI2 hardware intrinsic node
//
// Arguments:
//    node - The hardware intrinsic node
//
void CodeGen::genBMI1OrBMI2Intrinsic(GenTreeHWIntrinsic* node)
{
    NamedIntrinsic intrinsicId = node->gtHWIntrinsicId;
    regNumber      targetReg   = node->gtRegNum;
    GenTree*       op1         = node->gtGetOp1();
    GenTree*       op2         = node->gtGetOp2();
    var_types      targetType  = node->TypeGet();
    instruction    ins         = HWIntrinsicInfo::lookupIns(intrinsicId, targetType);
    emitter*       emit        = GetEmitter();

    assert(targetReg != REG_NA);
    assert(op1 != nullptr);

    genConsumeHWIntrinsicOperands(node);

    switch (intrinsicId)
    {
        case NI_BMI1_AndNot:
        case NI_BMI1_X64_AndNot:
        case NI_BMI1_BitFieldExtract:
        case NI_BMI1_X64_BitFieldExtract:
        case NI_BMI2_ParallelBitDeposit:
        case NI_BMI2_ParallelBitExtract:
        case NI_BMI2_X64_ParallelBitDeposit:
        case NI_BMI2_X64_ParallelBitExtract:
        case NI_BMI2_ZeroHighBits:
        case NI_BMI2_X64_ZeroHighBits:
        {
            assert(op2 != nullptr);
            assert((targetType == TYP_INT) || (targetType == TYP_LONG));
            genHWIntrinsic_R_R_RM(node, ins, emitTypeSize(node->TypeGet()));
            break;
        }

        case NI_BMI1_ExtractLowestSetBit:
        case NI_BMI1_GetMaskUpToLowestSetBit:
        case NI_BMI1_ResetLowestSetBit:
        case NI_BMI1_X64_ExtractLowestSetBit:
        case NI_BMI1_X64_GetMaskUpToLowestSetBit:
        case NI_BMI1_X64_ResetLowestSetBit:
        {
            assert(op2 == nullptr);
            assert((targetType == TYP_INT) || (targetType == TYP_LONG));
            genHWIntrinsic_R_RM(node, ins, emitTypeSize(node->TypeGet()), targetReg, op1);
            break;
        }

        case NI_BMI1_TrailingZeroCount:
        case NI_BMI1_X64_TrailingZeroCount:
        {
            assert(op2 == nullptr);
            assert((targetType == TYP_INT) || (targetType == TYP_LONG));
            genXCNTIntrinsic(node, ins);
            break;
        }

        case NI_BMI2_MultiplyNoFlags:
        case NI_BMI2_X64_MultiplyNoFlags:
        {
            int numArgs = HWIntrinsicInfo::lookupNumArgs(node);
            assert(numArgs == 2 || numArgs == 3);

            regNumber op1Reg = REG_NA;
            regNumber op2Reg = REG_NA;
            regNumber op3Reg = REG_NA;
            regNumber lowReg = REG_NA;

            if (numArgs == 2)
            {
                op1Reg = op1->gtRegNum;
                op2Reg = op2->gtRegNum;
                lowReg = targetReg;
            }
            else
            {
                GenTreeArgList* argList = op1->AsArgList();
                op1                     = argList->Current();
                op1Reg                  = op1->gtRegNum;
                argList                 = argList->Rest();
                op2                     = argList->Current();
                op2Reg                  = op2->gtRegNum;
                argList                 = argList->Rest();
                GenTree* op3            = argList->Current();
                op3Reg                  = op3->gtRegNum;
                assert(!op3->isContained());
                assert(op3Reg != op1Reg);
                assert(op3Reg != targetReg);
                assert(op3Reg != REG_EDX);
                lowReg = node->GetSingleTempReg();
                assert(op3Reg != lowReg);
                assert(lowReg != targetReg);
            }

            // These do not support containment
            assert(!op2->isContained());
            emitAttr attr = emitTypeSize(targetType);
            // mov the first operand into implicit source operand EDX/RDX
            if (op1Reg != REG_EDX)
            {
                assert(op2Reg != REG_EDX);
                emit->emitIns_R_R(INS_mov, attr, REG_EDX, op1Reg);
            }

            // generate code for MULX
            genHWIntrinsic_R_R_RM(node, ins, attr, targetReg, lowReg, op2);

            // If requires the lower half result, store in the memory pointed to by op3
            if (numArgs == 3)
            {
                emit->emitIns_AR_R(INS_mov, attr, lowReg, op3Reg, 0);
            }

            break;
        }

        default:
        {
            unreached();
            break;
        }
    }

    genProduceReg(node);
}

//------------------------------------------------------------------------
// genFMAIntrinsic: Generates the code for an FMA hardware intrinsic node
//
// Arguments:
//    node - The hardware intrinsic node
//
void CodeGen::genFMAIntrinsic(GenTreeHWIntrinsic* node)
{
    NamedIntrinsic intrinsicId = node->gtHWIntrinsicId;
    var_types      baseType    = node->gtSIMDBaseType;
    emitAttr       attr        = EA_ATTR(node->gtSIMDSize);
    instruction    ins         = HWIntrinsicInfo::lookupIns(intrinsicId, baseType);
    GenTree*       op1         = node->gtGetOp1();
    regNumber      targetReg   = node->gtRegNum;

    assert(HWIntrinsicInfo::lookupNumArgs(node) == 3);

    genConsumeHWIntrinsicOperands(node);
    GenTreeArgList* argList = op1->AsArgList();
    op1                     = argList->Current();

    argList      = argList->Rest();
    GenTree* op2 = argList->Current();

    argList      = argList->Rest();
    GenTree* op3 = argList->Current();

    regNumber op1Reg;
    regNumber op2Reg;

    bool       isCommutative   = false;
    const bool copiesUpperBits = HWIntrinsicInfo::CopiesUpperBits(intrinsicId);

    // Intrinsics with CopyUpperBits semantics cannot have op1 be contained
    assert(!copiesUpperBits || !op1->isContained());

    if (op3->isContained() || op3->isUsedFromSpillTemp())
    {
        // 213 form: op1 = (op2 * op1) + [op3]

        op1Reg = op1->gtRegNum;
        op2Reg = op2->gtRegNum;

        isCommutative = !copiesUpperBits;
    }
    else if (op2->isContained() || op2->isUsedFromSpillTemp())
    {
        // 132 form: op1 = (op1 * op3) + [op2]

        ins    = (instruction)(ins - 1);
        op1Reg = op1->gtRegNum;
        op2Reg = op3->gtRegNum;
        op3    = op2;
    }
    else if (op1->isContained() || op1->isUsedFromSpillTemp())
    {
        // 231 form: op3 = (op2 * op3) + [op1]

        ins    = (instruction)(ins + 1);
        op1Reg = op3->gtRegNum;
        op2Reg = op2->gtRegNum;
        op3    = op1;
    }
    else
    {
        // 213 form: op1 = (op2 * op1) + op3

        op1Reg = op1->gtRegNum;
        op2Reg = op2->gtRegNum;

        isCommutative = !copiesUpperBits;
    }

    if (isCommutative && (op1Reg != targetReg) && (op2Reg == targetReg))
    {
        assert(node->isRMWHWIntrinsic(compiler));

        // We have "reg2 = (reg1 * reg2) +/- op3" where "reg1 != reg2" on a RMW intrinsic.
        //
        // For non-commutative intrinsics, we should have ensured that op2 was marked
        // delay free in order to prevent it from getting assigned the same register
        // as target. However, for commutative intrinsics, we can just swap the operands
        // in order to have "reg2 = reg2 op reg1" which will end up producing the right code.

        op2Reg = op1Reg;
        op1Reg = targetReg;
    }

    genHWIntrinsic_R_R_R_RM(ins, attr, targetReg, op1Reg, op2Reg, op3);
    genProduceReg(node);
}

//------------------------------------------------------------------------
// genLZCNTIntrinsic: Generates the code for a LZCNT hardware intrinsic node
//
// Arguments:
//    node - The hardware intrinsic node
//
void CodeGen::genLZCNTIntrinsic(GenTreeHWIntrinsic* node)
{
    assert(node->gtHWIntrinsicId == NI_LZCNT_LeadingZeroCount ||
           node->gtHWIntrinsicId == NI_LZCNT_X64_LeadingZeroCount);

    genConsumeOperands(node);
    genXCNTIntrinsic(node, INS_lzcnt);
    genProduceReg(node);
}

//------------------------------------------------------------------------
// genPCLMULQDQIntrinsic: Generates the code for a PCLMULQDQ hardware intrinsic node
//
// Arguments:
//    node - The hardware intrinsic node
//
void CodeGen::genPCLMULQDQIntrinsic(GenTreeHWIntrinsic* node)
{
    NYI("Implement PCLMULQDQ intrinsic code generation");
}

//------------------------------------------------------------------------
// genPOPCNTIntrinsic: Generates the code for a POPCNT hardware intrinsic node
//
// Arguments:
//    node - The hardware intrinsic node
//
void CodeGen::genPOPCNTIntrinsic(GenTreeHWIntrinsic* node)
{
    assert(node->gtHWIntrinsicId == NI_POPCNT_PopCount || node->gtHWIntrinsicId == NI_POPCNT_X64_PopCount);

    genConsumeOperands(node);
    genXCNTIntrinsic(node, INS_popcnt);
    genProduceReg(node);
}

//------------------------------------------------------------------------
// genXCNTIntrinsic: Generates the code for a lzcnt/tzcnt/popcnt hardware intrinsic node, breaks false dependencies on
// the target register
//
// Arguments:
//    node - The hardware intrinsic node
//    ins  - The instruction being generated
//
void CodeGen::genXCNTIntrinsic(GenTreeHWIntrinsic* node, instruction ins)
{
    // LZCNT/TZCNT/POPCNT have a false dependency on the target register on Intel Sandy Bridge, Haswell, and Skylake
    // (POPCNT only) processors, so insert a `XOR target, target` to break the dependency via XOR triggering register
    // renaming, but only if it's not an actual dependency.

    GenTree*  op1        = node->gtGetOp1();
    regNumber sourceReg1 = REG_NA;
    regNumber sourceReg2 = REG_NA;

    if (!op1->isContained())
    {
        sourceReg1 = op1->gtRegNum;
    }
    else if (op1->isIndir())
    {
        GenTreeIndir* indir   = op1->AsIndir();
        GenTree*      memBase = indir->Base();

        if (memBase != nullptr)
        {
            sourceReg1 = memBase->gtRegNum;
        }

        if (indir->HasIndex())
        {
            sourceReg2 = indir->Index()->gtRegNum;
        }
    }

    regNumber targetReg = node->gtRegNum;
    if ((targetReg != sourceReg1) && (targetReg != sourceReg2))
    {
        GetEmitter()->emitIns_R_R(INS_xor, EA_4BYTE, targetReg, targetReg);
    }
    genHWIntrinsic_R_RM(node, ins, emitTypeSize(node->TypeGet()), targetReg, op1);
}

#endif // FEATURE_HW_INTRINSICS<|MERGE_RESOLUTION|>--- conflicted
+++ resolved
@@ -507,13 +507,8 @@
 
                 case GT_LCL_VAR:
                 {
-<<<<<<< HEAD
-                    assert(op1->IsRegOptional() || !compiler->lvaTable[op1->gtLclVar.GetLclNum()].lvIsRegCandidate());
-                    varNum = op1->AsLclVar()->GetLclNum();
-=======
                     assert(rmOp->IsRegOptional() || !compiler->lvaGetDesc(rmOp->AsLclVar())->lvIsRegCandidate());
                     varNum = rmOp->AsLclVar()->GetLclNum();
->>>>>>> cfcc757f
                     offset = 0;
                     break;
                 }
