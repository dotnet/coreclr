<Project DefaultTargets="Build" xmlns="http://schemas.microsoft.com/developer/msbuild/2003" ToolsVersion="dogfood">

    <PropertyGroup>
        <ClWarningLevel>4</ClWarningLevel>

        <UserIncludes>
            $(UserIncludes);
            ..;
            ..\jitstd\;
            $(Clrbase)\src\TraceLog;
        </UserIncludes>

        <!-- PCH baloney -->
        <EnableCxxPCHHeaders>true</EnableCxxPCHHeaders>
        <PCHCompile>..\jitpch.cpp</PCHCompile>
        <PCHHeader>jitpch.h</PCHHeader>

        <!-- JIT_BUILD disables certain PAL_TRY debugging features -->
        <ClDefines>$(ClDefines);JIT_BUILD=1</ClDefines>

        <ClDefines Condition="'$(DebugBuild)' == 'false'">$(ClDefines);FAST=1</ClDefines>
        <ClDefines Condition="'$(DebugBuild)' == 'true'">$(ClDefines);DEBUG=1</ClDefines>
    </PropertyGroup>

    <!-- For debugging purposes only, temporarily enable these in RET builds so GenTree debugging is easier. -->
    <!-- We need to link with /OPT:NOICF or our magic vtable debugging system for GenTree doesn't work. -->
    <PropertyGroup Condition="'$(DebugBuild)' == 'true'">
        <!-- This is already automatically defined in DEBUG builds.
        <ClDefines>$(ClDefines);DEBUGGABLE_GENTREE=1</ClDefines>
        -->
        <LinkEnableCOMDATFolding>false</LinkEnableCOMDATFolding>                <!-- /OPT:NOICF -->
        <ClAdditionalOptions>$(ClAdditionalOptions) /Ob0</ClAdditionalOptions>  <!-- no inlining -->
    </PropertyGroup>

    <!-- Leaf Project Items -->
    <ItemGroup>
        <CppCompile Include="..\alloc.cpp" />
        <CppCompile Include="..\earlyprop.cpp" />        
        <CppCompile Include="..\bitset.cpp" />
        <CppCompile Include="..\block.cpp" />
        <CppCompile Include="..\Compiler.cpp" />
        <CppCompile Include="..\DisAsm.cpp" />
        <CppCompile Include="..\eeInterface.cpp" />
        <CppCompile Include="..\ee_il_dll.cpp" />
        <CppCompile Include="..\jiteh.cpp" />
        <CppCompile Include="..\error.cpp" />
        <CppCompile Include="..\FlowGraph.cpp" />
        <CppCompile Include="..\GCInfo.cpp" />
        <CppCompile Include="..\GCDecode.cpp" />
        <CppCompile Include="..\GCEncode.cpp" />
        <CppCompile Include="..\GenTree.cpp" />
        <CppCompile Include="..\GSChecks.cpp" />
        <CppCompile Include="..\hashbv.cpp" />
        <CppCompile Include="..\Importer.cpp" />
        <CppCompile Include="..\Instr.cpp" />
        <CppCompile Include="..\JitTelemetry.cpp" />
        <CppCompile Include="..\LclVars.cpp" />
        <CppCompile Include="..\LIR.cpp" />
        <CppCompile Include="..\Liveness.cpp" />
        <CppCompile Include="..\Morph.cpp" />
        <CppCompile Include="..\Optimizer.cpp" />
        <CppCompile Include="..\OptCSE.cpp" />
        <CppCompile Include="..\rationalize.cpp" />
        <CppCompile Include="..\RegAlloc.cpp" />
        <CppCompile Include="..\RegSet.cpp" />
        <CppCompile Include="..\register_arg_convention.cpp" />
        <CppCompile Include="..\emit.cpp" />
        <CppCompile Include="..\ScopeInfo.cpp" />
        <CppCompile Include="..\SharedFloat.cpp" />
        <CppCompile Include="..\SM.cpp" />
        <CppCompile Include="..\SMData.cpp" />
        <CppCompile Include="..\SMWeights.cpp" />
        <CppCompile Include="..\typeInfo.cpp" />
        <CppCompile Include="..\unwind.cpp" />
        <CppCompile Include="..\Utils.cpp" />
        <CppCompile Include="..\SsaBuilder.cpp" />
        <CppCompile Include="..\SsaRenameState.cpp" />
        <CppCompile Include="..\ValueNum.cpp" />
        <CppCompile Include="..\CopyProp.cpp" />
        <CppCompile Include="..\CodeGenCommon.cpp" />
        <CppCompile Include="..\AssertionProp.cpp" />
        <CppCompile Include="..\RangeCheck.cpp" />
        <CppCompile Include="..\LoopCloning.cpp" />
        <CppCompile Include="..\inline.cpp" />
        <CppCompile Include="..\inlinepolicy.cpp" />
        <CppCompile Include="..\jitconfig.cpp" />
        <CppCompile Include="..\hostallocator.cpp" />
        <CppCompile Include="..\objectalloc.cpp" />
        <CppCompile Include="..\sideeffects.cpp" />
        <CppCompile Include="..\stacklevelsetter.cpp" />
<<<<<<< HEAD
		<CppCompile Include="..\treelifeupdater.cpp" />
        <CppCompile Condition="'$(ClDefines.Contains(`LEGACY_BACKEND`))'=='True'" Include="..\CodeGenLegacy.cpp" />
        <CppCompile Condition="'$(ClDefines.Contains(`LEGACY_BACKEND`))'=='False'"  Include="..\Lower.cpp" />
        <CppCompile Condition="'$(ClDefines.Contains(`LEGACY_BACKEND`))'=='False'"  Include="..\LSRA.cpp" />
        <CppCompile Condition="'$(ClDefines.Contains(`LEGACY_BACKEND`))'=='False'"  Include="..\lsrabuild.cpp" />
        <CppCompile Condition="'$(ClDefines.Contains(`LEGACY_BACKEND`))'=='False'"  Include="..\codegenlinear.cpp" />
=======
        <CppCompile Include="..\Lower.cpp" />
        <CppCompile Include="..\LSRA.cpp" />
        <CppCompile Include="..\lsrabuild.cpp" />
        <CppCompile Include="..\codegenlinear.cpp" />
>>>>>>> f9bb9e1d
    </ItemGroup>
    <ItemGroup Condition="'$(TargetArch)'=='i386'">
        <CppCompile Include="..\emitXArch.cpp" />
        <CppCompile Include="..\TargetX86.cpp" />
        <CppCompile Include="..\unwindx86.cpp" />
        <CppCompile Include="..\DecomposeLongs.cpp" />
        <CppCompile Include="..\LowerXArch.cpp" />
        <CppCompile Include="..\lsraxarch.cpp" />
        <CppCompile Include="..\CodeGenXArch.cpp" />
        <CppCompile Include="..\SIMD.cpp" />
        <CppCompile Include="..\SIMDCodeGenXArch.cpp" />
        <CppCompile Include="..\hwintrinsicxarch.cpp" />
        <CppCompile Include="..\hwintrinsiccodegenxarch.cpp" />
    </ItemGroup>
    <ItemGroup Condition="'$(TargetArch)'=='amd64'">
        <CppCompile Include="..\emitXArch.cpp" />
        <CppCompile Include="..\TargetAmd64.cpp" />
        <CppCompile Include="..\LowerXArch.cpp" />
        <CppCompile Include="..\lsraxarch.cpp" />
        <CppCompile Include="..\CodeGenXArch.cpp" />
        <CppCompile Include="..\SIMD.cpp" />
        <CppCompile Include="..\SIMDCodeGenXArch.cpp" />
        <CppCompile Include="..\unwindAmd64.cpp" />
        <CppCompile Include="..\hwintrinsicxarch.cpp" />
        <CppCompile Include="..\hwintrinsiccodegenxarch.cpp" />
    </ItemGroup>
    <ItemGroup Condition="'$(TargetArch)'=='arm'">
        <CppCompile Include="..\emitarm.cpp" />
        <CppCompile Include="..\TargetArm.cpp" />
        <CppCompile Include="..\DecomposeLongs.cpp" />
        <CppCompile Include="..\LowerArmArch.cpp" />
        <CppCompile Include="..\lsraarmarch.cpp" />
        <CppCompile Include="..\CodeGenArmArch.cpp" />
        <CppCompile Include="..\LowerArm.cpp" />
        <CppCompile Include="..\lsraarm.cpp" />
        <CppCompile Include="..\CodeGenArm.cpp" />
        <CppCompile Include="..\unwindArm.cpp" />
    </ItemGroup>
    <ItemGroup Condition="'$(TargetArch)'=='arm64'">
        <CppCompile Include="..\emitarm64.cpp" />
        <CppCompile Include="..\TargetArm64.cpp" />
        <CppCompile Include="..\LowerArmArch.cpp" />
        <CppCompile Include="..\lsraarmarch.cpp" />
        <CppCompile Include="..\CodeGenArmArch.cpp" />
        <CppCompile Include="..\LowerArm64.cpp" />
        <CppCompile Include="..\lsraarm64.cpp" />
        <CppCompile Include="..\CodeGenArm64.cpp" />
        <CppCompile Include="..\unwindArm.cpp" />
        <CppCompile Include="..\unwindArm64.cpp" />
    </ItemGroup>

    <!-- Import the targets - this actually contains the full build rules -->
    <Import Project="$(_NTDRIVE)$(_NTROOT)\ndp\clr\clr.targets" />

</Project><|MERGE_RESOLUTION|>--- conflicted
+++ resolved
@@ -88,19 +88,11 @@
         <CppCompile Include="..\objectalloc.cpp" />
         <CppCompile Include="..\sideeffects.cpp" />
         <CppCompile Include="..\stacklevelsetter.cpp" />
-<<<<<<< HEAD
-		<CppCompile Include="..\treelifeupdater.cpp" />
-        <CppCompile Condition="'$(ClDefines.Contains(`LEGACY_BACKEND`))'=='True'" Include="..\CodeGenLegacy.cpp" />
-        <CppCompile Condition="'$(ClDefines.Contains(`LEGACY_BACKEND`))'=='False'"  Include="..\Lower.cpp" />
-        <CppCompile Condition="'$(ClDefines.Contains(`LEGACY_BACKEND`))'=='False'"  Include="..\LSRA.cpp" />
-        <CppCompile Condition="'$(ClDefines.Contains(`LEGACY_BACKEND`))'=='False'"  Include="..\lsrabuild.cpp" />
-        <CppCompile Condition="'$(ClDefines.Contains(`LEGACY_BACKEND`))'=='False'"  Include="..\codegenlinear.cpp" />
-=======
+        <CppCompile Include="..\treelifeupdater.cpp" />
         <CppCompile Include="..\Lower.cpp" />
         <CppCompile Include="..\LSRA.cpp" />
         <CppCompile Include="..\lsrabuild.cpp" />
         <CppCompile Include="..\codegenlinear.cpp" />
->>>>>>> f9bb9e1d
     </ItemGroup>
     <ItemGroup Condition="'$(TargetArch)'=='i386'">
         <CppCompile Include="..\emitXArch.cpp" />
