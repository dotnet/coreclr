--- conflicted
+++ resolved
@@ -2207,41 +2207,6 @@
     // The callTarget tree needs to be sequenced.
     LIR::Range callTargetRange = LIR::SeqTree(comp, callTarget);
 
-<<<<<<< HEAD
-=======
-#if defined(_TARGET_AMD64_) || defined(_TARGET_ARM_)
-
-    // For ARM32 and AMD64, first argument is CopyRoutine and second argument is a place holder node.
-    fgArgTabEntry* argEntry;
-
-#ifdef DEBUG
-    argEntry = comp->gtArgEntryByArgNum(call, 0);
-    assert(argEntry != nullptr);
-    assert(argEntry->GetNode()->OperIs(GT_PUTARG_REG));
-    GenTree* firstArg = argEntry->GetNode()->AsUnOp()->gtGetOp1();
-    assert(firstArg->gtOper == GT_CNS_INT);
-#endif
-
-    // Replace second arg by callTarget.
-    argEntry = comp->gtArgEntryByArgNum(call, 1);
-    assert(argEntry != nullptr);
-    assert(argEntry->GetNode()->OperIs(GT_PUTARG_REG));
-    GenTree* secondArg = argEntry->GetNode()->AsUnOp()->gtGetOp1();
-
-    ContainCheckRange(callTargetRange);
-    BlockRange().InsertAfter(secondArg, std::move(callTargetRange));
-
-    bool               isClosed;
-    LIR::ReadOnlyRange secondArgRange = BlockRange().GetTreeRange(secondArg, &isClosed);
-    assert(isClosed);
-
-    BlockRange().Remove(std::move(secondArgRange));
-
-    argEntry->GetNode()->AsUnOp()->gtOp1 = callTarget;
-
-#elif defined(_TARGET_X86_)
-
->>>>>>> 93a3714f
     // Verify the special args are what we expect, and replace the dummy args with real values.
     // We need to figure out the size of the outgoing stack arguments, not including the special args.
     // The number of 4-byte words is passed to the helper for the incoming and outgoing argument sizes.
