// Licensed to the .NET Foundation under one or more agreements.
// The .NET Foundation licenses this file to you under the MIT license.
// See the LICENSE file in the project root for more information.

/*XXXXXXXXXXXXXXXXXXXXXXXXXXXXXXXXXXXXXXXXXXXXXXXXXXXXXXXXXXXXXXXXXXXXXXXXXXXXX
XXXXXXXXXXXXXXXXXXXXXXXXXXXXXXXXXXXXXXXXXXXXXXXXXXXXXXXXXXXXXXXXXXXXXXXXXXXXXXX
XX                                                                           XX
XX                              Optimizer                                    XX
XX                                                                           XX
XXXXXXXXXXXXXXXXXXXXXXXXXXXXXXXXXXXXXXXXXXXXXXXXXXXXXXXXXXXXXXXXXXXXXXXXXXXXXXX
XXXXXXXXXXXXXXXXXXXXXXXXXXXXXXXXXXXXXXXXXXXXXXXXXXXXXXXXXXXXXXXXXXXXXXXXXXXXXXX
*/

#include "jitpch.h"
#ifdef _MSC_VER
#pragma hdrstop
#pragma warning(disable : 4701)
#endif

/*****************************************************************************/

#if COUNT_RANGECHECKS
/* static */
unsigned Compiler::optRangeChkRmv = 0;
/* static */
unsigned Compiler::optRangeChkAll = 0;
#endif

/*****************************************************************************/

void Compiler::optInit()
{
    optLoopsMarked = false;
    fgHasLoops     = false;

    /* Initialize the # of tracked loops to 0 */
    optLoopCount = 0;
    /* Keep track of the number of calls and indirect calls made by this method */
    optCallCount         = 0;
    optIndirectCallCount = 0;
    optNativeCallCount   = 0;
    optAssertionCount    = 0;
    optAssertionDep      = nullptr;
#if FEATURE_ANYCSE
    optCSECandidateTotal = 0;
    optCSEstart          = UINT_MAX;
    optCSEcount          = 0;
#endif // FEATURE_ANYCSE
}

DataFlow::DataFlow(Compiler* pCompiler) : m_pCompiler(pCompiler)
{
}

/*****************************************************************************
 *
 */

void Compiler::optSetBlockWeights()
{
    noway_assert(!opts.MinOpts() && !opts.compDbgCode);
    assert(fgDomsComputed);

#ifdef DEBUG
    bool changed = false;
#endif

    bool firstBBdomsRets = true;

    BasicBlock* block;

    for (block = fgFirstBB; (block != nullptr); block = block->bbNext)
    {
        /* Blocks that can't be reached via the first block are rarely executed */
        if (!fgReachable(fgFirstBB, block))
        {
            block->bbSetRunRarely();
        }

        if (block->bbWeight != BB_ZERO_WEIGHT)
        {
            // Calculate our bbWeight:
            //
            //  o BB_UNITY_WEIGHT if we dominate all BBJ_RETURN blocks
            //  o otherwise BB_UNITY_WEIGHT / 2
            //
            bool domsRets = true; // Assume that we will dominate

            for (BasicBlockList* retBlocks = fgReturnBlocks; retBlocks != nullptr; retBlocks = retBlocks->next)
            {
                if (!fgDominate(block, retBlocks->block))
                {
                    domsRets = false;
                    break;
                }
            }

            if (block == fgFirstBB)
            {
                firstBBdomsRets = domsRets;
            }

            // If we are not using profile weight then we lower the weight
            // of blocks that do not dominate a return block
            //
            if (firstBBdomsRets && (fgIsUsingProfileWeights() == false) && (domsRets == false))
            {
#if DEBUG
                changed = true;
#endif
                block->modifyBBWeight(block->bbWeight / 2);
                noway_assert(block->bbWeight);
            }
        }
    }

#if DEBUG
    if (changed && verbose)
    {
        printf("\nAfter optSetBlockWeights:\n");
        fgDispBasicBlocks();
        printf("\n");
    }

    /* Check that the flowgraph data (bbNum, bbRefs, bbPreds) is up-to-date */
    fgDebugCheckBBlist();
#endif
}

/*****************************************************************************
 *
 *  Marks the blocks between 'begBlk' and 'endBlk' as part of a loop.
 */

void Compiler::optMarkLoopBlocks(BasicBlock* begBlk, BasicBlock* endBlk, bool excludeEndBlk)
{
    /* Calculate the 'loopWeight',
       this is the amount to increase each block in the loop
       Our heuristic is that loops are weighted eight times more
       than straight line code.
       Thus we increase each block by 7 times the weight of
       the loop header block,
       if the loops are all properly formed gives us:
       (assuming that BB_LOOP_WEIGHT is 8)

          1 -- non loop basic block
          8 -- single loop nesting
         64 -- double loop nesting
        512 -- triple loop nesting

    */

    noway_assert(begBlk->bbNum <= endBlk->bbNum);
    noway_assert(begBlk->isLoopHead());
    noway_assert(fgReachable(begBlk, endBlk));

#ifdef DEBUG
    if (verbose)
    {
        printf("\nMarking loop L%02u", begBlk->bbLoopNum);
    }
#endif

    noway_assert(!opts.MinOpts());

    /* Build list of backedges for block begBlk */
    flowList* backedgeList = nullptr;

    for (flowList* pred = begBlk->bbPreds; pred != nullptr; pred = pred->flNext)
    {
        /* Is this a backedge? */
        if (pred->flBlock->bbNum >= begBlk->bbNum)
        {
            flowList* flow = new (this, CMK_FlowList) flowList();

#if MEASURE_BLOCK_SIZE
            genFlowNodeCnt += 1;
            genFlowNodeSize += sizeof(flowList);
#endif // MEASURE_BLOCK_SIZE

            flow->flNext  = backedgeList;
            flow->flBlock = pred->flBlock;
            backedgeList  = flow;
        }
    }

    /* At least one backedge must have been found (the one from endBlk) */
    noway_assert(backedgeList);

    BasicBlock* curBlk = begBlk;

    while (true)
    {
        noway_assert(curBlk);

        // For curBlk to be part of a loop that starts at begBlk
        // curBlk must be reachable from begBlk and (since this is a loop)
        // likewise begBlk must be reachable from curBlk.
        //

        if (fgReachable(curBlk, begBlk) && fgReachable(begBlk, curBlk))
        {
            /* If this block reaches any of the backedge blocks we set reachable   */
            /* If this block dominates any of the backedge blocks we set dominates */
            bool reachable = false;
            bool dominates = false;

            for (flowList* tmp = backedgeList; tmp != nullptr; tmp = tmp->flNext)
            {
                BasicBlock* backedge = tmp->flBlock;

                if (!curBlk->isRunRarely())
                {
                    reachable |= fgReachable(curBlk, backedge);
                    dominates |= fgDominate(curBlk, backedge);

                    if (dominates && reachable)
                    {
                        break;
                    }
                }
            }

            if (reachable)
            {
                noway_assert(curBlk->bbWeight > BB_ZERO_WEIGHT);

                unsigned weight;

                if (curBlk->hasProfileWeight())
                {
                    // We have real profile weights, so we aren't going to change this blocks weight
                    weight = curBlk->bbWeight;
                }
                else
                {
                    if (dominates)
                    {
                        weight = curBlk->bbWeight * BB_LOOP_WEIGHT;
                    }
                    else
                    {
                        weight = curBlk->bbWeight * (BB_LOOP_WEIGHT / 2);
                    }

                    //
                    // The multiplication may have caused us to overflow
                    //
                    if (weight < curBlk->bbWeight)
                    {
                        // The multiplication caused us to overflow
                        weight = BB_MAX_WEIGHT;
                    }
                    //
                    //  Set the new weight
                    //
                    curBlk->modifyBBWeight(weight);
                }
#ifdef DEBUG
                if (verbose)
                {
                    printf("\n    BB%02u(wt=%s)", curBlk->bbNum, refCntWtd2str(curBlk->getBBWeight(this)));
                }
#endif
            }
        }

        /* Stop if we've reached the last block in the loop */

        if (curBlk == endBlk)
        {
            break;
        }

        curBlk = curBlk->bbNext;

        /* If we are excluding the endBlk then stop if we've reached endBlk */

        if (excludeEndBlk && (curBlk == endBlk))
        {
            break;
        }
    }
}

/*****************************************************************************
 *
 *   Unmark the blocks between 'begBlk' and 'endBlk' as part of a loop.
 */

void Compiler::optUnmarkLoopBlocks(BasicBlock* begBlk, BasicBlock* endBlk)
{
    /* A set of blocks that were previously marked as a loop are now
       to be unmarked, since we have decided that for some reason this
       loop no longer exists.
       Basically we are just reseting the blocks bbWeight to their
       previous values.
    */

    noway_assert(begBlk->bbNum <= endBlk->bbNum);
    noway_assert(begBlk->isLoopHead());

    noway_assert(!opts.MinOpts());

    BasicBlock* curBlk;
    unsigned    backEdgeCount = 0;

    for (flowList* pred = begBlk->bbPreds; pred != nullptr; pred = pred->flNext)
    {
        curBlk = pred->flBlock;

        /* is this a backward edge? (from curBlk to begBlk) */

        if (begBlk->bbNum > curBlk->bbNum)
        {
            continue;
        }

        /* We only consider back-edges that are BBJ_COND or BBJ_ALWAYS for loops */

        if ((curBlk->bbJumpKind != BBJ_COND) && (curBlk->bbJumpKind != BBJ_ALWAYS))
        {
            continue;
        }

        backEdgeCount++;
    }

    /* Only unmark the loop blocks if we have exactly one loop back edge */
    if (backEdgeCount != 1)
    {
#ifdef DEBUG
        if (verbose)
        {
            if (backEdgeCount > 0)
            {
                printf("\nNot removing loop L%02u, due to an additional back edge", begBlk->bbLoopNum);
            }
            else if (backEdgeCount == 0)
            {
                printf("\nNot removing loop L%02u, due to no back edge", begBlk->bbLoopNum);
            }
        }
#endif
        return;
    }
    noway_assert(backEdgeCount == 1);
    noway_assert(fgReachable(begBlk, endBlk));

#ifdef DEBUG
    if (verbose)
    {
        printf("\nUnmarking loop L%02u", begBlk->bbLoopNum);
    }
#endif

    curBlk = begBlk;
    while (true)
    {
        noway_assert(curBlk);

        // For curBlk to be part of a loop that starts at begBlk
        // curBlk must be reachable from begBlk and (since this is a loop)
        // likewise begBlk must be reachable from curBlk.
        //
        if (!curBlk->isRunRarely() && fgReachable(curBlk, begBlk) && fgReachable(begBlk, curBlk))
        {
            unsigned weight = curBlk->bbWeight;

            // Don't unmark blocks that are set to BB_MAX_WEIGHT
            // Don't unmark blocks when we are using profile weights
            //
            if (!curBlk->isMaxBBWeight() && !curBlk->hasProfileWeight())
            {
                if (!fgDominate(curBlk, endBlk))
                {
                    weight *= 2;
                }
                else
                {
                    /* Merging of blocks can disturb the Dominates
                       information (see RAID #46649) */
                    if (weight < BB_LOOP_WEIGHT)
                    {
                        weight *= 2;
                    }
                }

                // We can overflow here so check for it
                if (weight < curBlk->bbWeight)
                {
                    weight = BB_MAX_WEIGHT;
                }

                assert(weight >= BB_LOOP_WEIGHT);

                curBlk->modifyBBWeight(weight / BB_LOOP_WEIGHT);
            }

#ifdef DEBUG
            if (verbose)
            {
                printf("\n    BB%02u(wt=%s)", curBlk->bbNum, refCntWtd2str(curBlk->getBBWeight(this)));
            }
#endif
        }
        /* Stop if we've reached the last block in the loop */

        if (curBlk == endBlk)
        {
            break;
        }

        curBlk = curBlk->bbNext;

        /* Stop if we go past the last block in the loop, as it may have been deleted */
        if (curBlk->bbNum > endBlk->bbNum)
        {
            break;
        }
    }
}

/*****************************************************************************************************
 *
 *  Function called to update the loop table and bbWeight before removing a block
 */

void Compiler::optUpdateLoopsBeforeRemoveBlock(BasicBlock* block, bool skipUnmarkLoop)
{
    if (!optLoopsMarked)
    {
        return;
    }

    noway_assert(!opts.MinOpts());

    bool removeLoop = false;

    /* If an unreachable block was part of a loop entry or bottom then the loop is unreachable */
    /* Special case: the block was the head of a loop - or pointing to a loop entry */

    for (unsigned loopNum = 0; loopNum < optLoopCount; loopNum++)
    {
        /* Some loops may have been already removed by
         * loop unrolling or conditional folding */

        if (optLoopTable[loopNum].lpFlags & LPFLG_REMOVED)
        {
            continue;
        }

        if (block == optLoopTable[loopNum].lpEntry || block == optLoopTable[loopNum].lpBottom)
        {
            optLoopTable[loopNum].lpFlags |= LPFLG_REMOVED;
            continue;
        }

#ifdef DEBUG
        if (verbose)
        {
            printf("\nUpdateLoopsBeforeRemoveBlock Before: ");
            optPrintLoopInfo(loopNum);
        }
#endif

        /* If the loop is still in the table
         * any block in the loop must be reachable !!! */

        noway_assert(optLoopTable[loopNum].lpEntry != block);
        noway_assert(optLoopTable[loopNum].lpBottom != block);

        if (optLoopTable[loopNum].lpExit == block)
        {
            optLoopTable[loopNum].lpExit = nullptr;
            optLoopTable[loopNum].lpFlags &= ~LPFLG_ONE_EXIT;
            ;
        }

        /* If this points to the actual entry in the loop
         * then the whole loop may become unreachable */

        switch (block->bbJumpKind)
        {
            unsigned     jumpCnt;
            BasicBlock** jumpTab;

            case BBJ_NONE:
            case BBJ_COND:
                if (block->bbNext == optLoopTable[loopNum].lpEntry)
                {
                    removeLoop = true;
                    break;
                }
                if (block->bbJumpKind == BBJ_NONE)
                {
                    break;
                }

                __fallthrough;

            case BBJ_ALWAYS:
                noway_assert(block->bbJumpDest);
                if (block->bbJumpDest == optLoopTable[loopNum].lpEntry)
                {
                    removeLoop = true;
                }
                break;

            case BBJ_SWITCH:
                jumpCnt = block->bbJumpSwt->bbsCount;
                jumpTab = block->bbJumpSwt->bbsDstTab;

                do
                {
                    noway_assert(*jumpTab);
                    if ((*jumpTab) == optLoopTable[loopNum].lpEntry)
                    {
                        removeLoop = true;
                    }
                } while (++jumpTab, --jumpCnt);
                break;

            default:
                break;
        }

        if (removeLoop)
        {
            /* Check if the entry has other predecessors outside the loop
             * TODO: Replace this when predecessors are available */

            BasicBlock* auxBlock;
            for (auxBlock = fgFirstBB; auxBlock; auxBlock = auxBlock->bbNext)
            {
                /* Ignore blocks in the loop */

                if (auxBlock->bbNum > optLoopTable[loopNum].lpHead->bbNum &&
                    auxBlock->bbNum <= optLoopTable[loopNum].lpBottom->bbNum)
                {
                    continue;
                }

                switch (auxBlock->bbJumpKind)
                {
                    unsigned     jumpCnt;
                    BasicBlock** jumpTab;

                    case BBJ_NONE:
                    case BBJ_COND:
                        if (auxBlock->bbNext == optLoopTable[loopNum].lpEntry)
                        {
                            removeLoop = false;
                            break;
                        }
                        if (auxBlock->bbJumpKind == BBJ_NONE)
                        {
                            break;
                        }

                        __fallthrough;

                    case BBJ_ALWAYS:
                        noway_assert(auxBlock->bbJumpDest);
                        if (auxBlock->bbJumpDest == optLoopTable[loopNum].lpEntry)
                        {
                            removeLoop = false;
                        }
                        break;

                    case BBJ_SWITCH:
                        jumpCnt = auxBlock->bbJumpSwt->bbsCount;
                        jumpTab = auxBlock->bbJumpSwt->bbsDstTab;

                        do
                        {
                            noway_assert(*jumpTab);
                            if ((*jumpTab) == optLoopTable[loopNum].lpEntry)
                            {
                                removeLoop = false;
                            }
                        } while (++jumpTab, --jumpCnt);
                        break;

                    default:
                        break;
                }
            }

            if (removeLoop)
            {
                optLoopTable[loopNum].lpFlags |= LPFLG_REMOVED;
            }
        }
        else if (optLoopTable[loopNum].lpHead == block)
        {
            /* The loop has a new head - Just update the loop table */
            optLoopTable[loopNum].lpHead = block->bbPrev;
        }

#ifdef DEBUG
        if (verbose)
        {
            printf("\nUpdateLoopsBeforeRemoveBlock After: ");
            optPrintLoopInfo(loopNum);
        }
#endif
    }

    if ((skipUnmarkLoop == false) && ((block->bbJumpKind == BBJ_ALWAYS) || (block->bbJumpKind == BBJ_COND)) &&
        (block->bbJumpDest->isLoopHead()) && (block->bbJumpDest->bbNum <= block->bbNum) && fgDomsComputed &&
        (fgCurBBEpochSize == fgDomBBcount + 1) && fgReachable(block->bbJumpDest, block))
    {
        optUnmarkLoopBlocks(block->bbJumpDest, block);
    }
}

#ifdef DEBUG

/*****************************************************************************
 *
 *  Given the beginBlock of the loop, return the index of this loop
 *  to the loop table.
 */

unsigned Compiler::optFindLoopNumberFromBeginBlock(BasicBlock* begBlk)
{
    unsigned lnum = 0;

    for (lnum = 0; lnum < optLoopCount; lnum++)
    {
        if (optLoopTable[lnum].lpHead->bbNext == begBlk)
        {
            // Found the loop.
            return lnum;
        }
    }

    noway_assert(!"Loop number not found.");

    return optLoopCount;
}

/*****************************************************************************
 *
 *  Print loop info in an uniform way.
 */

void Compiler::optPrintLoopInfo(unsigned      loopInd,
                                BasicBlock*   lpHead,
                                BasicBlock*   lpFirst,
                                BasicBlock*   lpTop,
                                BasicBlock*   lpEntry,
                                BasicBlock*   lpBottom,
                                unsigned char lpExitCnt,
                                BasicBlock*   lpExit,
                                unsigned      parentLoop)
{
    noway_assert(lpHead);

    //
    // NOTE: we take "loopInd" as an argument instead of using the one
    //       stored in begBlk->bbLoopNum because sometimes begBlk->bbLoopNum
    //       has not be set correctly. For example, in optRecordLoop().
    //       However, in most of the cases, loops should have been recorded.
    //       Therefore the correct way is to call the Compiler::optPrintLoopInfo(unsigned lnum)
    //       version of this method.
    //
    printf("L%02u, from BB%02u", loopInd, lpFirst->bbNum);
    if (lpTop != lpFirst)
    {
        printf(" (loop top is BB%02u)", lpTop->bbNum);
    }

    printf(" to BB%02u (Head=BB%02u, Entry=BB%02u, ExitCnt=%d", lpBottom->bbNum, lpHead->bbNum, lpEntry->bbNum,
           lpExitCnt);

    if (lpExitCnt == 1)
    {
        printf(" at BB%02u", lpExit->bbNum);
    }

    if (parentLoop != BasicBlock::NOT_IN_LOOP)
    {
        printf(", parent loop = L%02u", parentLoop);
    }
    printf(")");
}

/*****************************************************************************
 *
 *  Print loop information given the index of the loop in the loop table.
 */

void Compiler::optPrintLoopInfo(unsigned lnum)
{
    noway_assert(lnum < optLoopCount);

    LoopDsc* ldsc = &optLoopTable[lnum]; // lnum is the INDEX to the loop table.

    optPrintLoopInfo(lnum, ldsc->lpHead, ldsc->lpFirst, ldsc->lpTop, ldsc->lpEntry, ldsc->lpBottom, ldsc->lpExitCnt,
                     ldsc->lpExit, ldsc->lpParent);
}

#endif

//------------------------------------------------------------------------
// optPopulateInitInfo: Populate loop init info in the loop table.
//
// Arguments:
//     init     -  the tree that is supposed to initialize the loop iterator.
//     iterVar  -  loop iteration variable.
//
// Return Value:
//     "false" if the loop table could not be populated with the loop iterVar init info.
//
// Operation:
//     The 'init' tree is checked if its lhs is a local and rhs is either
//     a const or a local.
//
bool Compiler::optPopulateInitInfo(unsigned loopInd, GenTree* init, unsigned iterVar)
{
    // Operator should be =
    if (init->gtOper != GT_ASG)
    {
        return false;
    }

    GenTree* lhs = init->gtOp.gtOp1;
    GenTree* rhs = init->gtOp.gtOp2;
    // LHS has to be local and should equal iterVar.
    if (lhs->gtOper != GT_LCL_VAR || lhs->gtLclVarCommon.gtLclNum != iterVar)
    {
        return false;
    }

    // RHS can be constant or local var.
    // TODO-CQ: CLONE: Add arr length for descending loops.
    if (rhs->gtOper == GT_CNS_INT && rhs->TypeGet() == TYP_INT)
    {
        optLoopTable[loopInd].lpFlags |= LPFLG_CONST_INIT;
        optLoopTable[loopInd].lpConstInit = (int)rhs->gtIntCon.gtIconVal;
    }
    else if (rhs->gtOper == GT_LCL_VAR)
    {
        optLoopTable[loopInd].lpFlags |= LPFLG_VAR_INIT;
        optLoopTable[loopInd].lpVarInit = rhs->gtLclVarCommon.gtLclNum;
    }
    else
    {
        return false;
    }
    return true;
}

//----------------------------------------------------------------------------------
// optCheckIterInLoopTest: Check if iter var is used in loop test.
//
// Arguments:
//      test          "jtrue" tree or an asg of the loop iter termination condition
//      from/to       blocks (beg, end) which are part of the loop.
//      iterVar       loop iteration variable.
//      loopInd       loop index.
//
//  Operation:
//      The test tree is parsed to check if "iterVar" matches the lhs of the condition
//      and the rhs limit is extracted from the "test" tree. The limit information is
//      added to the loop table.
//
//  Return Value:
//      "false" if the loop table could not be populated with the loop test info or
//      if the test condition doesn't involve iterVar.
//
bool Compiler::optCheckIterInLoopTest(
    unsigned loopInd, GenTree* test, BasicBlock* from, BasicBlock* to, unsigned iterVar)
{
    // Obtain the relop from the "test" tree.
    GenTree* relop;
    if (test->gtOper == GT_JTRUE)
    {
        relop = test->gtGetOp1();
    }
    else
    {
        assert(test->gtOper == GT_ASG);
        relop = test->gtGetOp2();
    }

    noway_assert(relop->OperKind() & GTK_RELOP);

    GenTree* opr1 = relop->gtOp.gtOp1;
    GenTree* opr2 = relop->gtOp.gtOp2;

    GenTree* iterOp;
    GenTree* limitOp;

    // Make sure op1 or op2 is the iterVar.
    if (opr1->gtOper == GT_LCL_VAR && opr1->gtLclVarCommon.gtLclNum == iterVar)
    {
        iterOp  = opr1;
        limitOp = opr2;
    }
    else if (opr2->gtOper == GT_LCL_VAR && opr2->gtLclVarCommon.gtLclNum == iterVar)
    {
        iterOp  = opr2;
        limitOp = opr1;
    }
    else
    {
        return false;
    }

    if (iterOp->gtType != TYP_INT)
    {
        return false;
    }

    // Mark the iterator node.
    iterOp->gtFlags |= GTF_VAR_ITERATOR;

    // Check what type of limit we have - constant, variable or arr-len.
    if (limitOp->gtOper == GT_CNS_INT)
    {
        optLoopTable[loopInd].lpFlags |= LPFLG_CONST_LIMIT;
        if ((limitOp->gtFlags & GTF_ICON_SIMD_COUNT) != 0)
        {
            optLoopTable[loopInd].lpFlags |= LPFLG_SIMD_LIMIT;
        }
    }
    else if (limitOp->gtOper == GT_LCL_VAR && !optIsVarAssigned(from, to, nullptr, limitOp->gtLclVarCommon.gtLclNum))
    {
        optLoopTable[loopInd].lpFlags |= LPFLG_VAR_LIMIT;
    }
    else if (limitOp->gtOper == GT_ARR_LENGTH)
    {
        optLoopTable[loopInd].lpFlags |= LPFLG_ARRLEN_LIMIT;
    }
    else
    {
        return false;
    }
    // Save the type of the comparison between the iterator and the limit.
    optLoopTable[loopInd].lpTestTree = relop;
    return true;
}

//----------------------------------------------------------------------------------
// optIsLoopIncrTree: Check if loop is a tree of form v += 1 or v = v + 1
//
// Arguments:
//      incr        The incr tree to be checked. Whether incr tree is
//                  oper-equal(+=, -=...) type nodes or v=v+1 type ASG nodes.
//
//  Operation:
//      The test tree is parsed to check if "iterVar" matches the lhs of the condition
//      and the rhs limit is extracted from the "test" tree. The limit information is
//      added to the loop table.
//
//  Return Value:
//      iterVar local num if the iterVar is found, otherwise BAD_VAR_NUM.
//
unsigned Compiler::optIsLoopIncrTree(GenTree* incr)
{
    GenTree*   incrVal;
    genTreeOps updateOper;
    unsigned   iterVar = incr->IsLclVarUpdateTree(&incrVal, &updateOper);
    if (iterVar != BAD_VAR_NUM)
    {
        // We have v = v op y type asg node.
        switch (updateOper)
        {
            case GT_ADD:
            case GT_SUB:
            case GT_MUL:
            case GT_RSH:
            case GT_LSH:
                break;
            default:
                return BAD_VAR_NUM;
        }

        // Increment should be by a const int.
        // TODO-CQ: CLONE: allow variable increments.
        if ((incrVal->gtOper != GT_CNS_INT) || (incrVal->TypeGet() != TYP_INT))
        {
            return BAD_VAR_NUM;
        }
    }

    return iterVar;
}

//----------------------------------------------------------------------------------
// optComputeIterInfo: Check tree is loop increment of a lcl that is loop-invariant.
//
// Arguments:
//      from, to    - are blocks (beg, end) which are part of the loop.
//      incr        - tree that increments the loop iterator. v+=1 or v=v+1.
//      pIterVar    - see return value.
//
//  Return Value:
//      Returns true if iterVar "v" can be returned in "pIterVar", otherwise returns
//      false.
//
//  Operation:
//      Check if the "incr" tree is a "v=v+1 or v+=1" type tree and make sure it is not
//      assigned in the loop.
//
bool Compiler::optComputeIterInfo(GenTree* incr, BasicBlock* from, BasicBlock* to, unsigned* pIterVar)
{

    unsigned iterVar = optIsLoopIncrTree(incr);
    if (iterVar == BAD_VAR_NUM)
    {
        return false;
    }
    if (optIsVarAssigned(from, to, incr, iterVar))
    {
        JITDUMP("iterVar is assigned in loop\n");
        return false;
    }

    *pIterVar = iterVar;
    return true;
}

//----------------------------------------------------------------------------------
// optIsLoopTestEvalIntoTemp:
//      Pattern match if the test tree is computed into a tmp
//      and the "tmp" is used as jump condition for loop termination.
//
// Arguments:
//      testStmt    - is the JTRUE statement that is of the form: jmpTrue (Vtmp != 0)
//                    where Vtmp contains the actual loop test result.
//      newStmt     - contains the statement that is the actual test stmt involving
//                    the loop iterator.
//
//  Return Value:
//      Returns true if a new test tree can be obtained.
//
//  Operation:
//      Scan if the current stmt is a jtrue with (Vtmp != 0) as condition
//      Then returns the rhs for def of Vtmp as the "test" node.
//
//  Note:
//      This method just retrieves what it thinks is the "test" node,
//      the callers are expected to verify that "iterVar" is used in the test.
//
bool Compiler::optIsLoopTestEvalIntoTemp(GenTree* testStmt, GenTree** newTest)
{
    GenTree* test = testStmt->gtStmt.gtStmtExpr;

    if (test->gtOper != GT_JTRUE)
    {
        return false;
    }

    GenTree* relop = test->gtGetOp1();
    noway_assert(relop->OperIsCompare());

    GenTree* opr1 = relop->gtOp.gtOp1;
    GenTree* opr2 = relop->gtOp.gtOp2;

    // Make sure we have jtrue (vtmp != 0)
    if ((relop->OperGet() == GT_NE) && (opr1->OperGet() == GT_LCL_VAR) && (opr2->OperGet() == GT_CNS_INT) &&
        opr2->IsIntegralConst(0))
    {
        // Get the previous statement to get the def (rhs) of Vtmp to see
        // if the "test" is evaluated into Vtmp.
        GenTree* prevStmt = testStmt->gtPrev;
        if (prevStmt == nullptr)
        {
            return false;
        }

        GenTree* tree = prevStmt->gtStmt.gtStmtExpr;
        if (tree->OperGet() == GT_ASG)
        {
            GenTree* lhs = tree->gtOp.gtOp1;
            GenTree* rhs = tree->gtOp.gtOp2;

            // Return as the new test node.
            if (lhs->gtOper == GT_LCL_VAR && lhs->AsLclVarCommon()->GetLclNum() == opr1->AsLclVarCommon()->GetLclNum())
            {
                if (rhs->OperIsCompare())
                {
                    *newTest = prevStmt;
                    return true;
                }
            }
        }
    }
    return false;
}

//----------------------------------------------------------------------------------
// optExtractInitTestIncr:
//      Extract the "init", "test" and "incr" nodes of the loop.
//
// Arguments:
//      head    - Loop head block
//      bottom  - Loop bottom block
//      top     - Loop top block
//      ppInit  - The init stmt of the loop if found.
//      ppTest  - The test stmt of the loop if found.
//      ppIncr  - The incr stmt of the loop if found.
//
//  Return Value:
//      The results are put in "ppInit", "ppTest" and "ppIncr" if the method
//      returns true. Returns false if the information can't be extracted.
//
//  Operation:
//      Check if the "test" stmt is last stmt in the loop "bottom". If found good,
//      "test" stmt is found. Try to find the "incr" stmt. Check previous stmt of
//      "test" to get the "incr" stmt. If it is not found it could be a loop of the
//      below form.
//
//                     +-------<-----------------<-----------+
//                     |                                     |
//                     v                                     |
//      BBinit(head) -> BBcond(top) -> BBLoopBody(bottom) ---^
//
//      Check if the "incr" tree is present in the loop "top" node as the last stmt.
//      Also check if the "test" tree is assigned to a tmp node and the tmp is used
//      in the jtrue condition.
//
//  Note:
//      This method just retrieves what it thinks is the "test" node,
//      the callers are expected to verify that "iterVar" is used in the test.
//
bool Compiler::optExtractInitTestIncr(
    BasicBlock* head, BasicBlock* bottom, BasicBlock* top, GenTree** ppInit, GenTree** ppTest, GenTree** ppIncr)
{
    assert(ppInit != nullptr);
    assert(ppTest != nullptr);
    assert(ppIncr != nullptr);

    // Check if last two statements in the loop body are the increment of the iterator
    // and the loop termination test.
    noway_assert(bottom->bbTreeList != nullptr);
    GenTree* test = bottom->bbTreeList->gtPrev;
    noway_assert(test != nullptr && test->gtNext == nullptr);

    GenTree* newTest;
    if (optIsLoopTestEvalIntoTemp(test, &newTest))
    {
        test = newTest;
    }

    // Check if we have the incr tree before the test tree, if we don't,
    // check if incr is part of the loop "top".
    GenTree* incr = test->gtPrev;
    if (incr == nullptr || optIsLoopIncrTree(incr->gtStmt.gtStmtExpr) == BAD_VAR_NUM)
    {
        if (top == nullptr || top->bbTreeList == nullptr || top->bbTreeList->gtPrev == nullptr)
        {
            return false;
        }

        // If the prev stmt to loop test is not incr, then check if we have loop test evaluated into a tmp.
        GenTree* topLast = top->bbTreeList->gtPrev;
        if (optIsLoopIncrTree(topLast->gtStmt.gtStmtExpr) != BAD_VAR_NUM)
        {
            incr = topLast;
        }
        else
        {
            return false;
        }
    }

    assert(test != incr);

    // Find the last statement in the loop pre-header which we expect to be the initialization of
    // the loop iterator.
    GenTree* phdr = head->bbTreeList;
    if (phdr == nullptr)
    {
        return false;
    }

    GenTree* init = phdr->gtPrev;
    noway_assert(init != nullptr && (init->gtNext == nullptr));

    // If it is a duplicated loop condition, skip it.
    if (init->gtFlags & GTF_STMT_CMPADD)
    {
        bool doGetPrev = true;
#ifdef DEBUG
        if (opts.optRepeat)
        {
            // Previous optimization passes may have inserted compiler-generated
            // statements other than duplicated loop conditions.
            doGetPrev = (init->gtPrev != nullptr);
        }
        else
        {
            // Must be a duplicated loop condition.
            noway_assert(init->gtStmt.gtStmtExpr->gtOper == GT_JTRUE);
        }
#endif // DEBUG
        if (doGetPrev)
        {
            init = init->gtPrev;
        }
        noway_assert(init != nullptr);
    }

    noway_assert(init->gtOper == GT_STMT);
    noway_assert(test->gtOper == GT_STMT);
    noway_assert(incr->gtOper == GT_STMT);

    *ppInit = init->gtStmt.gtStmtExpr;
    *ppTest = test->gtStmt.gtStmtExpr;
    *ppIncr = incr->gtStmt.gtStmtExpr;

    return true;
}

/*****************************************************************************
 *
 *  Record the loop in the loop table.  Return true if successful, false if
 *  out of entries in loop table.
 */

bool Compiler::optRecordLoop(BasicBlock*   head,
                             BasicBlock*   first,
                             BasicBlock*   top,
                             BasicBlock*   entry,
                             BasicBlock*   bottom,
                             BasicBlock*   exit,
                             unsigned char exitCnt)
{
    // Record this loop in the table, if there's room.

    assert(optLoopCount <= MAX_LOOP_NUM);
    if (optLoopCount == MAX_LOOP_NUM)
    {
#if COUNT_LOOPS
        loopOverflowThisMethod = true;
#endif
        return false;
    }

    // Assumed preconditions on the loop we're adding.
    assert(first->bbNum <= top->bbNum);
    assert(top->bbNum <= entry->bbNum);
    assert(entry->bbNum <= bottom->bbNum);
    assert(head->bbNum < top->bbNum || head->bbNum > bottom->bbNum);

    // If the new loop contains any existing ones, add it in the right place.
    unsigned char loopInd = optLoopCount;
    for (unsigned char prevPlus1 = optLoopCount; prevPlus1 > 0; prevPlus1--)
    {
        unsigned char prev = prevPlus1 - 1;
        if (optLoopTable[prev].lpContainedBy(first, bottom))
        {
            loopInd = prev;
        }
    }
    // Move up any loops if necessary.
    for (unsigned j = optLoopCount; j > loopInd; j--)
    {
        optLoopTable[j] = optLoopTable[j - 1];
    }

#ifdef DEBUG
    for (unsigned i = loopInd + 1; i < optLoopCount; i++)
    {
        // The loop is well-formed.
        assert(optLoopTable[i].lpWellFormed());
        // Check for disjoint.
        if (optLoopTable[i].lpDisjoint(first, bottom))
        {
            continue;
        }
        // Otherwise, assert complete containment (of optLoopTable[i] in new loop).
        assert(optLoopTable[i].lpContainedBy(first, bottom));
    }
#endif // DEBUG

    optLoopTable[loopInd].lpHead    = head;
    optLoopTable[loopInd].lpFirst   = first;
    optLoopTable[loopInd].lpTop     = top;
    optLoopTable[loopInd].lpBottom  = bottom;
    optLoopTable[loopInd].lpEntry   = entry;
    optLoopTable[loopInd].lpExit    = exit;
    optLoopTable[loopInd].lpExitCnt = exitCnt;

    optLoopTable[loopInd].lpParent  = BasicBlock::NOT_IN_LOOP;
    optLoopTable[loopInd].lpChild   = BasicBlock::NOT_IN_LOOP;
    optLoopTable[loopInd].lpSibling = BasicBlock::NOT_IN_LOOP;

    optLoopTable[loopInd].lpFlags = 0;

    // We haven't yet recorded any side effects.
    for (MemoryKind memoryKind : allMemoryKinds())
    {
        optLoopTable[loopInd].lpLoopHasMemoryHavoc[memoryKind] = false;
    }
    optLoopTable[loopInd].lpFieldsModified         = nullptr;
    optLoopTable[loopInd].lpArrayElemTypesModified = nullptr;

    // If DO-WHILE loop mark it as such.
    if (head->bbNext == entry)
    {
        optLoopTable[loopInd].lpFlags |= LPFLG_DO_WHILE;
    }

    // If single exit loop mark it as such.
    if (exitCnt == 1)
    {
        noway_assert(exit);
        optLoopTable[loopInd].lpFlags |= LPFLG_ONE_EXIT;
    }

    //
    // Try to find loops that have an iterator (i.e. for-like loops) "for (init; test; incr){ ... }"
    // We have the following restrictions:
    //     1. The loop condition must be a simple one i.e. only one JTRUE node
    //     2. There must be a loop iterator (a local var) that is
    //        incremented (decremented or lsh, rsh, mul) with a constant value
    //     3. The iterator is incremented exactly once
    //     4. The loop condition must use the iterator.
    //
    if (bottom->bbJumpKind == BBJ_COND)
    {
        GenTree* init;
        GenTree* test;
        GenTree* incr;
        if (!optExtractInitTestIncr(head, bottom, top, &init, &test, &incr))
        {
            goto DONE_LOOP;
        }

        unsigned iterVar = BAD_VAR_NUM;
        if (!optComputeIterInfo(incr, head->bbNext, bottom, &iterVar))
        {
            goto DONE_LOOP;
        }

        // Make sure the "iterVar" initialization is never skipped,
        // i.e. every pred of ENTRY other than HEAD is in the loop.
        for (flowList* predEdge = entry->bbPreds; predEdge; predEdge = predEdge->flNext)
        {
            BasicBlock* predBlock = predEdge->flBlock;
            if ((predBlock != head) && !optLoopTable[loopInd].lpContains(predBlock))
            {
                goto DONE_LOOP;
            }
        }

        if (!optPopulateInitInfo(loopInd, init, iterVar))
        {
            goto DONE_LOOP;
        }

        // Check that the iterator is used in the loop condition.
        if (!optCheckIterInLoopTest(loopInd, test, head->bbNext, bottom, iterVar))
        {
            goto DONE_LOOP;
        }

        // We know the loop has an iterator at this point ->flag it as LPFLG_ITER
        // Record the iterator, the pointer to the test node
        // and the initial value of the iterator (constant or local var)
        optLoopTable[loopInd].lpFlags |= LPFLG_ITER;

        // Record iterator.
        optLoopTable[loopInd].lpIterTree = incr;

#if COUNT_LOOPS
        // Save the initial value of the iterator - can be lclVar or constant
        // Flag the loop accordingly.

        iterLoopCount++;
#endif

#if COUNT_LOOPS
        simpleTestLoopCount++;
#endif

        // Check if a constant iteration loop.
        if ((optLoopTable[loopInd].lpFlags & LPFLG_CONST_INIT) && (optLoopTable[loopInd].lpFlags & LPFLG_CONST_LIMIT))
        {
            // This is a constant loop.
            optLoopTable[loopInd].lpFlags |= LPFLG_CONST;
#if COUNT_LOOPS
            constIterLoopCount++;
#endif
        }

#ifdef DEBUG
        if (verbose && 0)
        {
            printf("\nConstant loop initializer:\n");
            gtDispTree(init);

            printf("\nConstant loop body:\n");

            BasicBlock* block = head;
            do
            {
                block = block->bbNext;
                for (GenTreeStmt* stmt = block->firstStmt(); stmt; stmt = stmt->gtNextStmt)
                {
                    if (stmt->gtStmt.gtStmtExpr == incr)
                    {
                        break;
                    }
                    printf("\n");
                    gtDispTree(stmt->gtStmt.gtStmtExpr);
                }
            } while (block != bottom);
        }
#endif // DEBUG
    }

DONE_LOOP:
    DBEXEC(verbose, optPrintLoopRecording(loopInd));
    optLoopCount++;
    return true;
}

#ifdef DEBUG
//------------------------------------------------------------------------
// optPrintLoopRecording: Print a recording of the loop.
//
// Arguments:
//      loopInd     - loop index.
//
void Compiler::optPrintLoopRecording(unsigned loopInd)
{
    printf("Recorded loop %s", (loopInd != optLoopCount ? "(extended) " : ""));
    optPrintLoopInfo(optLoopCount, // Not necessarily the loop index, but the number of loops that have been added.
                     optLoopTable[loopInd].lpHead, optLoopTable[loopInd].lpFirst, optLoopTable[loopInd].lpTop,
                     optLoopTable[loopInd].lpEntry, optLoopTable[loopInd].lpBottom, optLoopTable[loopInd].lpExitCnt,
                     optLoopTable[loopInd].lpExit);

    // If an iterator loop print the iterator and the initialization.
    if (optLoopTable[loopInd].lpFlags & LPFLG_ITER)
    {
        printf(" [over V%02u", optLoopTable[loopInd].lpIterVar());
        printf(" (");
        printf(GenTree::OpName(optLoopTable[loopInd].lpIterOper()));
        printf(" ");
        printf("%d )", optLoopTable[loopInd].lpIterConst());

        if (optLoopTable[loopInd].lpFlags & LPFLG_CONST_INIT)
        {
            printf(" from %d", optLoopTable[loopInd].lpConstInit);
        }
        if (optLoopTable[loopInd].lpFlags & LPFLG_VAR_INIT)
        {
            printf(" from V%02u", optLoopTable[loopInd].lpVarInit);
        }

        // If a simple test condition print operator and the limits */
        printf(GenTree::OpName(optLoopTable[loopInd].lpTestOper()));

        if (optLoopTable[loopInd].lpFlags & LPFLG_CONST_LIMIT)
        {
            printf("%d ", optLoopTable[loopInd].lpConstLimit());
        }

        if (optLoopTable[loopInd].lpFlags & LPFLG_VAR_LIMIT)
        {
            printf("V%02u ", optLoopTable[loopInd].lpVarLimit());
        }

        printf("]");
    }

    printf("\n");
}

void Compiler::optCheckPreds()
{
    BasicBlock* block;
    BasicBlock* blockPred;
    flowList*   pred;

    for (block = fgFirstBB; block; block = block->bbNext)
    {
        for (pred = block->bbPreds; pred; pred = pred->flNext)
        {
            // make sure this pred is part of the BB list
            for (blockPred = fgFirstBB; blockPred; blockPred = blockPred->bbNext)
            {
                if (blockPred == pred->flBlock)
                {
                    break;
                }
            }
            noway_assert(blockPred);
            switch (blockPred->bbJumpKind)
            {
                case BBJ_COND:
                    if (blockPred->bbJumpDest == block)
                    {
                        break;
                    }
                    __fallthrough;
                case BBJ_NONE:
                    noway_assert(blockPred->bbNext == block);
                    break;
                case BBJ_EHFILTERRET:
                case BBJ_ALWAYS:
                case BBJ_EHCATCHRET:
                    noway_assert(blockPred->bbJumpDest == block);
                    break;
                default:
                    break;
            }
        }
    }
}

#endif // DEBUG

namespace
{
//------------------------------------------------------------------------
// LoopSearch: Class that handles scanning a range of blocks to detect a loop,
//             moving blocks to make the loop body contiguous, and recording
//             the loop.
//
// We will use the following terminology:
//   HEAD    - the basic block that flows into the loop ENTRY block (Currently MUST be lexically before entry).
//             Not part of the looping of the loop.
//   FIRST   - the lexically first basic block (in bbNext order) within this loop.
//   TOP     - the target of the backward edge from BOTTOM. In most cases FIRST and TOP are the same.
//   BOTTOM  - the lexically last block in the loop (i.e. the block from which we jump to the top)
//   EXIT    - the predecessor of loop's unique exit edge, if it has a unique exit edge; else nullptr
//   ENTRY   - the entry in the loop (not necessarly the TOP), but there must be only one entry
//
//   We (currently) require the body of a loop to be a contiguous (in bbNext order) sequence of basic blocks.
//   When the loop is identified, blocks will be moved out to make it a compact contiguous region if possible,
//   and in cases where compaction is not possible, we'll subsequently treat all blocks in the lexical range
//   between TOP and BOTTOM as part of the loop even if they aren't part of the SCC.
//   Regarding nesting:  Since a given block can only have one back-edge (we only detect loops with back-edges
//   from BBJ_COND or BBJ_ALWAYS blocks), no two loops will share the same BOTTOM.  Two loops may share the
//   same FIRST/TOP/ENTRY as reported by LoopSearch, and optCanonicalizeLoopNest will subsequently re-write
//   the CFG so that no two loops share the same FIRST/TOP/ENTRY anymore.
//
//        |
//        v
//      head
//        |
//        |  top/first <--+
//        |       |       |
//        |      ...      |
//        |       |       |
//        |       v       |
//        +---> entry     |
//                |       |
//               ...      |
//                |       |
//                v       |
//         +-- exit/tail  |
//         |      |       |
//         |     ...      |
//         |      |       |
//         |      v       |
//         |    bottom ---+
//         |
//         +------+
//                |
//                v
//
class LoopSearch
{

    // Keeping track of which blocks are in the loop requires two block sets since we may add blocks
    // as we go but the BlockSet type's max ID doesn't increase to accomodate them.  Define a helper
    // struct to make the ensuing code more readable.
    struct LoopBlockSet
    {
    private:
        // Keep track of blocks with bbNum <= oldBlockMaxNum in a regular BlockSet, since
        // it can hold all of them.
        BlockSet oldBlocksInLoop; // Blocks with bbNum <= oldBlockMaxNum

        // Keep track of blocks with bbNum > oldBlockMaxNum in a separate BlockSet, but
        // indexing them by (blockNum - oldBlockMaxNum); since we won't generate more than
        // one new block per old block, this must be sufficient to track any new blocks.
        BlockSet newBlocksInLoop; // Blocks with bbNum > oldBlockMaxNum

        Compiler*    comp;
        unsigned int oldBlockMaxNum;

    public:
        LoopBlockSet(Compiler* comp)
            : oldBlocksInLoop(BlockSetOps::UninitVal())
            , newBlocksInLoop(BlockSetOps::UninitVal())
            , comp(comp)
            , oldBlockMaxNum(comp->fgBBNumMax)
        {
        }

        void Reset(unsigned int seedBlockNum)
        {
            if (BlockSetOps::MayBeUninit(oldBlocksInLoop))
            {
                // Either the block sets are uninitialized (and long), so we need to initialize
                // them (and allocate their backing storage), or they are short and empty, so
                // assigning MakeEmpty to them is as cheap as ClearD.
                oldBlocksInLoop = BlockSetOps::MakeEmpty(comp);
                newBlocksInLoop = BlockSetOps::MakeEmpty(comp);
            }
            else
            {
                // We know the backing storage is already allocated, so just clear it.
                BlockSetOps::ClearD(comp, oldBlocksInLoop);
                BlockSetOps::ClearD(comp, newBlocksInLoop);
            }
            assert(seedBlockNum <= oldBlockMaxNum);
            BlockSetOps::AddElemD(comp, oldBlocksInLoop, seedBlockNum);
        }

        bool CanRepresent(unsigned int blockNum)
        {
            // We can represent old blocks up to oldBlockMaxNum, and
            // new blocks up to 2 * oldBlockMaxNum.
            return (blockNum <= 2 * oldBlockMaxNum);
        }

        bool IsMember(unsigned int blockNum)
        {
            if (blockNum > oldBlockMaxNum)
            {
                return BlockSetOps::IsMember(comp, newBlocksInLoop, blockNum - oldBlockMaxNum);
            }
            return BlockSetOps::IsMember(comp, oldBlocksInLoop, blockNum);
        }

        void Insert(unsigned int blockNum)
        {
            if (blockNum > oldBlockMaxNum)
            {
                BlockSetOps::AddElemD(comp, newBlocksInLoop, blockNum - oldBlockMaxNum);
            }
            else
            {
                BlockSetOps::AddElemD(comp, oldBlocksInLoop, blockNum);
            }
        }

        bool TestAndInsert(unsigned int blockNum)
        {
            if (blockNum > oldBlockMaxNum)
            {
                unsigned int shiftedNum = blockNum - oldBlockMaxNum;
                if (!BlockSetOps::IsMember(comp, newBlocksInLoop, shiftedNum))
                {
                    BlockSetOps::AddElemD(comp, newBlocksInLoop, shiftedNum);
                    return false;
                }
            }
            else
            {
                if (!BlockSetOps::IsMember(comp, oldBlocksInLoop, blockNum))
                {
                    BlockSetOps::AddElemD(comp, oldBlocksInLoop, blockNum);
                    return false;
                }
            }
            return true;
        }
    };

    LoopBlockSet loopBlocks; // Set of blocks identified as part of the loop
    Compiler*    comp;

    // See LoopSearch class comment header for a diagram relating these fields:
    BasicBlock* head;   // Predecessor of unique entry edge
    BasicBlock* first;  // Lexically first in-loop block
    BasicBlock* top;    // Successor of back-edge from BOTTOM
    BasicBlock* bottom; // Predecessor of back-edge to TOP, also lexically last in-loop block
    BasicBlock* entry;  // Successor of unique entry edge

    BasicBlock*   lastExit;       // Most recently discovered exit block
    unsigned char exitCount;      // Number of discovered exit edges
    unsigned int  oldBlockMaxNum; // Used to identify new blocks created during compaction
    BlockSet      bottomBlocks;   // BOTTOM blocks of already-recorded loops
#ifdef DEBUG
    bool forgotExit = false; // Flags a rare case where lastExit gets nulled out, for assertions
#endif
    bool changedFlowGraph = false; // Signals that loop compaction has modified the flow graph

public:
    LoopSearch(Compiler* comp)
        : loopBlocks(comp), comp(comp), oldBlockMaxNum(comp->fgBBNumMax), bottomBlocks(BlockSetOps::MakeEmpty(comp))
    {
        // Make sure we've renumbered such that the bitsets can hold all the bits
        assert(comp->fgBBNumMax <= comp->fgCurBBEpochSize);
    }

    //------------------------------------------------------------------------
    // RecordLoop: Notify the Compiler that a loop has been found.
    //
    // Return Value:
    //    true  - Loop successfully recorded.
    //    false - Compiler has run out of loop descriptors; loop not recorded.
    //
    bool RecordLoop()
    {
        /* At this point we have a compact loop - record it in the loop table
        * If we found only one exit, record it in the table too
        * (otherwise an exit = nullptr in the loop table means multiple exits) */

        BasicBlock* onlyExit = (exitCount == 1 ? lastExit : nullptr);
        if (comp->optRecordLoop(head, first, top, entry, bottom, onlyExit, exitCount))
        {
            // Record the BOTTOM block for future reference before returning.
            assert(bottom->bbNum <= oldBlockMaxNum);
            BlockSetOps::AddElemD(comp, bottomBlocks, bottom->bbNum);
            return true;
        }

        // Unable to record this loop because the loop descriptor table overflowed.
        return false;
    }

    //------------------------------------------------------------------------
    // ChangedFlowGraph: Determine whether loop compaction has modified the flow graph.
    //
    // Return Value:
    //    true  - The flow graph has been modified; fgUpdateChangedFlowGraph should
    //            be called (which is the caller's responsibility).
    //    false - The flow graph has not been modified by this LoopSearch.
    //
    bool ChangedFlowGraph()
    {
        return changedFlowGraph;
    }

    //------------------------------------------------------------------------
    // FindLoop: Search for a loop with the given HEAD block and back-edge.
    //
    // Arguments:
    //    head - Block to be the HEAD of any loop identified
    //    top - Block to be the TOP of any loop identified
    //    bottom - Block to be the BOTTOM of any loop identified
    //
    // Return Value:
    //    true  - Found a valid loop.
    //    false - Did not find a valid loop.
    //
    // Notes:
    //    May modify flow graph to make loop compact before returning.
    //    Will set instance fields to track loop's extent and exits if a valid
    //    loop is found, and potentially trash them otherwise.
    //
    bool FindLoop(BasicBlock* head, BasicBlock* top, BasicBlock* bottom)
    {
        /* Is this a loop candidate? - We look for "back edges", i.e. an edge from BOTTOM
        * to TOP (note that this is an abuse of notation since this is not necessarily a back edge
        * as the definition says, but merely an indication that we have a loop there).
        * Thus, we have to be very careful and after entry discovery check that it is indeed
        * the only place we enter the loop (especially for non-reducible flow graphs).
        */

        if (top->bbNum > bottom->bbNum) // is this a backward edge? (from BOTTOM to TOP)
        {
            // Edge from BOTTOM to TOP is not a backward edge
            return false;
        }

        if (bottom->bbNum > oldBlockMaxNum)
        {
            // Not a true back-edge; bottom is a block added to reconnect fall-through during
            // loop processing, so its block number does not reflect its position.
            return false;
        }

        if ((bottom->bbJumpKind == BBJ_EHFINALLYRET) || (bottom->bbJumpKind == BBJ_EHFILTERRET) ||
            (bottom->bbJumpKind == BBJ_EHCATCHRET) || (bottom->bbJumpKind == BBJ_CALLFINALLY) ||
            (bottom->bbJumpKind == BBJ_SWITCH))
        {
            /* BBJ_EHFINALLYRET, BBJ_EHFILTERRET, BBJ_EHCATCHRET, and BBJ_CALLFINALLY can never form a loop.
            * BBJ_SWITCH that has a backward jump appears only for labeled break. */
            return false;
        }

        /* The presence of a "back edge" is an indication that a loop might be present here
        *
        * LOOP:
        *        1. A collection of STRONGLY CONNECTED nodes i.e. there is a path from any
        *           node in the loop to any other node in the loop (wholly within the loop)
        *        2. The loop has a unique ENTRY, i.e. there is only one way to reach a node
        *           in the loop from outside the loop, and that is through the ENTRY
        */

        /* Let's find the loop ENTRY */
        BasicBlock* entry = FindEntry(head, top, bottom);

        if (entry == nullptr)
        {
            // For now, we only recognize loops where HEAD has some successor ENTRY in the loop.
            return false;
        }

        // Passed the basic checks; initialize instance state for this back-edge.
        this->head      = head;
        this->top       = top;
        this->entry     = entry;
        this->bottom    = bottom;
        this->lastExit  = nullptr;
        this->exitCount = 0;

        // Now we find the "first" block -- the earliest block reachable within the loop.
        // With our current algorithm, this is always the same as "top".
        this->first = top;

        if (!HasSingleEntryCycle())
        {
            // There isn't actually a loop between TOP and BOTTOM
            return false;
        }

        if (!loopBlocks.IsMember(top->bbNum))
        {
            // The "back-edge" we identified isn't actually part of the flow cycle containing ENTRY
            return false;
        }

        // Disqualify loops where the first block of the loop is less nested in EH than
        // the bottom block. That is, we don't want to handle loops where the back edge
        // goes from within an EH region to a first block that is outside that same EH
        // region. Note that we *do* handle loops where the first block is the *first*
        // block of a more nested EH region (since it is legal to branch to the first
        // block of an immediately more nested EH region). So, for example, disqualify
        // this:
        //
        // BB02
        // ...
        // try {
        // ...
        // BB10 BBJ_COND => BB02
        // ...
        // }
        //
        // Here, BB10 is more nested than BB02.

        if (bottom->hasTryIndex() && !comp->bbInTryRegions(bottom->getTryIndex(), first))
        {
            JITDUMP("Loop 'first' BB%02u is in an outer EH region compared to loop 'bottom' BB%02u. Rejecting "
                    "loop.\n",
                    first->bbNum, bottom->bbNum);
            return false;
        }

#if FEATURE_EH_FUNCLETS && defined(_TARGET_ARM_)
        // Disqualify loops where the first block of the loop is a finally target.
        // The main problem is when multiple loops share a 'first' block that is a finally
        // target and we canonicalize the loops by adding a new loop head. In that case, we
        // need to update the blocks so the finally target bit is moved to the newly created
        // block, and removed from the old 'first' block. This is 'hard', so at this point
        // in the RyuJIT codebase (when we don't expect to keep the "old" ARM32 code generator
        // long-term), it's easier to disallow the loop than to update the flow graph to
        // support this case.

        if ((first->bbFlags & BBF_FINALLY_TARGET) != 0)
        {
            JITDUMP("Loop 'first' BB%02u is a finally target. Rejecting loop.\n", first->bbNum);
            return false;
        }
#endif // FEATURE_EH_FUNCLETS && defined(_TARGET_ARM_)

        // Compact the loop (sweep through it and move out any blocks that aren't part of the
        // flow cycle), and find the exits.
        if (!MakeCompactAndFindExits())
        {
            // Unable to preserve well-formed loop during compaction.
            return false;
        }

        // We have a valid loop.
        return true;
    }

private:
    //------------------------------------------------------------------------
    // FindEntry: See if given HEAD flows to valid ENTRY between given TOP and BOTTOM
    //
    // Arguments:
    //    head - Block to be the HEAD of any loop identified
    //    top - Block to be the TOP of any loop identified
    //    bottom - Block to be the BOTTOM of any loop identified
    //
    // Return Value:
    //    Block to be the ENTRY of any loop identified, or nullptr if no
    //    such entry meeting our criteria can be found.
    //
    // Notes:
    //    Returns main entry if one is found, does not check for side-entries.
    //
    BasicBlock* FindEntry(BasicBlock* head, BasicBlock* top, BasicBlock* bottom)
    {
        if (head->bbJumpKind == BBJ_ALWAYS)
        {
            if (head->bbJumpDest->bbNum <= bottom->bbNum && head->bbJumpDest->bbNum >= top->bbNum)
            {
                /* OK - we enter somewhere within the loop */

                /* some useful asserts
                * Cannot enter at the top - should have being caught by redundant jumps */

                assert((head->bbJumpDest != top) || (head->bbFlags & BBF_KEEP_BBJ_ALWAYS));

                return head->bbJumpDest;
            }
            else
            {
                /* special case - don't consider now */
                // assert (!"Loop entered in weird way!");
                return nullptr;
            }
        }
        // Can we fall through into the loop?
        else if (head->bbJumpKind == BBJ_NONE || head->bbJumpKind == BBJ_COND)
        {
            /* The ENTRY is at the TOP (a do-while loop) */
            return top;
        }
        else
        {
            return nullptr; // head does not flow into the loop bail for now
        }
    }

    //------------------------------------------------------------------------
    // HasSingleEntryCycle: Perform a reverse flow walk from ENTRY, visiting
    //    only blocks between TOP and BOTTOM, to determine if such a cycle
    //    exists and if it has a single entry.
    //
    // Return Value:
    //    true  - Found a single-entry cycle.
    //    false - Did not find a single-entry cycle.
    //
    // Notes:
    //    Will mark (in `loopBlocks`) all blocks found to participate in the
    //    cycle.
    //
    bool HasSingleEntryCycle()
    {
        // Now do a backwards flow walk from entry to see if we have a single-entry loop
        bool foundCycle = false;

        // Seed the loop block set and worklist with the entry block.
        loopBlocks.Reset(entry->bbNum);
        jitstd::list<BasicBlock*> worklist(comp->getAllocator());
        worklist.push_back(entry);

        while (!worklist.empty())
        {
            BasicBlock* block = worklist.back();
            worklist.pop_back();

            /* Make sure ENTRY dominates all blocks in the loop
            * This is necessary to ensure condition 2. above
            */
            if (block->bbNum > oldBlockMaxNum)
            {
                // This is a new block we added to connect fall-through, so the
                // recorded dominator information doesn't cover it.  Just continue,
                // and when we process its unique predecessor we'll abort if ENTRY
                // doesn't dominate that.
            }
            else if (!comp->fgDominate(entry, block))
            {
                return false;
            }

            // Add preds to the worklist, checking for side-entries.
            for (flowList* predIter = block->bbPreds; predIter != nullptr; predIter = predIter->flNext)
            {
                BasicBlock* pred = predIter->flBlock;

                unsigned int testNum = PositionNum(pred);

                if ((testNum < top->bbNum) || (testNum > bottom->bbNum))
                {
                    // Pred is out of loop range
                    if (block == entry)
                    {
                        if (pred == head)
                        {
                            // This is the single entry we expect.
                            continue;
                        }
                        // ENTRY has some pred other than head outside the loop.  If ENTRY does not
                        // dominate this pred, we'll consider this a side-entry and skip this loop;
                        // otherwise the loop is still valid and this may be a (flow-wise) back-edge
                        // of an outer loop.  For the dominance test, if `pred` is a new block, use
                        // its unique predecessor since the dominator tree has info for that.
                        BasicBlock* effectivePred = (pred->bbNum > oldBlockMaxNum ? pred->bbPrev : pred);
                        if (comp->fgDominate(entry, effectivePred))
                        {
                            // Outer loop back-edge
                            continue;
                        }
                    }

                    // There are multiple entries to this loop, don't consider it.
                    return false;
                }

                bool isFirstVisit;
                if (pred == entry)
                {
                    // We have indeed found a cycle in the flow graph.
                    isFirstVisit = !foundCycle;
                    foundCycle   = true;
                    assert(loopBlocks.IsMember(pred->bbNum));
                }
                else if (loopBlocks.TestAndInsert(pred->bbNum))
                {
                    // Already visited this pred
                    isFirstVisit = false;
                }
                else
                {
                    // Add this pred to the worklist
                    worklist.push_back(pred);
                    isFirstVisit = true;
                }

                if (isFirstVisit && (pred->bbNext != nullptr) && (PositionNum(pred->bbNext) == pred->bbNum))
                {
                    // We've created a new block immediately after `pred` to
                    // reconnect what was fall-through.  Mark it as in-loop also;
                    // it needs to stay with `prev` and if it exits the loop we'd
                    // just need to re-create it if we tried to move it out.
                    loopBlocks.Insert(pred->bbNext->bbNum);
                }
            }
        }

        return foundCycle;
    }

    //------------------------------------------------------------------------
    // PositionNum: Get the number identifying a block's position per the
    //    lexical ordering that existed before searching for (and compacting)
    //    loops.
    //
    // Arguments:
    //    block - Block whose position is desired.
    //
    // Return Value:
    //    A number indicating that block's position relative to others.
    //
    // Notes:
    //    When the given block is a new one created during loop compaction,
    //    the number of its unique predecessor is returned.
    //
    unsigned int PositionNum(BasicBlock* block)
    {
        if (block->bbNum > oldBlockMaxNum)
        {
            // This must be a block we inserted to connect fall-through after moving blocks.
            // To determine if it's in the loop or not, use the number of its unique predecessor
            // block.
            assert(block->bbPreds->flBlock == block->bbPrev);
            assert(block->bbPreds->flNext == nullptr);
            return block->bbPrev->bbNum;
        }
        return block->bbNum;
    }

    //------------------------------------------------------------------------
    // MakeCompactAndFindExits: Compact the loop (sweep through it and move out
    //   any blocks that aren't part of the flow cycle), and find the exits (set
    //   lastExit and exitCount).
    //
    // Return Value:
    //    true  - Loop successfully compacted (or `loopBlocks` expanded to
    //            include all blocks in the lexical range), exits enumerated.
    //    false - Loop cannot be made compact and remain well-formed.
    //
    bool MakeCompactAndFindExits()
    {
        // Compaction (if it needs to happen) will require an insertion point.
        BasicBlock* moveAfter = nullptr;

        for (BasicBlock* previous = top->bbPrev; previous != bottom;)
        {
            BasicBlock* block = previous->bbNext;

            if (loopBlocks.IsMember(block->bbNum))
            {
                // This block is a member of the loop.  Check to see if it may exit the loop.
                CheckForExit(block);

                // Done processing this block; move on to the next.
                previous = block;
                continue;
            }

            // This blocks is lexically between TOP and BOTTOM, but it does not
            // participate in the flow cycle.  Check for a run of consecutive
            // such blocks.
            BasicBlock* lastNonLoopBlock = block;
            BasicBlock* nextLoopBlock    = block->bbNext;
            while (!loopBlocks.IsMember(nextLoopBlock->bbNum))
            {
                lastNonLoopBlock = nextLoopBlock;
                nextLoopBlock    = nextLoopBlock->bbNext;
                // This loop must terminate because we know BOTTOM is in loopBlocks.
            }

            // Choose an insertion point for non-loop blocks if we haven't yet done so.
            if (moveAfter == nullptr)
            {
                moveAfter = FindInsertionPoint();
            }

            if (!BasicBlock::sameEHRegion(previous, nextLoopBlock) || !BasicBlock::sameEHRegion(previous, moveAfter))
            {
                // EH regions would be ill-formed if we moved these blocks out.
                // See if we can consider them loop blocks without introducing
                // a side-entry.
                if (CanTreatAsLoopBlocks(block, lastNonLoopBlock))
                {
                    // The call to `canTreatAsLoop` marked these blocks as part of the loop;
                    // iterate without updating `previous` so that we'll analyze them as part
                    // of the loop.
                    continue;
                }
                else
                {
                    // We can't move these out of the loop or leave them in, so just give
                    // up on this loop.
                    return false;
                }
            }

            // Now physically move the blocks.
            BasicBlock* moveBefore = moveAfter->bbNext;

            comp->fgUnlinkRange(block, lastNonLoopBlock);
            comp->fgMoveBlocksAfter(block, lastNonLoopBlock, moveAfter);
            comp->ehUpdateLastBlocks(moveAfter, lastNonLoopBlock);

            // Apply any adjustments needed for fallthrough at the boundaries of the moved region.
            FixupFallThrough(moveAfter, moveBefore, block);
            FixupFallThrough(lastNonLoopBlock, nextLoopBlock, moveBefore);
            // Also apply any adjustments needed where the blocks were snipped out of the loop.
            BasicBlock* newBlock = FixupFallThrough(previous, block, nextLoopBlock);
            if (newBlock != nullptr)
            {
                // This new block is in the loop and is a loop exit.
                loopBlocks.Insert(newBlock->bbNum);
                lastExit = newBlock;
                ++exitCount;
            }

            // Update moveAfter for the next insertion.
            moveAfter = lastNonLoopBlock;

            // Note that we've changed the flow graph, and continue without updating
            // `previous` so that we'll process nextLoopBlock.
            changedFlowGraph = true;
        }

        if ((exitCount == 1) && (lastExit == nullptr))
        {
            // If we happen to have a loop with two exits, one of which goes to an
            // infinite loop that's lexically nested inside it, where the inner loop
            // can't be moved out,  we can end up in this situation (because
            // CanTreatAsLoopBlocks will have decremented the count expecting to find
            // another exit later).  Bump the exit count to 2, since downstream code
            // will not be prepared for null lastExit with exitCount of 1.
            assert(forgotExit);
            exitCount = 2;
        }

        // Loop compaction was successful
        return true;
    }

    //------------------------------------------------------------------------
    // FindInsertionPoint: Find an appropriate spot to which blocks that are
    //    lexically between TOP and BOTTOM but not part of the flow cycle
    //    can be moved.
    //
    // Return Value:
    //    Block after which to insert moved blocks.
    //
    BasicBlock* FindInsertionPoint()
    {
        // Find an insertion point for blocks we're going to move.  Move them down
        // out of the loop, and if possible find a spot that won't break up fall-through.
        BasicBlock* moveAfter = bottom;
        while (moveAfter->bbFallsThrough())
        {
            // Keep looking for a better insertion point if we can.
            BasicBlock* newMoveAfter = TryAdvanceInsertionPoint(moveAfter);

            if (newMoveAfter == nullptr)
            {
                // Ran out of candidate insertion points, so just split up the fall-through.
                return moveAfter;
            }

            moveAfter = newMoveAfter;
        }

        return moveAfter;
    }

    //------------------------------------------------------------------------
    // TryAdvanceInsertionPoint: Find the next legal insertion point after
    //    the given one, if one exists.
    //
    // Arguments:
    //    oldMoveAfter - Prior insertion point; find the next after this.
    //
    // Return Value:
    //    The next block after `oldMoveAfter` that is a legal insertion point
    //    (i.e. blocks being swept out of the loop can be moved immediately
    //    after it), if one exists, else nullptr.
    //
    BasicBlock* TryAdvanceInsertionPoint(BasicBlock* oldMoveAfter)
    {
        BasicBlock* newMoveAfter = oldMoveAfter->bbNext;

        if (!BasicBlock::sameEHRegion(oldMoveAfter, newMoveAfter))
        {
            // Don't cross an EH region boundary.
            return nullptr;
        }

        if ((newMoveAfter->bbJumpKind == BBJ_ALWAYS) || (newMoveAfter->bbJumpKind == BBJ_COND))
        {
            unsigned int destNum = newMoveAfter->bbJumpDest->bbNum;
            if ((destNum >= top->bbNum) && (destNum <= bottom->bbNum) && !loopBlocks.IsMember(destNum))
            {
                // Reversing this branch out of block `newMoveAfter` could confuse this algorithm
                // (in particular, the edge would still be numerically backwards but no longer be
                // lexically backwards, so a lexical forward walk from TOP would not find BOTTOM),
                // so don't do that.
                // We're checking for BBJ_ALWAYS and BBJ_COND only here -- we don't need to
                // check for BBJ_SWITCH because we'd never consider it a loop back-edge.
                return nullptr;
            }
        }

        // Similarly check to see if advancing to `newMoveAfter` would reverse the lexical order
        // of an edge from the run of blocks being moved to `newMoveAfter` -- doing so would
        // introduce a new lexical back-edge, which could (maybe?) confuse the loop search
        // algorithm, and isn't desirable layout anyway.
        for (flowList* predIter = newMoveAfter->bbPreds; predIter != nullptr; predIter = predIter->flNext)
        {
            unsigned int predNum = predIter->flBlock->bbNum;

            if ((predNum >= top->bbNum) && (predNum <= bottom->bbNum) && !loopBlocks.IsMember(predNum))
            {
                // Don't make this forward edge a backwards edge.
                return nullptr;
            }
        }

        if (IsRecordedBottom(newMoveAfter))
        {
            // This is the BOTTOM of another loop; don't move any blocks past it, to avoid moving them
            // out of that loop (we should have already done so when processing that loop if it were legal).
            return nullptr;
        }

        // Advancing the insertion point is ok, except that we can't split up any CallFinally/BBJ_ALWAYS
        // pair, so if we've got such a pair recurse to see if we can move past the whole thing.
        return (newMoveAfter->isBBCallAlwaysPair() ? TryAdvanceInsertionPoint(newMoveAfter) : newMoveAfter);
    }

    //------------------------------------------------------------------------
    // isOuterBottom: Determine if the given block is the BOTTOM of a previously
    //    recorded loop.
    //
    // Arguments:
    //    block - Block to check for BOTTOM-ness.
    //
    // Return Value:
    //    true - The blocks was recorded as `bottom` of some earlier-processed loop.
    //    false - No loops yet recorded have this block as their `bottom`.
    //
    bool IsRecordedBottom(BasicBlock* block)
    {
        if (block->bbNum > oldBlockMaxNum)
        {
            // This is a new block, which can't be an outer bottom block because we only allow old blocks
            // as BOTTOM.
            return false;
        }
        return BlockSetOps::IsMember(comp, bottomBlocks, block->bbNum);
    }

    //------------------------------------------------------------------------
    // CanTreatAsLoopBlocks: If the given range of blocks can be treated as
    //    loop blocks, add them to loopBlockSet and return true.  Otherwise,
    //    return false.
    //
    // Arguments:
    //    firstNonLoopBlock - First block in the run to be subsumed.
    //    lastNonLoopBlock - Last block in the run to be subsumed.
    //
    // Return Value:
    //    true - The blocks from `fistNonLoopBlock` to `lastNonLoopBlock` were
    //           successfully added to `loopBlocks`.
    //    false - Treating the blocks from `fistNonLoopBlock` to `lastNonLoopBlock`
    //            would not be legal (it would induce a side-entry).
    //
    // Notes:
    //    `loopBlocks` may be modified even if `false` is returned.
    //    `exitCount` and `lastExit` may be modified if this process identifies
    //    in-loop edges that were previously counted as exits.
    //
    bool CanTreatAsLoopBlocks(BasicBlock* firstNonLoopBlock, BasicBlock* lastNonLoopBlock)
    {
        BasicBlock* nextLoopBlock = lastNonLoopBlock->bbNext;
        for (BasicBlock* testBlock = firstNonLoopBlock; testBlock != nextLoopBlock; testBlock = testBlock->bbNext)
        {
            for (flowList* predIter = testBlock->bbPreds; predIter != nullptr; predIter = predIter->flNext)
            {
                BasicBlock*  testPred           = predIter->flBlock;
                unsigned int predPosNum         = PositionNum(testPred);
                unsigned int firstNonLoopPosNum = PositionNum(firstNonLoopBlock);
                unsigned int lastNonLoopPosNum  = PositionNum(lastNonLoopBlock);

                if (loopBlocks.IsMember(predPosNum) ||
                    ((predPosNum >= firstNonLoopPosNum) && (predPosNum <= lastNonLoopPosNum)))
                {
                    // This pred is in the loop (or what will be the loop if we determine this
                    // run of exit blocks doesn't include a side-entry).

                    if (predPosNum < firstNonLoopPosNum)
                    {
                        // We've already counted this block as an exit, so decrement the count.
                        --exitCount;
                        if (lastExit == testPred)
                        {
                            // Erase this now-bogus `lastExit` entry.
                            lastExit = nullptr;
                            INDEBUG(forgotExit = true);
                        }
                    }
                }
                else
                {
                    // This pred is not in the loop, so this constitutes a side-entry.
                    return false;
                }
            }

            // Either we're going to abort the loop on a subsequent testBlock, or this
            // testBlock is part of the loop.
            loopBlocks.Insert(testBlock->bbNum);
        }

        // All blocks were ok to leave in the loop.
        return true;
    }

    //------------------------------------------------------------------------
    // FixupFallThrough: Re-establish any broken control flow connectivity
    //    and eliminate any "goto-next"s that were created by changing the
    //    given block's lexical follower.
    //
    // Arguments:
    //    block - Block whose `bbNext` has changed.
    //    oldNext - Previous value of `block->bbNext`.
    //    newNext - New value of `block->bbNext`.
    //
    // Return Value:
    //    If a new block is created to reconnect flow, the new block is
    //    returned; otherwise, nullptr.
    //
    BasicBlock* FixupFallThrough(BasicBlock* block, BasicBlock* oldNext, BasicBlock* newNext)
    {
        // If we create a new block, that will be our return value.
        BasicBlock* newBlock = nullptr;

        if (block->bbFallsThrough())
        {
            // Need to reconnect the flow from `block` to `oldNext`.

            if ((block->bbJumpKind == BBJ_COND) && (block->bbJumpDest == newNext))
            {
                /* Reverse the jump condition */
                GenTree* test = block->lastNode();
                noway_assert(test->OperIsConditionalJump());

                if (test->OperGet() == GT_JTRUE)
                {
                    GenTree* cond = comp->gtReverseCond(test->gtOp.gtOp1);
                    assert(cond == test->gtOp.gtOp1); // Ensure `gtReverseCond` did not create a new node.
                    test->gtOp.gtOp1 = cond;
                }
                else
                {
                    comp->gtReverseCond(test);
                }

                // Redirect the Conditional JUMP to go to `oldNext`
                block->bbJumpDest = oldNext;
            }
            else
            {
                // Insert an unconditional jump to `oldNext` just after `block`.
                newBlock = comp->fgConnectFallThrough(block, oldNext);
                noway_assert((newBlock == nullptr) || loopBlocks.CanRepresent(newBlock->bbNum));
            }
        }
        else if ((block->bbJumpKind == BBJ_ALWAYS) && (block->bbJumpDest == newNext))
        {
            // We've made `block`'s jump target its bbNext, so remove the jump.
            if (!comp->fgOptimizeBranchToNext(block, newNext, block->bbPrev))
            {
                // If optimizing away the goto-next failed for some reason, mark it KEEP_BBJ_ALWAYS to
                // prevent assertions from complaining about it.
                block->bbFlags |= BBF_KEEP_BBJ_ALWAYS;
            }
        }

        // Make sure we don't leave around a goto-next unless it's marked KEEP_BBJ_ALWAYS.
        assert((block->bbJumpKind != BBJ_COND) || (block->bbJumpKind != BBJ_ALWAYS) || (block->bbJumpDest != newNext) ||
               ((block->bbFlags & BBF_KEEP_BBJ_ALWAYS) != 0));
        return newBlock;
    }

    //------------------------------------------------------------------------
    // CheckForExit: Check if the given block has any successor edges that are
    //    loop exits, and update `lastExit` and `exitCount` if so.
    //
    // Arguments:
    //    block - Block whose successor edges are to be checked.
    //
    // Notes:
    //    If one block has multiple exiting successor edges, those are counted
    //    as multiple exits in `exitCount`.
    //
    void CheckForExit(BasicBlock* block)
    {
        BasicBlock* exitPoint;

        switch (block->bbJumpKind)
        {
            case BBJ_COND:
            case BBJ_CALLFINALLY:
            case BBJ_ALWAYS:
            case BBJ_EHCATCHRET:
                assert(block->bbJumpDest);
                exitPoint = block->bbJumpDest;

                if (!loopBlocks.IsMember(exitPoint->bbNum))
                {
                    /* exit from a block other than BOTTOM */
                    lastExit = block;
                    exitCount++;
                }
                break;

            case BBJ_NONE:
                break;

            case BBJ_EHFINALLYRET:
            case BBJ_EHFILTERRET:
                /* The "try" associated with this "finally" must be in the
                * same loop, so the finally block will return control inside the loop */
                break;

            case BBJ_THROW:
            case BBJ_RETURN:
                /* those are exits from the loop */
                lastExit = block;
                exitCount++;
                break;

            case BBJ_SWITCH:

                unsigned jumpCnt;
                jumpCnt = block->bbJumpSwt->bbsCount;
                BasicBlock** jumpTab;
                jumpTab = block->bbJumpSwt->bbsDstTab;

                do
                {
                    noway_assert(*jumpTab);
                    exitPoint = *jumpTab;

                    if (!loopBlocks.IsMember(exitPoint->bbNum))
                    {
                        lastExit = block;
                        exitCount++;
                    }
                } while (++jumpTab, --jumpCnt);
                break;

            default:
                noway_assert(!"Unexpected bbJumpKind");
                break;
        }

        if (block->bbFallsThrough() && !loopBlocks.IsMember(block->bbNext->bbNum))
        {
            // Found a fall-through exit.
            lastExit = block;
            exitCount++;
        }
    }
};
}

/*****************************************************************************
 * Find the natural loops, using dominators. Note that the test for
 * a loop is slightly different from the standard one, because we have
 * not done a depth first reordering of the basic blocks.
 */

void Compiler::optFindNaturalLoops()
{
#ifdef DEBUG
    if (verbose)
    {
        printf("*************** In optFindNaturalLoops()\n");
    }
#endif // DEBUG

    noway_assert(fgDomsComputed);
    assert(fgHasLoops);

#if COUNT_LOOPS
    hasMethodLoops         = false;
    loopsThisMethod        = 0;
    loopOverflowThisMethod = false;
#endif

    LoopSearch search(this);

    for (BasicBlock* head = fgFirstBB; head->bbNext; head = head->bbNext)
    {
        BasicBlock* top = head->bbNext;

        //  Blocks that are rarely run have a zero bbWeight and should
        //  never be optimized here

        if (top->bbWeight == BB_ZERO_WEIGHT)
        {
            continue;
        }

        for (flowList* pred = top->bbPreds; pred; pred = pred->flNext)
        {
            if (search.FindLoop(head, top, pred->flBlock))
            {
                // Found a loop; record it and see if we've hit the limit.
                bool recordedLoop = search.RecordLoop();

                (void)recordedLoop; // avoid unusued variable warnings in COUNT_LOOPS and !DEBUG

#if COUNT_LOOPS
                if (!hasMethodLoops)
                {
                    /* mark the method as containing natural loops */
                    totalLoopMethods++;
                    hasMethodLoops = true;
                }

                /* increment total number of loops found */
                totalLoopCount++;
                loopsThisMethod++;

                /* keep track of the number of exits */
                loopExitCountTable.record(static_cast<unsigned>(exitCount));
#else  // COUNT_LOOPS
                assert(recordedLoop);
                if (optLoopCount == MAX_LOOP_NUM)
                {
                    // We won't be able to record any more loops, so stop looking.
                    goto NO_MORE_LOOPS;
                }
#endif // COUNT_LOOPS

                // Continue searching preds of `top` to see if any other are
                // back-edges (this can happen for nested loops).  The iteration
                // is safe because the compaction we do only modifies predecessor
                // lists of blocks that gain or lose fall-through from their
                // `bbPrev`, but since the motion is from within the loop to below
                // it, we know we're not altering the relationship between `top`
                // and its `bbPrev`.
            }
        }
    }
NO_MORE_LOOPS:

#if COUNT_LOOPS
    loopCountTable.record(loopsThisMethod);
    if (maxLoopsPerMethod < loopsThisMethod)
    {
        maxLoopsPerMethod = loopsThisMethod;
    }
    if (loopOverflowThisMethod)
    {
        totalLoopOverflows++;
    }
#endif // COUNT_LOOPS

    bool mod = search.ChangedFlowGraph();

    if (mod)
    {
        // Need to renumber blocks now since loop canonicalization
        // depends on it; can defer the rest of fgUpdateChangedFlowGraph()
        // until after canonicalizing loops.  Dominator information is
        // recorded in terms of block numbers, so flag it invalid.
        fgDomsComputed = false;
        fgRenumberBlocks();
    }

    // Now the loop indices are stable.  We can figure out parent/child relationships
    // (using table indices to name loops), and label blocks.
    for (unsigned char loopInd = 1; loopInd < optLoopCount; loopInd++)
    {
        for (unsigned char possibleParent = loopInd; possibleParent > 0;)
        {
            possibleParent--;
            if (optLoopTable[possibleParent].lpContains(optLoopTable[loopInd]))
            {
                optLoopTable[loopInd].lpParent       = possibleParent;
                optLoopTable[loopInd].lpSibling      = optLoopTable[possibleParent].lpChild;
                optLoopTable[possibleParent].lpChild = loopInd;
                break;
            }
        }
    }

    // Now label the blocks with the innermost loop to which they belong.  Since parents
    // precede children in the table, doing the labeling for each loop in order will achieve
    // this -- the innermost loop labeling will be done last.
    for (unsigned char loopInd = 0; loopInd < optLoopCount; loopInd++)
    {
        BasicBlock* first  = optLoopTable[loopInd].lpFirst;
        BasicBlock* bottom = optLoopTable[loopInd].lpBottom;
        for (BasicBlock* blk = first; blk != nullptr; blk = blk->bbNext)
        {
            blk->bbNatLoopNum = loopInd;
            if (blk == bottom)
            {
                break;
            }
            assert(blk->bbNext != nullptr); // We should never reach nullptr.
        }
    }

    // Make sure that loops are canonical: that every loop has a unique "top", by creating an empty "nop"
    // one, if necessary, for loops containing others that share a "top."
    for (unsigned char loopInd = 0; loopInd < optLoopCount; loopInd++)
    {
        // Traverse the outermost loops as entries into the loop nest; so skip non-outermost.
        if (optLoopTable[loopInd].lpParent != BasicBlock::NOT_IN_LOOP)
        {
            continue;
        }

        // Otherwise...
        if (optCanonicalizeLoopNest(loopInd))
        {
            mod = true;
        }
    }
    if (mod)
    {
        fgUpdateChangedFlowGraph();
    }

#ifdef DEBUG
    if (verbose && optLoopCount > 0)
    {
        printf("\nFinal natural loop table:\n");
        for (unsigned loopInd = 0; loopInd < optLoopCount; loopInd++)
        {
            optPrintLoopInfo(loopInd);
            printf("\n");
        }
    }
#endif // DEBUG
}

void Compiler::optRedirectBlock(BasicBlock* blk, BlockToBlockMap* redirectMap)
{
    BasicBlock* newJumpDest = nullptr;
    switch (blk->bbJumpKind)
    {
        case BBJ_THROW:
        case BBJ_RETURN:
        case BBJ_NONE:
        case BBJ_EHFILTERRET:
        case BBJ_EHFINALLYRET:
        case BBJ_EHCATCHRET:
            // These have no jump destination to update.
            break;

        case BBJ_ALWAYS:
        case BBJ_LEAVE:
        case BBJ_CALLFINALLY:
        case BBJ_COND:
            // All of these have a single jump destination to update.
            if (redirectMap->Lookup(blk->bbJumpDest, &newJumpDest))
            {
                blk->bbJumpDest = newJumpDest;
            }
            break;

        case BBJ_SWITCH:
        {
            bool redirected = false;
            for (unsigned i = 0; i < blk->bbJumpSwt->bbsCount; i++)
            {
                if (redirectMap->Lookup(blk->bbJumpSwt->bbsDstTab[i], &newJumpDest))
                {
                    blk->bbJumpSwt->bbsDstTab[i] = newJumpDest;
                    redirected                   = true;
                }
            }
            // If any redirections happend, invalidate the switch table map for the switch.
            if (redirected)
            {
                // Don't create a new map just to try to remove an entry.
                BlockToSwitchDescMap* switchMap = GetSwitchDescMap(/* createIfNull */ false);
                if (switchMap != nullptr)
                {
                    switchMap->Remove(blk);
                }
            }
        }
        break;

        default:
            unreached();
    }
}

// TODO-Cleanup: This should be a static member of the BasicBlock class.
void Compiler::optCopyBlkDest(BasicBlock* from, BasicBlock* to)
{
    assert(from->bbJumpKind == to->bbJumpKind); // Precondition.

    // copy the jump destination(s) from "from" to "to".
    switch (to->bbJumpKind)
    {
        case BBJ_ALWAYS:
        case BBJ_LEAVE:
        case BBJ_CALLFINALLY:
        case BBJ_COND:
            // All of these have a single jump destination to update.
            to->bbJumpDest = from->bbJumpDest;
            break;

        case BBJ_SWITCH:
        {
            to->bbJumpSwt            = new (this, CMK_BasicBlock) BBswtDesc();
            to->bbJumpSwt->bbsCount  = from->bbJumpSwt->bbsCount;
            to->bbJumpSwt->bbsDstTab = new (this, CMK_BasicBlock) BasicBlock*[from->bbJumpSwt->bbsCount];

            for (unsigned i = 0; i < from->bbJumpSwt->bbsCount; i++)
            {
                to->bbJumpSwt->bbsDstTab[i] = from->bbJumpSwt->bbsDstTab[i];
            }
        }
        break;

        default:
            break;
    }
}

// Canonicalize the loop nest rooted at parent loop 'loopInd'.
// Returns 'true' if the flow graph is modified.
bool Compiler::optCanonicalizeLoopNest(unsigned char loopInd)
{
    bool modified = false;

    // Is the top of the current loop not in any nested loop?
    if (optLoopTable[loopInd].lpTop->bbNatLoopNum != loopInd)
    {
        if (optCanonicalizeLoop(loopInd))
        {
            modified = true;
        }
    }

    for (unsigned char child = optLoopTable[loopInd].lpChild; child != BasicBlock::NOT_IN_LOOP;
         child               = optLoopTable[child].lpSibling)
    {
        if (optCanonicalizeLoopNest(child))
        {
            modified = true;
        }
    }

    return modified;
}

bool Compiler::optCanonicalizeLoop(unsigned char loopInd)
{
    // Is the top uniquely part of the current loop?
    BasicBlock* t = optLoopTable[loopInd].lpTop;

    if (t->bbNatLoopNum == loopInd)
    {
        return false;
    }

    JITDUMP("in optCanonicalizeLoop: L%02u has top BB%02u (bottom BB%02u) with natural loop number L%02u: need to "
            "canonicalize\n",
            loopInd, t->bbNum, optLoopTable[loopInd].lpBottom->bbNum, t->bbNatLoopNum);

    // Otherwise, the top of this loop is also part of a nested loop.
    //
    // Insert a new unique top for this loop. We must be careful to put this new
    // block in the correct EH region. Note that f->bbPrev might be in a different
    // EH region. For example:
    //
    // try {
    //      ...
    //      BB07
    // }
    // BB08 // "first"
    //
    // In this case, first->bbPrev is BB07, which is in a different 'try' region.
    // On the other hand, the first block of multiple loops might be the first
    // block of a 'try' region that is completely contained in the multiple loops.
    // for example:
    //
    // BB08 try { }
    // ...
    // BB10 BBJ_ALWAYS => BB08
    // ...
    // BB12 BBJ_ALWAYS => BB08
    //
    // Here, we have two loops, both with BB08 as the "first" block. Block BB08
    // is a single-block "try" region. Neither loop "bottom" block is in the same
    // "try" region as BB08. This is legal because you can jump to the first block
    // of a try region. With EH normalization, no two "try" regions will share
    // this block. In this case, we need to insert a new block for the outer loop
    // in the same EH region as the branch from the "bottom":
    //
    // BB30 BBJ_NONE
    // BB08 try { }
    // ...
    // BB10 BBJ_ALWAYS => BB08
    // ...
    // BB12 BBJ_ALWAYS => BB30
    //
    // Another possibility is that the "first" block of the loop nest can be the first block
    // of a "try" region that also has other predecessors than those in the loop, or even in
    // the "try" region (since blocks can target the first block of a "try" region). For example:
    //
    // BB08 try {
    // ...
    // BB10 BBJ_ALWAYS => BB08
    // ...
    // BB12 BBJ_ALWAYS => BB08
    // BB13 }
    // ...
    // BB20 BBJ_ALWAYS => BB08
    // ...
    // BB25 BBJ_ALWAYS => BB08
    //
    // Here, BB08 has 4 flow graph predecessors: BB10, BB12, BB20, BB25. These are all potential loop
    // bottoms, for four possible nested loops. However, we require all the loop bottoms to be in the
    // same EH region. For loops BB08..BB10 and BB08..BB12, we need to add a new "top" block within
    // the try region, immediately before BB08. The bottom of the loop BB08..BB10 loop will target the
    // old BB08, and the bottom of the BB08..BB12 loop will target the new loop header. The other branches
    // (BB20, BB25) must target the new loop header, both for correctness, and to avoid the illegal
    // situation of branching to a non-first block of a 'try' region.
    //
    // We can also have a loop nest where the "first" block is outside of a "try" region
    // and the back edges are inside a "try" region, for example:
    //
    // BB02 // "first"
    // ...
    // BB09 try { BBJ_COND => BB02
    // ...
    // BB15 BBJ_COND => BB02
    // ...
    // BB21 } // end of "try"
    //
    // In this case, both loop back edges were formed by "leave" instructions that were
    // imported into branches that were later made conditional. In this case, we don't
    // want to copy the EH region of the back edge, since that would create a block
    // outside of and disjoint with the "try" region of the back edge. However, to
    // simplify things, we disqualify this type of loop, so we should never see this here.

    BasicBlock* h = optLoopTable[loopInd].lpHead;
    BasicBlock* f = optLoopTable[loopInd].lpFirst;
    BasicBlock* b = optLoopTable[loopInd].lpBottom;

    // The loop must be entirely contained within a single handler region.
    assert(BasicBlock::sameHndRegion(f, b));

    // If the bottom block is in the same "try" region, then we extend the EH
    // region. Otherwise, we add the new block outside the "try" region.
    bool        extendRegion = BasicBlock::sameTryRegion(f, b);
    BasicBlock* newT         = fgNewBBbefore(BBJ_NONE, f, extendRegion);
    if (!extendRegion)
    {
        // We need to set the EH region manually. Set it to be the same
        // as the bottom block.
        newT->copyEHRegion(b);
    }

    // The new block can reach the same set of blocks as the old one, but don't try to reflect
    // that in its reachability set here -- creating the new block may have changed the BlockSet
    // representation from short to long, and canonicalizing loops is immediately followed by
    // a call to fgUpdateChangedFlowGraph which will recompute the reachability sets anyway.

    // Redirect the "bottom" of the current loop to "newT".
    BlockToBlockMap* blockMap = new (getAllocatorLoopHoist()) BlockToBlockMap(getAllocatorLoopHoist());
    blockMap->Set(t, newT);
    optRedirectBlock(b, blockMap);

    // Redirect non-loop preds of "t" to also go to "newT". Inner loops that also branch to "t" should continue
    // to do so. However, there maybe be other predecessors from outside the loop nest that need to be updated
    // to point to "newT". This normally wouldn't happen, since they too would be part of the loop nest. However,
    // they might have been prevented from participating in the loop nest due to different EH nesting, or some
    // other reason.
    //
    // Note that optRedirectBlock doesn't update the predecessors list. So, if the same 't' block is processed
    // multiple times while canonicalizing multiple loop nests, we'll attempt to redirect a predecessor multiple times.
    // This is ok, because after the first redirection, the topPredBlock branch target will no longer match the source
    // edge of the blockMap, so nothing will happen.
    bool firstPred = true;
    for (flowList* topPred = t->bbPreds; topPred != nullptr; topPred = topPred->flNext)
    {
        BasicBlock* topPredBlock = topPred->flBlock;

        // Skip if topPredBlock is in the loop.
        // Note that this uses block number to detect membership in the loop. We are adding blocks during
        // canonicalization, and those block numbers will be new, and larger than previous blocks. However, we work
        // outside-in, so we shouldn't encounter the new blocks at the loop boundaries, or in the predecessor lists.
        if (t->bbNum <= topPredBlock->bbNum && topPredBlock->bbNum <= b->bbNum)
        {
            JITDUMP("in optCanonicalizeLoop: 'top' predecessor BB%02u is in the range of L%02u (BB%02u..BB%02u); not "
                    "redirecting its bottom edge\n",
                    topPredBlock->bbNum, loopInd, t->bbNum, b->bbNum);
            continue;
        }

        JITDUMP("in optCanonicalizeLoop: redirect top predecessor BB%02u to BB%02u\n", topPredBlock->bbNum,
                newT->bbNum);
        optRedirectBlock(topPredBlock, blockMap);

        // When we have profile data then the 'newT' block will inherit topPredBlock profile weight
        if (topPredBlock->hasProfileWeight())
        {
            // This corrects an issue when the topPredBlock has a profile based weight
            //
            if (firstPred)
            {
                JITDUMP("in optCanonicalizeLoop: block BB%02u will inheritWeight from BB%02u\n", newT->bbNum,
                        topPredBlock->bbNum);

                newT->inheritWeight(topPredBlock);
                firstPred = false;
            }
            else
            {
                JITDUMP("in optCanonicalizeLoop: block BB%02u will also contribute to the weight of BB%02u\n",
                        newT->bbNum, topPredBlock->bbNum);

                BasicBlock::weight_t newWeight = newT->getBBWeight(this) + topPredBlock->getBBWeight(this);
                newT->setBBWeight(newWeight);
            }
        }
    }

    assert(newT->bbNext == f);
    if (f != t)
    {
        newT->bbJumpKind = BBJ_ALWAYS;
        newT->bbJumpDest = t;
        newT->bbTreeList = nullptr;
        fgInsertStmtAtEnd(newT, fgNewStmtFromTree(gtNewOperNode(GT_NOP, TYP_VOID, nullptr)));
    }

    // If it had been a do-while loop (top == entry), update entry, as well.
    BasicBlock* origE = optLoopTable[loopInd].lpEntry;
    if (optLoopTable[loopInd].lpTop == origE)
    {
        optLoopTable[loopInd].lpEntry = newT;
    }
    optLoopTable[loopInd].lpTop   = newT;
    optLoopTable[loopInd].lpFirst = newT;

    newT->bbNatLoopNum = loopInd;

    JITDUMP("in optCanonicalizeLoop: made new block BB%02u [%p] the new unique top of loop %d.\n", newT->bbNum,
            dspPtr(newT), loopInd);

    // Make sure the head block still goes to the entry...
    if (h->bbJumpKind == BBJ_NONE && h->bbNext != optLoopTable[loopInd].lpEntry)
    {
        h->bbJumpKind = BBJ_ALWAYS;
        h->bbJumpDest = optLoopTable[loopInd].lpEntry;
    }
    else if (h->bbJumpKind == BBJ_COND && h->bbNext == newT && newT != optLoopTable[loopInd].lpEntry)
    {
        BasicBlock* h2               = fgNewBBafter(BBJ_ALWAYS, h, /*extendRegion*/ true);
        optLoopTable[loopInd].lpHead = h2;
        h2->bbJumpDest               = optLoopTable[loopInd].lpEntry;
        h2->bbTreeList               = nullptr;
        fgInsertStmtAtEnd(h2, fgNewStmtFromTree(gtNewOperNode(GT_NOP, TYP_VOID, nullptr)));
    }

    // If any loops nested in "loopInd" have the same head and entry as "loopInd",
    // it must be the case that they were do-while's (since "h" fell through to the entry).
    // The new node "newT" becomes the head of such loops.
    for (unsigned char childLoop = optLoopTable[loopInd].lpChild; childLoop != BasicBlock::NOT_IN_LOOP;
         childLoop               = optLoopTable[childLoop].lpSibling)
    {
        if (optLoopTable[childLoop].lpEntry == origE && optLoopTable[childLoop].lpHead == h &&
            newT->bbJumpKind == BBJ_NONE && newT->bbNext == origE)
        {
            optUpdateLoopHead(childLoop, h, newT);
        }
    }
    return true;
}

bool Compiler::optLoopContains(unsigned l1, unsigned l2)
{
    assert(l1 != BasicBlock::NOT_IN_LOOP);
    if (l1 == l2)
    {
        return true;
    }
    else if (l2 == BasicBlock::NOT_IN_LOOP)
    {
        return false;
    }
    else
    {
        return optLoopContains(l1, optLoopTable[l2].lpParent);
    }
}

void Compiler::optUpdateLoopHead(unsigned loopInd, BasicBlock* from, BasicBlock* to)
{
    assert(optLoopTable[loopInd].lpHead == from);
    optLoopTable[loopInd].lpHead = to;
    for (unsigned char childLoop = optLoopTable[loopInd].lpChild; childLoop != BasicBlock::NOT_IN_LOOP;
         childLoop               = optLoopTable[childLoop].lpSibling)
    {
        if (optLoopTable[childLoop].lpHead == from)
        {
            optUpdateLoopHead(childLoop, from, to);
        }
    }
}

/*****************************************************************************
 * If the : i += const" will cause an overflow exception for the small types.
 */

bool jitIterSmallOverflow(int iterAtExit, var_types incrType)
{
    int type_MAX;

    switch (incrType)
    {
        case TYP_BYTE:
            type_MAX = SCHAR_MAX;
            break;
        case TYP_UBYTE:
            type_MAX = UCHAR_MAX;
            break;
        case TYP_SHORT:
            type_MAX = SHRT_MAX;
            break;
        case TYP_USHORT:
            type_MAX = USHRT_MAX;
            break;

        case TYP_UINT: // Detected by checking for 32bit ....
        case TYP_INT:
            return false; // ... overflow same as done for TYP_INT

        default:
            NO_WAY("Bad type");
    }

    if (iterAtExit > type_MAX)
    {
        return true;
    }
    else
    {
        return false;
    }
}

/*****************************************************************************
 * If the "i -= const" will cause an underflow exception for the small types
 */

bool jitIterSmallUnderflow(int iterAtExit, var_types decrType)
{
    int type_MIN;

    switch (decrType)
    {
        case TYP_BYTE:
            type_MIN = SCHAR_MIN;
            break;
        case TYP_SHORT:
            type_MIN = SHRT_MIN;
            break;
        case TYP_UBYTE:
            type_MIN = 0;
            break;
        case TYP_USHORT:
            type_MIN = 0;
            break;

        case TYP_UINT: // Detected by checking for 32bit ....
        case TYP_INT:
            return false; // ... underflow same as done for TYP_INT

        default:
            NO_WAY("Bad type");
    }

    if (iterAtExit < type_MIN)
    {
        return true;
    }
    else
    {
        return false;
    }
}

/*****************************************************************************
 *
 *  Helper for unroll loops - Computes the number of repetitions
 *  in a constant loop. If it cannot prove the number is constant returns false
 */

bool Compiler::optComputeLoopRep(int        constInit,
                                 int        constLimit,
                                 int        iterInc,
                                 genTreeOps iterOper,
                                 var_types  iterOperType,
                                 genTreeOps testOper,
                                 bool       unsTest,
                                 bool       dupCond,
                                 unsigned*  iterCount)
{
    noway_assert(genActualType(iterOperType) == TYP_INT);

    __int64 constInitX;
    __int64 constLimitX;

    unsigned loopCount;
    int      iterSign;

    // Using this, we can just do a signed comparison with other 32 bit values.
    if (unsTest)
    {
        constLimitX = (unsigned int)constLimit;
    }
    else
    {
        constLimitX = (signed int)constLimit;
    }

    switch (iterOperType)
    {
// For small types, the iteration operator will narrow these values if big

#define INIT_ITER_BY_TYPE(type)                                                                                        \
    constInitX = (type)constInit;                                                                                      \
    iterInc    = (type)iterInc;

        case TYP_BYTE:
            INIT_ITER_BY_TYPE(signed char);
            break;
        case TYP_UBYTE:
            INIT_ITER_BY_TYPE(unsigned char);
            break;
        case TYP_SHORT:
            INIT_ITER_BY_TYPE(signed short);
            break;
        case TYP_USHORT:
            INIT_ITER_BY_TYPE(unsigned short);
            break;

        // For the big types, 32 bit arithmetic is performed

        case TYP_INT:
        case TYP_UINT:
            if (unsTest)
            {
                constInitX = (unsigned int)constInit;
            }
            else
            {
                constInitX = (signed int)constInit;
            }
            break;

        default:
            noway_assert(!"Bad type");
            NO_WAY("Bad type");
    }

    /* If iterInc is zero we have an infinite loop */
    if (iterInc == 0)
    {
        return false;
    }

    /* Set iterSign to +1 for positive iterInc and -1 for negative iterInc */
    iterSign = (iterInc > 0) ? +1 : -1;

    /* Initialize loopCount to zero */
    loopCount = 0;

    // If dupCond is true then the loop head contains a test which skips
    // this loop, if the constInit does not pass the loop test
    // Such a loop can execute zero times.
    // If dupCond is false then we have a true do-while loop which we
    // always execute the loop once before performing the loop test
    if (!dupCond)
    {
        loopCount += 1;
        constInitX += iterInc;
    }

    // bail if count is based on wrap-around math
    if (iterInc > 0)
    {
        if (constLimitX < constInitX)
        {
            return false;
        }
    }
    else if (constLimitX > constInitX)
    {
        return false;
    }

    /* Compute the number of repetitions */

    switch (testOper)
    {
        __int64 iterAtExitX;

        case GT_EQ:
            /* something like "for (i=init; i == lim; i++)" doesn't make any sense */
            return false;

        case GT_NE:
            /*  "for (i=init; i != lim; i+=const)" - this is tricky since it may
             *  have a constant number of iterations or loop forever -
             *  we have to compute (lim-init) mod iterInc to see if it is zero.
             * If mod iterInc is not zero then the limit test will miss an a wrap will occur
             * which is probably not what the end user wanted, but it is legal.
             */

            if (iterInc > 0)
            {
                /* Stepping by one, i.e. Mod with 1 is always zero */
                if (iterInc != 1)
                {
                    if (((constLimitX - constInitX) % iterInc) != 0)
                    {
                        return false;
                    }
                }
            }
            else
            {
                noway_assert(iterInc < 0);
                /* Stepping by -1, i.e. Mod with 1 is always zero */
                if (iterInc != -1)
                {
                    if (((constInitX - constLimitX) % (-iterInc)) != 0)
                    {
                        return false;
                    }
                }
            }

            switch (iterOper)
            {
                case GT_SUB:
                    iterInc = -iterInc;
                    __fallthrough;

                case GT_ADD:
                    if (constInitX != constLimitX)
                    {
                        loopCount += (unsigned)((constLimitX - constInitX - iterSign) / iterInc) + 1;
                    }

                    iterAtExitX = (int)(constInitX + iterInc * (int)loopCount);

                    if (unsTest)
                    {
                        iterAtExitX = (unsigned)iterAtExitX;
                    }

                    // Check if iteration incr will cause overflow for small types
                    if (jitIterSmallOverflow((int)iterAtExitX, iterOperType))
                    {
                        return false;
                    }

                    // iterator with 32bit overflow. Bad for TYP_(U)INT
                    if (iterAtExitX < constLimitX)
                    {
                        return false;
                    }

                    *iterCount = loopCount;
                    return true;

                case GT_MUL:
                case GT_DIV:
                case GT_RSH:
                case GT_LSH:
                case GT_UDIV:
                    return false;

                default:
                    noway_assert(!"Unknown operator for loop iterator");
                    return false;
            }

        case GT_LT:
            switch (iterOper)
            {
                case GT_SUB:
                    iterInc = -iterInc;
                    __fallthrough;

                case GT_ADD:
                    if (constInitX < constLimitX)
                    {
                        loopCount += (unsigned)((constLimitX - constInitX - iterSign) / iterInc) + 1;
                    }

                    iterAtExitX = (int)(constInitX + iterInc * (int)loopCount);

                    if (unsTest)
                    {
                        iterAtExitX = (unsigned)iterAtExitX;
                    }

                    // Check if iteration incr will cause overflow for small types
                    if (jitIterSmallOverflow((int)iterAtExitX, iterOperType))
                    {
                        return false;
                    }

                    // iterator with 32bit overflow. Bad for TYP_(U)INT
                    if (iterAtExitX < constLimitX)
                    {
                        return false;
                    }

                    *iterCount = loopCount;
                    return true;

                case GT_MUL:
                case GT_DIV:
                case GT_RSH:
                case GT_LSH:
                case GT_UDIV:
                    return false;

                default:
                    noway_assert(!"Unknown operator for loop iterator");
                    return false;
            }

        case GT_LE:
            switch (iterOper)
            {
                case GT_SUB:
                    iterInc = -iterInc;
                    __fallthrough;

                case GT_ADD:
                    if (constInitX <= constLimitX)
                    {
                        loopCount += (unsigned)((constLimitX - constInitX) / iterInc) + 1;
                    }

                    iterAtExitX = (int)(constInitX + iterInc * (int)loopCount);

                    if (unsTest)
                    {
                        iterAtExitX = (unsigned)iterAtExitX;
                    }

                    // Check if iteration incr will cause overflow for small types
                    if (jitIterSmallOverflow((int)iterAtExitX, iterOperType))
                    {
                        return false;
                    }

                    // iterator with 32bit overflow. Bad for TYP_(U)INT
                    if (iterAtExitX <= constLimitX)
                    {
                        return false;
                    }

                    *iterCount = loopCount;
                    return true;

                case GT_MUL:
                case GT_DIV:
                case GT_RSH:
                case GT_LSH:
                case GT_UDIV:
                    return false;

                default:
                    noway_assert(!"Unknown operator for loop iterator");
                    return false;
            }

        case GT_GT:
            switch (iterOper)
            {
                case GT_SUB:
                    iterInc = -iterInc;
                    __fallthrough;

                case GT_ADD:
                    if (constInitX > constLimitX)
                    {
                        loopCount += (unsigned)((constLimitX - constInitX - iterSign) / iterInc) + 1;
                    }

                    iterAtExitX = (int)(constInitX + iterInc * (int)loopCount);

                    if (unsTest)
                    {
                        iterAtExitX = (unsigned)iterAtExitX;
                    }

                    // Check if small types will underflow
                    if (jitIterSmallUnderflow((int)iterAtExitX, iterOperType))
                    {
                        return false;
                    }

                    // iterator with 32bit underflow. Bad for TYP_INT and unsigneds
                    if (iterAtExitX > constLimitX)
                    {
                        return false;
                    }

                    *iterCount = loopCount;
                    return true;

                case GT_MUL:
                case GT_DIV:
                case GT_RSH:
                case GT_LSH:
                case GT_UDIV:
                    return false;

                default:
                    noway_assert(!"Unknown operator for loop iterator");
                    return false;
            }

        case GT_GE:
            switch (iterOper)
            {
                case GT_SUB:
                    iterInc = -iterInc;
                    __fallthrough;

                case GT_ADD:
                    if (constInitX >= constLimitX)
                    {
                        loopCount += (unsigned)((constLimitX - constInitX) / iterInc) + 1;
                    }

                    iterAtExitX = (int)(constInitX + iterInc * (int)loopCount);

                    if (unsTest)
                    {
                        iterAtExitX = (unsigned)iterAtExitX;
                    }

                    // Check if small types will underflow
                    if (jitIterSmallUnderflow((int)iterAtExitX, iterOperType))
                    {
                        return false;
                    }

                    // iterator with 32bit underflow. Bad for TYP_INT and unsigneds
                    if (iterAtExitX >= constLimitX)
                    {
                        return false;
                    }

                    *iterCount = loopCount;
                    return true;

                case GT_MUL:
                case GT_DIV:
                case GT_RSH:
                case GT_LSH:
                case GT_UDIV:
                    return false;

                default:
                    noway_assert(!"Unknown operator for loop iterator");
                    return false;
            }

        default:
            noway_assert(!"Unknown operator for loop condition");
    }

    return false;
}

/*****************************************************************************
 *
 *  Look for loop unrolling candidates and unroll them
 */

#ifdef _PREFAST_
#pragma warning(push)
#pragma warning(disable : 21000) // Suppress PREFast warning about overly large function
#endif
void Compiler::optUnrollLoops()
{
    if (compCodeOpt() == SMALL_CODE)
    {
        return;
    }

    if (optLoopCount == 0)
    {
        return;
    }

#ifdef DEBUG
    if (JitConfig.JitNoUnroll())
    {
        return;
    }
#endif

#ifdef DEBUG
    if (verbose)
    {
        printf("*************** In optUnrollLoops()\n");
    }
#endif
    /* Look for loop unrolling candidates */

    bool isChanged = false;

    // Visit loops from highest to lowest number to vist them in innermost
    // to outermost order
    for (unsigned lnum = optLoopCount - 1; lnum != ~0U; --lnum)
    {
        // This is necessary due to an apparent analysis limitation since
        // optLoopCount must be strictly greater than 0 upon entry and lnum
        // cannot wrap due to the loop termination condition.
        PREFAST_ASSUME(lnum != 0U - 1);

        BasicBlock* block;
        BasicBlock* head;
        BasicBlock* bottom;

        GenTree* loop;
        GenTree* test;
        GenTree* incr;
        GenTree* phdr;
        GenTree* init;

        bool       enablePartialUnroll = false;
        bool       dupCond;
        int        lval;
        int        lbeg;         // initial value for iterator
        int        llim;         // limit value for iterator
        unsigned   lvar;         // iterator lclVar #
        int        iterInc;      // value to increment the iterator
        genTreeOps iterOper;     // type of iterator increment (i.e. ADD, SUB, etc.)
        var_types  iterOperType; // type result of the oper (for overflow instrs)
        genTreeOps testOper;     // type of loop test (i.e. GT_LE, GT_GE, etc.)
        bool       unsTest;      // Is the comparison u/int

        unsigned loopRetCount;  // number of BBJ_RETURN blocks in loop
        unsigned totalIter;     // total number of iterations in the constant loop
        unsigned loopFlags;     // actual lpFlags
        unsigned requiredFlags; // required lpFlags

        static const int ITER_LIMIT[COUNT_OPT_CODE + 1] = {
            10, // BLENDED_CODE
            0,  // SMALL_CODE
            20, // FAST_CODE
            0   // COUNT_OPT_CODE
        };

        noway_assert(ITER_LIMIT[SMALL_CODE] == 0);
        noway_assert(ITER_LIMIT[COUNT_OPT_CODE] == 0);

        unsigned iterLimit = (unsigned)ITER_LIMIT[compCodeOpt()];

#ifdef DEBUG
        if (compStressCompile(STRESS_UNROLL_LOOPS, 50))
        {
            iterLimit *= 10;
        }
#endif

        static const int UNROLL_LIMIT_SZ[COUNT_OPT_CODE + 1] = {
            300, // BLENDED_CODE
            0,   // SMALL_CODE
            600, // FAST_CODE
            0    // COUNT_OPT_CODE
        };

        noway_assert(UNROLL_LIMIT_SZ[SMALL_CODE] == 0);
        noway_assert(UNROLL_LIMIT_SZ[COUNT_OPT_CODE] == 0);

        int unrollLimitSz = (unsigned)UNROLL_LIMIT_SZ[compCodeOpt()];

        loopFlags = optLoopTable[lnum].lpFlags;
        // Check for required flags:
        // LPFLG_DO_WHILE - required because this transform only handles loops of this form
        // LPFLG_CONST - required because this transform only handles full unrolls
        // LPFLG_SIMD_LIMIT - included here as a heuristic, not for correctness/structural reasons
        requiredFlags = LPFLG_DO_WHILE | LPFLG_CONST | LPFLG_CONST_LIMIT;

#ifdef DEBUG
        if (compStressCompile(STRESS_UNROLL_LOOPS, 50))
        {
            // In stress mode, quadruple the size limit, and drop
            // the restriction that loop limit must be Vector<T>.Count.

            unrollLimitSz *= 4;
            requiredFlags &= ~LPFLG_CONST_LIMIT;
        }
#endif

        /* Ignore the loop if we don't have a do-while
        that has a constant number of iterations */

        if ((loopFlags & requiredFlags) != requiredFlags)
        {
            continue;
        }

        /* ignore if removed or marked as not unrollable */

        if (loopFlags & (LPFLG_DONT_UNROLL | LPFLG_REMOVED))
        {
            continue;
        }

        head = optLoopTable[lnum].lpHead;
        noway_assert(head);
        bottom = optLoopTable[lnum].lpBottom;
        noway_assert(bottom);

        /* Get the loop data:
            - initial constant
            - limit constant
            - iterator
            - iterator increment
            - increment operation type (i.e. ADD, SUB, etc...)
            - loop test type (i.e. GT_GE, GT_LT, etc...)
            */

        lbeg     = optLoopTable[lnum].lpConstInit;
        llim     = optLoopTable[lnum].lpConstLimit();
        testOper = optLoopTable[lnum].lpTestOper();

        lvar     = optLoopTable[lnum].lpIterVar();
        iterInc  = optLoopTable[lnum].lpIterConst();
        iterOper = optLoopTable[lnum].lpIterOper();

        iterOperType = optLoopTable[lnum].lpIterOperType();
        unsTest      = (optLoopTable[lnum].lpTestTree->gtFlags & GTF_UNSIGNED) != 0;

        if (lvaTable[lvar].lvAddrExposed || lvaTable[lvar].lvIsStructField)
        {
            // If the loop iteration variable is address-exposed then bail or a promoted field from a struct then bail
            continue;
        }

        /* Locate the pre-header and initialization and increment/test statements */

        phdr = head->bbTreeList;
        noway_assert(phdr);
        loop = bottom->bbTreeList;
        noway_assert(loop);

        init = head->lastStmt();
        noway_assert(init && (init->gtNext == nullptr));
        test = bottom->lastStmt();
        noway_assert(test && (test->gtNext == nullptr));
        incr = test->gtPrev;
        noway_assert(incr);

        if (init->gtFlags & GTF_STMT_CMPADD)
        {
            /* Must be a duplicated loop condition */
            noway_assert(init->gtStmt.gtStmtExpr->gtOper == GT_JTRUE);

            dupCond = true;
            init    = init->gtPrev;
            noway_assert(init);
        }
        else
        {
            dupCond = false;
        }

        /* Find the number of iterations - the function returns false if not a constant number */

        if (!optComputeLoopRep(lbeg, llim, iterInc, iterOper, iterOperType, testOper, unsTest, dupCond, &totalIter))
        {
            continue;
        }

        // Checking its overing limit of iterators. most of partial unrolling processes will be performed
        // when its overing iteration limits. if its not partial unrollable. ignore this loop.
        if (totalIter > iterLimit)
        {
            // only allows under 32 bytes ALU processes. not SIMD such as using Vector<T>
            // using vector will just make it more compilated process. so we will check all size of common ALU
            // processes.
            for (block = head->bbNext; block != nullptr; block = block->bbNext)
            {
                if (!block->bbFallsThrough() || block != block->bbJumpDest)
                {
                    // if bbFallsThroght is false, this is not a loop latch block or hard loop.
                    // We are not solving loop block that hard to resolve
                    // this is not what we are going to partial unroll. some hard nested loop will not pass this.
                    continue;
                }

                if (optEvaluateLoopBodyWeight(block, test, incr, init))
                {
                    // if its failed its not simple memory access. like just adds or subs local variable
                    // or adds or subs with arrays or something else. forget hard memory accesses.
                    enablePartialUnroll = true;
                }
            }

            if (!enablePartialUnroll)
            {
                // forget this loop. this is not unrollable as partial unrolled loop.
                // there is serval reason that this cannot be unrolled as it.
                // first, the ALU process in 1 block is over 32 bytes. partial unrolling as over 32 bytes is
                // useless. it will just cause much more cache misses than rolled loop. and also just eat up code
                // sizes. second, it is using SIMD, or Vector<T> on process. these are not target to be unrolled.
                continue;
            }
        }

        noway_assert(init->gtOper == GT_STMT);
        init = init->gtStmt.gtStmtExpr;
        noway_assert(test->gtOper == GT_STMT);
        test = test->gtStmt.gtStmtExpr;
        noway_assert(incr->gtOper == GT_STMT);
        incr = incr->gtStmt.gtStmtExpr;

        // Don't unroll loops we don't understand.
        if (incr->gtOper != GT_ASG)
        {
            continue;
        }
        incr = incr->gtOp.gtOp2;

        /* Make sure everything looks ok */
        if ((init->gtOper != GT_ASG) || (init->gtOp.gtOp1->gtOper != GT_LCL_VAR) ||
            (init->gtOp.gtOp1->gtLclVarCommon.gtLclNum != lvar) || (init->gtOp.gtOp2->gtOper != GT_CNS_INT) ||
            (init->gtOp.gtOp2->gtIntCon.gtIconVal != lbeg) ||

            !((incr->gtOper == GT_ADD) || (incr->gtOper == GT_SUB)) || (incr->gtOp.gtOp1->gtOper != GT_LCL_VAR) ||
            (incr->gtOp.gtOp1->gtLclVarCommon.gtLclNum != lvar) || (incr->gtOp.gtOp2->gtOper != GT_CNS_INT) ||
            (incr->gtOp.gtOp2->gtIntCon.gtIconVal != iterInc) ||

            (test->gtOper != GT_JTRUE))
        {
            noway_assert(!"Bad precondition in Compiler::optUnrollLoops()");
            continue;
        }

        /* heuristic - Estimated cost in code size of the unrolled loop */

        {
            ClrSafeInt<unsigned> loopCostSz; // Cost is size of one iteration

            block         = head->bbNext;
            auto tryIndex = block->bbTryIndex;

            loopRetCount = 0;
            for (;; block = block->bbNext)
            {
                if (block->bbTryIndex != tryIndex)
                {
                    // Unrolling would require cloning EH regions
                    goto DONE_LOOP;
                }

                if (block->bbJumpKind == BBJ_RETURN)
                {
                    ++loopRetCount;
                }

                /* Visit all the statements in the block */

                for (GenTreeStmt* stmt = block->firstStmt(); stmt; stmt = stmt->gtNextStmt)
                {
                    /* Calculate gtCostSz */
                    gtSetStmtInfo(stmt);

                    /* Update loopCostSz */
                    loopCostSz += stmt->gtCostSz;
                }

                if (block == bottom)
                {
                    break;
                }
            }

#ifdef JIT32_GCENCODER
            if (fgReturnCount + loopRetCount * (totalIter - 1) > SET_EPILOGCNT_MAX)
            {
                // Jit32 GC encoder can't report more than SET_EPILOGCNT_MAX epilogs.
                goto DONE_LOOP;
            }
#endif // !JIT32_GCENCODER

            /* Compute the estimated increase in code size for the unrolled loop */

            ClrSafeInt<unsigned> costLoop(8);
            ClrSafeInt<int>      costAfterUnrolled;
            if (enablePartialUnroll)
            {
                // the maximum iteration when its partial unrolled is 4.
                costAfterUnrolled =
                    ClrSafeInt<int>(loopCostSz * ClrSafeInt<unsigned>(4)) - ClrSafeInt<int>(loopCostSz + costLoop);
            }
            else
            {
                costAfterUnrolled = ClrSafeInt<int>(loopCostSz * ClrSafeInt<unsigned>(totalIter)) -
                                    ClrSafeInt<int>(loopCostSz + costLoop);
            }

            /* Don't unroll if too much code duplication would result. */

            if (costAfterUnrolled.IsOverflow() || (costAfterUnrolled.Value() > unrollLimitSz))
            {
                goto DONE_LOOP;
            }

            /* Looks like a good idea to unroll this loop, let's do it! */
            CLANG_FORMAT_COMMENT_ANCHOR;

#ifdef DEBUG
            if (verbose)
            {
                printf("\nUnrolling loop BB%02u", head->bbNext->bbNum);
                if (head->bbNext->bbNum != bottom->bbNum)
                {
                    printf("..BB%02u", bottom->bbNum);
                }
                printf(" over V%02u from %u to %u", lvar, lbeg, llim);
                printf(" costAfterUnrolled = %d\n", costAfterUnrolled);
                printf("\n");
            }
#endif
        }

        /* Create the unrolled loop statement list */
        {
            isChanged =
                (enablePartialUnroll ? optPartialUnrollLoops(lnum, totalIter) : optFullUnrollLoops(lnum, totalIter));

            /* Make sure to update loop table */

            /* Use the LPFLG_REMOVED flag and update the bbLoopMask acordingly
             * (also make head and bottom NULL - to hit an assert or GPF) */

            optLoopTable[lnum].lpFlags |= LPFLG_REMOVED;
            optLoopTable[lnum].lpHead = optLoopTable[lnum].lpBottom = nullptr;

            // Note if we created new BBJ_RETURNs
            fgReturnCount += loopRetCount * (totalIter - 1);
        }

    DONE_LOOP:;
    }

    if (isChanged)
    {
        fgUpdateChangedFlowGraph();
    }

#ifdef DEBUG
    fgDebugCheckBBlist(true);
#endif
}
#ifdef _PREFAST_
#pragma warning(pop)
#endif
bool Compiler::optFullUnrollLoops(unsigned loopId, unsigned iterCount)
{
    LoopDsc&    loopDesc = optLoopTable[loopId];
    BasicBlock* bbBeg    = loopDesc.lpHead;
    BasicBlock* bbEnd    = loopDesc.lpBottom;

    unsigned int iterBeg = loopDesc.lpConstInit;
    unsigned int iterLim = loopDesc.lpConstLimit();
    unsigned int iterVar = loopDesc.lpIterVar();
    unsigned int iterInc = loopDesc.lpIterConst();

    BlockToBlockMap blockMap(getAllocator());
    BasicBlock*     bbInsertAfter = bbEnd;
    for (unsigned iterCur = iterBeg; iterCount; iterCount--)
    {
        for (BasicBlock* bbCur = bbBeg->bbNext;; bbCur = bbCur->bbNext)
        {
            BasicBlock* bbNew = bbInsertAfter = fgNewBBafter(bbCur->bbJumpKind, bbInsertAfter, true);
            blockMap.Set(bbCur, bbNew);

            if (!BasicBlock::CloneBlockState(this, bbNew, bbCur, iterVar, iterCur))
            {
                // clone Expr dosn't handle anything.
                BasicBlock* oldBottomNext = bbInsertAfter->bbNext;
                bbBeg->bbNext             = oldBottomNext;
                oldBottomNext->bbPrev     = bbBeg;
                optLoopTable[loopId].lpFlags |= LPFLG_DONT_UNROLL;

                return false;
            }

            // Block weight should no longer have the loop multiplier
            bbNew->modifyBBWeight(bbNew->bbWeight / BB_LOOP_WEIGHT);
            // Jump dests are set in a post-pass; make sure CloneBlockState hasn't tried to set them.
            assert(bbNew->bbJumpDest == nullptr);

            if (bbCur == bbEnd)
            {
                // test expression is on end of block. remove loop's stmt
                // we are doing full unroll, dosn't needs any tests.
                GenTreeStmt* testStmt = bbNew->lastStmt();
                GenTree*     testExpr = testStmt->gtStmt.gtStmtExpr;
                assert(testExpr->gtOper == GT_JTRUE);

                GenTree* sideEffList = nullptr;
                gtExtractSideEffList(testExpr, &sideEffList, GTF_SIDE_EFFECT | GTF_ORDER_SIDEEFF);
                if (sideEffList == nullptr)
                {
                    fgRemoveStmt(bbNew, testStmt);
                }
                else
                {
                    testStmt->gtStmt.gtStmtExpr = sideEffList;
                }
                bbNew->bbJumpKind = BBJ_NONE;

                // Exit this loop; we've walked all the blocks.
                break;
            }
        }

        // Now redirect any branches within the newly-cloned iteration
        for (BasicBlock* bbCur = bbBeg->bbNext; bbCur != bbEnd; bbCur = bbCur->bbNext)
        {
            BasicBlock* bbNew = blockMap[bbCur];
            optCopyBlkDest(bbCur, bbNew);
            optRedirectBlock(bbNew, &blockMap);
        }

        // We are walking over iterations. modifying iteration variable
        switch (loopDesc.lpIterOper())
        {
            case genTreeOps::GT_ADD:
                iterCur += iterInc;
                break;

            case genTreeOps::GT_SUB:
                iterCur -= iterInc;
                break;

            default:
                noway_assert(!"Unknown operator for constant loop iterator");
                return false;
        }
    }

    // remove old block body to use newly created unrolled loop.
    for (BasicBlock* bbCur = bbBeg->bbNext;; bbCur = bbCur->bbNext)
    {
        optRemoveLoopBody(bbCur);

        if (bbCur == bbEnd)
        {
            break;
        }
    }

    /* if the HEAD is a BBJ_COND drop the condition (and make HEAD a BBJ_NONE block) */
    if (bbBeg->bbJumpKind == BBJ_COND)
    {
        noway_assert(bbBeg->bbTreeList);
        GenTree* gtTest = bbBeg->bbTreeList->gtPrev;

        noway_assert(gtTest && (gtTest->gtNext == nullptr));
        noway_assert(gtTest->gtOper == GT_STMT);
        noway_assert(gtTest->gtStmt.gtStmtExpr->gtOper == GT_JTRUE);

        GenTree* gtInit = gtTest->gtPrev;
        noway_assert(gtInit && (gtInit->gtNext == gtTest));
        noway_assert(gtInit->gtOper == GT_STMT);
        gtInit->gtNext = nullptr;

        bbBeg->bbTreeList->gtPrev = gtInit;
        bbBeg->bbJumpKind         = BBJ_NONE;
        bbBeg->bbFlags &= ~BBF_NEEDS_GCPOLL;
    }
    else
    {
        /* the loop must execute */
        noway_assert(bbBeg->bbJumpKind == BBJ_NONE);
        return false;
    }

#ifdef DEBUG
    if (verbose)
    {
        printf("Whole fully unrolled loop:\n");
        gtDispTree(bbBeg->lastStmt()->gtStmtExpr);

        // dump body to end. bbInsertAfter is current on end of node.
        printf("\n");
        fgDumpTrees(bbBeg->bbNext, bbInsertAfter);
    }
#endif

    return true;
}

bool Compiler::optPartialUnrollLoops(unsigned loopId, unsigned iterCount)
{
    LoopDsc&    loopDesc = optLoopTable[loopId];
    BasicBlock* bbBeg    = loopDesc.lpHead;
    BasicBlock* bbEnd    = loopDesc.lpBottom;

    unsigned int iterBeg = loopDesc.lpConstInit;
    unsigned int iterLim = loopDesc.lpConstLimit();
    unsigned int iterVar = loopDesc.lpIterVar();
    unsigned int iterInc = loopDesc.lpIterConst();

    unsigned int newLoopBodyLimit = 4 / iterInc;
    unsigned int newLoopLimit     = iterCount / newLoopBodyLimit;
    if (iterCount % newLoopBodyLimit != 0)
    {
        // TODO : Generate outer process if loop count does not fit with limit threshold.
        //        this will not to process partial unroll if doesn't fits with it.
        return false;
    }

    BasicBlock*                 bbInsertAfter = bbEnd;
    jitstd::vector<BasicBlock*> bbNewlyRecorded(getAllocator());
    for (unsigned int curBodyCount = 0; curBodyCount != newLoopBodyLimit; ++curBodyCount)
    {
        for (BasicBlock* bbCur = bbBeg->bbNext;; bbCur = bbCur->bbNext)
        {
            BasicBlock* bbNew = bbInsertAfter = fgNewBBafter(bbCur->bbJumpKind, bbInsertAfter, true);
            bbNewlyRecorded.push_back(bbNew);

            if (!BasicBlock::CloneBlockState(this, bbNew, bbCur))
            {
                // clone Expr dosn't handle anything.
                BasicBlock* oldBottomNext = bbInsertAfter->bbNext;
                bbBeg->bbNext             = oldBottomNext;
                oldBottomNext->bbPrev     = bbBeg;
                optLoopTable[loopId].lpFlags |= LPFLG_DONT_UNROLL;

                return false;
            }

            if (curBodyCount == 0)
            {

            }

            if (bbCur == bbEnd)
            {
                break;
            }
        }
    }
    return true;
}

void Compiler::optRemoveLoopBody(BasicBlock* body)
{
    body->bbTreeList = nullptr;
    body->bbJumpDest = nullptr;
    body->bbJumpKind = BBJ_NONE;
    body->bbFlags &= ~(BBF_NEEDS_GCPOLL | BBF_LOOP_HEAD);
}

bool Compiler::optEvaluateLoopBodyWeight(BasicBlock* block, GenTree* test, GenTree* incr, GenTree* init)
{
    unsigned bytes = 0;
    unsigned count = 0;

    for (GenTreeStmt* gtStmt = block->bbTreeList->AsStmt(); gtStmt->gtNext != nullptr;
         gtStmt              = gtStmt->gtNext->AsStmt())
    {
        if (gtStmt == test || gtStmt == incr || gtStmt == init)
        {
            continue;
        }

<<<<<<< HEAD
        if (gtStmt->gtStmtExpr->OperGet() != GT_ASG)
        {
            // The loop body is always starting with ASG
            // the first operand of ASG node will be target of this loop body's process
            continue;
        }
=======
            /* Use the LPFLG_REMOVED flag and update the bbLoopMask accordingly
                * (also make head and bottom NULL - to hit an assert or GPF) */
>>>>>>> ff363a5b

        GenTree* gtOP1 = gtStmt->gtStmtExpr->gtGetOp1(); // guessed as target value
        GenTree* gtOP2 = gtStmt->gtStmtExpr->gtGetOp2(); // guessed as incr of target

        // We are only evulating simple process
        // gtOP2 might be checks or (like if stmt) something else so. skipping if its not a simple common ALU process.
        switch (gtOP2->OperGet())
        {
            // TODO : should add binary ops? this will not partial unroll with binary processes, such as OR, AND.
            case GT_ADD:
            case GT_SUB:
            case GT_MUL:
            case GT_DIV:
                break;

            default:
                return false;
        }

        if (!GenTree::Compare(gtOP2->gtGetOp1(), gtOP1))
        {
            // the target should be same. gtOP2 is incr of target. so gtOP2 should modify gtOP1.
            return false;
        }

        // for(int i = 0; i < 4; ++i)
        //    target = arr[i];
        // then, the target is operator of loop body, gtOP1.
        bytes += emitTypeSize(gtOP1);
        count += 1;
    }

    if (!bytes || bytes > 64 || count != 1)
    {
        // we are not unrolling if inner ALU process is over 64 bytes. only for one count.
        // TODO : implement for multiple inner ALU process?
        return false;
    }

    return true;
}
/*****************************************************************************
 *
 *  Return false if there is a code path from 'topBB' to 'botBB' that might
 *  not execute a method call.
 */

bool Compiler::optReachWithoutCall(BasicBlock* topBB, BasicBlock* botBB)
{
    // TODO-Cleanup: Currently BBF_GC_SAFE_POINT is not set for helper calls,
    // as some helper calls are neither interruptible nor hijackable.
    // When we can determine this, then we can set BBF_GC_SAFE_POINT for
    // those helpers too.

    noway_assert(topBB->bbNum <= botBB->bbNum);

    // We can always check topBB and botBB for any gc safe points and early out

    if ((topBB->bbFlags | botBB->bbFlags) & BBF_GC_SAFE_POINT)
    {
        return false;
    }

    // Otherwise we will need to rely upon the dominator sets

    if (!fgDomsComputed)
    {
        // return a conservative answer of true when we don't have the dominator sets
        return true;
    }

    BasicBlock* curBB = topBB;
    for (;;)
    {
        noway_assert(curBB);

        // If we added a loop pre-header block then we will
        //  have a bbNum greater than fgLastBB, and we won't have
        //  any dominator information about this block, so skip it.
        //
        if (curBB->bbNum <= fgLastBB->bbNum)
        {
            noway_assert(curBB->bbNum <= botBB->bbNum);

            // Does this block contain a gc safe point?

            if (curBB->bbFlags & BBF_GC_SAFE_POINT)
            {
                // Will this block always execute on the way to botBB ?
                //
                // Since we are checking every block in [topBB .. botBB] and we are using
                // a lexical definition of a loop.
                //  (all that we know is that is that botBB is a back-edge to topBB)
                // Thus while walking blocks in this range we may encounter some blocks
                // that are not really part of the loop, and so we need to perform
                // some additional checks:
                //
                // We will check that the current 'curBB' is reachable from 'topBB'
                // and that it dominates the block containing the back-edge 'botBB'
                // When both of these are true then we know that the gcsafe point in 'curBB'
                // will be encountered in the loop and we can return false
                //
                if (fgDominate(curBB, botBB) && fgReachable(topBB, curBB))
                {
                    return false;
                }
            }
            else
            {
                // If we've reached the destination block, then we're done

                if (curBB == botBB)
                {
                    break;
                }
            }
        }

        curBB = curBB->bbNext;
    }

    // If we didn't find any blocks that contained a gc safe point and
    // also met the fgDominate and fgReachable criteria then we must return true
    //
    return true;
}

/*****************************************************************************
 *
 * Find the loop termination test at the bottom of the loop
 */

static GenTree* optFindLoopTermTest(BasicBlock* bottom)
{
    GenTree* testt = bottom->bbTreeList;

    assert(testt && testt->gtOper == GT_STMT);

    GenTree* result = testt->gtPrev;

#ifdef DEBUG
    while (testt->gtNext)
    {
        testt = testt->gtNext;
    }

    assert(testt == result);
#endif

    return result;
}

/*****************************************************************************
 * Optimize "jmp C; do{} C:while(cond);" loops to "if (cond){ do{}while(cond}; }"
 */

void Compiler::fgOptWhileLoop(BasicBlock* block)
{
    noway_assert(!opts.MinOpts() && !opts.compDbgCode);
    noway_assert(compCodeOpt() != SMALL_CODE);

    /*
        Optimize while loops into do { } while loop
        Our loop hoisting logic requires do { } while loops.
        Specifically, we're looking for the following case:

                ...
                jmp test
        loop:
                ...
                ...
        test:
                cond
                jtrue   loop

        If we find this, and the condition is simple enough, we change
        the loop to the following:

                ...
                cond
                jfalse done
                // else fall-through
        loop:
                ...
                ...
        test:
                cond
                jtrue   loop
        done:

     */

    /* Does the BB end with an unconditional jump? */

    if (block->bbJumpKind != BBJ_ALWAYS || (block->bbFlags & BBF_KEEP_BBJ_ALWAYS))
    { // It can't be one of the ones we use for our exception magic
        return;
    }

    // It has to be a forward jump
    //  TODO-CQ: Check if we can also optimize the backwards jump as well.
    //
    if (fgIsForwardBranch(block) == false)
    {
        return;
    }

    // Get hold of the jump target
    BasicBlock* bTest = block->bbJumpDest;

    // Does the block consist of 'jtrue(cond) block' ?
    if (bTest->bbJumpKind != BBJ_COND)
    {
        return;
    }

    // bTest must be a backwards jump to block->bbNext
    if (bTest->bbJumpDest != block->bbNext)
    {
        return;
    }

    // Since test is a BBJ_COND it will have a bbNext
    noway_assert(bTest->bbNext);

    // 'block' must be in the same try region as the condition, since we're going to insert
    // a duplicated condition in 'block', and the condition might include exception throwing code.
    if (!BasicBlock::sameTryRegion(block, bTest))
    {
        return;
    }

    // We're going to change 'block' to branch to bTest->bbNext, so that also better be in the
    // same try region (or no try region) to avoid generating illegal flow.
    BasicBlock* bTestNext = bTest->bbNext;
    if (bTestNext->hasTryIndex() && !BasicBlock::sameTryRegion(block, bTestNext))
    {
        return;
    }

    GenTree* condStmt = optFindLoopTermTest(bTest);

    // bTest must only contain only a jtrue with no other stmts, we will only clone
    // the conditional, so any other statements will not get cloned
    //  TODO-CQ: consider cloning the whole bTest block as inserting it after block.
    //
    if (bTest->bbTreeList != condStmt)
    {
        return;
    }

    /* Get to the condition node from the statement tree */

    noway_assert(condStmt->gtOper == GT_STMT);

    GenTree* condTree = condStmt->gtStmt.gtStmtExpr;
    noway_assert(condTree->gtOper == GT_JTRUE);

    condTree = condTree->gtOp.gtOp1;

    // The condTree has to be a RelOp comparison
    //  TODO-CQ: Check if we can also optimize the backwards jump as well.
    //
    if (condTree->OperIsCompare() == false)
    {
        return;
    }

    /* We call gtPrepareCost to measure the cost of duplicating this tree */

    gtPrepareCost(condTree);
    unsigned estDupCostSz = condTree->gtCostSz;

    double loopIterations = (double)BB_LOOP_WEIGHT;

    bool                 allProfileWeightsAreValid = false;
    BasicBlock::weight_t weightBlock               = block->bbWeight;
    BasicBlock::weight_t weightTest                = bTest->bbWeight;
    BasicBlock::weight_t weightNext                = block->bbNext->bbWeight;

    // If we have profile data then we calculate the number of time
    // the loop will iterate into loopIterations
    if (fgIsUsingProfileWeights())
    {
        // Only rely upon the profile weight when all three of these blocks
        // have good profile weights
        if (block->hasProfileWeight() && bTest->hasProfileWeight() && block->bbNext->hasProfileWeight())
        {
            allProfileWeightsAreValid = true;

            // If this while loop never iterates then don't bother transforming
            if (weightNext == 0)
            {
                return;
            }

            // with (weighNext > 0) we should also have (weightTest >= weightBlock)
            // if the profile weights are all valid.
            //
            //   weightNext is the number of time this loop iterates
            //   weightBlock is the number of times that we enter the while loop
            //   loopIterations is the average number of times that this loop iterates
            //
            if (weightTest >= weightBlock)
            {
                loopIterations = (double)block->bbNext->bbWeight / (double)block->bbWeight;
            }
        }
    }

    unsigned maxDupCostSz = 32;

    // optFastCodeOrBlendedLoop(bTest->bbWeight) does not work here as we have not
    // set loop weights yet
    if ((compCodeOpt() == FAST_CODE) || compStressCompile(STRESS_DO_WHILE_LOOPS, 30))
    {
        maxDupCostSz *= 4;
    }

    // If this loop iterates a lot then raise the maxDupCost
    if (loopIterations >= 12.0)
    {
        maxDupCostSz *= 2;
    }
    if (loopIterations >= 96.0)
    {
        maxDupCostSz *= 2;
    }

    // If the loop condition has a shared static helper, we really want this loop converted
    // as not converting the loop will disable loop hoisting, meaning the shared helper will
    // be executed on every loop iteration.
    int countOfHelpers = 0;
    fgWalkTreePre(&condTree, CountSharedStaticHelper, &countOfHelpers);

    if (countOfHelpers > 0 && compCodeOpt() != SMALL_CODE)
    {
        maxDupCostSz += 24 * min(countOfHelpers, (int)(loopIterations + 1.5));
    }

    // If the compare has too high cost then we don't want to dup

    bool costIsTooHigh = (estDupCostSz > maxDupCostSz);

#ifdef DEBUG
    if (verbose)
    {
        printf("\nDuplication of loop condition [%06u] is %s, because the cost of duplication (%i) is %s than %i,"
               "\n   loopIterations = %7.3f, countOfHelpers = %d, validProfileWeights = %s\n",
               condTree->gtTreeID, costIsTooHigh ? "not done" : "performed", estDupCostSz,
               costIsTooHigh ? "greater" : "less or equal", maxDupCostSz, loopIterations, countOfHelpers,
               allProfileWeightsAreValid ? "true" : "false");
    }
#endif

    if (costIsTooHigh)
    {
        return;
    }

    /* Looks good - duplicate the condition test */

    condTree->gtFlags |= GTF_RELOP_ZTT;

    condTree = gtCloneExpr(condTree);
    gtReverseCond(condTree);

    // Make sure clone expr copied the flag
    assert(condTree->gtFlags & GTF_RELOP_ZTT);

    condTree = gtNewOperNode(GT_JTRUE, TYP_VOID, condTree);

    /* Create a statement entry out of the condition and
       append the condition test at the end of 'block' */

    GenTree* copyOfCondStmt = fgInsertStmtAtEnd(block, condTree);

    copyOfCondStmt->gtFlags |= GTF_STMT_CMPADD;

    if (opts.compDbgInfo)
    {
        copyOfCondStmt->gtStmt.gtStmtILoffsx = condStmt->gtStmt.gtStmtILoffsx;
    }

    // Flag the block that received the copy as potentially having an array/vtable
    // reference if the block copied from did; this is a conservative guess.
    if (auto copyFlags = bTest->bbFlags & (BBF_HAS_VTABREF | BBF_HAS_IDX_LEN))
    {
        block->bbFlags |= copyFlags;
    }

    // If we have profile data for all blocks and we know that we are cloning the
    //  bTest block into block and thus changing the control flow from block so
    //  that it no longer goes directly to bTest anymore, we have to adjust the
    //  weight of bTest by subtracting out the weight of block.
    //
    if (allProfileWeightsAreValid)
    {
        //
        // Some additional sanity checks before adjusting the weight of bTest
        //
        if ((weightNext > 0) && (weightTest >= weightBlock) && (weightTest != BB_MAX_WEIGHT))
        {
            // Get the two edge that flow out of bTest
            flowList* edgeToNext = fgGetPredForBlock(bTest->bbNext, bTest);
            flowList* edgeToJump = fgGetPredForBlock(bTest->bbJumpDest, bTest);

            // Calculate the new weight for block bTest

            BasicBlock::weight_t newWeightTest =
                (weightTest > weightBlock) ? (weightTest - weightBlock) : BB_ZERO_WEIGHT;
            bTest->bbWeight = newWeightTest;

            if (newWeightTest == BB_ZERO_WEIGHT)
            {
                bTest->bbFlags |= BBF_RUN_RARELY;
                // All out edge weights are set to zero
                edgeToNext->flEdgeWeightMin = BB_ZERO_WEIGHT;
                edgeToNext->flEdgeWeightMax = BB_ZERO_WEIGHT;
                edgeToJump->flEdgeWeightMin = BB_ZERO_WEIGHT;
                edgeToJump->flEdgeWeightMax = BB_ZERO_WEIGHT;
            }
            else
            {
                // Update the our edge weights
                edgeToNext->flEdgeWeightMin = BB_ZERO_WEIGHT;
                edgeToNext->flEdgeWeightMax = min(edgeToNext->flEdgeWeightMax, newWeightTest);
                edgeToJump->flEdgeWeightMin = BB_ZERO_WEIGHT;
                edgeToJump->flEdgeWeightMax = min(edgeToJump->flEdgeWeightMax, newWeightTest);
            }
        }
    }

    /* Change the block to end with a conditional jump */

    block->bbJumpKind = BBJ_COND;
    block->bbJumpDest = bTest->bbNext;

    /* Mark the jump dest block as being a jump target */
    block->bbJumpDest->bbFlags |= BBF_JMP_TARGET | BBF_HAS_LABEL;

    /* Update bbRefs and bbPreds for 'block->bbNext' 'bTest' and 'bTest->bbNext' */

    fgAddRefPred(block->bbNext, block);

    fgRemoveRefPred(bTest, block);
    fgAddRefPred(bTest->bbNext, block);

#ifdef DEBUG
    if (verbose)
    {
        printf("\nDuplicating loop condition in BB%02u for loop (BB%02u - BB%02u)", block->bbNum, block->bbNext->bbNum,
               bTest->bbNum);
        printf("\nEstimated code size expansion is %d\n ", estDupCostSz);

        gtDispTree(copyOfCondStmt);
    }

#endif
}

/*****************************************************************************
 *
 *  Optimize the BasicBlock layout of the method
 */

void Compiler::optOptimizeLayout()
{
    noway_assert(!opts.MinOpts() && !opts.compDbgCode);

#ifdef DEBUG
    if (verbose)
    {
        printf("*************** In optOptimizeLayout()\n");
        fgDispHandlerTab();
    }

    /* Check that the flowgraph data (bbNum, bbRefs, bbPreds) is up-to-date */
    fgDebugCheckBBlist();
#endif

    noway_assert(fgModified == false);

    for (BasicBlock* block = fgFirstBB; block; block = block->bbNext)
    {
        /* Make sure the appropriate fields are initialized */

        if (block->bbWeight == BB_ZERO_WEIGHT)
        {
            /* Zero weighted block can't have a LOOP_HEAD flag */
            noway_assert(block->isLoopHead() == false);
            continue;
        }

        assert(block->bbLoopNum == 0);

        if (compCodeOpt() != SMALL_CODE)
        {
            /* Optimize "while(cond){}" loops to "cond; do{}while(cond);" */

            fgOptWhileLoop(block);
        }
    }

    if (fgModified)
    {
        // Recompute the edge weight if we have modified the flow graph in fgOptWhileLoop
        fgComputeEdgeWeights();
    }

    fgUpdateFlowGraph(true);
    fgReorderBlocks();
    fgUpdateFlowGraph();
}

/*****************************************************************************
 *
 *  Perform loop inversion, find and classify natural loops
 */

void Compiler::optOptimizeLoops()
{
    noway_assert(!opts.MinOpts() && !opts.compDbgCode);

#ifdef DEBUG
    if (verbose)
    {
        printf("*************** In optOptimizeLoops()\n");
    }
#endif

    optSetBlockWeights();

    /* Were there any loops in the flow graph? */

    if (fgHasLoops)
    {
        /* now that we have dominator information we can find loops */

        optFindNaturalLoops();

        unsigned loopNum = 0;

        /* Iterate over the flow graph, marking all loops */

        /* We will use the following terminology:
         * top        - the first basic block in the loop (i.e. the head of the backward edge)
         * bottom     - the last block in the loop (i.e. the block from which we jump to the top)
         * lastBottom - used when we have multiple back-edges to the same top
         */

        flowList* pred;

        BasicBlock* top;

        for (top = fgFirstBB; top; top = top->bbNext)
        {
            BasicBlock* foundBottom = nullptr;

            for (pred = top->bbPreds; pred; pred = pred->flNext)
            {
                /* Is this a loop candidate? - We look for "back edges" */

                BasicBlock* bottom = pred->flBlock;

                /* is this a backward edge? (from BOTTOM to TOP) */

                if (top->bbNum > bottom->bbNum)
                {
                    continue;
                }

                /* 'top' also must have the BBF_LOOP_HEAD flag set */

                if (top->isLoopHead() == false)
                {
                    continue;
                }

                /* We only consider back-edges that are BBJ_COND or BBJ_ALWAYS for loops */

                if ((bottom->bbJumpKind != BBJ_COND) && (bottom->bbJumpKind != BBJ_ALWAYS))
                {
                    continue;
                }

                /* the top block must be able to reach the bottom block */
                if (!fgReachable(top, bottom))
                {
                    continue;
                }

                /* Found a new loop, record the longest backedge in foundBottom */

                if ((foundBottom == nullptr) || (bottom->bbNum > foundBottom->bbNum))
                {
                    foundBottom = bottom;
                }
            }

            if (foundBottom)
            {
                loopNum++;
#ifdef DEBUG
                /* Mark the loop header as such */
                assert(FitsIn<unsigned char>(loopNum));
                top->bbLoopNum = (unsigned char)loopNum;
#endif

                /* Mark all blocks between 'top' and 'bottom' */

                optMarkLoopBlocks(top, foundBottom, false);
            }

            // We track at most 255 loops
            if (loopNum == 255)
            {
#if COUNT_LOOPS
                totalUnnatLoopOverflows++;
#endif
                break;
            }
        }

#if COUNT_LOOPS
        totalUnnatLoopCount += loopNum;
#endif

#ifdef DEBUG
        if (verbose)
        {
            if (loopNum > 0)
            {
                printf("\nFound a total of %d loops.", loopNum);
                printf("\nAfter loop weight marking:\n");
                fgDispBasicBlocks();
                printf("\n");
            }
        }
#endif
        optLoopsMarked = true;
    }
}

//------------------------------------------------------------------------
// optDeriveLoopCloningConditions: Derive loop cloning conditions.
//
// Arguments:
//     loopNum     -  the current loop index for which conditions are derived.
//     context     -  data structure where all loop cloning info is kept.
//
// Return Value:
//     "false" if conditions cannot be obtained. "true" otherwise.
//     The cloning conditions are updated in the "conditions"[loopNum] field
//     of the "context" parameter.
//
// Operation:
//     Inspect the loop cloning optimization candidates and populate the conditions necessary
//     for each optimization candidate. Checks if the loop stride is "> 0" if the loop
//     condition is "less than". If the initializer is "var" init then adds condition
//     "var >= 0", and if the loop is var limit then, "var >= 0" and "var <= a.len"
//     are added to "context". These conditions are checked in the pre-header block
//     and the cloning choice is made.
//
// Assumption:
//      Callers should assume AND operation is used i.e., if all conditions are
//      true, then take the fast path.
//
bool Compiler::optDeriveLoopCloningConditions(unsigned loopNum, LoopCloneContext* context)
{
    JITDUMP("------------------------------------------------------------\n");
    JITDUMP("Deriving cloning conditions for L%02u\n", loopNum);

    LoopDsc*                         loop     = &optLoopTable[loopNum];
    JitExpandArrayStack<LcOptInfo*>* optInfos = context->GetLoopOptInfo(loopNum);

    if (loop->lpTestOper() == GT_LT)
    {
        // Stride conditions
        if (loop->lpIterConst() <= 0)
        {
            JITDUMP("> Stride %d is invalid\n", loop->lpIterConst());
            return false;
        }

        // Init conditions
        if (loop->lpFlags & LPFLG_CONST_INIT)
        {
            // Only allowing const init at this time.
            if (loop->lpConstInit < 0)
            {
                JITDUMP("> Init %d is invalid\n", loop->lpConstInit);
                return false;
            }
        }
        else if (loop->lpFlags & LPFLG_VAR_INIT)
        {
            // limitVar >= 0
            LC_Condition geZero(GT_GE, LC_Expr(LC_Ident(loop->lpVarInit, LC_Ident::Var)),
                                LC_Expr(LC_Ident(0, LC_Ident::Const)));
            context->EnsureConditions(loopNum)->Push(geZero);
        }
        else
        {
            JITDUMP("> Not variable init\n");
            return false;
        }

        // Limit Conditions
        LC_Ident ident;
        if (loop->lpFlags & LPFLG_CONST_LIMIT)
        {
            int limit = loop->lpConstLimit();
            if (limit < 0)
            {
                JITDUMP("> limit %d is invalid\n", limit);
                return false;
            }
            ident = LC_Ident(static_cast<unsigned>(limit), LC_Ident::Const);
        }
        else if (loop->lpFlags & LPFLG_VAR_LIMIT)
        {
            unsigned limitLcl = loop->lpVarLimit();
            ident             = LC_Ident(limitLcl, LC_Ident::Var);

            LC_Condition geZero(GT_GE, LC_Expr(ident), LC_Expr(LC_Ident(0, LC_Ident::Const)));

            context->EnsureConditions(loopNum)->Push(geZero);
        }
        else if (loop->lpFlags & LPFLG_ARRLEN_LIMIT)
        {
            ArrIndex* index = new (getAllocator()) ArrIndex(getAllocator());
            if (!loop->lpArrLenLimit(this, index))
            {
                JITDUMP("> ArrLen not matching");
                return false;
            }
            ident = LC_Ident(LC_Array(LC_Array::Jagged, index, LC_Array::ArrLen));

            // Ensure that this array must be dereference-able, before executing the actual condition.
            LC_Array array(LC_Array::Jagged, index, LC_Array::None);
            context->EnsureDerefs(loopNum)->Push(array);
        }
        else
        {
            JITDUMP("> Undetected limit\n");
            return false;
        }

        for (unsigned i = 0; i < optInfos->Size(); ++i)
        {
            LcOptInfo* optInfo = optInfos->GetRef(i);
            switch (optInfo->GetOptType())
            {
                case LcOptInfo::LcJaggedArray:
                {
                    // limit <= arrLen
                    LcJaggedArrayOptInfo* arrIndexInfo = optInfo->AsLcJaggedArrayOptInfo();
                    LC_Array arrLen(LC_Array::Jagged, &arrIndexInfo->arrIndex, arrIndexInfo->dim, LC_Array::ArrLen);
                    LC_Ident arrLenIdent = LC_Ident(arrLen);

                    LC_Condition cond(GT_LE, LC_Expr(ident), LC_Expr(arrLenIdent));
                    context->EnsureConditions(loopNum)->Push(cond);

                    // Ensure that this array must be dereference-able, before executing the actual condition.
                    LC_Array array(LC_Array::Jagged, &arrIndexInfo->arrIndex, arrIndexInfo->dim, LC_Array::None);
                    context->EnsureDerefs(loopNum)->Push(array);
                }
                break;
                case LcOptInfo::LcMdArray:
                {
                    // limit <= mdArrLen
                    LcMdArrayOptInfo* mdArrInfo = optInfo->AsLcMdArrayOptInfo();
                    LC_Condition      cond(GT_LE, LC_Expr(ident),
                                      LC_Expr(LC_Ident(LC_Array(LC_Array::MdArray,
                                                                mdArrInfo->GetArrIndexForDim(getAllocator()),
                                                                mdArrInfo->dim, LC_Array::None))));
                    context->EnsureConditions(loopNum)->Push(cond);
                }
                break;

                default:
                    JITDUMP("Unknown opt\n");
                    return false;
            }
        }
        JITDUMP("Conditions: (");
        DBEXEC(verbose, context->PrintConditions(loopNum));
        JITDUMP(")\n");
        return true;
    }
    return false;
}

//------------------------------------------------------------------------------------
// optComputeDerefConditions: Derive loop cloning conditions for dereferencing arrays.
//
// Arguments:
//     loopNum     -  the current loop index for which conditions are derived.
//     context     -  data structure where all loop cloning info is kept.
//
// Return Value:
//     "false" if conditions cannot be obtained. "true" otherwise.
//     The deref conditions are updated in the "derefConditions"[loopNum] field
//     of the "context" parameter.
//
// Definition of Deref Conditions:
//     To be able to check for the loop cloning condition that (limitVar <= a.len)
//     we should first be able to dereference "a". i.e., "a" is non-null.
//
//     Example:
//
//     for (i in 0..n)
//       for (j in 0..n)
//         for (k in 0..n)      // Inner most loop is being cloned. Cloning needs to check if
//                              // (n <= a[i][j].len) and other safer conditions to take the fast path
//           a[i][j][k] = 0;
//
//     Now, we want to deref a[i][j] to invoke length operator on it to perform the cloning fast path check.
//     This involves deref of (a), (a[i]), (a[i][j]), therefore, the following should first
//     be true to do the deref.
//
//     (a != null) && (i < a.len) && (a[i] != null) && (j < a[i].len) && (a[i][j] != null) --> (1)
//
//     Note the short circuiting AND. Implication: these conditions should be performed in separate
//     blocks each of which will branch to slow path if the condition evaluates to false.
//
//     Now, imagine a situation where we have
//      a[x][y][k] = 20 and a[i][j][k] = 0
//     also in the inner most loop where x, y are parameters, then our conditions will have
//     to include
//     (x < a.len) &&
//     (y < a[x].len)
//     in addition to the above conditions (1) to get rid of bounds check on index 'k'
//
//     But these conditions can be checked together with conditions
//     (i < a.len) without a need for a separate block. In summary, the conditions will be:
//
//     (a != null) &&
//     ((i < a.len) & (x < a.len)) &&      <-- Note the bitwise AND here.
//     (a[i] != null & a[x] != null) &&    <-- Note the bitwise AND here.
//     (j < a[i].len & y < a[x].len) &&    <-- Note the bitwise AND here.
//     (a[i][j] != null & a[x][y] != null) <-- Note the bitwise AND here.
//
//     This naturally yields a tree style pattern, where the nodes of the tree are
//     the array and indices respectively.
//
//     Example:
//         a => {
//             i => {
//                 j => {
//                     k => {}
//                 }
//             },
//             x => {
//                 y => {
//                     k => {}
//                 }
//             }
//         }
//
//         Notice that the variables in the same levels can have their conditions combined in the
//         same block with a bitwise AND. Whereas, the conditions in consecutive levels will be
//         combined with a short-circuiting AND (i.e., different basic blocks).
//
//  Operation:
//      Construct a tree of array indices and the array which will generate the optimal
//      conditions for loop cloning.
//
//      a[i][j][k], b[i] and a[i][y][k] are the occurrences in the loop. Then, the tree should be:
//
//      a => {
//          i => {
//              j => {
//                  k => {}
//              },
//              y => {
//                  k => {}
//              },
//          }
//      },
//      b => {
//          i => {}
//      }
//      In this method, we will construct such a tree by descending depth first into the array
//      index operation and forming a tree structure as we encounter the array or the index variables.
//
//      This tree structure will then be used to generate conditions like below:
//      (a != null) & (b != null) &&       // from the first level of the tree.
//
//      (i < a.len) & (i < b.len) &&       // from the second level of the tree. Levels can be combined.
//      (a[i] != null) & (b[i] != null) && // from the second level of the tree.
//
//      (j < a[i].len) & (y < a[i].len) &&       // from the third level.
//      (a[i][j] != null) & (a[i][y] != null) && // from the third level.
//
//      and so on.
//
//
bool Compiler::optComputeDerefConditions(unsigned loopNum, LoopCloneContext* context)
{
    JitExpandArrayStack<LC_Deref*> nodes(getAllocator());
    int                            maxRank = -1;

    // Get the dereference-able arrays.
    JitExpandArrayStack<LC_Array>* deref = context->EnsureDerefs(loopNum);

    // For each array in the dereference list, construct a tree,
    // where the nodes are array and index variables and an edge 'u-v'
    // exists if a node 'v' indexes node 'u' directly as in u[v] or an edge
    // 'u-v-w' transitively if u[v][w] occurs.
    for (unsigned i = 0; i < deref->Size(); ++i)
    {
        LC_Array& array = (*deref)[i];

        // First populate the array base variable.
        LC_Deref* node = LC_Deref::Find(&nodes, array.arrIndex->arrLcl);
        if (node == nullptr)
        {
            node = new (getAllocator()) LC_Deref(array, 0 /*level*/);
            nodes.Push(node);
        }

        // For each dimension (level) for the array, populate the tree with the variable
        // from that dimension.
        unsigned rank = (unsigned)array.GetDimRank();
        for (unsigned i = 0; i < rank; ++i)
        {
            node->EnsureChildren(getAllocator());
            LC_Deref* tmp = node->Find(array.arrIndex->indLcls[i]);
            if (tmp == nullptr)
            {
                tmp = new (getAllocator()) LC_Deref(array, node->level + 1);
                node->children->Push(tmp);
            }

            // Descend one level down.
            node = tmp;
        }

        // Keep the maxRank of all array dereferences.
        maxRank = max((int)rank, maxRank);
    }

#ifdef DEBUG
    if (verbose)
    {
        for (unsigned i = 0; i < nodes.Size(); ++i)
        {
            if (i != 0)
            {
                printf(",");
            }
            nodes[i]->Print();
            printf("\n");
        }
    }
#endif

    if (maxRank == -1)
    {
        return false;
    }

    // First level will always yield the null-check, since it is made of the array base variables.
    // All other levels (dimensions) will yield two conditions ex: (i < a.length && a[i] != null)
    // So add 1 after rank * 2.
    unsigned condBlocks = (unsigned)maxRank * 2 + 1;

    // Heuristic to not create too many blocks;
    if (condBlocks > 4)
    {
        return false;
    }

    // Derive conditions into an 'array of level x array of conditions' i.e., levelCond[levels][conds]
    JitExpandArrayStack<JitExpandArrayStack<LC_Condition>*>* levelCond =
        context->EnsureBlockConditions(loopNum, condBlocks);
    for (unsigned i = 0; i < nodes.Size(); ++i)
    {
        nodes[i]->DeriveLevelConditions(levelCond);
    }

    DBEXEC(verbose, context->PrintBlockConditions(loopNum));
    return true;
}

#ifdef DEBUG
//----------------------------------------------------------------------------
// optDebugLogLoopCloning:  Insert a call to jithelper that prints a message.
//
// Arguments:
//      block        - the block in which the helper call needs to be inserted.
//      insertBefore - the tree before which the helper call will be inserted.
//
void Compiler::optDebugLogLoopCloning(BasicBlock* block, GenTree* insertBefore)
{
    if (JitConfig.JitDebugLogLoopCloning() == 0)
    {
        return;
    }
    GenTree* logCall = gtNewHelperCallNode(CORINFO_HELP_DEBUG_LOG_LOOP_CLONING, TYP_VOID);
    GenTree* stmt    = fgNewStmtFromTree(logCall);
    fgInsertStmtBefore(block, insertBefore, stmt);
    fgMorphBlockStmt(block, stmt->AsStmt() DEBUGARG("Debug log loop cloning"));
}
#endif

//------------------------------------------------------------------------
// optPerformStaticOptimizations: Perform the optimizations for the optimization
//      candidates gathered during the cloning phase.
//
// Arguments:
//     loopNum     -  the current loop index for which the optimizations are performed.
//     context     -  data structure where all loop cloning info is kept.
//     dynamicPath -  If true, the optimization is performed in the fast path among the
//                    cloned loops. If false, it means this is the only path (i.e.,
//                    there is no slow path.)
//
// Operation:
//      Perform the optimizations on the fast path i.e., the path in which the
//      optimization candidates were collected at the time of identifying them.
//      The candidates store all the information necessary (the tree/stmt/block
//      they are from) to perform the optimization.
//
// Assumption:
//      The unoptimized path is either already cloned when this method is called or
//      there is no unoptimized path (got eliminated statically.) So this method
//      performs the optimizations assuming that the path in which the candidates
//      were collected is the fast path in which the optimizations will be performed.
//
void Compiler::optPerformStaticOptimizations(unsigned loopNum, LoopCloneContext* context DEBUGARG(bool dynamicPath))
{
    JitExpandArrayStack<LcOptInfo*>* optInfos = context->GetLoopOptInfo(loopNum);
    for (unsigned i = 0; i < optInfos->Size(); ++i)
    {
        LcOptInfo* optInfo = optInfos->GetRef(i);
        switch (optInfo->GetOptType())
        {
            case LcOptInfo::LcJaggedArray:
            {
                LcJaggedArrayOptInfo* arrIndexInfo = optInfo->AsLcJaggedArrayOptInfo();
                compCurBB                          = arrIndexInfo->arrIndex.useBlock;
                optRemoveRangeCheck(arrIndexInfo->arrIndex.bndsChks[arrIndexInfo->dim], arrIndexInfo->stmt);
                DBEXEC(dynamicPath, optDebugLogLoopCloning(arrIndexInfo->arrIndex.useBlock, arrIndexInfo->stmt));
            }
            break;
            case LcOptInfo::LcMdArray:
                // TODO-CQ: CLONE: Implement.
                break;
            default:
                break;
        }
    }
}

//----------------------------------------------------------------------------
//  optCanCloneLoops: Use the environment flag to determine whether loop
//      cloning is allowed to be performed.
//
//  Return Value:
//      Returns true in debug builds if COMPlus_JitCloneLoops flag is set.
//      Disabled for retail for now.
//
bool Compiler::optCanCloneLoops()
{
    // Enabled for retail builds now.
    unsigned cloneLoopsFlag = 1;
#ifdef DEBUG
    cloneLoopsFlag = JitConfig.JitCloneLoops();
#endif
    return (cloneLoopsFlag != 0);
}

//----------------------------------------------------------------------------
//  optIsLoopClonable: Determine whether this loop can be cloned.
//
//  Arguments:
//      loopInd     loop index which needs to be checked if it can be cloned.
//
//  Return Value:
//      Returns true if the loop can be cloned. If it returns false
//      prints a message in debug as why the loop can't be cloned.
//
bool Compiler::optIsLoopClonable(unsigned loopInd)
{
    // First, for now, make sure the loop doesn't have any embedded exception handling -- I don't want to tackle
    // inserting new EH regions in the exception table yet.
    BasicBlock* stopAt       = optLoopTable[loopInd].lpBottom->bbNext;
    unsigned    loopRetCount = 0;
    for (BasicBlock* blk = optLoopTable[loopInd].lpFirst; blk != stopAt; blk = blk->bbNext)
    {
        if (blk->bbJumpKind == BBJ_RETURN)
        {
            loopRetCount++;
        }
        if (bbIsTryBeg(blk))
        {
            JITDUMP("Loop cloning: rejecting loop %d in %s, because it has a try begin.\n", loopInd, info.compFullName);
            return false;
        }
    }

    // Is the entry block a handler or filter start?  If so, then if we cloned, we could create a jump
    // into the middle of a handler (to go to the cloned copy.)  Reject.
    if (bbIsHandlerBeg(optLoopTable[loopInd].lpEntry))
    {
        JITDUMP("Loop cloning: rejecting loop because entry block is a handler start.\n");
        return false;
    }

    // If the head and entry are in different EH regions, reject.
    if (!BasicBlock::sameEHRegion(optLoopTable[loopInd].lpHead, optLoopTable[loopInd].lpEntry))
    {
        JITDUMP("Loop cloning: rejecting loop because head and entry blocks are in different EH regions.\n");
        return false;
    }

    // Is the first block after the last block of the loop a handler or filter start?
    // Usually, we create a dummy block after the orginal loop, to skip over the loop clone
    // and go to where the original loop did.  That raises problems when we don't actually go to
    // that block; this is one of those cases.  This could be fixed fairly easily; for example,
    // we could add a dummy nop block after the (cloned) loop bottom, in the same handler scope as the
    // loop.  This is just a corner to cut to get this working faster.
    BasicBlock* bbAfterLoop = optLoopTable[loopInd].lpBottom->bbNext;
    if (bbAfterLoop != nullptr && bbIsHandlerBeg(bbAfterLoop))
    {
        JITDUMP("Loop cloning: rejecting loop because next block after bottom is a handler start.\n");
        return false;
    }

    // We've previously made a decision whether to have separate return epilogs, or branch to one.
    // There's a GCInfo limitation in the x86 case, so that there can be no more than SET_EPILOGCNT_MAX separate
    // epilogs.  Other architectures have a limit of 4 here for "historical reasons", but this should be revisited
    // (or return blocks should not be considered part of the loop, rendering this issue moot).
    unsigned epilogLimit = 4;
#ifdef JIT32_GCENCODER
    epilogLimit = SET_EPILOGCNT_MAX;
#endif // JIT32_GCENCODER
    if (fgReturnCount + loopRetCount > epilogLimit)
    {
        JITDUMP("Loop cloning: rejecting loop because it has %d returns; if added to previously-existing %d returns, "
                "would exceed the limit of %d.\n",
                loopRetCount, fgReturnCount, epilogLimit);
        return false;
    }

    // Otherwise, we're going to add those return blocks.
    fgReturnCount += loopRetCount;

    return true;
}

/*****************************************************************************
 *
 *  Identify loop cloning opportunities, derive loop cloning conditions,
 *  perform loop cloning, use the derived conditions to choose which
 *  path to take.
 */
void Compiler::optCloneLoops()
{
    JITDUMP("\n*************** In optCloneLoops()\n");
    if (optLoopCount == 0 || !optCanCloneLoops())
    {
        return;
    }

#ifdef DEBUG
    if (verbose)
    {
        printf("Blocks/Trees at start of phase\n");
        fgDispBasicBlocks(true);
    }
#endif

    LoopCloneContext context(optLoopCount, getAllocator());

    // Obtain array optimization candidates in the context.
    optObtainLoopCloningOpts(&context);

    // For each loop, derive cloning conditions for the optimization candidates.
    for (unsigned i = 0; i < optLoopCount; ++i)
    {
        JitExpandArrayStack<LcOptInfo*>* optInfos = context.GetLoopOptInfo(i);
        if (optInfos == nullptr)
        {
            continue;
        }

        if (!optDeriveLoopCloningConditions(i, &context) || !optComputeDerefConditions(i, &context))
        {
            JITDUMP("> Conditions could not be obtained\n");
            context.CancelLoopOptInfo(i);
        }
        else
        {
            bool allTrue  = false;
            bool anyFalse = false;
            context.EvaluateConditions(i, &allTrue, &anyFalse DEBUGARG(verbose));
            if (anyFalse)
            {
                context.CancelLoopOptInfo(i);
            }
            if (allTrue)
            {
                // Perform static optimizations on the fast path since we always
                // have to take the cloned path.
                optPerformStaticOptimizations(i, &context DEBUGARG(false));

                // No need to clone.
                context.CancelLoopOptInfo(i);
            }
        }
    }

#if 0
    // The code in this #if has been useful in debugging loop cloning issues, by
    // enabling selective enablement of the loop cloning optimization according to
    // method hash.
#ifdef DEBUG
    unsigned methHash = info.compMethodHash();
    char* lostr = getenv("loopclonehashlo");
    unsigned methHashLo = 0;
    if (lostr != NULL) 
    {
        sscanf_s(lostr, "%x", &methHashLo);
        // methHashLo = (unsigned(atoi(lostr)) << 2);  // So we don't have to use negative numbers.
    }
    char* histr = getenv("loopclonehashhi");
    unsigned methHashHi = UINT32_MAX;
    if (histr != NULL) 
    {
        sscanf_s(histr, "%x", &methHashHi);
        // methHashHi = (unsigned(atoi(histr)) << 2);  // So we don't have to use negative numbers.
    }
    if (methHash < methHashLo || methHash > methHashHi)
        return;
#endif
#endif

    for (unsigned i = 0; i < optLoopCount; ++i)
    {
        if (context.GetLoopOptInfo(i) != nullptr)
        {
            optLoopsCloned++;
            context.OptimizeConditions(i DEBUGARG(verbose));
            context.OptimizeBlockConditions(i DEBUGARG(verbose));
            optCloneLoop(i, &context);
        }
    }

#ifdef DEBUG
    if (verbose)
    {
        printf("\nAfter loop cloning:\n");
        fgDispBasicBlocks(/*dumpTrees*/ true);
    }
#endif
}

void Compiler::optCloneLoop(unsigned loopInd, LoopCloneContext* context)
{
    assert(loopInd < optLoopCount);

    JITDUMP("\nCloning loop %d: [h: %d, f: %d, t: %d, e: %d, b: %d].\n", loopInd, optLoopTable[loopInd].lpHead->bbNum,
            optLoopTable[loopInd].lpFirst->bbNum, optLoopTable[loopInd].lpTop->bbNum,
            optLoopTable[loopInd].lpEntry->bbNum, optLoopTable[loopInd].lpBottom->bbNum);

    // Determine the depth of the loop, so we can properly weight blocks added (outside the cloned loop blocks).
    unsigned depth         = optLoopDepth(loopInd);
    unsigned ambientWeight = 1;
    for (unsigned j = 0; j < depth; j++)
    {
        unsigned lastWeight = ambientWeight;
        ambientWeight *= BB_LOOP_WEIGHT;
        // If the multiplication overflowed, stick at max.
        // (Strictly speaking, a multiplication could overflow and still have a result
        // that is >= lastWeight...but if so, the original weight must be pretty large,
        // and it got bigger, so that's OK.)
        if (ambientWeight < lastWeight)
        {
            ambientWeight = BB_MAX_WEIGHT;
            break;
        }
    }

    // If we're in a non-natural loop, the ambient weight might be higher than we computed above.
    // Be safe by taking the max with the head block's weight.
    ambientWeight = max(ambientWeight, optLoopTable[loopInd].lpHead->bbWeight);

    // This is the containing loop, if any -- to label any blocks we create that are outside
    // the loop being cloned.
    unsigned char ambientLoop = optLoopTable[loopInd].lpParent;

    // First, make sure that the loop has a unique header block, creating an empty one if necessary.
    optEnsureUniqueHead(loopInd, ambientWeight);

    // We're going to make

    // H --> E
    // F
    // T
    // E
    // B  ?-> T
    // X
    //
    //   become
    //
    // H ?-> E2
    // H2--> E    (Optional; if E == T == F, let H fall through to F/T/E)
    // F
    // T
    // E
    // B  ?-> T
    // X2--> X
    // F2
    // T2
    // E2
    // B2 ?-> T2
    // X

    BasicBlock* h = optLoopTable[loopInd].lpHead;
    if (h->bbJumpKind != BBJ_NONE && h->bbJumpKind != BBJ_ALWAYS)
    {
        // Make a new block to be the unique entry to the loop.
        assert(h->bbJumpKind == BBJ_COND && h->bbNext == optLoopTable[loopInd].lpEntry);
        BasicBlock* newH = fgNewBBafter(BBJ_NONE, h,
                                        /*extendRegion*/ true);
        newH->bbWeight = (newH->isRunRarely() ? 0 : ambientWeight);
        BlockSetOps::Assign(this, newH->bbReach, h->bbReach);
        // This is in the scope of a surrounding loop, if one exists -- the parent of the loop we're cloning.
        newH->bbNatLoopNum = ambientLoop;
        h                  = newH;
        optUpdateLoopHead(loopInd, optLoopTable[loopInd].lpHead, h);
    }

    // First, make X2 after B, if necessary.  (Not necessary if b is a BBJ_ALWAYS.)
    // "newPred" will be the predecessor of the blocks of the cloned loop.
    BasicBlock* b       = optLoopTable[loopInd].lpBottom;
    BasicBlock* newPred = b;
    if (b->bbJumpKind != BBJ_ALWAYS)
    {
        BasicBlock* x = b->bbNext;
        if (x != nullptr)
        {
            BasicBlock* x2 = fgNewBBafter(BBJ_ALWAYS, b, /*extendRegion*/ true);
            x2->bbWeight   = (x2->isRunRarely() ? 0 : ambientWeight);

            // This is in the scope of a surrounding loop, if one exists -- the parent of the loop we're cloning.
            x2->bbNatLoopNum = ambientLoop;

            x2->bbJumpDest = x;
            BlockSetOps::Assign(this, x2->bbReach, h->bbReach);
            newPred = x2;
        }
    }

    // Now we'll make "h2", after "h" to go to "e" -- unless the loop is a do-while,
    // so that "h" already falls through to "e" (e == t == f).
    BasicBlock* h2 = nullptr;
    if (optLoopTable[loopInd].lpHead->bbNext != optLoopTable[loopInd].lpEntry)
    {
        BasicBlock* h2 = fgNewBBafter(BBJ_ALWAYS, optLoopTable[loopInd].lpHead,
                                      /*extendRegion*/ true);
        h2->bbWeight = (h2->isRunRarely() ? 0 : ambientWeight);

        // This is in the scope of a surrounding loop, if one exists -- the parent of the loop we're cloning.
        h2->bbNatLoopNum = ambientLoop;

        h2->bbJumpDest = optLoopTable[loopInd].lpEntry;
        optUpdateLoopHead(loopInd, optLoopTable[loopInd].lpHead, h2);
    }

    // Now we'll clone the blocks of the loop body.
    BasicBlock* newFirst = nullptr;
    BasicBlock* newBot   = nullptr;

    BlockToBlockMap* blockMap = new (getAllocator()) BlockToBlockMap(getAllocator());
    for (BasicBlock* blk = optLoopTable[loopInd].lpFirst; blk != optLoopTable[loopInd].lpBottom->bbNext;
         blk             = blk->bbNext)
    {
        BasicBlock* newBlk = fgNewBBafter(blk->bbJumpKind, newPred,
                                          /*extendRegion*/ true);

        // Call CloneBlockState to make a copy of the block's statements (and attributes), and assert that it
        // has a return value indicating success, because optCanOptimizeByLoopCloningVisitor has already
        // checked them to guarantee they are clonable.
        bool cloneOk = BasicBlock::CloneBlockState(this, newBlk, blk);
        noway_assert(cloneOk);
        // TODO-Cleanup: The above clones the bbNatLoopNum, which is incorrect.  Eventually, we should probably insert
        // the cloned loop in the loop table.  For now, however, we'll just make these blocks be part of the surrounding
        // loop, if one exists -- the parent of the loop we're cloning.
        newBlk->bbNatLoopNum = optLoopTable[loopInd].lpParent;

        if (newFirst == nullptr)
        {
            newFirst = newBlk;
        }
        newBot  = newBlk; // Continually overwrite to make sure we get the last one.
        newPred = newBlk;
        blockMap->Set(blk, newBlk);
    }

    // Perform the static optimizations on the fast path.
    optPerformStaticOptimizations(loopInd, context DEBUGARG(true));

    // Now go through the new blocks, remapping their jump targets within the loop.
    for (BasicBlock* blk = optLoopTable[loopInd].lpFirst; blk != optLoopTable[loopInd].lpBottom->bbNext;
         blk             = blk->bbNext)
    {

        BasicBlock* newblk = nullptr;
        bool        b      = blockMap->Lookup(blk, &newblk);
        assert(b && newblk != nullptr);

        assert(blk->bbJumpKind == newblk->bbJumpKind);

        // First copy the jump destination(s) from "blk".
        optCopyBlkDest(blk, newblk);

        // Now redirect the new block according to "blockMap".
        optRedirectBlock(newblk, blockMap);
    }

    assert((h->bbJumpKind == BBJ_NONE && (h->bbNext == h2 || h->bbNext == optLoopTable[loopInd].lpEntry)) ||
           (h->bbJumpKind == BBJ_ALWAYS));

    // If all the conditions are true, go to E2.
    BasicBlock* e2      = nullptr;
    bool        foundIt = blockMap->Lookup(optLoopTable[loopInd].lpEntry, &e2);

    h->bbJumpKind = BBJ_COND;

    // We will create the following structure
    //
    // cond0 (in h)  -?> cond1
    // slow          --> e2 (slow) always
    // !cond1        -?> slow
    // !cond2        -?> slow
    // ...
    // !condn        -?> slow
    // h2/entry (fast)
    //
    // We should always have block conditions, at the minimum, the array should be deref-able
    assert(context->HasBlockConditions(loopInd));

    // Create a unique header for the slow path.
    BasicBlock* slowHead   = fgNewBBafter(BBJ_ALWAYS, h, true);
    slowHead->bbWeight     = (h->isRunRarely() ? 0 : ambientWeight);
    slowHead->bbNatLoopNum = ambientLoop;
    slowHead->bbJumpDest   = e2;

    BasicBlock* condLast = optInsertLoopChoiceConditions(context, loopInd, h, slowHead);
    condLast->bbJumpDest = slowHead;

    // If h2 is present it is already the head or replace 'h' by 'condLast'.
    if (h2 == nullptr)
    {
        optUpdateLoopHead(loopInd, optLoopTable[loopInd].lpHead, condLast);
    }
    assert(foundIt && e2 != nullptr);

    // Don't unroll loops that we've cloned -- the unroller expects any loop it should unroll to
    // initialize the loop counter immediately before entering the loop, but we've left a shared
    // initialization of the loop counter up above the test that determines which version of the
    // loop to take.
    optLoopTable[loopInd].lpFlags |= LPFLG_DONT_UNROLL;

    fgUpdateChangedFlowGraph();
}

//--------------------------------------------------------------------------------------------------
// optInsertLoopChoiceConditions - Insert the loop conditions for a loop between loop head and entry
//
// Arguments:
//      context     loop cloning context variable
//      loopNum     the loop index
//      head        loop head for "loopNum"
//      slowHead    the slow path loop head
//
// Return Values:
//      None.
//
// Operation:
//      Create the following structure.
//
//      Note below that the cond0 is inverted in head i.e., if true jump to cond1. This is because
//      condn cannot jtrue to loop head h2. It has to be from a direct pred block.
//
//      cond0 (in h)  -?> cond1
//      slowHead      --> e2 (slowHead) always
//      !cond1        -?> slowHead
//      !cond2        -?> slowHead
//      ...
//      !condn        -?> slowHead
//      h2/entry (fast)
//
//      Insert condition 0 in 'h' and create other condition blocks and insert conditions in them.
//
BasicBlock* Compiler::optInsertLoopChoiceConditions(LoopCloneContext* context,
                                                    unsigned          loopNum,
                                                    BasicBlock*       head,
                                                    BasicBlock*       slowHead)
{
    JITDUMP("Inserting loop cloning conditions\n");
    assert(context->HasBlockConditions(loopNum));

    BasicBlock*                                              curCond   = head;
    JitExpandArrayStack<JitExpandArrayStack<LC_Condition>*>* levelCond = context->GetBlockConditions(loopNum);
    for (unsigned i = 0; i < levelCond->Size(); ++i)
    {
        bool isHeaderBlock = (curCond == head);

        // Flip the condition if header block.
        context->CondToStmtInBlock(this, *((*levelCond)[i]), curCond, isHeaderBlock);

        // Create each condition block ensuring wiring between them.
        BasicBlock* tmp     = fgNewBBafter(BBJ_COND, isHeaderBlock ? slowHead : curCond, true);
        curCond->bbJumpDest = isHeaderBlock ? tmp : slowHead;
        curCond             = tmp;

        curCond->inheritWeight(head);
        curCond->bbNatLoopNum = head->bbNatLoopNum;
        JITDUMP("Created new block %02d for new level\n", curCond->bbNum);
    }

    // Finally insert cloning conditions after all deref conditions have been inserted.
    context->CondToStmtInBlock(this, *(context->GetConditions(loopNum)), curCond, false);
    return curCond;
}

void Compiler::optEnsureUniqueHead(unsigned loopInd, unsigned ambientWeight)
{
    BasicBlock* h = optLoopTable[loopInd].lpHead;
    BasicBlock* t = optLoopTable[loopInd].lpTop;
    BasicBlock* e = optLoopTable[loopInd].lpEntry;
    BasicBlock* b = optLoopTable[loopInd].lpBottom;

    // If "h" dominates the entry block, then it is the unique header.
    if (fgDominate(h, e))
    {
        return;
    }

    // Otherwise, create a new empty header block, make it the pred of the entry block,
    // and redirect the preds of the entry block to go to this.

    BasicBlock* beforeTop = t->bbPrev;
    // Make sure that the new block is in the same region as the loop.
    // (We will only create loops that are entirely within a region.)
    BasicBlock* h2 = fgNewBBafter(BBJ_ALWAYS, beforeTop, true);
    // This is in the containing loop.
    h2->bbNatLoopNum = optLoopTable[loopInd].lpParent;
    h2->bbWeight     = (h2->isRunRarely() ? 0 : ambientWeight);

    // We don't care where it was put; splice it between beforeTop and top.
    if (beforeTop->bbNext != h2)
    {
        h2->bbPrev->setNext(h2->bbNext); // Splice h2 out.
        beforeTop->setNext(h2);          // Splice h2 in, between beforeTop and t.
        h2->setNext(t);
    }

    if (h2->bbNext != e)
    {
        h2->bbJumpKind = BBJ_ALWAYS;
        h2->bbJumpDest = e;
    }
    BlockSetOps::Assign(this, h2->bbReach, e->bbReach);

    // Redirect paths from preds of "e" to go to "h2" instead of "e".
    BlockToBlockMap* blockMap = new (getAllocator()) BlockToBlockMap(getAllocator());
    blockMap->Set(e, h2);

    for (flowList* predEntry = e->bbPreds; predEntry; predEntry = predEntry->flNext)
    {
        BasicBlock* predBlock = predEntry->flBlock;

        // Skip if predBlock is in the loop.
        if (t->bbNum <= predBlock->bbNum && predBlock->bbNum <= b->bbNum)
        {
            continue;
        }
        optRedirectBlock(predBlock, blockMap);
    }

    optUpdateLoopHead(loopInd, optLoopTable[loopInd].lpHead, h2);
}

/*****************************************************************************
 *
 *  Determine the kind of interference for the call.
 */

/* static */ inline Compiler::callInterf Compiler::optCallInterf(GenTreeCall* call)
{
    // if not a helper, kills everything
    if (call->gtCallType != CT_HELPER)
    {
        return CALLINT_ALL;
    }

    // setfield and array address store kill all indirections
    switch (eeGetHelperNum(call->gtCallMethHnd))
    {
        case CORINFO_HELP_ASSIGN_REF:         // Not strictly needed as we don't make a GT_CALL with this
        case CORINFO_HELP_CHECKED_ASSIGN_REF: // Not strictly needed as we don't make a GT_CALL with this
        case CORINFO_HELP_ASSIGN_BYREF:       // Not strictly needed as we don't make a GT_CALL with this
        case CORINFO_HELP_SETFIELDOBJ:
        case CORINFO_HELP_ARRADDR_ST:

            return CALLINT_REF_INDIRS;

        case CORINFO_HELP_SETFIELDFLOAT:
        case CORINFO_HELP_SETFIELDDOUBLE:
        case CORINFO_HELP_SETFIELD8:
        case CORINFO_HELP_SETFIELD16:
        case CORINFO_HELP_SETFIELD32:
        case CORINFO_HELP_SETFIELD64:

            return CALLINT_SCL_INDIRS;

        case CORINFO_HELP_ASSIGN_STRUCT: // Not strictly needed as we don't use this
        case CORINFO_HELP_MEMSET:        // Not strictly needed as we don't make a GT_CALL with this
        case CORINFO_HELP_MEMCPY:        // Not strictly needed as we don't make a GT_CALL with this
        case CORINFO_HELP_SETFIELDSTRUCT:

            return CALLINT_ALL_INDIRS;

        default:
            break;
    }

    // other helpers kill nothing
    return CALLINT_NONE;
}

/*****************************************************************************
 *
 *  See if the given tree can be computed in the given precision (which must
 *  be smaller than the type of the tree for this to make sense). If 'doit'
 *  is false, we merely check to see whether narrowing is possible; if we
 *  get called with 'doit' being true, we actually perform the narrowing.
 */

bool Compiler::optNarrowTree(GenTree* tree, var_types srct, var_types dstt, ValueNumPair vnpNarrow, bool doit)
{
    genTreeOps oper;
    unsigned   kind;

    noway_assert(tree);
    noway_assert(genActualType(tree->gtType) == genActualType(srct));

    /* Assume we're only handling integer types */
    noway_assert(varTypeIsIntegral(srct));
    noway_assert(varTypeIsIntegral(dstt));

    unsigned srcSize = genTypeSize(srct);
    unsigned dstSize = genTypeSize(dstt);

    /* dstt must be smaller than srct to narrow */
    if (dstSize >= srcSize)
    {
        return false;
    }

    /* Figure out what kind of a node we have */
    oper = tree->OperGet();
    kind = tree->OperKind();

    if (GenTree::OperIsAssignment(oper))
    {
        noway_assert(doit == false);
        return false;
    }

    ValueNumPair NoVNPair = ValueNumPair();

    if (kind & GTK_LEAF)
    {
        switch (oper)
        {
            /* Constants can usually be narrowed by changing their value */
            CLANG_FORMAT_COMMENT_ANCHOR;

#ifndef _TARGET_64BIT_
            __int64 lval;
            __int64 lmask;

            case GT_CNS_LNG:
                lval  = tree->gtIntConCommon.LngValue();
                lmask = 0;

                switch (dstt)
                {
                    case TYP_BYTE:
                        lmask = 0x0000007F;
                        break;
                    case TYP_BOOL:
                    case TYP_UBYTE:
                        lmask = 0x000000FF;
                        break;
                    case TYP_SHORT:
                        lmask = 0x00007FFF;
                        break;
                    case TYP_USHORT:
                        lmask = 0x0000FFFF;
                        break;
                    case TYP_INT:
                        lmask = 0x7FFFFFFF;
                        break;
                    case TYP_UINT:
                        lmask = 0xFFFFFFFF;
                        break;

                    default:
                        return false;
                }

                if ((lval & lmask) != lval)
                    return false;

                if (doit)
                {
                    tree->ChangeOperConst(GT_CNS_INT);
                    tree->gtType             = TYP_INT;
                    tree->gtIntCon.gtIconVal = (int)lval;
                    if (vnStore != nullptr)
                    {
                        fgValueNumberTreeConst(tree);
                    }
                }

                return true;
#endif

            case GT_CNS_INT:

                ssize_t ival;
                ival = tree->gtIntCon.gtIconVal;
                ssize_t imask;
                imask = 0;

                switch (dstt)
                {
                    case TYP_BYTE:
                        imask = 0x0000007F;
                        break;
                    case TYP_BOOL:
                    case TYP_UBYTE:
                        imask = 0x000000FF;
                        break;
                    case TYP_SHORT:
                        imask = 0x00007FFF;
                        break;
                    case TYP_USHORT:
                        imask = 0x0000FFFF;
                        break;
#ifdef _TARGET_64BIT_
                    case TYP_INT:
                        imask = 0x7FFFFFFF;
                        break;
                    case TYP_UINT:
                        imask = 0xFFFFFFFF;
                        break;
#endif // _TARGET_64BIT_
                    default:
                        return false;
                }

                if ((ival & imask) != ival)
                {
                    return false;
                }

#ifdef _TARGET_64BIT_
                if (doit)
                {
                    tree->gtType             = TYP_INT;
                    tree->gtIntCon.gtIconVal = (int)ival;
                    if (vnStore != nullptr)
                    {
                        fgValueNumberTreeConst(tree);
                    }
                }
#endif // _TARGET_64BIT_

                return true;

            /* Operands that are in memory can usually be narrowed
               simply by changing their gtType */

            case GT_LCL_VAR:
                /* We only allow narrowing long -> int for a GT_LCL_VAR */
                if (dstSize == sizeof(int))
                {
                    goto NARROW_IND;
                }
                break;

            case GT_CLS_VAR:
            case GT_LCL_FLD:
                goto NARROW_IND;
            default:
                break;
        }

        noway_assert(doit == false);
        return false;
    }

    if (kind & (GTK_BINOP | GTK_UNOP))
    {
        GenTree* op1;
        op1 = tree->gtOp.gtOp1;
        GenTree* op2;
        op2 = tree->gtOp.gtOp2;

        switch (tree->gtOper)
        {
            case GT_AND:
                noway_assert(genActualType(tree->gtType) == genActualType(op2->gtType));

                // Is op2 a small constant than can be narrowed into dstt?
                // if so the result of the GT_AND will also fit into 'dstt' and can be narrowed
                if ((op2->gtOper == GT_CNS_INT) && optNarrowTree(op2, srct, dstt, NoVNPair, false))
                {
                    // We will change the type of the tree and narrow op2
                    //
                    if (doit)
                    {
                        tree->gtType = genActualType(dstt);
                        tree->SetVNs(vnpNarrow);

                        optNarrowTree(op2, srct, dstt, NoVNPair, true);
                        // We may also need to cast away the upper bits of op1
                        if (srcSize == 8)
                        {
                            assert(tree->gtType == TYP_INT);
                            op1 = gtNewCastNode(TYP_INT, op1, false, TYP_INT);
#ifdef DEBUG
                            op1->gtDebugFlags |= GTF_DEBUG_NODE_MORPHED;
#endif
                            tree->gtOp.gtOp1 = op1;
                        }
                    }
                    return true;
                }

                goto COMMON_BINOP;

            case GT_ADD:
            case GT_MUL:

                if (tree->gtOverflow() || varTypeIsSmall(dstt))
                {
                    noway_assert(doit == false);
                    return false;
                }
                __fallthrough;

            case GT_OR:
            case GT_XOR:
            COMMON_BINOP:
                noway_assert(genActualType(tree->gtType) == genActualType(op1->gtType));
                noway_assert(genActualType(tree->gtType) == genActualType(op2->gtType));

                if (gtIsActiveCSE_Candidate(op1) || gtIsActiveCSE_Candidate(op2) ||
                    !optNarrowTree(op1, srct, dstt, NoVNPair, doit) || !optNarrowTree(op2, srct, dstt, NoVNPair, doit))
                {
                    noway_assert(doit == false);
                    return false;
                }

                /* Simply change the type of the tree */

                if (doit)
                {
                    if (tree->gtOper == GT_MUL && (tree->gtFlags & GTF_MUL_64RSLT))
                    {
                        tree->gtFlags &= ~GTF_MUL_64RSLT;
                    }

                    tree->gtType = genActualType(dstt);
                    tree->SetVNs(vnpNarrow);
                }

                return true;

            case GT_IND:

            NARROW_IND:
                /* Simply change the type of the tree */

                if (doit && (dstSize <= genTypeSize(tree->gtType)))
                {
                    tree->gtType = genSignedType(dstt);
                    tree->SetVNs(vnpNarrow);

                    /* Make sure we don't mess up the variable type */
                    if ((oper == GT_LCL_VAR) || (oper == GT_LCL_FLD))
                    {
                        tree->gtFlags |= GTF_VAR_CAST;
                    }
                }

                return true;

            case GT_EQ:
            case GT_NE:
            case GT_LT:
            case GT_LE:
            case GT_GT:
            case GT_GE:

                /* These can always be narrowed since they only represent 0 or 1 */
                return true;

            case GT_CAST:
            {
                var_types cast    = tree->CastToType();
                var_types oprt    = op1->TypeGet();
                unsigned  oprSize = genTypeSize(oprt);

                if (cast != srct)
                {
                    return false;
                }

                if (varTypeIsIntegralOrI(dstt) != varTypeIsIntegralOrI(oprt))
                {
                    return false;
                }

                if (tree->gtOverflow())
                {
                    return false;
                }

                /* Is this a cast from the type we're narrowing to or a smaller one? */

                if (oprSize <= dstSize)
                {
                    /* Bash the target type of the cast */

                    if (doit)
                    {
                        dstt = genSignedType(dstt);

                        if (oprSize == dstSize)
                        {
                            // Same size: change the CAST into a NOP
                            tree->ChangeOper(GT_NOP);
                            tree->gtType     = dstt;
                            tree->gtOp.gtOp2 = nullptr;
                            tree->gtVNPair   = op1->gtVNPair; // Set to op1's ValueNumber
                        }
                        else
                        {
                            // oprSize is smaller
                            assert(oprSize < dstSize);

                            // Change the CastToType in the GT_CAST node
                            tree->CastToType() = dstt;

                            // The result type of a GT_CAST is never a small type.
                            // Use genActualType to widen dstt when it is a small types.
                            tree->gtType = genActualType(dstt);
                            tree->SetVNs(vnpNarrow);
                        }
                    }

                    return true;
                }
            }
                return false;

            case GT_COMMA:
                if (!gtIsActiveCSE_Candidate(op2) && optNarrowTree(op2, srct, dstt, vnpNarrow, doit))
                {
                    /* Simply change the type of the tree */

                    if (doit)
                    {
                        tree->gtType = genActualType(dstt);
                        tree->SetVNs(vnpNarrow);
                    }
                    return true;
                }
                return false;

            default:
                noway_assert(doit == false);
                return false;
        }
    }

    return false;
}

/*****************************************************************************
 *
 *  The following logic figures out whether the given variable is assigned
 *  somewhere in a list of basic blocks (or in an entire loop).
 */

Compiler::fgWalkResult Compiler::optIsVarAssgCB(GenTree** pTree, fgWalkData* data)
{
    GenTree* tree = *pTree;

    if (tree->OperIsAssignment())
    {
        GenTree*   dest     = tree->gtOp.gtOp1;
        genTreeOps destOper = dest->OperGet();

        isVarAssgDsc* desc = (isVarAssgDsc*)data->pCallbackData;
        assert(desc && desc->ivaSelf == desc);

        if (destOper == GT_LCL_VAR)
        {
            unsigned tvar = dest->gtLclVarCommon.gtLclNum;
            if (tvar < lclMAX_ALLSET_TRACKED)
            {
                AllVarSetOps::AddElemD(data->compiler, desc->ivaMaskVal, tvar);
            }
            else
            {
                desc->ivaMaskIncomplete = true;
            }

            if (tvar == desc->ivaVar)
            {
                if (tree != desc->ivaSkip)
                {
                    return WALK_ABORT;
                }
            }
        }
        else if (destOper == GT_LCL_FLD)
        {
            /* We can't track every field of every var. Moreover, indirections
               may access different parts of the var as different (but
               overlapping) fields. So just treat them as indirect accesses */

            // unsigned    lclNum = dest->gtLclFld.gtLclNum;
            // noway_assert(lvaTable[lclNum].lvAddrTaken);

            varRefKinds refs = varTypeIsGC(tree->TypeGet()) ? VR_IND_REF : VR_IND_SCL;
            desc->ivaMaskInd = varRefKinds(desc->ivaMaskInd | refs);
        }
        else if (destOper == GT_CLS_VAR)
        {
            desc->ivaMaskInd = varRefKinds(desc->ivaMaskInd | VR_GLB_VAR);
        }
        else if (destOper == GT_IND)
        {
            /* Set the proper indirection bits */

            varRefKinds refs = varTypeIsGC(tree->TypeGet()) ? VR_IND_REF : VR_IND_SCL;
            desc->ivaMaskInd = varRefKinds(desc->ivaMaskInd | refs);
        }
    }
    else if (tree->gtOper == GT_CALL)
    {
        isVarAssgDsc* desc = (isVarAssgDsc*)data->pCallbackData;
        assert(desc && desc->ivaSelf == desc);

        desc->ivaMaskCall = optCallInterf(tree->AsCall());
    }

    return WALK_CONTINUE;
}

/*****************************************************************************/

bool Compiler::optIsVarAssigned(BasicBlock* beg, BasicBlock* end, GenTree* skip, unsigned var)
{
    bool         result;
    isVarAssgDsc desc;

    desc.ivaSkip = skip;
#ifdef DEBUG
    desc.ivaSelf = &desc;
#endif
    desc.ivaVar      = var;
    desc.ivaMaskCall = CALLINT_NONE;
    AllVarSetOps::AssignNoCopy(this, desc.ivaMaskVal, AllVarSetOps::MakeEmpty(this));

    for (;;)
    {
        noway_assert(beg);

        for (GenTreeStmt* stmt = beg->firstStmt(); stmt; stmt = stmt->gtNextStmt)
        {
            noway_assert(stmt->gtOper == GT_STMT);
            if (fgWalkTreePre(&stmt->gtStmtExpr, optIsVarAssgCB, &desc))
            {
                result = true;
                goto DONE;
            }
        }

        if (beg == end)
        {
            break;
        }

        beg = beg->bbNext;
    }

    result = false;

DONE:

    return result;
}

/*****************************************************************************/
int Compiler::optIsSetAssgLoop(unsigned lnum, ALLVARSET_VALARG_TP vars, varRefKinds inds)
{
    LoopDsc* loop;

    /* Get hold of the loop descriptor */

    noway_assert(lnum < optLoopCount);
    loop = optLoopTable + lnum;

    /* Do we already know what variables are assigned within this loop? */

    if (!(loop->lpFlags & LPFLG_ASGVARS_YES))
    {
        isVarAssgDsc desc;

        BasicBlock* beg;
        BasicBlock* end;

        /* Prepare the descriptor used by the tree walker call-back */

        desc.ivaVar  = (unsigned)-1;
        desc.ivaSkip = nullptr;
#ifdef DEBUG
        desc.ivaSelf = &desc;
#endif
        AllVarSetOps::AssignNoCopy(this, desc.ivaMaskVal, AllVarSetOps::MakeEmpty(this));
        desc.ivaMaskInd        = VR_NONE;
        desc.ivaMaskCall       = CALLINT_NONE;
        desc.ivaMaskIncomplete = false;

        /* Now walk all the statements of the loop */

        beg = loop->lpHead->bbNext;
        end = loop->lpBottom;

        for (/**/; /**/; beg = beg->bbNext)
        {
            noway_assert(beg);

            for (GenTreeStmt* stmt = beg->FirstNonPhiDef(); stmt; stmt = stmt->gtNextStmt)
            {
                noway_assert(stmt->gtOper == GT_STMT);
                fgWalkTreePre(&stmt->gtStmtExpr, optIsVarAssgCB, &desc);

                if (desc.ivaMaskIncomplete)
                {
                    loop->lpFlags |= LPFLG_ASGVARS_INC;
                }
            }

            if (beg == end)
            {
                break;
            }
        }

        AllVarSetOps::Assign(this, loop->lpAsgVars, desc.ivaMaskVal);
        loop->lpAsgInds = desc.ivaMaskInd;
        loop->lpAsgCall = desc.ivaMaskCall;

        /* Now we know what variables are assigned in the loop */

        loop->lpFlags |= LPFLG_ASGVARS_YES;
    }

    /* Now we can finally test the caller's mask against the loop's */
    if (!AllVarSetOps::IsEmptyIntersection(this, loop->lpAsgVars, vars) || (loop->lpAsgInds & inds))
    {
        return 1;
    }

    switch (loop->lpAsgCall)
    {
        case CALLINT_ALL:

            /* Can't hoist if the call might have side effect on an indirection. */

            if (loop->lpAsgInds != VR_NONE)
            {
                return 1;
            }

            break;

        case CALLINT_REF_INDIRS:

            /* Can't hoist if the call might have side effect on an ref indirection. */

            if (loop->lpAsgInds & VR_IND_REF)
            {
                return 1;
            }

            break;

        case CALLINT_SCL_INDIRS:

            /* Can't hoist if the call might have side effect on an non-ref indirection. */

            if (loop->lpAsgInds & VR_IND_SCL)
            {
                return 1;
            }

            break;

        case CALLINT_ALL_INDIRS:

            /* Can't hoist if the call might have side effect on any indirection. */

            if (loop->lpAsgInds & (VR_IND_REF | VR_IND_SCL))
            {
                return 1;
            }

            break;

        case CALLINT_NONE:

            /* Other helpers kill nothing */

            break;

        default:
            noway_assert(!"Unexpected lpAsgCall value");
    }

    return 0;
}

void Compiler::optPerformHoistExpr(GenTree* origExpr, unsigned lnum)
{
#ifdef DEBUG
    if (verbose)
    {
        printf("\nHoisting a copy of ");
        printTreeID(origExpr);
        printf(" into PreHeader for loop L%02u <BB%02u..BB%02u>:\n", lnum, optLoopTable[lnum].lpFirst->bbNum,
               optLoopTable[lnum].lpBottom->bbNum);
        gtDispTree(origExpr);
        printf("\n");
    }
#endif

    // This loop has to be in a form that is approved for hoisting.
    assert(optLoopTable[lnum].lpFlags & LPFLG_HOISTABLE);

    // Create a copy of the expression and mark it for CSE's.
    GenTree* hoistExpr = gtCloneExpr(origExpr, GTF_MAKE_CSE);

    // At this point we should have a cloned expression, marked with the GTF_MAKE_CSE flag
    assert(hoistExpr != origExpr);
    assert(hoistExpr->gtFlags & GTF_MAKE_CSE);

    GenTree* hoist = hoistExpr;
    // The value of the expression isn't used (unless it's an assignment).
    if (hoistExpr->OperGet() != GT_ASG)
    {
        hoist = gtUnusedValNode(hoistExpr);
    }

    /* Put the statement in the preheader */

    fgCreateLoopPreHeader(lnum);

    BasicBlock* preHead = optLoopTable[lnum].lpHead;
    assert(preHead->bbJumpKind == BBJ_NONE);

    // fgMorphTree and lvaRecursiveIncRefCounts requires that compCurBB be the block that contains
    // (or in this case, will contain) the expression.
    compCurBB = preHead;

    // Increment the ref counts of any local vars appearing in "hoist".
    // Note that we need to do this before fgMorphTree() as fgMorph() could constant
    // fold away some of the lcl vars referenced by "hoist".
    lvaRecursiveIncRefCounts(hoist);

    hoist = fgMorphTree(hoist);

    GenTree* hoistStmt = gtNewStmt(hoist);
    hoistStmt->gtFlags |= GTF_STMT_CMPADD;

    /* simply append the statement at the end of the preHead's list */

    GenTree* treeList = preHead->bbTreeList;

    if (treeList)
    {
        /* append after last statement */

        GenTree* last = treeList->gtPrev;
        assert(last->gtNext == nullptr);

        last->gtNext      = hoistStmt;
        hoistStmt->gtPrev = last;
        treeList->gtPrev  = hoistStmt;
    }
    else
    {
        /* Empty pre-header - store the single statement in the block */

        preHead->bbTreeList = hoistStmt;
        hoistStmt->gtPrev   = hoistStmt;
    }

    hoistStmt->gtNext = nullptr;

#ifdef DEBUG
    if (verbose)
    {
        printf("This hoisted copy placed in PreHeader (BB%02u):\n", preHead->bbNum);
        gtDispTree(hoist);
    }
#endif

    if (fgStmtListThreaded)
    {
        gtSetStmtInfo(hoistStmt);
        fgSetStmtSeq(hoistStmt);
    }

#ifdef DEBUG
    if (m_nodeTestData != nullptr)
    {

        // What is the depth of the loop "lnum"?
        ssize_t  depth    = 0;
        unsigned lnumIter = lnum;
        while (optLoopTable[lnumIter].lpParent != BasicBlock::NOT_IN_LOOP)
        {
            depth++;
            lnumIter = optLoopTable[lnumIter].lpParent;
        }

        NodeToTestDataMap* testData = GetNodeTestData();

        TestLabelAndNum tlAndN;
        if (testData->Lookup(origExpr, &tlAndN) && tlAndN.m_tl == TL_LoopHoist)
        {
            if (tlAndN.m_num == -1)
            {
                printf("Node ");
                printTreeID(origExpr);
                printf(" was declared 'do not hoist', but is being hoisted.\n");
                assert(false);
            }
            else if (tlAndN.m_num != depth)
            {
                printf("Node ");
                printTreeID(origExpr);
                printf(" was declared as hoistable from loop at nesting depth %d; actually hoisted from loop at depth "
                       "%d.\n",
                       tlAndN.m_num, depth);
                assert(false);
            }
            else
            {
                // We've correctly hoisted this, so remove the annotation.  Later, we'll check for any remaining "must
                // hoist" annotations.
                testData->Remove(origExpr);
                // Now we insert an annotation to make sure that "hoistExpr" is actually CSE'd.
                tlAndN.m_tl  = TL_CSE_Def;
                tlAndN.m_num = m_loopHoistCSEClass++;
                testData->Set(hoistExpr, tlAndN);
            }
        }
    }
#endif

#if LOOP_HOIST_STATS
    if (!m_curLoopHasHoistedExpression)
    {
        m_loopsWithHoistedExpressions++;
        m_curLoopHasHoistedExpression = true;
    }
    m_totalHoistedExpressions++;
#endif // LOOP_HOIST_STATS
}

void Compiler::optHoistLoopCode()
{
    // If we don't have any loops in the method then take an early out now.
    if (optLoopCount == 0)
    {
        return;
    }

#ifdef DEBUG
    unsigned jitNoHoist = JitConfig.JitNoHoist();
    if (jitNoHoist > 0)
    {
        return;
    }
#endif

#if 0
    // The code in this #if has been useful in debugging loop cloning issues, by
    // enabling selective enablement of the loop cloning optimization according to
    // method hash.
#ifdef DEBUG
    unsigned methHash = info.compMethodHash();
    char* lostr = getenv("loophoisthashlo");
    unsigned methHashLo = 0;
    if (lostr != NULL) 
    {
        sscanf_s(lostr, "%x", &methHashLo);
        // methHashLo = (unsigned(atoi(lostr)) << 2);  // So we don't have to use negative numbers.
    }
    char* histr = getenv("loophoisthashhi");
    unsigned methHashHi = UINT32_MAX;
    if (histr != NULL) 
    {
        sscanf_s(histr, "%x", &methHashHi);
        // methHashHi = (unsigned(atoi(histr)) << 2);  // So we don't have to use negative numbers.
    }
    if (methHash < methHashLo || methHash > methHashHi)
        return;
    printf("Doing loop hoisting in %s (0x%x).\n", info.compFullName, methHash);
#endif // DEBUG
#endif // 0     -- debugging loop cloning issues

#ifdef DEBUG
    if (verbose)
    {
        printf("\n*************** In optHoistLoopCode()\n");
        printf("Blocks/Trees before phase\n");
        fgDispBasicBlocks(true);
        printf("");
    }
#endif

    // Consider all the loop nests, in outer-to-inner order (thus hoisting expressions outside the largest loop in which
    // they are invariant.)
    LoopHoistContext hoistCtxt(this);
    for (unsigned lnum = 0; lnum < optLoopCount; lnum++)
    {
        if (optLoopTable[lnum].lpFlags & LPFLG_REMOVED)
        {
            continue;
        }

        if (optLoopTable[lnum].lpParent == BasicBlock::NOT_IN_LOOP)
        {
            optHoistLoopNest(lnum, &hoistCtxt);
        }
    }

#if DEBUG
    if (fgModified)
    {
        if (verbose)
        {
            printf("Blocks/Trees after optHoistLoopCode() modified flowgraph\n");
            fgDispBasicBlocks(true);
            printf("");
        }

        // Make sure that the predecessor lists are accurate
        fgDebugCheckBBlist();
    }
#endif

#ifdef DEBUG
    // Test Data stuff..
    // If we have no test data, early out.
    if (m_nodeTestData == nullptr)
    {
        return;
    }
    NodeToTestDataMap* testData = GetNodeTestData();
    for (NodeToTestDataMap::KeyIterator ki = testData->Begin(); !ki.Equal(testData->End()); ++ki)
    {
        TestLabelAndNum tlAndN;
        GenTree*        node = ki.Get();
        bool            b    = testData->Lookup(node, &tlAndN);
        assert(b);
        if (tlAndN.m_tl != TL_LoopHoist)
        {
            continue;
        }
        // Otherwise, it is a loop hoist annotation.
        assert(tlAndN.m_num < 100); // >= 100 indicates nested static field address, should already have been moved.
        if (tlAndN.m_num >= 0)
        {
            printf("Node ");
            printTreeID(node);
            printf(" was declared 'must hoist', but has not been hoisted.\n");
            assert(false);
        }
    }
#endif // DEBUG
}

void Compiler::optHoistLoopNest(unsigned lnum, LoopHoistContext* hoistCtxt)
{
    // Do this loop, then recursively do all nested loops.
    CLANG_FORMAT_COMMENT_ANCHOR;

#if LOOP_HOIST_STATS
    // Record stats
    m_curLoopHasHoistedExpression = false;
    m_loopsConsidered++;
#endif // LOOP_HOIST_STATS

    optHoistThisLoop(lnum, hoistCtxt);

    VNSet* hoistedInCurLoop = hoistCtxt->ExtractHoistedInCurLoop();

    if (optLoopTable[lnum].lpChild != BasicBlock::NOT_IN_LOOP)
    {
        // Add the ones hoisted in "lnum" to "hoistedInParents" for any nested loops.
        // TODO-Cleanup: we should have a set abstraction for loops.
        if (hoistedInCurLoop != nullptr)
        {
            for (VNSet::KeyIterator keys = hoistedInCurLoop->Begin(); !keys.Equal(hoistedInCurLoop->End()); ++keys)
            {
#ifdef DEBUG
                bool b;
                assert(!hoistCtxt->m_hoistedInParentLoops.Lookup(keys.Get(), &b));
#endif
                hoistCtxt->m_hoistedInParentLoops.Set(keys.Get(), true);
            }
        }

        for (unsigned child = optLoopTable[lnum].lpChild; child != BasicBlock::NOT_IN_LOOP;
             child          = optLoopTable[child].lpSibling)
        {
            optHoistLoopNest(child, hoistCtxt);
        }

        // Now remove them.
        // TODO-Cleanup: we should have a set abstraction for loops.
        if (hoistedInCurLoop != nullptr)
        {
            for (VNSet::KeyIterator keys = hoistedInCurLoop->Begin(); !keys.Equal(hoistedInCurLoop->End()); ++keys)
            {
                // Note that we asserted when we added these that they hadn't been members, so removing is appropriate.
                hoistCtxt->m_hoistedInParentLoops.Remove(keys.Get());
            }
        }
    }
}

void Compiler::optHoistThisLoop(unsigned lnum, LoopHoistContext* hoistCtxt)
{
    LoopDsc* pLoopDsc = &optLoopTable[lnum];

    /* If loop was removed continue */

    if (pLoopDsc->lpFlags & LPFLG_REMOVED)
    {
        return;
    }

    /* Get the head and tail of the loop */

    BasicBlock* head = pLoopDsc->lpHead;
    BasicBlock* tail = pLoopDsc->lpBottom;
    BasicBlock* lbeg = pLoopDsc->lpEntry;

    // We must have a do-while loop
    if ((pLoopDsc->lpFlags & LPFLG_DO_WHILE) == 0)
    {
        return;
    }

    // The loop-head must dominate the loop-entry.
    // TODO-CQ: Couldn't we make this true if it's not?
    if (!fgDominate(head, lbeg))
    {
        return;
    }

    // if lbeg is the start of a new try block then we won't be able to hoist
    if (!BasicBlock::sameTryRegion(head, lbeg))
    {
        return;
    }

    // We don't bother hoisting when inside of a catch block
    if ((lbeg->bbCatchTyp != BBCT_NONE) && (lbeg->bbCatchTyp != BBCT_FINALLY))
    {
        return;
    }

    pLoopDsc->lpFlags |= LPFLG_HOISTABLE;

    unsigned begn = lbeg->bbNum;
    unsigned endn = tail->bbNum;

    // Ensure the per-loop sets/tables are empty.
    hoistCtxt->m_curLoopVnInvariantCache.RemoveAll();

#ifdef DEBUG
    if (verbose)
    {
        printf("optHoistLoopCode for loop L%02u <BB%02u..BB%02u>:\n", lnum, begn, endn);
        printf("  Loop body %s a call\n", pLoopDsc->lpContainsCall ? "contains" : "does not contain");
    }
#endif

    VARSET_TP loopVars(VarSetOps::Intersection(this, pLoopDsc->lpVarInOut, pLoopDsc->lpVarUseDef));

    pLoopDsc->lpVarInOutCount    = VarSetOps::Count(this, pLoopDsc->lpVarInOut);
    pLoopDsc->lpLoopVarCount     = VarSetOps::Count(this, loopVars);
    pLoopDsc->lpHoistedExprCount = 0;

#ifndef _TARGET_64BIT_
    unsigned longVarsCount = VarSetOps::Count(this, lvaLongVars);

    if (longVarsCount > 0)
    {
        // Since 64-bit variables take up two registers on 32-bit targets, we increase
        //  the Counts such that each TYP_LONG variable counts twice.
        //
        VARSET_TP loopLongVars(VarSetOps::Intersection(this, loopVars, lvaLongVars));
        VARSET_TP inOutLongVars(VarSetOps::Intersection(this, pLoopDsc->lpVarInOut, lvaLongVars));

#ifdef DEBUG
        if (verbose)
        {
            printf("\n  LONGVARS(%d)=", VarSetOps::Count(this, lvaLongVars));
            lvaDispVarSet(lvaLongVars);
        }
#endif
        pLoopDsc->lpLoopVarCount += VarSetOps::Count(this, loopLongVars);
        pLoopDsc->lpVarInOutCount += VarSetOps::Count(this, inOutLongVars);
    }
#endif // !_TARGET_64BIT_

#ifdef DEBUG
    if (verbose)
    {
        printf("\n  USEDEF  (%d)=", VarSetOps::Count(this, pLoopDsc->lpVarUseDef));
        lvaDispVarSet(pLoopDsc->lpVarUseDef);

        printf("\n  INOUT   (%d)=", pLoopDsc->lpVarInOutCount);
        lvaDispVarSet(pLoopDsc->lpVarInOut);

        printf("\n  LOOPVARS(%d)=", pLoopDsc->lpLoopVarCount);
        lvaDispVarSet(loopVars);
        printf("\n");
    }
#endif

    unsigned floatVarsCount = VarSetOps::Count(this, lvaFloatVars);

    if (floatVarsCount > 0)
    {
        VARSET_TP loopFPVars(VarSetOps::Intersection(this, loopVars, lvaFloatVars));
        VARSET_TP inOutFPVars(VarSetOps::Intersection(this, pLoopDsc->lpVarInOut, lvaFloatVars));

        pLoopDsc->lpLoopVarFPCount     = VarSetOps::Count(this, loopFPVars);
        pLoopDsc->lpVarInOutFPCount    = VarSetOps::Count(this, inOutFPVars);
        pLoopDsc->lpHoistedFPExprCount = 0;

        pLoopDsc->lpLoopVarCount -= pLoopDsc->lpLoopVarFPCount;
        pLoopDsc->lpVarInOutCount -= pLoopDsc->lpVarInOutFPCount;

#ifdef DEBUG
        if (verbose)
        {
            printf("  INOUT-FP(%d)=", pLoopDsc->lpVarInOutFPCount);
            lvaDispVarSet(inOutFPVars);

            printf("\n  LOOPV-FP(%d)=", pLoopDsc->lpLoopVarFPCount);
            lvaDispVarSet(loopFPVars);
        }
#endif
    }
    else // (floatVarsCount == 0)
    {
        pLoopDsc->lpLoopVarFPCount     = 0;
        pLoopDsc->lpVarInOutFPCount    = 0;
        pLoopDsc->lpHoistedFPExprCount = 0;
    }

    // Find the set of definitely-executed blocks.
    // Ideally, the definitely-executed blocks are the ones that post-dominate the entry block.
    // Until we have post-dominators, we'll special-case for single-exit blocks.
    JitExpandArrayStack<BasicBlock*> defExec(getAllocatorLoopHoist());
    if (pLoopDsc->lpFlags & LPFLG_ONE_EXIT)
    {
        assert(pLoopDsc->lpExit != nullptr);
        BasicBlock* cur = pLoopDsc->lpExit;
        // Push dominators, until we reach "entry" or exit the loop.
        while (cur != nullptr && pLoopDsc->lpContains(cur) && cur != pLoopDsc->lpEntry)
        {
            defExec.Push(cur);
            cur = cur->bbIDom;
        }
        // If we didn't reach the entry block, give up and *just* push the entry block.
        if (cur != pLoopDsc->lpEntry)
        {
            defExec.Reset();
        }
        defExec.Push(pLoopDsc->lpEntry);
    }
    else // More than one exit
    {
        // We'll assume that only the entry block is definitely executed.
        // We could in the future do better.
        defExec.Push(pLoopDsc->lpEntry);
    }

    while (defExec.Size() > 0)
    {
        // Consider in reverse order: dominator before dominatee.
        BasicBlock* blk = defExec.Pop();
        optHoistLoopExprsForBlock(blk, lnum, hoistCtxt);
    }
}

// Hoist any expressions in "blk" that are invariant in loop "lnum" outside of "blk" and into a PreHead for loop "lnum".
void Compiler::optHoistLoopExprsForBlock(BasicBlock* blk, unsigned lnum, LoopHoistContext* hoistCtxt)
{
    LoopDsc* pLoopDsc                      = &optLoopTable[lnum];
    bool     firstBlockAndBeforeSideEffect = (blk == pLoopDsc->lpEntry);
    unsigned blkWeight                     = blk->getBBWeight(this);

#ifdef DEBUG
    if (verbose)
    {
        printf("    optHoistLoopExprsForBlock BB%02u (weight=%6s) of loop L%02u <BB%02u..BB%02u>, firstBlock is %s\n",
               blk->bbNum, refCntWtd2str(blkWeight), lnum, pLoopDsc->lpFirst->bbNum, pLoopDsc->lpBottom->bbNum,
               firstBlockAndBeforeSideEffect ? "true" : "false");
        if (blkWeight < (BB_UNITY_WEIGHT / 10))
        {
            printf("      block weight is too small to perform hoisting.\n");
        }
    }
#endif

    if (blkWeight < (BB_UNITY_WEIGHT / 10))
    {
        // Block weight is too small to perform hoisting.
        return;
    }

    for (GenTreeStmt* stmt = blk->FirstNonPhiDef(); stmt; stmt = stmt->gtNextStmt)
    {
        GenTree* stmtTree = stmt->gtStmtExpr;
        bool     hoistable;
        bool     cctorDependent;
        (void)optHoistLoopExprsForTree(stmtTree, lnum, hoistCtxt, &firstBlockAndBeforeSideEffect, &hoistable,
                                       &cctorDependent);
        if (hoistable)
        {
            // we will try to hoist the top-level stmtTree
            optHoistCandidate(stmtTree, lnum, hoistCtxt);
        }
    }
}

bool Compiler::optIsProfitableToHoistableTree(GenTree* tree, unsigned lnum)
{
    LoopDsc* pLoopDsc = &optLoopTable[lnum];

    bool loopContainsCall = pLoopDsc->lpContainsCall;

    int availRegCount;
    int hoistedExprCount;
    int loopVarCount;
    int varInOutCount;

    if (varTypeIsFloating(tree->TypeGet()))
    {
        hoistedExprCount = pLoopDsc->lpHoistedFPExprCount;
        loopVarCount     = pLoopDsc->lpLoopVarFPCount;
        varInOutCount    = pLoopDsc->lpVarInOutFPCount;

        availRegCount = CNT_CALLEE_SAVED_FLOAT;
        if (!loopContainsCall)
        {
            availRegCount += CNT_CALLEE_TRASH_FLOAT - 1;
        }
#ifdef _TARGET_ARM_
        // For ARM each double takes two FP registers
        // For now on ARM we won't track singles/doubles
        // and instead just assume that we always have doubles.
        //
        availRegCount /= 2;
#endif
    }
    else
    {
        hoistedExprCount = pLoopDsc->lpHoistedExprCount;
        loopVarCount     = pLoopDsc->lpLoopVarCount;
        varInOutCount    = pLoopDsc->lpVarInOutCount;

        availRegCount = CNT_CALLEE_SAVED - 1;
        if (!loopContainsCall)
        {
            availRegCount += CNT_CALLEE_TRASH - 1;
        }
#ifndef _TARGET_64BIT_
        // For our 32-bit targets Long types take two registers.
        if (varTypeIsLong(tree->TypeGet()))
        {
            availRegCount = (availRegCount + 1) / 2;
        }
#endif
    }

    // decrement the availRegCount by the count of expression that we have already hoisted.
    availRegCount -= hoistedExprCount;

    // the variables that are read/written inside the loop should
    // always be a subset of the InOut variables for the loop
    assert(loopVarCount <= varInOutCount);

    // When loopVarCount >= availRegCount we believe that all of the
    // available registers will get used to hold LclVars inside the loop.
    // This pessimistically assumes that each loopVar has a conflicting
    // lifetime with every other loopVar.
    // For this case we will hoist the expression only if is profitable
    // to place it in a stack home location (gtCostEx >= 2*IND_COST_EX)
    // as we believe it will be placed in the stack or one of the other
    // loopVars will be spilled into the stack
    //
    if (loopVarCount >= availRegCount)
    {
        // Don't hoist expressions that are not heavy: tree->gtCostEx < (2*IND_COST_EX)
        if (tree->gtCostEx < (2 * IND_COST_EX))
        {
            return false;
        }
    }

    // When varInOutCount < availRegCount we are know that there are
    // some available register(s) when we enter the loop body.
    // When varInOutCount == availRegCount there often will be a register
    // available when we enter the loop body, since a loop often defines a
    // LclVar on exit or there is often at least one LclVar that is worth
    // spilling to the stack to make way for this hoisted expression.
    // So we are willing hoist an expression with gtCostEx == MIN_CSE_COST
    //
    if (varInOutCount > availRegCount)
    {
        // Don't hoist expressions that barely meet CSE cost requirements: tree->gtCostEx == MIN_CSE_COST
        if (tree->gtCostEx <= MIN_CSE_COST + 1)
        {
            return false;
        }
    }

    return true;
}

//
//  This function returns true if 'tree' is a loop invariant expression.
//  It also sets '*pHoistable' to true if 'tree' can be hoisted into a loop PreHeader block,
//  and sets '*pCctorDependent' if 'tree' is a function of a static field that must not be
//  hoisted (even if '*pHoistable' is true) unless a preceding corresponding cctor init helper
//  call is also hoisted.
//
bool Compiler::optHoistLoopExprsForTree(GenTree*          tree,
                                        unsigned          lnum,
                                        LoopHoistContext* hoistCtxt,
                                        bool*             pFirstBlockAndBeforeSideEffect,
                                        bool*             pHoistable,
                                        bool*             pCctorDependent)
{
    // First do the children.
    // We must keep track of whether each child node was hoistable or not
    //
    unsigned nChildren = tree->NumChildren();
    bool     childrenHoistable[GenTree::MAX_CHILDREN];
    bool     childrenCctorDependent[GenTree::MAX_CHILDREN];

    // Initialize the array elements for childrenHoistable[] to false
    for (unsigned i = 0; i < nChildren; i++)
    {
        childrenHoistable[i]      = false;
        childrenCctorDependent[i] = false;
    }

    // Initclass CLS_VARs and IconHandles are the base cases of cctor dependent trees.
    // In the IconHandle case, it's of course the dereference, rather than the constant itself, that is
    // truly dependent on the cctor.  So a more precise approach would be to separately propagate
    // isCctorDependent and isAddressWhoseDereferenceWouldBeCctorDependent, but we don't for simplicity/throughput;
    // the constant itself would be considered non-hoistable anyway, since optIsCSEcandidate returns
    // false for constants.
    bool treeIsCctorDependent = ((tree->OperIs(GT_CLS_VAR) && ((tree->gtFlags & GTF_CLS_VAR_INITCLASS) != 0)) ||
                                 (tree->OperIs(GT_CNS_INT) && ((tree->gtFlags & GTF_ICON_INITCLASS) != 0)));
    bool treeIsInvariant = true;
    for (unsigned childNum = 0; childNum < nChildren; childNum++)
    {
        if (!optHoistLoopExprsForTree(tree->GetChild(childNum), lnum, hoistCtxt, pFirstBlockAndBeforeSideEffect,
                                      &childrenHoistable[childNum], &childrenCctorDependent[childNum]))
        {
            treeIsInvariant = false;
        }

        if (childrenCctorDependent[childNum])
        {
            // Normally, a parent of a cctor-dependent tree is also cctor-dependent.
            treeIsCctorDependent = true;

            // Check for the case where we can stop propagating cctor-dependent upwards.
            if (tree->OperIs(GT_COMMA) && (childNum == 1))
            {
                GenTree* op1 = tree->gtGetOp1();
                if (op1->OperIs(GT_CALL))
                {
                    GenTreeCall* call = op1->AsCall();
                    if ((call->gtCallType == CT_HELPER) &&
                        s_helperCallProperties.MayRunCctor(eeGetHelperNum(call->gtCallMethHnd)))
                    {
                        // Hoisting the comma is ok because it would hoist the initialization along
                        // with the static field reference.
                        treeIsCctorDependent = false;
                        // Hoisting the static field without hoisting the initialization would be
                        // incorrect, make sure we consider the field (which we flagged as
                        // cctor-dependent) non-hoistable.
                        noway_assert(!childrenHoistable[childNum]);
                    }
                }
            }
        }
    }

    // If all the children of "tree" are hoistable, then "tree" itself can be hoisted,
    // unless it has a static var reference that can't be hoisted past its cctor call.
    bool treeIsHoistable = treeIsInvariant && !treeIsCctorDependent;

    // But we must see if anything else prevents "tree" from being hoisted.
    //
    if (treeIsInvariant)
    {
        // Tree must be a suitable CSE candidate for us to be able to hoist it.
        treeIsHoistable &= optIsCSEcandidate(tree);

        // If it's a call, it must be a helper call, and be pure.
        // Further, if it may run a cctor, it must be labeled as "Hoistable"
        // (meaning it won't run a cctor because the class is not precise-init).
        if (treeIsHoistable && tree->OperGet() == GT_CALL)
        {
            GenTreeCall* call = tree->AsCall();
            if (call->gtCallType != CT_HELPER)
            {
                treeIsHoistable = false;
            }
            else
            {
                CorInfoHelpFunc helpFunc = eeGetHelperNum(call->gtCallMethHnd);
                if (!s_helperCallProperties.IsPure(helpFunc))
                {
                    treeIsHoistable = false;
                }
                else if (s_helperCallProperties.MayRunCctor(helpFunc) && (call->gtFlags & GTF_CALL_HOISTABLE) == 0)
                {
                    treeIsHoistable = false;
                }
            }
        }

        if (treeIsHoistable)
        {
            if (!(*pFirstBlockAndBeforeSideEffect))
            {
                // For now, we give up on an expression that might raise an exception if it is after the
                // first possible global side effect (and we assume we're after that if we're not in the first block).
                // TODO-CQ: this is when we might do loop cloning.
                //
                if ((tree->gtFlags & GTF_EXCEPT) != 0)
                {
                    treeIsHoistable = false;
                }
            }
        }

        // Is the value of the whole tree loop invariant?
        treeIsInvariant =
            optVNIsLoopInvariant(tree->gtVNPair.GetLiberal(), lnum, &hoistCtxt->m_curLoopVnInvariantCache);

        // Is the value of the whole tree loop invariant?
        if (!treeIsInvariant)
        {
            treeIsHoistable = false;
        }
    }

    // Check if we need to set '*pFirstBlockAndBeforeSideEffect' to false.
    // If we encounter a tree with a call in it
    //  or if we see an assignment to global we set it to false.
    //
    // If we are already set to false then we can skip these checks
    //
    if (*pFirstBlockAndBeforeSideEffect)
    {
        // For this purpose, we only care about memory side effects.  We assume that expressions will
        // be hoisted so that they are evaluated in the same order as they would have been in the loop,
        // and therefore throw exceptions in the same order.  (So we don't use GTF_GLOBALLY_VISIBLE_SIDE_EFFECTS
        // here, since that includes exceptions.)
        if (tree->IsCall())
        {
            // If it's a call, it must be a helper call that does not mutate the heap.
            // Further, if it may run a cctor, it must be labeled as "Hoistable"
            // (meaning it won't run a cctor because the class is not precise-init).
            GenTreeCall* call = tree->AsCall();
            if (call->gtCallType != CT_HELPER)
            {
                *pFirstBlockAndBeforeSideEffect = false;
            }
            else
            {
                CorInfoHelpFunc helpFunc = eeGetHelperNum(call->gtCallMethHnd);
                if (s_helperCallProperties.MutatesHeap(helpFunc))
                {
                    *pFirstBlockAndBeforeSideEffect = false;
                }
                else if (s_helperCallProperties.MayRunCctor(helpFunc) && (call->gtFlags & GTF_CALL_HOISTABLE) == 0)
                {
                    *pFirstBlockAndBeforeSideEffect = false;
                }
            }
        }
        else if (tree->OperIsAssignment())
        {
            // If the LHS of the assignment has a global reference, then assume it's a global side effect.
            GenTree* lhs = tree->gtOp.gtOp1;
            if (lhs->gtFlags & GTF_GLOB_REF)
            {
                *pFirstBlockAndBeforeSideEffect = false;
            }
        }
        else if (tree->OperIsCopyBlkOp())
        {
            GenTree* args = tree->gtOp.gtOp1;
            assert(args->OperGet() == GT_LIST);
            if (args->gtOp.gtOp1->gtFlags & GTF_GLOB_REF)
            {
                *pFirstBlockAndBeforeSideEffect = false;
            }
        }
    }

    // If this 'tree' is hoistable then we return and the caller will
    // decide to hoist it as part of larger hoistable expression.
    //
    if (!treeIsHoistable)
    {
        // We are not hoistable so we will now hoist any hoistable children.
        //
        for (unsigned childNum = 0; childNum < nChildren; childNum++)
        {
            if (childrenHoistable[childNum])
            {
                // We can't hoist the LHS of an assignment, isn't a real use.
                if (childNum == 0 && (tree->OperIsAssignment()))
                {
                    continue;
                }

                GenTree* child = tree->GetChild(childNum);

                // We try to hoist this 'child' tree
                optHoistCandidate(child, lnum, hoistCtxt);
            }
        }
    }

    *pHoistable      = treeIsHoistable;
    *pCctorDependent = treeIsCctorDependent;
    return treeIsInvariant;
}

void Compiler::optHoistCandidate(GenTree* tree, unsigned lnum, LoopHoistContext* hoistCtxt)
{
    if (lnum == BasicBlock::NOT_IN_LOOP)
    {
        // The hoisted expression isn't valid at any loop head so don't hoist this expression.
        return;
    }

    // The outer loop also must be suitable for hoisting...
    if ((optLoopTable[lnum].lpFlags & LPFLG_HOISTABLE) == 0)
    {
        return;
    }

    // If the hoisted expression isn't valid at this loop head then break
    if (!optTreeIsValidAtLoopHead(tree, lnum))
    {
        return;
    }

    // It must pass the hoistable profitablity tests for this loop level
    if (!optIsProfitableToHoistableTree(tree, lnum))
    {
        return;
    }

    bool b;
    if (hoistCtxt->m_hoistedInParentLoops.Lookup(tree->gtVNPair.GetLiberal(), &b))
    {
        // already hoisted in a parent loop, so don't hoist this expression.
        return;
    }

    if (hoistCtxt->GetHoistedInCurLoop(this)->Lookup(tree->gtVNPair.GetLiberal(), &b))
    {
        // already hoisted this expression in the current loop, so don't hoist this expression.
        return;
    }

    // Expression can be hoisted
    optPerformHoistExpr(tree, lnum);

    // Increment lpHoistedExprCount or lpHoistedFPExprCount
    if (!varTypeIsFloating(tree->TypeGet()))
    {
        optLoopTable[lnum].lpHoistedExprCount++;
#ifndef _TARGET_64BIT_
        // For our 32-bit targets Long types take two registers.
        if (varTypeIsLong(tree->TypeGet()))
        {
            optLoopTable[lnum].lpHoistedExprCount++;
        }
#endif
    }
    else // Floating point expr hoisted
    {
        optLoopTable[lnum].lpHoistedFPExprCount++;
    }

    // Record the hoisted expression in hoistCtxt
    hoistCtxt->GetHoistedInCurLoop(this)->Set(tree->gtVNPair.GetLiberal(), true);
}

bool Compiler::optVNIsLoopInvariant(ValueNum vn, unsigned lnum, VNToBoolMap* loopVnInvariantCache)
{
    // If it is not a VN, is not loop-invariant.
    if (vn == ValueNumStore::NoVN)
    {
        return false;
    }

    // We'll always short-circuit constants.
    if (vnStore->IsVNConstant(vn) || vn == vnStore->VNForVoid())
    {
        return true;
    }

    // If we've done this query previously, don't repeat.
    bool previousRes = false;
    if (loopVnInvariantCache->Lookup(vn, &previousRes))
    {
        return previousRes;
    }

    bool      res = true;
    VNFuncApp funcApp;
    if (vnStore->GetVNFunc(vn, &funcApp))
    {
        if (funcApp.m_func == VNF_PhiDef)
        {
            // First, make sure it's a "proper" phi -- the definition is a Phi application.
            VNFuncApp phiDefValFuncApp;
            if (!vnStore->GetVNFunc(funcApp.m_args[2], &phiDefValFuncApp) || phiDefValFuncApp.m_func != VNF_Phi)
            {
                // It's not *really* a definition, rather a pass-through of some other VN.
                // (This could occur, say if both sides of an if-then-else diamond made the
                // same assignment to a variable.)
                res = optVNIsLoopInvariant(funcApp.m_args[2], lnum, loopVnInvariantCache);
            }
            else
            {
                // Is the definition within the loop?  If so, is not loop-invariant.
                unsigned      lclNum = funcApp.m_args[0];
                unsigned      ssaNum = funcApp.m_args[1];
                LclSsaVarDsc* ssaDef = lvaTable[lclNum].GetPerSsaData(ssaNum);
                res                  = !optLoopContains(lnum, ssaDef->m_defLoc.m_blk->bbNatLoopNum);
            }
        }
        else if (funcApp.m_func == VNF_PhiMemoryDef)
        {
            BasicBlock* defnBlk = reinterpret_cast<BasicBlock*>(vnStore->ConstantValue<ssize_t>(funcApp.m_args[0]));
            res                 = !optLoopContains(lnum, defnBlk->bbNatLoopNum);
        }
        else
        {
            for (unsigned i = 0; i < funcApp.m_arity; i++)
            {
                // TODO-CQ: We need to either make sure that *all* VN functions
                // always take VN args, or else have a list of arg positions to exempt, as implicitly
                // constant.
                if (!optVNIsLoopInvariant(funcApp.m_args[i], lnum, loopVnInvariantCache))
                {
                    res = false;
                    break;
                }
            }
        }
    }
    else
    {
        // Non-function "new, unique" VN's may be annotated with the loop nest where
        // their definition occurs.
        BasicBlock::loopNumber vnLoopNum = vnStore->LoopOfVN(vn);

        if (vnLoopNum == MAX_LOOP_NUM)
        {
            res = false;
        }
        else
        {
            res = !optLoopContains(lnum, vnLoopNum);
        }
    }

    loopVnInvariantCache->Set(vn, res);
    return res;
}

bool Compiler::optTreeIsValidAtLoopHead(GenTree* tree, unsigned lnum)
{
    if (tree->OperIsLocal())
    {
        GenTreeLclVarCommon* lclVar = tree->AsLclVarCommon();
        unsigned             lclNum = lclVar->gtLclNum;

        // The lvlVar must be have an Ssa tracked lifetime
        if (fgExcludeFromSsa(lclNum))
        {
            return false;
        }

        // If the loop does not contains the SSA def we can hoist it.
        if (!optLoopTable[lnum].lpContains(lvaTable[lclNum].GetPerSsaData(lclVar->GetSsaNum())->m_defLoc.m_blk))
        {
            return true;
        }
    }
    else if (tree->OperIsConst())
    {
        return true;
    }
    else // If every one of the children nodes are valid at this Loop's Head.
    {
        unsigned nChildren = tree->NumChildren();
        for (unsigned childNum = 0; childNum < nChildren; childNum++)
        {
            if (!optTreeIsValidAtLoopHead(tree->GetChild(childNum), lnum))
            {
                return false;
            }
        }
        return true;
    }
    return false;
}

/*****************************************************************************
 *
 *  Creates a pre-header block for the given loop - a preheader is a BBJ_NONE
 *  header. The pre-header will replace the current lpHead in the loop table.
 *  The loop has to be a do-while loop. Thus, all blocks dominated by lpHead
 *  will also be dominated by the loop-top, lpHead->bbNext.
 *
 */

void Compiler::fgCreateLoopPreHeader(unsigned lnum)
{
    LoopDsc* pLoopDsc = &optLoopTable[lnum];

    /* This loop has to be a "do-while" loop */

    assert(pLoopDsc->lpFlags & LPFLG_DO_WHILE);

    /* Have we already created a loop-preheader block? */

    if (pLoopDsc->lpFlags & LPFLG_HAS_PREHEAD)
    {
        return;
    }

    BasicBlock* head  = pLoopDsc->lpHead;
    BasicBlock* top   = pLoopDsc->lpTop;
    BasicBlock* entry = pLoopDsc->lpEntry;

    // if 'entry' and 'head' are in different try regions then we won't be able to hoist
    if (!BasicBlock::sameTryRegion(head, entry))
    {
        return;
    }

    // Ensure that lpHead always dominates lpEntry

    noway_assert(fgDominate(head, entry));

    /* Get hold of the first block of the loop body */

    assert(top == entry);

    /* Allocate a new basic block */

    BasicBlock* preHead = bbNewBasicBlock(BBJ_NONE);
    preHead->bbFlags |= BBF_INTERNAL | BBF_LOOP_PREHEADER;

    // Must set IL code offset
    preHead->bbCodeOffs = top->bbCodeOffs;

    // Set the default value of the preHead weight in case we don't have
    // valid profile data and since this blocks weight is just an estimate
    // we clear any BBF_PROF_WEIGHT flag that we may have picked up from head.
    //
    preHead->inheritWeight(head);
    preHead->bbFlags &= ~BBF_PROF_WEIGHT;

#ifdef DEBUG
    if (verbose)
    {
        printf("\nCreated PreHeader (BB%02u) for loop L%02u (BB%02u - BB%02u), with weight = %s\n", preHead->bbNum,
               lnum, top->bbNum, pLoopDsc->lpBottom->bbNum, refCntWtd2str(preHead->getBBWeight(this)));
    }
#endif

    // The preheader block is part of the containing loop (if any).
    preHead->bbNatLoopNum = pLoopDsc->lpParent;

    if (fgIsUsingProfileWeights() && (head->bbJumpKind == BBJ_COND))
    {
        if ((head->bbWeight == 0) || (head->bbNext->bbWeight == 0))
        {
            preHead->bbWeight = 0;
            preHead->bbFlags |= BBF_RUN_RARELY;
        }
        else
        {
            bool allValidProfileWeights =
                (head->hasProfileWeight() && head->bbJumpDest->hasProfileWeight() && head->bbNext->hasProfileWeight());

            if (allValidProfileWeights)
            {
                double loopEnteredCount;
                double loopSkippedCount;

                if (fgHaveValidEdgeWeights)
                {
                    flowList* edgeToNext = fgGetPredForBlock(head->bbNext, head);
                    flowList* edgeToJump = fgGetPredForBlock(head->bbJumpDest, head);
                    noway_assert(edgeToNext != nullptr);
                    noway_assert(edgeToJump != nullptr);

                    loopEnteredCount =
                        ((double)edgeToNext->flEdgeWeightMin + (double)edgeToNext->flEdgeWeightMax) / 2.0;
                    loopSkippedCount =
                        ((double)edgeToJump->flEdgeWeightMin + (double)edgeToJump->flEdgeWeightMax) / 2.0;
                }
                else
                {
                    loopEnteredCount = (double)head->bbNext->bbWeight;
                    loopSkippedCount = (double)head->bbJumpDest->bbWeight;
                }

                double loopTakenRatio = loopEnteredCount / (loopEnteredCount + loopSkippedCount);

                // Calculate a good approximation of the preHead's block weight
                unsigned preHeadWeight = (unsigned)(((double)head->bbWeight * loopTakenRatio) + 0.5);
                preHead->setBBWeight(max(preHeadWeight, 1));
                noway_assert(!preHead->isRunRarely());
            }
        }
    }

    // Link in the preHead block.
    fgInsertBBbefore(top, preHead);

    // Ideally we would re-run SSA and VN if we optimized by doing loop hoisting.
    // However, that is too expensive at this point. Instead, we update the phi
    // node block references, if we created pre-header block due to hoisting.
    // This is sufficient because any definition participating in SSA that flowed
    // into the phi via the loop header block will now flow through the preheader
    // block from the header block.

    for (GenTree* stmt = top->bbTreeList; stmt; stmt = stmt->gtNext)
    {
        GenTree* tree = stmt->gtStmt.gtStmtExpr;
        if (tree->OperGet() != GT_ASG)
        {
            break;
        }
        GenTree* op2 = tree->gtGetOp2();
        if (op2->OperGet() != GT_PHI)
        {
            break;
        }
        GenTreeArgList* args = op2->gtGetOp1()->AsArgList();
        while (args != nullptr)
        {
            GenTreePhiArg* phiArg = args->Current()->AsPhiArg();
            if (phiArg->gtPredBB == head)
            {
                phiArg->gtPredBB = preHead;
            }
            args = args->Rest();
        }
    }

    // The handler can't begin at the top of the loop.  If it did, it would be incorrect
    // to set the handler index on the pre header without updating the exception table.
    noway_assert(!top->hasHndIndex() || fgFirstBlockOfHandler(top) != top);

    // Update the EH table to make the hoisted block part of the loop's EH block.
    fgExtendEHRegionBefore(top);

    // TODO-CQ: set dominators for this block, to allow loop optimizations requiring them
    //        (e.g: hoisting expression in a loop with the same 'head' as this one)

    /* Update the loop entry */

    pLoopDsc->lpHead = preHead;
    pLoopDsc->lpFlags |= LPFLG_HAS_PREHEAD;

    /* The new block becomes the 'head' of the loop - update bbRefs and bbPreds
       All predecessors of 'beg', (which is the entry in the loop)
       now have to jump to 'preHead', unless they are dominated by 'head' */

    preHead->bbRefs = 0;
    fgAddRefPred(preHead, head);
    bool checkNestedLoops = false;

    for (flowList* pred = top->bbPreds; pred; pred = pred->flNext)
    {
        BasicBlock* predBlock = pred->flBlock;

        if (fgDominate(top, predBlock))
        {
            // note: if 'top' dominates predBlock, 'head' dominates predBlock too
            // (we know that 'head' dominates 'top'), but using 'top' instead of
            // 'head' in the test allows us to not enter here if 'predBlock == head'

            if (predBlock != pLoopDsc->lpBottom)
            {
                noway_assert(predBlock != head);
                checkNestedLoops = true;
            }
            continue;
        }

        switch (predBlock->bbJumpKind)
        {
            case BBJ_NONE:
                noway_assert(predBlock == head);
                break;

            case BBJ_COND:
                if (predBlock == head)
                {
                    noway_assert(predBlock->bbJumpDest != top);
                    break;
                }
                __fallthrough;

            case BBJ_ALWAYS:
            case BBJ_EHCATCHRET:
                noway_assert(predBlock->bbJumpDest == top);
                predBlock->bbJumpDest = preHead;
                preHead->bbFlags |= BBF_JMP_TARGET | BBF_HAS_LABEL;

                if (predBlock == head)
                {
                    // This is essentially the same case of predBlock being a BBJ_NONE. We may not be
                    // able to make this a BBJ_NONE if it's an internal block (for example, a leave).
                    // Just break, pred will be removed after switch.
                }
                else
                {
                    fgRemoveRefPred(top, predBlock);
                    fgAddRefPred(preHead, predBlock);
                }
                break;

            case BBJ_SWITCH:
                unsigned jumpCnt;
                jumpCnt = predBlock->bbJumpSwt->bbsCount;
                BasicBlock** jumpTab;
                jumpTab = predBlock->bbJumpSwt->bbsDstTab;

                do
                {
                    assert(*jumpTab);
                    if ((*jumpTab) == top)
                    {
                        (*jumpTab) = preHead;

                        fgRemoveRefPred(top, predBlock);
                        fgAddRefPred(preHead, predBlock);
                        preHead->bbFlags |= BBF_JMP_TARGET | BBF_HAS_LABEL;
                    }
                } while (++jumpTab, --jumpCnt);

            default:
                noway_assert(!"Unexpected bbJumpKind");
                break;
        }
    }

    noway_assert(!fgGetPredForBlock(top, preHead));
    fgRemoveRefPred(top, head);
    fgAddRefPred(top, preHead);

    /*
        If we found at least one back-edge in the flowgraph pointing to the top/entry of the loop
        (other than the back-edge of the loop we are considering) then we likely have nested
        do-while loops with the same entry block and inserting the preheader block changes the head
        of all the nested loops. Now we will update this piece of information in the loop table, and
        mark all nested loops as having a preheader (the preheader block can be shared among all nested
        do-while loops with the same entry block).
    */
    if (checkNestedLoops)
    {
        for (unsigned l = 0; l < optLoopCount; l++)
        {
            if (optLoopTable[l].lpHead == head)
            {
                noway_assert(l != lnum); // pLoopDsc->lpHead was already changed from 'head' to 'preHead'
                noway_assert(optLoopTable[l].lpEntry == top);
                optUpdateLoopHead(l, optLoopTable[l].lpHead, preHead);
                optLoopTable[l].lpFlags |= LPFLG_HAS_PREHEAD;
#ifdef DEBUG
                if (verbose)
                {
                    printf("Same PreHeader (BB%02u) can be used for loop L%02u (BB%02u - BB%02u)\n\n", preHead->bbNum,
                           l, top->bbNum, optLoopTable[l].lpBottom->bbNum);
                }
#endif
            }
        }
    }
}

bool Compiler::optBlockIsLoopEntry(BasicBlock* blk, unsigned* pLnum)
{
    for (unsigned lnum = blk->bbNatLoopNum; lnum != BasicBlock::NOT_IN_LOOP; lnum = optLoopTable[lnum].lpParent)
    {
        if (optLoopTable[lnum].lpFlags & LPFLG_REMOVED)
        {
            continue;
        }
        if (optLoopTable[lnum].lpEntry == blk)
        {
            *pLnum = lnum;
            return true;
        }
    }
    return false;
}

void Compiler::optComputeLoopSideEffects()
{
    unsigned lnum;
    for (lnum = 0; lnum < optLoopCount; lnum++)
    {
        VarSetOps::AssignNoCopy(this, optLoopTable[lnum].lpVarInOut, VarSetOps::MakeEmpty(this));
        VarSetOps::AssignNoCopy(this, optLoopTable[lnum].lpVarUseDef, VarSetOps::MakeEmpty(this));
        optLoopTable[lnum].lpContainsCall = false;
    }

    for (lnum = 0; lnum < optLoopCount; lnum++)
    {
        if (optLoopTable[lnum].lpFlags & LPFLG_REMOVED)
        {
            continue;
        }

        if (optLoopTable[lnum].lpParent == BasicBlock::NOT_IN_LOOP)
        { // Is outermost...
            optComputeLoopNestSideEffects(lnum);
        }
    }

    VarSetOps::AssignNoCopy(this, lvaFloatVars, VarSetOps::MakeEmpty(this));
#ifndef _TARGET_64BIT_
    VarSetOps::AssignNoCopy(this, lvaLongVars, VarSetOps::MakeEmpty(this));
#endif

    for (unsigned i = 0; i < lvaCount; i++)
    {
        LclVarDsc* varDsc = &lvaTable[i];
        if (varDsc->lvTracked)
        {
            if (varTypeIsFloating(varDsc->lvType))
            {
                VarSetOps::AddElemD(this, lvaFloatVars, varDsc->lvVarIndex);
            }
#ifndef _TARGET_64BIT_
            else if (varTypeIsLong(varDsc->lvType))
            {
                VarSetOps::AddElemD(this, lvaLongVars, varDsc->lvVarIndex);
            }
#endif
        }
    }
}

void Compiler::optComputeLoopNestSideEffects(unsigned lnum)
{
    assert(optLoopTable[lnum].lpParent == BasicBlock::NOT_IN_LOOP); // Requires: lnum is outermost.
    BasicBlock* botNext = optLoopTable[lnum].lpBottom->bbNext;
    for (BasicBlock* bbInLoop = optLoopTable[lnum].lpFirst; bbInLoop != botNext; bbInLoop = bbInLoop->bbNext)
    {
        optComputeLoopSideEffectsOfBlock(bbInLoop);
    }
}

void Compiler::optComputeLoopSideEffectsOfBlock(BasicBlock* blk)
{
    unsigned mostNestedLoop = blk->bbNatLoopNum;
    assert(mostNestedLoop != BasicBlock::NOT_IN_LOOP);

    AddVariableLivenessAllContainingLoops(mostNestedLoop, blk);

    // MemoryKinds for which an in-loop call or store has arbitrary effects.
    MemoryKindSet memoryHavoc = emptyMemoryKindSet;

    // Now iterate over the remaining statements, and their trees.
    for (GenTree* stmts = blk->FirstNonPhiDef(); (stmts != nullptr); stmts = stmts->gtNext)
    {
        for (GenTree* tree = stmts->gtStmt.gtStmtList; (tree != nullptr); tree = tree->gtNext)
        {
            genTreeOps oper = tree->OperGet();

            // Even after we set memoryHavoc we still may want to know if a loop contains calls
            if (memoryHavoc == fullMemoryKindSet)
            {
                if (oper == GT_CALL)
                {
                    // Record that this loop contains a call
                    AddContainsCallAllContainingLoops(mostNestedLoop);
                }

                // If we just set lpContainsCall or it was previously set
                if (optLoopTable[mostNestedLoop].lpContainsCall)
                {
                    // We can early exit after both memoryHavoc and lpContainsCall are both set to true.
                    break;
                }

                // We are just looking for GT_CALL nodes after memoryHavoc was set.
                continue;
            }

            // otherwise memoryHavoc is not set for at least one heap ID
            assert(memoryHavoc != fullMemoryKindSet);

            // This body is a distillation of the memory side-effect code of value numbering.
            // We also do a very limited analysis if byref PtrTo values, to cover some cases
            // that the compiler creates.

            if (GenTree::OperIsAssignment(oper))
            {
                GenTree* lhs = tree->gtOp.gtOp1->gtEffectiveVal(/*commaOnly*/ true);

                if (lhs->OperGet() == GT_IND)
                {
                    GenTree*      arg           = lhs->gtOp.gtOp1->gtEffectiveVal(/*commaOnly*/ true);
                    FieldSeqNode* fldSeqArrElem = nullptr;

                    if ((tree->gtFlags & GTF_IND_VOLATILE) != 0)
                    {
                        memoryHavoc |= memoryKindSet(GcHeap, ByrefExposed);
                        continue;
                    }

                    ArrayInfo arrInfo;

                    if (arg->TypeGet() == TYP_BYREF && arg->OperGet() == GT_LCL_VAR)
                    {
                        // If it's a local byref for which we recorded a value number, use that...
                        GenTreeLclVar* argLcl = arg->AsLclVar();
                        if (!fgExcludeFromSsa(argLcl->GetLclNum()))
                        {
                            ValueNum argVN =
                                lvaTable[argLcl->GetLclNum()].GetPerSsaData(argLcl->GetSsaNum())->m_vnPair.GetLiberal();
                            VNFuncApp funcApp;
                            if (argVN != ValueNumStore::NoVN && vnStore->GetVNFunc(argVN, &funcApp) &&
                                funcApp.m_func == VNF_PtrToArrElem)
                            {
                                assert(vnStore->IsVNHandle(funcApp.m_args[0]));
                                CORINFO_CLASS_HANDLE elemType =
                                    CORINFO_CLASS_HANDLE(vnStore->ConstantValue<size_t>(funcApp.m_args[0]));
                                AddModifiedElemTypeAllContainingLoops(mostNestedLoop, elemType);
                                // Don't set memoryHavoc for GcHeap below.  Do set memoryHavoc for ByrefExposed
                                // (conservatively assuming that a byref may alias the array element)
                                memoryHavoc |= memoryKindSet(ByrefExposed);
                                continue;
                            }
                        }
                        // Otherwise...
                        memoryHavoc |= memoryKindSet(GcHeap, ByrefExposed);
                    }
                    // Is the LHS an array index expression?
                    else if (lhs->ParseArrayElemForm(this, &arrInfo, &fldSeqArrElem))
                    {
                        // We actually ignore "fldSeq" -- any modification to an S[], at any
                        // field of "S", will lose all information about the array type.
                        CORINFO_CLASS_HANDLE elemTypeEq = EncodeElemType(arrInfo.m_elemType, arrInfo.m_elemStructType);
                        AddModifiedElemTypeAllContainingLoops(mostNestedLoop, elemTypeEq);
                        // Conservatively assume byrefs may alias this array element
                        memoryHavoc |= memoryKindSet(ByrefExposed);
                    }
                    else
                    {
                        // We are only interested in IsFieldAddr()'s fldSeq out parameter.
                        //
                        GenTree*      obj          = nullptr; // unused
                        GenTree*      staticOffset = nullptr; // unused
                        FieldSeqNode* fldSeq       = nullptr;

                        if (arg->IsFieldAddr(this, &obj, &staticOffset, &fldSeq) &&
                            (fldSeq != FieldSeqStore::NotAField()))
                        {
                            // Get the first (object) field from field seq.  GcHeap[field] will yield the "field map".
                            assert(fldSeq != nullptr);
                            if (fldSeq->IsFirstElemFieldSeq())
                            {
                                fldSeq = fldSeq->m_next;
                                assert(fldSeq != nullptr);
                            }

                            AddModifiedFieldAllContainingLoops(mostNestedLoop, fldSeq->m_fieldHnd);
                            // Conservatively assume byrefs may alias this object.
                            memoryHavoc |= memoryKindSet(ByrefExposed);
                        }
                        else
                        {
                            memoryHavoc |= memoryKindSet(GcHeap, ByrefExposed);
                        }
                    }
                }
                else if (lhs->OperIsBlk())
                {
                    GenTreeLclVarCommon* lclVarTree;
                    bool                 isEntire;
                    if (!tree->DefinesLocal(this, &lclVarTree, &isEntire))
                    {
                        // For now, assume arbitrary side effects on GcHeap/ByrefExposed...
                        memoryHavoc |= memoryKindSet(GcHeap, ByrefExposed);
                    }
                    else if (lvaVarAddrExposed(lclVarTree->gtLclNum))
                    {
                        memoryHavoc |= memoryKindSet(ByrefExposed);
                    }
                }
                else if (lhs->OperGet() == GT_CLS_VAR)
                {
                    AddModifiedFieldAllContainingLoops(mostNestedLoop, lhs->gtClsVar.gtClsVarHnd);
                    // Conservatively assume byrefs may alias this static field
                    memoryHavoc |= memoryKindSet(ByrefExposed);
                }
                // Otherwise, must be local lhs form.  I should assert that.
                else if (lhs->OperGet() == GT_LCL_VAR)
                {
                    GenTreeLclVar* lhsLcl = lhs->AsLclVar();
                    GenTree*       rhs    = tree->gtOp.gtOp2;
                    ValueNum       rhsVN  = rhs->gtVNPair.GetLiberal();
                    // If we gave the RHS a value number, propagate it.
                    if (rhsVN != ValueNumStore::NoVN)
                    {
                        rhsVN = vnStore->VNNormVal(rhsVN);
                        if (!fgExcludeFromSsa(lhsLcl->GetLclNum()))
                        {
                            lvaTable[lhsLcl->GetLclNum()]
                                .GetPerSsaData(lhsLcl->GetSsaNum())
                                ->m_vnPair.SetLiberal(rhsVN);
                        }
                    }
                    // If the local is address-exposed, count this as ByrefExposed havoc
                    if (lvaVarAddrExposed(lhsLcl->gtLclNum))
                    {
                        memoryHavoc |= memoryKindSet(ByrefExposed);
                    }
                }
            }
            else // not GenTree::OperIsAssignment(oper)
            {
                switch (oper)
                {
                    case GT_COMMA:
                        tree->gtVNPair = tree->gtOp.gtOp2->gtVNPair;
                        break;

                    case GT_ADDR:
                        // Is it an addr of a array index expression?
                        {
                            GenTree* addrArg = tree->gtOp.gtOp1;
                            if (addrArg->OperGet() == GT_IND)
                            {
                                // Is the LHS an array index expression?
                                if (addrArg->gtFlags & GTF_IND_ARR_INDEX)
                                {
                                    ArrayInfo arrInfo;
                                    bool      b = GetArrayInfoMap()->Lookup(addrArg, &arrInfo);
                                    assert(b);
                                    CORINFO_CLASS_HANDLE elemType =
                                        EncodeElemType(arrInfo.m_elemType, arrInfo.m_elemStructType);
                                    tree->gtVNPair.SetBoth(
                                        vnStore->VNForFunc(TYP_BYREF, VNF_PtrToArrElem,
                                                           vnStore->VNForHandle(ssize_t(elemType), GTF_ICON_CLASS_HDL),
                                                           // The rest are dummy arguments.
                                                           vnStore->VNForNull(), vnStore->VNForNull(),
                                                           vnStore->VNForNull()));
                                }
                            }
                        }
                        break;

                    case GT_LOCKADD: // Binop
                    case GT_XADD:    // Binop
                    case GT_XCHG:    // Binop
                    case GT_CMPXCHG: // Specialop
                    {
                        assert(!tree->OperIs(GT_LOCKADD) && "LOCKADD should not appear before lowering");
                        memoryHavoc |= memoryKindSet(GcHeap, ByrefExposed);
                    }
                    break;

                    case GT_CALL:
                    {
                        GenTreeCall* call = tree->AsCall();

                        // Record that this loop contains a call
                        AddContainsCallAllContainingLoops(mostNestedLoop);

                        if (call->gtCallType == CT_HELPER)
                        {
                            CorInfoHelpFunc helpFunc = eeGetHelperNum(call->gtCallMethHnd);
                            if (s_helperCallProperties.MutatesHeap(helpFunc))
                            {
                                memoryHavoc |= memoryKindSet(GcHeap, ByrefExposed);
                            }
                            else if (s_helperCallProperties.MayRunCctor(helpFunc))
                            {
                                // If the call is labeled as "Hoistable", then we've checked the
                                // class that would be constructed, and it is not precise-init, so
                                // the cctor will not be run by this call.  Otherwise, it might be,
                                // and might have arbitrary side effects.
                                if ((tree->gtFlags & GTF_CALL_HOISTABLE) == 0)
                                {
                                    memoryHavoc |= memoryKindSet(GcHeap, ByrefExposed);
                                }
                            }
                        }
                        else
                        {
                            memoryHavoc |= memoryKindSet(GcHeap, ByrefExposed);
                        }
                        break;
                    }

                    default:
                        // All other gtOper node kinds, leave 'memoryHavoc' unchanged (i.e. false)
                        break;
                }
            }
        }
    }

    if (memoryHavoc != emptyMemoryKindSet)
    {
        // Record that all loops containing this block have memory havoc effects.
        unsigned lnum = mostNestedLoop;
        while (lnum != BasicBlock::NOT_IN_LOOP)
        {
            for (MemoryKind memoryKind : allMemoryKinds())
            {
                if ((memoryHavoc & memoryKindSet(memoryKind)) != 0)
                {
                    optLoopTable[lnum].lpLoopHasMemoryHavoc[memoryKind] = true;
                }
            }
            lnum = optLoopTable[lnum].lpParent;
        }
    }
}

// Marks the containsCall information to "lnum" and any parent loops.
void Compiler::AddContainsCallAllContainingLoops(unsigned lnum)
{
    assert(0 <= lnum && lnum < optLoopCount);
    while (lnum != BasicBlock::NOT_IN_LOOP)
    {
        optLoopTable[lnum].lpContainsCall = true;
        lnum                              = optLoopTable[lnum].lpParent;
    }
}

// Adds the variable liveness information for 'blk' to 'this' LoopDsc
void Compiler::LoopDsc::AddVariableLiveness(Compiler* comp, BasicBlock* blk)
{
    VarSetOps::UnionD(comp, this->lpVarInOut, blk->bbLiveIn);
    VarSetOps::UnionD(comp, this->lpVarInOut, blk->bbLiveOut);

    VarSetOps::UnionD(comp, this->lpVarUseDef, blk->bbVarUse);
    VarSetOps::UnionD(comp, this->lpVarUseDef, blk->bbVarDef);
}

// Adds the variable liveness information for 'blk' to "lnum" and any parent loops.
void Compiler::AddVariableLivenessAllContainingLoops(unsigned lnum, BasicBlock* blk)
{
    assert(0 <= lnum && lnum < optLoopCount);
    while (lnum != BasicBlock::NOT_IN_LOOP)
    {
        optLoopTable[lnum].AddVariableLiveness(this, blk);
        lnum = optLoopTable[lnum].lpParent;
    }
}

// Adds "fldHnd" to the set of modified fields of "lnum" and any parent loops.
void Compiler::AddModifiedFieldAllContainingLoops(unsigned lnum, CORINFO_FIELD_HANDLE fldHnd)
{
    assert(0 <= lnum && lnum < optLoopCount);
    while (lnum != BasicBlock::NOT_IN_LOOP)
    {
        optLoopTable[lnum].AddModifiedField(this, fldHnd);
        lnum = optLoopTable[lnum].lpParent;
    }
}

// Adds "elemType" to the set of modified array element types of "lnum" and any parent loops.
void Compiler::AddModifiedElemTypeAllContainingLoops(unsigned lnum, CORINFO_CLASS_HANDLE elemClsHnd)
{
    assert(0 <= lnum && lnum < optLoopCount);
    while (lnum != BasicBlock::NOT_IN_LOOP)
    {
        optLoopTable[lnum].AddModifiedElemType(this, elemClsHnd);
        lnum = optLoopTable[lnum].lpParent;
    }
}

/*****************************************************************************
 *
 *  Helper passed to Compiler::fgWalkAllTreesPre() to decrement the LclVar usage counts
 *  The 'keepList'is either a single tree or a list of trees that are formed by
 *  one or more GT_COMMA nodes.  It is the kept side-effects as returned by the
 *  gtExtractSideEffList method.
 */

/* static */
Compiler::fgWalkResult Compiler::optRemoveTreeVisitor(GenTree** pTree, fgWalkData* data)
{
    GenTree*  tree     = *pTree;
    Compiler* comp     = data->compiler;
    GenTree*  keepList = (GenTree*)(data->pCallbackData);

    // We may have a non-NULL side effect list that is being kept
    //
    if (keepList)
    {
        GenTree* keptTree = keepList;
        while (keptTree->OperGet() == GT_COMMA)
        {
            assert(keptTree->OperKind() & GTK_SMPOP);
            GenTree* op1 = keptTree->gtOp.gtOp1;
            GenTree* op2 = keptTree->gtGetOp2();

            // For the GT_COMMA case the op1 is part of the orginal CSE tree
            // that is being kept because it contains some side-effect
            //
            if (tree == op1)
            {
                // This tree and all of its sub trees are being kept.
                return WALK_SKIP_SUBTREES;
            }

            // For the GT_COMMA case the op2 are the remaining side-effects of the orginal CSE tree
            // which can again be another GT_COMMA or the final side-effect part
            //
            keptTree = op2;
        }
        if (tree == keptTree)
        {
            // This tree and all of its sub trees are being kept.
            return WALK_SKIP_SUBTREES;
        }
    }

    // This node is being removed from the graph of GenTree*

    // Look for any local variable references

    if (tree->gtOper == GT_LCL_VAR && comp->lvaLocalVarRefCounted)
    {
        unsigned   lclNum;
        LclVarDsc* varDsc;

        /* This variable ref is going away, decrease its ref counts */

        lclNum = tree->gtLclVarCommon.gtLclNum;
        assert(lclNum < comp->lvaCount);
        varDsc = comp->lvaTable + lclNum;

        // make sure it's been initialized
        assert(comp->compCurBB != nullptr);
        assert(comp->compCurBB->bbWeight <= BB_MAX_WEIGHT);

        /* Decrement its lvRefCnt and lvRefCntWtd */

        // Use getBBWeight to determine the proper block weight.
        // This impacts the block weights when we have IBC data.
        varDsc->decRefCnts(comp->compCurBB->getBBWeight(comp), comp);
    }

    return WALK_CONTINUE;
}

/*****************************************************************************
 *
 *  Routine called to decrement the LclVar ref counts when removing a tree
 *  during the remove RangeCheck phase.
 *  This method will decrement the refcounts for any LclVars used below 'deadTree',
 *  unless the node is found in the 'keepList' (which are saved side effects)
 *  The keepList is communicated using the walkData.pCallbackData field
 *  Also the compCurBB must be set to the current BasicBlock  which contains
 *  'deadTree' as we need to fetch the block weight when decrementing the ref counts.
 */

void Compiler::optRemoveTree(GenTree* deadTree, GenTree* keepList)
{
    // We communicate this value using the walkData.pCallbackData field
    //
    fgWalkTreePre(&deadTree, optRemoveTreeVisitor, (void*)keepList);
}

//------------------------------------------------------------------------------
// optRemoveRangeCheck : Given an array index node, mark it as not needing a range check.
//
// Arguments:
//    tree   -  Range check tree
//    stmt   -  Statement the tree belongs to

void Compiler::optRemoveRangeCheck(GenTree* tree, GenTree* stmt)
{
#if !REARRANGE_ADDS
    noway_assert(!"can't remove range checks without REARRANGE_ADDS right now");
#endif

    noway_assert(stmt->gtOper == GT_STMT);
    noway_assert(tree->gtOper == GT_COMMA);

    GenTree* bndsChkTree = tree->gtOp.gtOp1;

    noway_assert(bndsChkTree->OperIsBoundsCheck());

    GenTreeBoundsChk* bndsChk = tree->gtOp.gtOp1->AsBoundsChk();

#ifdef DEBUG
    if (verbose)
    {
        printf("Before optRemoveRangeCheck:\n");
        gtDispTree(tree);
    }
#endif

    GenTree* sideEffList = nullptr;

    gtExtractSideEffList(bndsChkTree, &sideEffList, GTF_ASG);

    // Decrement the ref counts for any LclVars that are being deleted
    //
    optRemoveTree(bndsChkTree, sideEffList);

    // Just replace the bndsChk with a NOP as an operand to the GT_COMMA, if there are no side effects.
    tree->gtOp.gtOp1 = (sideEffList != nullptr) ? sideEffList : gtNewNothingNode();
    // TODO-CQ: We should also remove the GT_COMMA, but in any case we can no longer CSE the GT_COMMA.
    tree->gtFlags |= GTF_DONT_CSE;

    gtUpdateSideEffects(stmt, tree);

    /* Recalculate the gtCostSz, etc... */
    gtSetStmtInfo(stmt);

    /* Re-thread the nodes if necessary */
    if (fgStmtListThreaded)
    {
        fgSetStmtSeq(stmt);
    }

#ifdef DEBUG
    if (verbose)
    {
        printf("After optRemoveRangeCheck:\n");
        gtDispTree(tree);
    }
#endif
}

/*****************************************************************************
 * Return the scale in an array reference, given a pointer to the
 * multiplication node.
 */

ssize_t Compiler::optGetArrayRefScaleAndIndex(GenTree* mul, GenTree** pIndex DEBUGARG(bool bRngChk))
{
    assert(mul);
    assert(mul->gtOper == GT_MUL || mul->gtOper == GT_LSH);
    assert(mul->gtOp.gtOp2->IsCnsIntOrI());

    ssize_t scale = mul->gtOp.gtOp2->gtIntConCommon.IconValue();

    if (mul->gtOper == GT_LSH)
    {
        scale = ((ssize_t)1) << scale;
    }

    GenTree* index = mul->gtOp.gtOp1;

    if (index->gtOper == GT_MUL && index->gtOp.gtOp2->IsCnsIntOrI())
    {
        // case of two cascading multiplications for constant int (e.g.  * 20 morphed to * 5 * 4):
        // When index->gtOper is GT_MUL and index->gtOp.gtOp2->gtOper is GT_CNS_INT (i.e. * 5),
        //     we can bump up the scale from 4 to 5*4, and then change index to index->gtOp.gtOp1.
        // Otherwise, we cannot optimize it. We will simply keep the original scale and index.
        scale *= index->gtOp.gtOp2->gtIntConCommon.IconValue();
        index = index->gtOp.gtOp1;
    }

    assert(!bRngChk || index->gtOper != GT_COMMA);

    if (pIndex)
    {
        *pIndex = index;
    }

    return scale;
}

/*****************************************************************************
 * Find the last assignment to of the local variable in the block. Return
 * RHS or NULL. If any local variable in the RHS has been killed in
 * intervening code, return NULL. If the variable being searched for is killed
 * in the intervening code, return NULL.
 *
 */

GenTree* Compiler::optFindLocalInit(BasicBlock* block,
                                    GenTree*    local,
                                    VARSET_TP*  pKilledInOut,
                                    bool*       pLhsRhsKilledAfterInit)
{
    assert(pKilledInOut);
    assert(pLhsRhsKilledAfterInit);

    *pLhsRhsKilledAfterInit = false;

    unsigned LclNum = local->gtLclVarCommon.gtLclNum;

    GenTree* list = block->bbTreeList;
    if (list == nullptr)
    {
        return nullptr;
    }

    GenTree* rhs  = nullptr;
    GenTree* stmt = list;
    do
    {
        stmt = stmt->gtPrev;
        if (stmt == nullptr)
        {
            break;
        }

        GenTree* tree = stmt->gtStmt.gtStmtExpr;
        // If we encounter an assignment to a local variable,
        if (tree->OperIsAssignment() && tree->gtOp.gtOp1->gtOper == GT_LCL_VAR)
        {
            // And the assigned variable equals the input local,
            if (tree->gtOp.gtOp1->gtLclVarCommon.gtLclNum == LclNum)
            {
                // If the assignment is '=' and it is not a conditional, then return rhs.
                if (tree->gtOper == GT_ASG && !(tree->gtFlags & GTF_COLON_COND))
                {
                    rhs = tree->gtOp.gtOp2;
                }
                // If the assignment is 'op=' or a conditional equal, then the search ends here,
                // as we found a kill to the input local.
                else
                {
                    *pLhsRhsKilledAfterInit = true;
                    assert(rhs == nullptr);
                }
                break;
            }
            else
            {
                LclVarDsc* varDsc = optIsTrackedLocal(tree->gtOp.gtOp1);
                if (varDsc == nullptr)
                {
                    return nullptr;
                }
                VarSetOps::AddElemD(this, *pKilledInOut, varDsc->lvVarIndex);
            }
        }
    } while (stmt != list);

    if (rhs == nullptr)
    {
        return nullptr;
    }

    // If any local in the RHS is killed in intervening code, or RHS has an indirection, return NULL.
    varRefKinds rhsRefs = VR_NONE;
    VARSET_TP   rhsLocals(VarSetOps::UninitVal());
    bool        b = lvaLclVarRefs(rhs, nullptr, &rhsRefs, &rhsLocals);
    if (!b || !VarSetOps::IsEmptyIntersection(this, rhsLocals, *pKilledInOut) || (rhsRefs != VR_NONE))
    {
        // If RHS has been indirectly referenced, consider it a write and a kill.
        *pLhsRhsKilledAfterInit = true;
        return nullptr;
    }

    return rhs;
}

//------------------------------------------------------------------------------
// optObtainLoopCloningOpts: Identify optimization candidates and update
//      the "context" for array optimizations.
//
// Arguments:
//     context     -  data structure where all loop cloning info is kept. The
//                    optInfo fields of the context are updated with the
//                    identified optimization candidates.
//
void Compiler::optObtainLoopCloningOpts(LoopCloneContext* context)
{
    for (unsigned i = 0; i < optLoopCount; i++)
    {
        JITDUMP("Considering loop %d to clone for optimizations.\n", i);
        if (optIsLoopClonable(i))
        {
            if (!(optLoopTable[i].lpFlags & LPFLG_REMOVED))
            {
                optIdentifyLoopOptInfo(i, context);
            }
        }
        JITDUMP("------------------------------------------------------------\n");
    }
    JITDUMP("\n");
}

//------------------------------------------------------------------------
// optIdentifyLoopOptInfo: Identify loop optimization candidates an also
//      check if the loop is suitable for the optimizations performed.
//
// Arguments:
//     loopNum     -  the current loop index for which conditions are derived.
//     context     -  data structure where all loop cloning candidates will be
//                    updated.
//
// Return Value:
//     If the loop is not suitable for the optimizations, return false - context
//     should not contain any optimization candidate for the loop if false.
//     Else return true.
//
// Operation:
//      Check if the loop is well formed for this optimization and identify the
//      optimization candidates and update the "context" parameter with all the
//      contextual information necessary to perform the optimization later.
//
bool Compiler::optIdentifyLoopOptInfo(unsigned loopNum, LoopCloneContext* context)
{
    noway_assert(loopNum < optLoopCount);

    LoopDsc* pLoop = &optLoopTable[loopNum];

    if (!(pLoop->lpFlags & LPFLG_ITER))
    {
        JITDUMP("> No iter flag on loop %d.\n", loopNum);
        return false;
    }

    unsigned ivLclNum = pLoop->lpIterVar();
    if (lvaVarAddrExposed(ivLclNum))
    {
        JITDUMP("> Rejected V%02u as iter var because is address-exposed.\n", ivLclNum);
        return false;
    }

    BasicBlock* head = pLoop->lpHead;
    BasicBlock* end  = pLoop->lpBottom;
    BasicBlock* beg  = head->bbNext;

    if (end->bbJumpKind != BBJ_COND)
    {
        JITDUMP("> Couldn't find termination test.\n");
        return false;
    }

    if (end->bbJumpDest != beg)
    {
        JITDUMP("> Branch at loop 'end' not looping to 'begin'.\n");
        return false;
    }

    // TODO-CQ: CLONE: Mark increasing or decreasing loops.
    if ((pLoop->lpIterOper() != GT_ADD) || (pLoop->lpIterConst() != 1))
    {
        JITDUMP("> Loop iteration operator not matching\n");
        return false;
    }

    if ((pLoop->lpFlags & LPFLG_CONST_LIMIT) == 0 && (pLoop->lpFlags & LPFLG_VAR_LIMIT) == 0 &&
        (pLoop->lpFlags & LPFLG_ARRLEN_LIMIT) == 0)
    {
        JITDUMP("> Loop limit is neither constant, variable or array length\n");
        return false;
    }

    if (!(((pLoop->lpTestOper() == GT_LT || pLoop->lpTestOper() == GT_LE) && (pLoop->lpIterOper() == GT_ADD)) ||
          ((pLoop->lpTestOper() == GT_GT || pLoop->lpTestOper() == GT_GE) && (pLoop->lpIterOper() == GT_SUB))))
    {
        JITDUMP("> Loop test (%s) doesn't agree with the direction (%s) of the pLoop->\n",
                GenTree::OpName(pLoop->lpTestOper()), GenTree::OpName(pLoop->lpIterOper()));
        return false;
    }

    if (!(pLoop->lpTestTree->OperKind() & GTK_RELOP) || !(pLoop->lpTestTree->gtFlags & GTF_RELOP_ZTT))
    {
        JITDUMP("> Loop inversion NOT present, loop test [%06u] may not protect entry from head.\n",
                pLoop->lpTestTree->gtTreeID);
        return false;
    }

#ifdef DEBUG
    GenTree* op1 = pLoop->lpIterator();
    noway_assert((op1->gtOper == GT_LCL_VAR) && (op1->gtLclVarCommon.gtLclNum == ivLclNum));
#endif

    JITDUMP("Checking blocks BB%02d..BB%02d for optimization candidates\n", beg->bbNum,
            end->bbNext ? end->bbNext->bbNum : 0);

    LoopCloneVisitorInfo info(context, loopNum, nullptr);
    for (BasicBlock* block = beg; block != end->bbNext; block = block->bbNext)
    {
        compCurBB = block;
        for (GenTree* stmt = block->bbTreeList; stmt; stmt = stmt->gtNext)
        {
            info.stmt               = stmt;
            const bool lclVarsOnly  = false;
            const bool computeStack = false;
            fgWalkTreePre(&stmt->gtStmt.gtStmtExpr, optCanOptimizeByLoopCloningVisitor, &info, lclVarsOnly,
                          computeStack);
        }
    }

    return true;
}

//---------------------------------------------------------------------------------------------------------------
//  optExtractArrIndex: Try to extract the array index from "tree".
//
//  Arguments:
//      tree        the tree to be checked if it is the array [] operation.
//      result      the extracted GT_INDEX information is updated in result.
//      lhsNum      for the root level (function is recursive) callers should be BAD_VAR_NUM.
//
//  Return Value:
//      Returns true if array index can be extracted, else, return false. See assumption about
//      what will be extracted. The "result" variable's rank parameter is advanced for every
//      dimension of [] encountered.
//
//  Operation:
//      Given a "tree" extract the GT_INDEX node in "result" as ArrIndex. In FlowGraph morph
//      we have converted a GT_INDEX tree into a scaled index base offset expression. We need
//      to reconstruct this to be able to know if this is an array access.
//
//  Assumption:
//      The method extracts only if the array base and indices are GT_LCL_VAR.
//
//  TODO-CQ: CLONE: After morph make sure this method extracts values before morph.
//
//    [000000001AF828D8] ---XG-------                     indir     int
//    [000000001AF872C8] ------------                           const     long   16 Fseq[#FirstElem]
//    [000000001AF87340] ------------                        +         byref
//    [000000001AF87160] -------N----                                 const     long   2
//    [000000001AF871D8] ------------                              <<        long
//    [000000001AF870C0] ------------                                 cast      long <- int
//    [000000001AF86F30] i-----------                                    lclVar    int    V04 loc0
//    [000000001AF87250] ------------                           +         byref
//    [000000001AF86EB8] ------------                              lclVar    ref    V01 arg1
//    [000000001AF87468] ---XG-------                  comma     int
//    [000000001AF87020] ---X--------                     arrBndsChk void
//    [000000001AF86FA8] ---X--------                        arrLen    int
//    [000000001AF827E8] ------------                           lclVar    ref    V01 arg1
//    [000000001AF82860] ------------                        lclVar    int    V04 loc0
//    [000000001AF829F0] -A-XG-------               =         int
//    [000000001AF82978] D------N----                  lclVar    int    V06 tmp0
//
bool Compiler::optExtractArrIndex(GenTree* tree, ArrIndex* result, unsigned lhsNum)
{
    if (tree->gtOper != GT_COMMA)
    {
        return false;
    }
    GenTree* before = tree->gtGetOp1();
    if (before->gtOper != GT_ARR_BOUNDS_CHECK)
    {
        return false;
    }
    GenTreeBoundsChk* arrBndsChk = before->AsBoundsChk();
    if (arrBndsChk->gtIndex->gtOper != GT_LCL_VAR)
    {
        return false;
    }

    // For span we may see gtArrLen is a local var or local field.
    // We won't try and extract those.
    const genTreeOps arrayOp = arrBndsChk->gtArrLen->gtOper;

    if ((arrayOp == GT_LCL_VAR) || (arrayOp == GT_LCL_FLD))
    {
        return false;
    }
    if (arrBndsChk->gtArrLen->gtGetOp1()->gtOper != GT_LCL_VAR)
    {
        return false;
    }
    unsigned arrLcl = arrBndsChk->gtArrLen->gtGetOp1()->gtLclVarCommon.gtLclNum;
    if (lhsNum != BAD_VAR_NUM && arrLcl != lhsNum)
    {
        return false;
    }

    unsigned indLcl = arrBndsChk->gtIndex->gtLclVarCommon.gtLclNum;

    GenTree* after = tree->gtGetOp2();

    if (after->gtOper != GT_IND)
    {
        return false;
    }
    // It used to be the case that arrBndsChks for struct types would fail the previous check because
    // after->gtOper was an address (for a block op).  In order to avoid asmDiffs we will for now
    // return false if the type of 'after' is a struct type.  (This was causing us to clone loops
    // that we were not previously cloning.)
    // TODO-1stClassStructs: Remove this check to enable optimization of array bounds checks for struct
    // types.
    if (varTypeIsStruct(after))
    {
        return false;
    }

    GenTree* sibo = after->gtGetOp1();
    if (sibo->gtOper != GT_ADD)
    {
        return false;
    }
    GenTree* sib = sibo->gtGetOp1();
    GenTree* ofs = sibo->gtGetOp2();
    if (ofs->gtOper != GT_CNS_INT)
    {
        return false;
    }
    if (sib->gtOper != GT_ADD)
    {
        return false;
    }
    GenTree* si   = sib->gtGetOp2();
    GenTree* base = sib->gtGetOp1();
    if (si->gtOper != GT_LSH)
    {
        return false;
    }
    if (base->OperGet() != GT_LCL_VAR || base->gtLclVarCommon.gtLclNum != arrLcl)
    {
        return false;
    }
    GenTree* scale = si->gtGetOp2();
    GenTree* index = si->gtGetOp1();
    if (scale->gtOper != GT_CNS_INT)
    {
        return false;
    }
#ifdef _TARGET_AMD64_
    if (index->gtOper != GT_CAST)
    {
        return false;
    }
    GenTree* indexVar = index->gtGetOp1();
#else
    GenTree* indexVar = index;
#endif
    if (indexVar->gtOper != GT_LCL_VAR || indexVar->gtLclVarCommon.gtLclNum != indLcl)
    {
        return false;
    }
    if (lhsNum == BAD_VAR_NUM)
    {
        result->arrLcl = arrLcl;
    }
    result->indLcls.Push(indLcl);
    result->bndsChks.Push(tree);
    result->useBlock = compCurBB;
    result->rank++;

    return true;
}

//---------------------------------------------------------------------------------------------------------------
//  optReconstructArrIndex: Reconstruct array index.
//
//  Arguments:
//      tree        the tree to be checked if it is an array [][][] operation.
//      result      the extracted GT_INDEX information.
//      lhsNum      for the root level (function is recursive) callers should be BAD_VAR_NUM.
//
//  Return Value:
//      Returns true if array index can be extracted, else, return false. "rank" field in
//      "result" contains the array access depth. The "indLcls" fields contain the indices.
//
//  Operation:
//      Recursively look for a list of array indices. In the example below, we encounter,
//      V03 = ((V05 = V00[V01]), (V05[V02])) which corresponds to access of V00[V01][V02]
//      The return value would then be:
//      ArrIndex result { arrLcl: V00, indLcls: [V01, V02], rank: 2 }
//
//      V00[V01][V02] would be morphed as:
//
//      [000000001B366848] ---XG-------                        indir     int
//      [000000001B36BC50] ------------                                 V05 + (V02 << 2) + 16
//      [000000001B36C200] ---XG-------                     comma     int
//      [000000001B36BDB8] ---X--------                        arrBndsChk(V05, V02)
//      [000000001B36C278] -A-XG-------                  comma     int
//      [000000001B366730] R--XG-------                           indir     ref
//      [000000001B36C2F0] ------------                             V00 + (V01 << 3) + 24
//      [000000001B36C818] ---XG-------                        comma     ref
//      [000000001B36C458] ---X--------                           arrBndsChk(V00, V01)
//      [000000001B36BB60] -A-XG-------                     =         ref
//      [000000001B36BAE8] D------N----                        lclVar    ref    V05 tmp2
//      [000000001B36A668] -A-XG-------               =         int
//      [000000001B36A5F0] D------N----                  lclVar    int    V03 tmp0
//
//  Assumption:
//      The method extracts only if the array base and indices are GT_LCL_VAR.
//
bool Compiler::optReconstructArrIndex(GenTree* tree, ArrIndex* result, unsigned lhsNum)
{
    // If we can extract "tree" (which is a top level comma) return.
    if (optExtractArrIndex(tree, result, lhsNum))
    {
        return true;
    }
    // We have a comma (check if array base expr is computed in "before"), descend further.
    else if (tree->OperGet() == GT_COMMA)
    {
        GenTree* before = tree->gtGetOp1();
        // "before" should evaluate an array base for the "after" indexing.
        if (before->OperGet() != GT_ASG)
        {
            return false;
        }
        GenTree* lhs = before->gtGetOp1();
        GenTree* rhs = before->gtGetOp2();

        // "rhs" should contain an GT_INDEX
        if (!lhs->IsLocal() || !optReconstructArrIndex(rhs, result, lhsNum))
        {
            return false;
        }
        unsigned lhsNum = lhs->gtLclVarCommon.gtLclNum;
        GenTree* after  = tree->gtGetOp2();
        // Pass the "lhsNum", so we can verify if indeed it is used as the array base.
        return optExtractArrIndex(after, result, lhsNum);
    }
    return false;
}

/* static */
Compiler::fgWalkResult Compiler::optCanOptimizeByLoopCloningVisitor(GenTree** pTree, Compiler::fgWalkData* data)
{
    return data->compiler->optCanOptimizeByLoopCloning(*pTree, (LoopCloneVisitorInfo*)data->pCallbackData);
}

//-------------------------------------------------------------------------
//  optIsStackLocalInvariant: Is stack local invariant in loop.
//
//  Arguments:
//      loopNum      The loop in which the variable is tested for invariance.
//      lclNum       The local that is tested for invariance in the loop.
//
//  Return Value:
//      Returns true if the variable is loop invariant in loopNum.
//
bool Compiler::optIsStackLocalInvariant(unsigned loopNum, unsigned lclNum)
{
    if (lvaVarAddrExposed(lclNum))
    {
        return false;
    }
    if (optIsVarAssgLoop(loopNum, lclNum))
    {
        return false;
    }
    return true;
}

//----------------------------------------------------------------------------------------------
//  optCanOptimizeByLoopCloning: Check if the tree can be optimized by loop cloning and if so,
//      identify as potential candidate and update the loop context.
//
//  Arguments:
//      tree         The tree encountered during the tree walk.
//      info         Supplies information about the current block or stmt in which the tree is.
//                   Also supplies the "context" pointer for updating with loop cloning
//                   candidates. Also supplies loopNum.
//
//  Operation:
//      If array index can be reconstructed, check if the iter var of the loop matches the
//      array index var in some dim. Also ensure other index vars before the identified
//      dim are loop invariant.
//
//  Return Value:
//      Skip sub trees if the optimization candidate is identified or else continue walking
//
Compiler::fgWalkResult Compiler::optCanOptimizeByLoopCloning(GenTree* tree, LoopCloneVisitorInfo* info)
{
    ArrIndex arrIndex(getAllocator());

    // Check if array index can be optimized.
    if (optReconstructArrIndex(tree, &arrIndex, BAD_VAR_NUM))
    {
        assert(tree->gtOper == GT_COMMA);
#ifdef DEBUG
        if (verbose)
        {
            JITDUMP("Found ArrIndex at tree ");
            printTreeID(tree);
            printf(" which is equivalent to: ");
            arrIndex.Print();
            JITDUMP("\n");
        }
#endif
        if (!optIsStackLocalInvariant(info->loopNum, arrIndex.arrLcl))
        {
            return WALK_SKIP_SUBTREES;
        }

        // Walk the dimensions and see if iterVar of the loop is used as index.
        for (unsigned dim = 0; dim < arrIndex.rank; ++dim)
        {
            // Is index variable also used as the loop iter var.
            if (arrIndex.indLcls[dim] == optLoopTable[info->loopNum].lpIterVar())
            {
                // Check the previous indices are all loop invariant.
                for (unsigned dim2 = 0; dim2 < dim; ++dim2)
                {
                    if (optIsVarAssgLoop(info->loopNum, arrIndex.indLcls[dim2]))
                    {
                        JITDUMP("V%02d is assigned in loop\n", arrIndex.indLcls[dim2]);
                        return WALK_SKIP_SUBTREES;
                    }
                }
#ifdef DEBUG
                if (verbose)
                {
                    JITDUMP("Loop %d can be cloned for ArrIndex ", info->loopNum);
                    arrIndex.Print();
                    JITDUMP(" on dim %d\n", dim);
                }
#endif
                // Update the loop context.
                info->context->EnsureLoopOptInfo(info->loopNum)
                    ->Push(new (this, CMK_LoopOpt) LcJaggedArrayOptInfo(arrIndex, dim, info->stmt));
            }
            else
            {
                JITDUMP("Induction V%02d is not used as index on dim %d\n", optLoopTable[info->loopNum].lpIterVar(),
                        dim);
            }
        }
        return WALK_SKIP_SUBTREES;
    }
    else if (tree->gtOper == GT_ARR_ELEM)
    {
        // TODO-CQ: CLONE: Implement.
        return WALK_SKIP_SUBTREES;
    }
    return WALK_CONTINUE;
}

struct optRangeCheckDsc
{
    Compiler* pCompiler;
    bool      bValidIndex;
};
/*
    Walk to make sure that only locals and constants are contained in the index
    for a range check
*/
Compiler::fgWalkResult Compiler::optValidRangeCheckIndex(GenTree** pTree, fgWalkData* data)
{
    GenTree*          tree  = *pTree;
    optRangeCheckDsc* pData = (optRangeCheckDsc*)data->pCallbackData;

    if (tree->gtOper == GT_IND || tree->gtOper == GT_CLS_VAR || tree->gtOper == GT_FIELD || tree->gtOper == GT_LCL_FLD)
    {
        pData->bValidIndex = false;
        return WALK_ABORT;
    }

    if (tree->gtOper == GT_LCL_VAR)
    {
        if (pData->pCompiler->lvaTable[tree->gtLclVarCommon.gtLclNum].lvAddrExposed)
        {
            pData->bValidIndex = false;
            return WALK_ABORT;
        }
    }

    return WALK_CONTINUE;
}

/*
    returns true if a range check can legally be removed (for the moment it checks
    that the array is a local array (non subject to racing conditions) and that the
    index is either a constant or a local
*/
bool Compiler::optIsRangeCheckRemovable(GenTree* tree)
{
    noway_assert(tree->gtOper == GT_ARR_BOUNDS_CHECK);
    GenTreeBoundsChk* bndsChk = tree->AsBoundsChk();
    GenTree*          pArray  = bndsChk->GetArray();
    if (pArray == nullptr && !bndsChk->gtArrLen->IsCnsIntOrI())
    {
        return false;
    }
    GenTree* pIndex = bndsChk->gtIndex;

    // The length must be a constant (the pArray == NULL case) or the array reference must be a local.
    // Otherwise we can be targeted by malicious race-conditions.
    if (pArray != nullptr)
    {
        if (pArray->gtOper != GT_LCL_VAR)
        {

#ifdef DEBUG
            if (verbose)
            {
                printf("Can't remove range check if the array isn't referenced with a local\n");
                gtDispTree(pArray);
            }
#endif
            return false;
        }
        else
        {
            noway_assert(pArray->gtType == TYP_REF);
            noway_assert(pArray->gtLclVarCommon.gtLclNum < lvaCount);

            if (lvaTable[pArray->gtLclVarCommon.gtLclNum].lvAddrExposed)
            {
                // If the array address has been taken, don't do the optimization
                // (this restriction can be lowered a bit, but i don't think it's worth it)
                CLANG_FORMAT_COMMENT_ANCHOR;
#ifdef DEBUG
                if (verbose)
                {
                    printf("Can't remove range check if the array has its address taken\n");
                    gtDispTree(pArray);
                }
#endif
                return false;
            }
        }
    }

    optRangeCheckDsc Data;
    Data.pCompiler   = this;
    Data.bValidIndex = true;

    fgWalkTreePre(&pIndex, optValidRangeCheckIndex, &Data);

    if (!Data.bValidIndex)
    {
#ifdef DEBUG
        if (verbose)
        {
            printf("Can't remove range check with this index");
            gtDispTree(pIndex);
        }
#endif

        return false;
    }

    return true;
}

/******************************************************************************
 *
 * Replace x==null with (x|x)==0 if x is a GC-type.
 * This will stress code-gen and the emitter to make sure they support such trees.
 */

#ifdef DEBUG

void Compiler::optOptimizeBoolsGcStress(BasicBlock* condBlock)
{
    if (!compStressCompile(STRESS_OPT_BOOLS_GC, 20))
    {
        return;
    }

    noway_assert(condBlock->bbJumpKind == BBJ_COND);
    GenTree* condStmt = condBlock->bbTreeList->gtPrev->gtStmt.gtStmtExpr;

    noway_assert(condStmt->gtOper == GT_JTRUE);

    bool     isBool;
    GenTree* relop;

    GenTree* comparand = optIsBoolCond(condStmt, &relop, &isBool);

    if (comparand == nullptr || !varTypeIsGC(comparand->TypeGet()))
    {
        return;
    }

    if (comparand->gtFlags & (GTF_ASG | GTF_CALL | GTF_ORDER_SIDEEFF))
    {
        return;
    }

    GenTree* comparandClone = gtCloneExpr(comparand);

    // Bump up the ref-counts of any variables in 'comparandClone'
    compCurBB = condBlock;
    IncLclVarRefCountsVisitor::WalkTree(this, comparandClone);

    noway_assert(relop->gtOp.gtOp1 == comparand);
    genTreeOps oper   = compStressCompile(STRESS_OPT_BOOLS_GC, 50) ? GT_OR : GT_AND;
    relop->gtOp.gtOp1 = gtNewOperNode(oper, TYP_I_IMPL, comparand, comparandClone);

    // Comparand type is already checked, and we have const int, there is no harm
    // morphing it into a TYP_I_IMPL.
    noway_assert(relop->gtOp.gtOp2->gtOper == GT_CNS_INT);
    relop->gtOp.gtOp2->gtType = TYP_I_IMPL;
}

#endif

/******************************************************************************
 * Function used by folding of boolean conditionals
 * Given a GT_JTRUE node, checks that it is a boolean comparison of the form
 *    "if (boolVal ==/!=  0/1)". This is translated into a GT_EQ node with "op1"
 *    being a boolean lclVar and "op2" the const 0/1.
 * On success, the comparand (ie. boolVal) is returned.   Else NULL.
 * compPtr returns the compare node (i.e. GT_EQ or GT_NE node)
 * boolPtr returns whether the comparand is a boolean value (must be 0 or 1).
 * When return boolPtr equal to true, if the comparison was against a 1 (i.e true)
 * value then we morph the tree by reversing the GT_EQ/GT_NE and change the 1 to 0.
 */

GenTree* Compiler::optIsBoolCond(GenTree* condBranch, GenTree** compPtr, bool* boolPtr)
{
    bool isBool = false;

    noway_assert(condBranch->gtOper == GT_JTRUE);
    GenTree* cond = condBranch->gtOp.gtOp1;

    /* The condition must be "!= 0" or "== 0" */

    if ((cond->gtOper != GT_EQ) && (cond->gtOper != GT_NE))
    {
        return nullptr;
    }

    /* Return the compare node to the caller */

    *compPtr = cond;

    /* Get hold of the comparands */

    GenTree* opr1 = cond->gtOp.gtOp1;
    GenTree* opr2 = cond->gtOp.gtOp2;

    if (opr2->gtOper != GT_CNS_INT)
    {
        return nullptr;
    }

    if (!opr2->IsIntegralConst(0) && !opr2->IsIntegralConst(1))
    {
        return nullptr;
    }

    ssize_t ival2 = opr2->gtIntCon.gtIconVal;

    /* Is the value a boolean?
     * We can either have a boolean expression (marked GTF_BOOLEAN) or
     * a local variable that is marked as being boolean (lvIsBoolean) */

    if (opr1->gtFlags & GTF_BOOLEAN)
    {
        isBool = true;
    }
    else if ((opr1->gtOper == GT_CNS_INT) && (opr1->IsIntegralConst(0) || opr1->IsIntegralConst(1)))
    {
        isBool = true;
    }
    else if (opr1->gtOper == GT_LCL_VAR)
    {
        /* is it a boolean local variable */

        unsigned lclNum = opr1->gtLclVarCommon.gtLclNum;
        noway_assert(lclNum < lvaCount);

        if (lvaTable[lclNum].lvIsBoolean)
        {
            isBool = true;
        }
    }

    /* Was our comparison against the constant 1 (i.e. true) */
    if (ival2 == 1)
    {
        // If this is a boolean expression tree we can reverse the relop
        // and change the true to false.
        if (isBool)
        {
            gtReverseCond(cond);
            opr2->gtIntCon.gtIconVal = 0;
        }
        else
        {
            return nullptr;
        }
    }

    *boolPtr = isBool;
    return opr1;
}

void Compiler::optOptimizeBools()
{
#ifdef DEBUG
    if (verbose)
    {
        printf("*************** In optOptimizeBools()\n");
        if (verboseTrees)
        {
            printf("Blocks/Trees before phase\n");
            fgDispBasicBlocks(true);
        }
    }
#endif
    bool change;

    do
    {
        change = false;

        for (BasicBlock* b1 = fgFirstBB; b1; b1 = b1->bbNext)
        {
            /* We're only interested in conditional jumps here */

            if (b1->bbJumpKind != BBJ_COND)
            {
                continue;
            }

            /* If there is no next block, we're done */

            BasicBlock* b2 = b1->bbNext;
            if (!b2)
            {
                break;
            }

            /* The next block must not be marked as BBF_DONT_REMOVE */
            if (b2->bbFlags & BBF_DONT_REMOVE)
            {
                continue;
            }

            /* The next block also needs to be a condition */

            if (b2->bbJumpKind != BBJ_COND)
            {
#ifdef DEBUG
                optOptimizeBoolsGcStress(b1);
#endif
                continue;
            }

            bool sameTarget; // Do b1 and b2 have the same bbJumpDest?

            if (b1->bbJumpDest == b2->bbJumpDest)
            {
                /* Given the following sequence of blocks :
                        B1: brtrue(t1, BX)
                        B2: brtrue(t2, BX)
                        B3:
                   we wil try to fold it to :
                        B1: brtrue(t1|t2, BX)
                        B3:
                */

                sameTarget = true;
            }
            else if (b1->bbJumpDest == b2->bbNext) /*b1->bbJumpDest->bbNum == n1+2*/
            {
                /* Given the following sequence of blocks :
                        B1: brtrue(t1, B3)
                        B2: brtrue(t2, BX)
                        B3:
                   we will try to fold it to :
                        B1: brtrue((!t1)&&t2, BX)
                        B3:
                */

                sameTarget = false;
            }
            else
            {
                continue;
            }

            /* The second block must contain a single statement */

            GenTree* s2 = b2->bbTreeList;
            if (s2->gtPrev != s2)
            {
                continue;
            }

            noway_assert(s2->gtOper == GT_STMT);
            GenTree* t2 = s2->gtStmt.gtStmtExpr;
            noway_assert(t2->gtOper == GT_JTRUE);

            /* Find the condition for the first block */

            GenTree* s1 = b1->bbTreeList->gtPrev;

            noway_assert(s1->gtOper == GT_STMT);
            GenTree* t1 = s1->gtStmt.gtStmtExpr;
            noway_assert(t1->gtOper == GT_JTRUE);

            if (b2->countOfInEdges() > 1)
            {
                continue;
            }

            /* Find the branch conditions of b1 and b2 */

            bool bool1, bool2;

            GenTree* c1 = optIsBoolCond(t1, &t1, &bool1);
            if (!c1)
            {
                continue;
            }

            GenTree* c2 = optIsBoolCond(t2, &t2, &bool2);
            if (!c2)
            {
                continue;
            }

            noway_assert(t1->gtOper == GT_EQ || t1->gtOper == GT_NE && t1->gtOp.gtOp1 == c1);
            noway_assert(t2->gtOper == GT_EQ || t2->gtOper == GT_NE && t2->gtOp.gtOp1 == c2);

            // Leave out floats where the bit-representation is more complicated
            // - there are two representations for 0.
            //
            if (varTypeIsFloating(c1->TypeGet()) || varTypeIsFloating(c2->TypeGet()))
            {
                continue;
            }

            // Make sure the types involved are of the same sizes
            if (genTypeSize(c1->TypeGet()) != genTypeSize(c2->TypeGet()))
            {
                continue;
            }
            if (genTypeSize(t1->TypeGet()) != genTypeSize(t2->TypeGet()))
            {
                continue;
            }
#ifdef _TARGET_ARMARCH_
            // Skip the small operand which we cannot encode.
            if (varTypeIsSmall(c1->TypeGet()))
                continue;
#endif
            /* The second condition must not contain side effects */

            if (c2->gtFlags & GTF_GLOB_EFFECT)
            {
                continue;
            }

            /* The second condition must not be too expensive */

            gtPrepareCost(c2);

            if (c2->gtCostEx > 12)
            {
                continue;
            }

            genTreeOps foldOp;
            genTreeOps cmpOp;
            var_types  foldType = c1->TypeGet();
            if (varTypeIsGC(foldType))
            {
                foldType = TYP_I_IMPL;
            }

            if (sameTarget)
            {
                /* Both conditions must be the same */

                if (t1->gtOper != t2->gtOper)
                {
                    continue;
                }

                if (t1->gtOper == GT_EQ)
                {
                    /* t1:c1==0 t2:c2==0 ==> Branch to BX if either value is 0
                       So we will branch to BX if (c1&c2)==0 */

                    foldOp = GT_AND;
                    cmpOp  = GT_EQ;
                }
                else
                {
                    /* t1:c1!=0 t2:c2!=0 ==> Branch to BX if either value is non-0
                       So we will branch to BX if (c1|c2)!=0 */

                    foldOp = GT_OR;
                    cmpOp  = GT_NE;
                }
            }
            else
            {
                /* The b1 condition must be the reverse of the b2 condition */

                if (t1->gtOper == t2->gtOper)
                {
                    continue;
                }

                if (t1->gtOper == GT_EQ)
                {
                    /* t1:c1==0 t2:c2!=0 ==> Branch to BX if both values are non-0
                       So we will branch to BX if (c1&c2)!=0 */

                    foldOp = GT_AND;
                    cmpOp  = GT_NE;
                }
                else
                {
                    /* t1:c1!=0 t2:c2==0 ==> Branch to BX if both values are 0
                       So we will branch to BX if (c1|c2)==0 */

                    foldOp = GT_OR;
                    cmpOp  = GT_EQ;
                }
            }

            // Anding requires both values to be 0 or 1

            if ((foldOp == GT_AND) && (!bool1 || !bool2))
            {
                continue;
            }

            //
            // Now update the trees
            //
            GenTree* cmpOp1 = gtNewOperNode(foldOp, foldType, c1, c2);
            if (bool1 && bool2)
            {
                /* When we 'OR'/'AND' two booleans, the result is boolean as well */
                cmpOp1->gtFlags |= GTF_BOOLEAN;
            }

            t1->SetOper(cmpOp);
            t1->gtOp.gtOp1         = cmpOp1;
            t1->gtOp.gtOp2->gtType = foldType; // Could have been varTypeIsGC()

#if FEATURE_SET_FLAGS
            // For comparisons against zero we will have the GTF_SET_FLAGS set
            // and this can cause an assert to fire in fgMoveOpsLeft(GenTree* tree)
            // during the CSE phase.
            //
            // So make sure to clear any GTF_SET_FLAGS bit on these operations
            // as they are no longer feeding directly into a comparisons against zero

            // Make sure that the GTF_SET_FLAGS bit is cleared.
            // Fix 388436 ARM JitStress WP7
            c1->gtFlags &= ~GTF_SET_FLAGS;
            c2->gtFlags &= ~GTF_SET_FLAGS;

            // The new top level node that we just created does feed directly into
            // a comparison against zero, so set the GTF_SET_FLAGS bit so that
            // we generate an instuction that sets the flags, which allows us
            // to omit the cmp with zero instruction.

            // Request that the codegen for cmpOp1 sets the condition flags
            // when it generates the code for cmpOp1.
            //
            cmpOp1->gtRequestSetFlags();
#endif

            flowList* edge1 = fgGetPredForBlock(b1->bbJumpDest, b1);
            flowList* edge2;

            /* Modify the target of the conditional jump and update bbRefs and bbPreds */

            if (sameTarget)
            {
                edge2 = fgGetPredForBlock(b2->bbJumpDest, b2);
            }
            else
            {
                edge2 = fgGetPredForBlock(b2->bbNext, b2);

                fgRemoveRefPred(b1->bbJumpDest, b1);

                b1->bbJumpDest = b2->bbJumpDest;

                fgAddRefPred(b2->bbJumpDest, b1);
            }

            noway_assert(edge1 != nullptr);
            noway_assert(edge2 != nullptr);

            BasicBlock::weight_t edgeSumMin = edge1->flEdgeWeightMin + edge2->flEdgeWeightMin;
            BasicBlock::weight_t edgeSumMax = edge1->flEdgeWeightMax + edge2->flEdgeWeightMax;
            if ((edgeSumMax >= edge1->flEdgeWeightMax) && (edgeSumMax >= edge2->flEdgeWeightMax))
            {
                edge1->flEdgeWeightMin = edgeSumMin;
                edge1->flEdgeWeightMax = edgeSumMax;
            }
            else
            {
                edge1->flEdgeWeightMin = BB_ZERO_WEIGHT;
                edge1->flEdgeWeightMax = BB_MAX_WEIGHT;
            }

            /* Get rid of the second block (which is a BBJ_COND) */

            noway_assert(b1->bbJumpKind == BBJ_COND);
            noway_assert(b2->bbJumpKind == BBJ_COND);
            noway_assert(b1->bbJumpDest == b2->bbJumpDest);
            noway_assert(b1->bbNext == b2);
            noway_assert(b2->bbNext);

            fgUnlinkBlock(b2);
            b2->bbFlags |= BBF_REMOVED;

            // If b2 was the last block of a try or handler, update the EH table.

            ehUpdateForDeletedBlock(b2);

            /* Update bbRefs and bbPreds */

            /* Replace pred 'b2' for 'b2->bbNext' with 'b1'
             * Remove  pred 'b2' for 'b2->bbJumpDest' */

            fgReplacePred(b2->bbNext, b2, b1);

            fgRemoveRefPred(b2->bbJumpDest, b2);

            /* Update the block numbers and try again */

            change = true;
            /*
                        do
                        {
                            b2->bbNum = ++n1;
                            b2 = b2->bbNext;
                        }
                        while (b2);
            */

            // Update loop table
            fgUpdateLoopsAfterCompacting(b1, b2);

#ifdef DEBUG
            if (verbose)
            {
                printf("Folded %sboolean conditions of BB%02u and BB%02u to :\n", c2->OperIsLeaf() ? "" : "non-leaf ",
                       b1->bbNum, b2->bbNum);
                gtDispTree(s1);
                printf("\n");
            }
#endif
        }
    } while (change);

#ifdef DEBUG
    fgDebugCheckBBlist();
#endif
}<|MERGE_RESOLUTION|>--- conflicted
+++ resolved
@@ -4038,17 +4038,12 @@
             continue;
         }
 
-<<<<<<< HEAD
         if (gtStmt->gtStmtExpr->OperGet() != GT_ASG)
         {
             // The loop body is always starting with ASG
             // the first operand of ASG node will be target of this loop body's process
             continue;
         }
-=======
-            /* Use the LPFLG_REMOVED flag and update the bbLoopMask accordingly
-                * (also make head and bottom NULL - to hit an assert or GPF) */
->>>>>>> ff363a5b
 
         GenTree* gtOP1 = gtStmt->gtStmtExpr->gtGetOp1(); // guessed as target value
         GenTree* gtOP2 = gtStmt->gtStmtExpr->gtGetOp2(); // guessed as incr of target
