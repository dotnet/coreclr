--- conflicted
+++ resolved
@@ -40,14 +40,10 @@
             }
         }
 
-<<<<<<< HEAD
-        public abstract MemoryHandle Pin(int offset = 0);
-=======
         /// <summary>
         /// Returns a handle for the array that has been pinned and hence its address can be taken
         /// </summary>
-        public abstract MemoryHandle Pin();
->>>>>>> 516b973b
+        public abstract MemoryHandle Pin(int offset = 0);
 
         /// <summary>
         /// Returns an array segment.
