// Licensed to the .NET Foundation under one or more agreements.
// The .NET Foundation licenses this file to you under the MIT license.
// See the LICENSE file in the project root for more information.

using System;
using System.Runtime.Serialization;

namespace System.Collections.Generic
{
<<<<<<< HEAD
=======
    [Serializable]
    [System.Runtime.CompilerServices.TypeForwardedFrom("mscorlib, Version=4.0.0.0, Culture=neutral, PublicKeyToken=b77a5c561934e089")]
>>>>>>> 701ecbed
    public class KeyNotFoundException : SystemException
    {
        public KeyNotFoundException()
            : base(SR.Arg_KeyNotFound)
        {
            HResult = __HResults.COR_E_KEYNOTFOUND;
        }

        public KeyNotFoundException(String message)
            : base(message)
        {
            HResult = __HResults.COR_E_KEYNOTFOUND;
        }

        public KeyNotFoundException(String message, Exception innerException)
            : base(message, innerException)
        {
            HResult = __HResults.COR_E_KEYNOTFOUND;
        }

        protected KeyNotFoundException(SerializationInfo info, StreamingContext context) : base(info, context)
        {
<<<<<<< HEAD
            throw new PlatformNotSupportedException();
=======
>>>>>>> 701ecbed
        }
    }
}<|MERGE_RESOLUTION|>--- conflicted
+++ resolved
@@ -7,11 +7,8 @@
 
 namespace System.Collections.Generic
 {
-<<<<<<< HEAD
-=======
     [Serializable]
     [System.Runtime.CompilerServices.TypeForwardedFrom("mscorlib, Version=4.0.0.0, Culture=neutral, PublicKeyToken=b77a5c561934e089")]
->>>>>>> 701ecbed
     public class KeyNotFoundException : SystemException
     {
         public KeyNotFoundException()
@@ -34,10 +31,6 @@
 
         protected KeyNotFoundException(SerializationInfo info, StreamingContext context) : base(info, context)
         {
-<<<<<<< HEAD
-            throw new PlatformNotSupportedException();
-=======
->>>>>>> 701ecbed
         }
     }
 }