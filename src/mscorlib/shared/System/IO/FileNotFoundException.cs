--- conflicted
+++ resolved
@@ -7,11 +7,8 @@
 namespace System.IO
 {
     // Thrown when trying to access a file that doesn't exist on disk.
-<<<<<<< HEAD
-=======
     [Serializable]
     [System.Runtime.CompilerServices.TypeForwardedFrom("mscorlib, Version=4.0.0.0, Culture=neutral, PublicKeyToken=b77a5c561934e089")]
->>>>>>> 701ecbed
     public partial class FileNotFoundException : IOException
     {
         public FileNotFoundException()
@@ -98,22 +95,15 @@
         protected FileNotFoundException(SerializationInfo info, StreamingContext context)
             : base(info, context)
         {
-<<<<<<< HEAD
-            throw new PlatformNotSupportedException();
-=======
             FileName = info.GetString("FileNotFound_FileName");
             FusionLog = info.GetString("FileNotFound_FusionLog");
->>>>>>> 701ecbed
         }
 
         public override void GetObjectData(SerializationInfo info, StreamingContext context)
         {
             base.GetObjectData(info, context);
-<<<<<<< HEAD
-=======
             info.AddValue("FileNotFound_FileName", FileName, typeof(string));
             info.AddValue("FileNotFound_FusionLog", FusionLog, typeof(string));
->>>>>>> 701ecbed
         }
     }
 }
