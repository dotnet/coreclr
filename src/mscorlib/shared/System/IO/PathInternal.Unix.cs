// Licensed to the .NET Foundation under one or more agreements.
// The .NET Foundation licenses this file to you under the MIT license.
// See the LICENSE file in the project root for more information.

using System.Diagnostics;
using System.Text;

namespace System.IO
{
    /// <summary>Contains internal path helpers that are shared between many projects.</summary>
    internal static partial class PathInternal
    {
        internal const char DirectorySeparatorChar = '/';
        internal const char AltDirectorySeparatorChar = '/';
        internal const char VolumeSeparatorChar = '/';
        internal const char PathSeparator = ':';

        internal const string DirectorySeparatorCharAsString = "/";

        // There is only one invalid path character in Unix
        private const char InvalidPathChar = '\0';

        internal const string ParentDirectoryPrefix = @"../";

        /// <summary>Returns a value indicating if the given path contains invalid characters.</summary>
        internal static bool HasIllegalCharacters(string path)
        {
            Debug.Assert(path != null);
            return path.IndexOf(InvalidPathChar) >= 0;
        }

        internal static int GetRootLength(string path)
        {
            return path.Length > 0 && IsDirectorySeparator(path[0]) ? 1 : 0;
        }

        internal static bool IsDirectorySeparator(char c)
        {
            // The alternate directory separator char is the same as the directory separator,
            // so we only need to check one.
            Debug.Assert(DirectorySeparatorChar == AltDirectorySeparatorChar);
            return c == DirectorySeparatorChar;
        }

        /// <summary>
        /// Normalize separators in the given path. Compresses forward slash runs.
        /// </summary>
        internal static string NormalizeDirectorySeparators(string path)
        {
            if (string.IsNullOrEmpty(path)) return path;

            // Make a pass to see if we need to normalize so we can potentially skip allocating
            bool normalized = true;

            for (int i = 0; i < path.Length; i++)
            {
                if (IsDirectorySeparator(path[i])
                    && (i + 1 < path.Length && IsDirectorySeparator(path[i + 1])))
                {
                    normalized = false;
                    break;
                }
            }

            if (normalized) return path;

            StringBuilder builder = new StringBuilder(path.Length);

            for (int i = 0; i < path.Length; i++)
            {
                char current = path[i];

                // Skip if we have another separator following
                if (IsDirectorySeparator(current)
                    && (i + 1 < path.Length && IsDirectorySeparator(path[i + 1])))
                    continue;

                builder.Append(current);
            }

            return builder.ToString();
        }
        
        /// <summary>
        /// Returns true if the character is a directory or volume separator.
        /// </summary>
        /// <param name="ch">The character to test.</param>
        internal static bool IsDirectoryOrVolumeSeparator(char ch)
        {
            // The directory separator, volume separator, and the alternate directory
            // separator should be the same on Unix, so we only need to check one.
            Debug.Assert(DirectorySeparatorChar == AltDirectorySeparatorChar);
            Debug.Assert(DirectorySeparatorChar == VolumeSeparatorChar);
            return ch == DirectorySeparatorChar;
        }

        internal static bool IsPartiallyQualified(string path)
        {
            // This is much simpler than Windows where paths can be rooted, but not fully qualified (such as Drive Relative)
            // As long as the path is rooted in Unix it doesn't use the current directory and therefore is fully qualified.
            return !Path.IsPathRooted(path);
        }

        internal static string TrimEndingDirectorySeparator(string path) =>
            path.Length > 1 && IsDirectorySeparator(path[path.Length - 1]) ? // exclude root "/"
            path.Substring(0, path.Length - 1) :
            path;
<<<<<<< HEAD

        /// <summary>
        /// Returns true if the path is effectively empty for the current OS.
        /// For unix, this is empty or null. For Windows, this is empty, null, or 
        /// just spaces ((char)32).
        /// </summary>
        internal static bool IsEffectivelyEmpty(string path)
        {
            return string.IsNullOrEmpty(path);
        }
=======
>>>>>>> 701ecbed
    }
}<|MERGE_RESOLUTION|>--- conflicted
+++ resolved
@@ -105,18 +105,5 @@
             path.Length > 1 && IsDirectorySeparator(path[path.Length - 1]) ? // exclude root "/"
             path.Substring(0, path.Length - 1) :
             path;
-<<<<<<< HEAD
-
-        /// <summary>
-        /// Returns true if the path is effectively empty for the current OS.
-        /// For unix, this is empty or null. For Windows, this is empty, null, or 
-        /// just spaces ((char)32).
-        /// </summary>
-        internal static bool IsEffectivelyEmpty(string path)
-        {
-            return string.IsNullOrEmpty(path);
-        }
-=======
->>>>>>> 701ecbed
     }
 }