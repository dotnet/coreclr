// Licensed to the .NET Foundation under one or more agreements.
// The .NET Foundation licenses this file to you under the MIT license.
// See the LICENSE file in the project root for more information.

using System.Diagnostics;
using System.Runtime.CompilerServices;
using System.Text;

namespace System.IO
{
    /// <summary>Contains internal path helpers that are shared between many projects.</summary>
    internal static partial class PathInternal
    {
        // All paths in Win32 ultimately end up becoming a path to a File object in the Windows object manager. Passed in paths get mapped through
        // DosDevice symbolic links in the object tree to actual File objects under \Devices. To illustrate, this is what happens with a typical
        // path "Foo" passed as a filename to any Win32 API:
        //
        //  1. "Foo" is recognized as a relative path and is appended to the current directory (say, "C:\" in our example)
        //  2. "C:\Foo" is prepended with the DosDevice namespace "\??\"
        //  3. CreateFile tries to create an object handle to the requested file "\??\C:\Foo"
        //  4. The Object Manager recognizes the DosDevices prefix and looks
        //      a. First in the current session DosDevices ("\Sessions\1\DosDevices\" for example, mapped network drives go here)
        //      b. If not found in the session, it looks in the Global DosDevices ("\GLOBAL??\")
        //  5. "C:" is found in DosDevices (in our case "\GLOBAL??\C:", which is a symbolic link to "\Device\HarddiskVolume6")
        //  6. The full path is now "\Device\HarddiskVolume6\Foo", "\Device\HarddiskVolume6" is a File object and parsing is handed off
        //      to the registered parsing method for Files
        //  7. The registered open method for File objects is invoked to create the file handle which is then returned
        //
        // There are multiple ways to directly specify a DosDevices path. The final format of "\??\" is one way. It can also be specified
        // as "\\.\" (the most commonly documented way) and "\\?\". If the question mark syntax is used the path will skip normalization
        // (essentially GetFullPathName()) and path length checks.

        // Windows Kernel-Mode Object Manager
        // https://msdn.microsoft.com/en-us/library/windows/hardware/ff565763.aspx
        // https://channel9.msdn.com/Shows/Going+Deep/Windows-NT-Object-Manager
        //
        // Introduction to MS-DOS Device Names
        // https://msdn.microsoft.com/en-us/library/windows/hardware/ff548088.aspx
        //
        // Local and Global MS-DOS Device Names
        // https://msdn.microsoft.com/en-us/library/windows/hardware/ff554302.aspx

        internal const char DirectorySeparatorChar = '\\';
        internal const char AltDirectorySeparatorChar = '/';
        internal const char VolumeSeparatorChar = ':';
        internal const char PathSeparator = ';';

        internal const string DirectorySeparatorCharAsString = "\\";

        internal const string ExtendedPathPrefix = @"\\?\";
        internal const string UncPathPrefix = @"\\";
        internal const string UncExtendedPrefixToInsert = @"?\UNC\";
        internal const string UncExtendedPathPrefix = @"\\?\UNC\";
        internal const string DevicePathPrefix = @"\\.\";
        internal const string ParentDirectoryPrefix = @"..\";

        internal const int MaxShortPath = 260;
        internal const int MaxShortDirectoryPath = 248;
        // \\?\, \\.\, \??\
        internal const int DevicePrefixLength = 4;
        // \\
        internal const int UncPrefixLength = 2;
        // \\?\UNC\, \\.\UNC\
        internal const int UncExtendedPrefixLength = 8;

        /// <summary>
        /// Returns true if the given character is a valid drive letter
        /// </summary>
        internal static bool IsValidDriveChar(char value)
        {
            return ((value >= 'A' && value <= 'Z') || (value >= 'a' && value <= 'z'));
        }

        /// <summary>
        /// Adds the extended path prefix (\\?\) if not already a device path, IF the path is not relative,
        /// AND the path is more than 259 characters. (> MAX_PATH + null)
        /// </summary>
        internal static string EnsureExtendedPrefixOverMaxPath(string path)
        {
            if (path != null && path.Length >= MaxShortPath)
            {
                return EnsureExtendedPrefix(path);
            }
            else
            {
                return path;
            }
        }

        /// <summary>
        /// Adds the extended path prefix (\\?\) if not relative or already a device path.
        /// </summary>
        internal static string EnsureExtendedPrefix(string path)
        {
            // Putting the extended prefix on the path changes the processing of the path. It won't get normalized, which
            // means adding to relative paths will prevent them from getting the appropriate current directory inserted.

            // If it already has some variant of a device path (\??\, \\?\, \\.\, //./, etc.) we don't need to change it
            // as it is either correct or we will be changing the behavior. When/if Windows supports long paths implicitly
            // in the future we wouldn't want normalization to come back and break existing code.

            // In any case, all internal usages should be hitting normalize path (Path.GetFullPath) before they hit this
            // shimming method. (Or making a change that doesn't impact normalization, such as adding a filename to a
            // normalized base path.)
            if (IsPartiallyQualified(path) || IsDevice(path))
                return path;

            // Given \\server\share in longpath becomes \\?\UNC\server\share
            if (path.StartsWith(UncPathPrefix, StringComparison.OrdinalIgnoreCase))
                return path.Insert(2, UncExtendedPrefixToInsert);

            return ExtendedPathPrefix + path;
        }

        /// <summary>
        /// Returns true if the path uses any of the DOS device path syntaxes. ("\\.\", "\\?\", or "\??\")
        /// </summary>
        internal static bool IsDevice(string path)
        {
            // If the path begins with any two separators is will be recognized and normalized and prepped with
            // "\??\" for internal usage correctly. "\??\" is recognized and handled, "/??/" is not.
            return IsExtended(path)
                ||
                (
                    path.Length >= DevicePrefixLength
                    && IsDirectorySeparator(path[0])
                    && IsDirectorySeparator(path[1])
                    && (path[2] == '.' || path[2] == '?')
                    && IsDirectorySeparator(path[3])
                );
        }

        /// <summary>
        /// Returns true if the path uses the canonical form of extended syntax ("\\?\" or "\??\"). If the
        /// path matches exactly (cannot use alternate directory separators) Windows will skip normalization
        /// and path length checks.
        /// </summary>
        internal static bool IsExtended(string path)
        {
            // While paths like "//?/C:/" will work, they're treated the same as "\\.\" paths.
            // Skipping of normalization will *only* occur if back slashes ('\') are used.
            return path.Length >= DevicePrefixLength
                && path[0] == '\\'
                && (path[1] == '\\' || path[1] == '?')
                && path[2] == '?'
                && path[3] == '\\';
        }

        /// <summary>
        /// Returns a value indicating if the given path contains invalid characters (", &lt;, &gt;, | 
        /// NUL, or any ASCII char whose integer representation is in the range of 1 through 31).
        /// Does not check for wild card characters ? and *.
        /// </summary>
        internal static bool HasIllegalCharacters(string path)
        {
            // This is equivalent to IndexOfAny(InvalidPathChars) >= 0,
            // except faster since IndexOfAny grows slower as the input
            // array grows larger.
            // Since we know that some of the characters we're looking
            // for are contiguous in the alphabet-- the path cannot contain
            // characters 0-31-- we can optimize this for our specific use
            // case and use simple comparison operations.

            for (int i = 0; i < path.Length; i++)
            {
                char c = path[i];
                if (c <= '|') // fast path for common case - '|' is highest illegal character
                {
                    if (c <= '\u001f' || c == '|')
                    {
                        return true;
                    }
                }
            }

            return false;
        }

        /// <summary>
        /// Check for known wildcard characters. '*' and '?' are the most common ones.
        /// </summary>
        internal static bool HasWildCardCharacters(string path)
        {
            // Question mark is part of dos device syntax so we have to skip if we are
            int startIndex = IsDevice(path) ? ExtendedPathPrefix.Length : 0;

            // [MS - FSA] 2.1.4.4 Algorithm for Determining if a FileName Is in an Expression
            // https://msdn.microsoft.com/en-us/library/ff469270.aspx
            for (int i = startIndex; i < path.Length; i++)
            {
                char c = path[i];
                if (c <= '?') // fast path for common case - '?' is highest wildcard character
                {
                    if (c == '\"' || c == '<' || c == '>' || c == '*' || c == '?')
                        return true;
                }
            }

            return false;
        }

        /// <summary>
        /// Gets the length of the root of the path (drive, share, etc.).
        /// </summary>
        internal unsafe static int GetRootLength(string path)
        {
            fixed (char* value = path)
            {
                return GetRootLength(value, path.Length);
            }
        }

        private unsafe static int GetRootLength(char* path, int pathLength)
        {
            int i = 0;
            int volumeSeparatorLength = 2;  // Length to the colon "C:"
            int uncRootLength = 2;          // Length to the start of the server name "\\"

            bool extendedSyntax = StartsWithOrdinal(path, pathLength, ExtendedPathPrefix);
            bool extendedUncSyntax = StartsWithOrdinal(path, pathLength, UncExtendedPathPrefix);
            if (extendedSyntax)
            {
                // Shift the position we look for the root from to account for the extended prefix
                if (extendedUncSyntax)
                {
                    // "\\" -> "\\?\UNC\"
                    uncRootLength = UncExtendedPathPrefix.Length;
                }
                else
                {
                    // "C:" -> "\\?\C:"
                    volumeSeparatorLength += ExtendedPathPrefix.Length;
                }
            }

            if ((!extendedSyntax || extendedUncSyntax) && pathLength > 0 && IsDirectorySeparator(path[0]))
            {
                // UNC or simple rooted path (e.g. "\foo", NOT "\\?\C:\foo")

                i = 1; //  Drive rooted (\foo) is one character
                if (extendedUncSyntax || (pathLength > 1 && IsDirectorySeparator(path[1])))
                {
                    // UNC (\\?\UNC\ or \\), scan past the next two directory separators at most
                    // (e.g. to \\?\UNC\Server\Share or \\Server\Share\)
                    i = uncRootLength;
                    int n = 2; // Maximum separators to skip
                    while (i < pathLength && (!IsDirectorySeparator(path[i]) || --n > 0)) i++;
                }
            }
            else if (pathLength >= volumeSeparatorLength && path[volumeSeparatorLength - 1] == VolumeSeparatorChar)
            {
                // Path is at least longer than where we expect a colon, and has a colon (\\?\A:, A:)
                // If the colon is followed by a directory separator, move past it
                i = volumeSeparatorLength;
                if (pathLength >= volumeSeparatorLength + 1 && IsDirectorySeparator(path[volumeSeparatorLength])) i++;
            }
            return i;
        }

        private unsafe static bool StartsWithOrdinal(char* source, int sourceLength, string value)
        {
            if (sourceLength < value.Length) return false;
            for (int i = 0; i < value.Length; i++)
            {
                if (value[i] != source[i]) return false;
            }
            return true;
        }

        /// <summary>
        /// Returns true if the path specified is relative to the current drive or working directory.
        /// Returns false if the path is fixed to a specific drive or UNC path.  This method does no
        /// validation of the path (URIs will be returned as relative as a result).
        /// </summary>
        /// <remarks>
        /// Handles paths that use the alternate directory separator.  It is a frequent mistake to
        /// assume that rooted paths (Path.IsPathRooted) are not relative.  This isn't the case.
        /// "C:a" is drive relative- meaning that it will be resolved against the current directory
        /// for C: (rooted, but relative). "C:\a" is rooted and not relative (the current directory
        /// will not be used to modify the path).
        /// </remarks>
        internal static bool IsPartiallyQualified(string path)
        {
            if (path.Length < 2)
            {
                // It isn't fixed, it must be relative.  There is no way to specify a fixed
                // path with one character (or less).
                return true;
            }

            if (IsDirectorySeparator(path[0]))
            {
                // There is no valid way to specify a relative path with two initial slashes or
                // \? as ? isn't valid for drive relative paths and \??\ is equivalent to \\?\
                return !(path[1] == '?' || IsDirectorySeparator(path[1]));
            }

            // The only way to specify a fixed path that doesn't begin with two slashes
            // is the drive, colon, slash format- i.e. C:\
            return !((path.Length >= 3)
                && (path[1] == VolumeSeparatorChar)
                && IsDirectorySeparator(path[2])
                // To match old behavior we'll check the drive character for validity as the path is technically
                // not qualified if you don't have a valid drive. "=:\" is the "=" file's default data stream.
                && IsValidDriveChar(path[0]));
        }

        /// <summary>
        /// Returns the characters to skip at the start of the path if it starts with space(s) and a drive or directory separator.
        /// (examples are " C:", " \")
        /// This is a legacy behavior of Path.GetFullPath().
        /// </summary>
        /// <remarks>
        /// Note that this conflicts with IsPathRooted() which doesn't (and never did) such a skip.
        /// </remarks>
        internal static int PathStartSkip(string path)
        {
            int startIndex = 0;
            while (startIndex < path.Length && path[startIndex] == ' ') startIndex++;

            if (startIndex > 0 && (startIndex < path.Length && IsDirectorySeparator(path[startIndex]))
                || (startIndex + 1 < path.Length && path[startIndex + 1] == ':' && IsValidDriveChar(path[startIndex])))
            {
                // Go ahead and skip spaces as we're either " C:" or " \"
                return startIndex;
            }

            return 0;
        }

        /// <summary>
        /// True if the given character is a directory separator.
        /// </summary>
        [MethodImpl(MethodImplOptions.AggressiveInlining)]
        internal static bool IsDirectorySeparator(char c)
        {
            return c == DirectorySeparatorChar || c == AltDirectorySeparatorChar;
        }

        /// <summary>
        /// Normalize separators in the given path. Converts forward slashes into back slashes and compresses slash runs, keeping initial 2 if present.
        /// Also trims initial whitespace in front of "rooted" paths (see PathStartSkip).
        /// 
        /// This effectively replicates the behavior of the legacy NormalizePath when it was called with fullCheck=false and expandShortpaths=false.
        /// The current NormalizePath gets directory separator normalization from Win32's GetFullPathName(), which will resolve relative paths and as
        /// such can't be used here (and is overkill for our uses).
        /// 
        /// Like the current NormalizePath this will not try and analyze periods/spaces within directory segments.
        /// </summary>
        /// <remarks>
        /// The only callers that used to use Path.Normalize(fullCheck=false) were Path.GetDirectoryName() and Path.GetPathRoot(). Both usages do
        /// not need trimming of trailing whitespace here.
        /// 
        /// GetPathRoot() could technically skip normalizing separators after the second segment- consider as a future optimization.
        /// 
        /// For legacy desktop behavior with ExpandShortPaths:
        ///  - It has no impact on GetPathRoot() so doesn't need consideration.
        ///  - It could impact GetDirectoryName(), but only if the path isn't relative (C:\ or \\Server\Share).
        /// 
        /// In the case of GetDirectoryName() the ExpandShortPaths behavior was undocumented and provided inconsistent results if the path was
        /// fixed/relative. For example: "C:\PROGRA~1\A.TXT" would return "C:\Program Files" while ".\PROGRA~1\A.TXT" would return ".\PROGRA~1". If you
        /// ultimately call GetFullPath() this doesn't matter, but if you don't or have any intermediate string handling could easily be tripped up by
        /// this undocumented behavior.
        /// 
        /// We won't match this old behavior because:
        /// 
        ///   1. It was undocumented
        ///   2. It was costly (extremely so if it actually contained '~')
        ///   3. Doesn't play nice with string logic
        ///   4. Isn't a cross-plat friendly concept/behavior
        /// </remarks>
        internal static string NormalizeDirectorySeparators(string path)
        {
            if (string.IsNullOrEmpty(path)) return path;

            char current;
            int start = PathStartSkip(path);

            if (start == 0)
            {
                // Make a pass to see if we need to normalize so we can potentially skip allocating
                bool normalized = true;

                for (int i = 0; i < path.Length; i++)
                {
                    current = path[i];
                    if (IsDirectorySeparator(current)
                        && (current != DirectorySeparatorChar
                            // Check for sequential separators past the first position (we need to keep initial two for UNC/extended)
                            || (i > 0 && i + 1 < path.Length && IsDirectorySeparator(path[i + 1]))))
                    {
                        normalized = false;
                        break;
                    }
                }

                if (normalized) return path;
            }

            StringBuilder builder = new StringBuilder(path.Length);

            if (IsDirectorySeparator(path[start]))
            {
                start++;
                builder.Append(DirectorySeparatorChar);
            }

            for (int i = start; i < path.Length; i++)
            {
                current = path[i];

                // If we have a separator
                if (IsDirectorySeparator(current))
                {
                    // If the next is a separator, skip adding this
                    if (i + 1 < path.Length && IsDirectorySeparator(path[i + 1]))
                    {
                        continue;
                    }

                    // Ensure it is the primary separator
                    current = DirectorySeparatorChar;
                }

                builder.Append(current);
            }

            return builder.ToString();
        }

        /// <summary>
        /// Returns true if the character is a directory or volume separator.
        /// </summary>
        /// <param name="ch">The character to test.</param>
        internal static bool IsDirectoryOrVolumeSeparator(char ch)
        {
            return IsDirectorySeparator(ch) || VolumeSeparatorChar == ch;
        }

        internal static string TrimEndingDirectorySeparator(string path) =>
            EndsInDirectorySeparator(path) ?
            path.Substring(0, path.Length - 1) :
            path;
<<<<<<< HEAD

        /// <summary>
        /// Returns true if the path is effectively empty for the current OS.
        /// For unix, this is empty or null. For Windows, this is empty, null, or 
        /// just spaces ((char)32).
        /// </summary>
        internal static bool IsEffectivelyEmpty(string path)
        {
            if (string.IsNullOrEmpty(path))
                return true;

            foreach (char c in path)
            {
                if (c != ' ')
                    return false;
            }
            return true;
        }
=======
>>>>>>> 701ecbed
    }
}<|MERGE_RESOLUTION|>--- conflicted
+++ resolved
@@ -441,26 +441,5 @@
             EndsInDirectorySeparator(path) ?
             path.Substring(0, path.Length - 1) :
             path;
-<<<<<<< HEAD
-
-        /// <summary>
-        /// Returns true if the path is effectively empty for the current OS.
-        /// For unix, this is empty or null. For Windows, this is empty, null, or 
-        /// just spaces ((char)32).
-        /// </summary>
-        internal static bool IsEffectivelyEmpty(string path)
-        {
-            if (string.IsNullOrEmpty(path))
-                return true;
-
-            foreach (char c in path)
-            {
-                if (c != ' ')
-                    return false;
-            }
-            return true;
-        }
-=======
->>>>>>> 701ecbed
     }
 }