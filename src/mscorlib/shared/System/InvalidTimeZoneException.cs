--- conflicted
+++ resolved
@@ -6,11 +6,8 @@
 
 namespace System
 {
-<<<<<<< HEAD
-=======
     [Serializable]
     [System.Runtime.CompilerServices.TypeForwardedFrom("System.Core, Version=3.5.0.0, Culture=neutral, PublicKeyToken=b77a5c561934e089")]
->>>>>>> 701ecbed
     public class InvalidTimeZoneException : Exception
     {
         public InvalidTimeZoneException()
@@ -29,10 +26,6 @@
 
         protected InvalidTimeZoneException(SerializationInfo info, StreamingContext context) : base(info, context)
         {
-<<<<<<< HEAD
-            throw new PlatformNotSupportedException();
-=======
->>>>>>> 701ecbed
         }
     }
 }