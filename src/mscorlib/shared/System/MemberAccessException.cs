--- conflicted
+++ resolved
@@ -14,12 +14,8 @@
 {
     // The MemberAccessException is thrown when trying to access a class
     // member fails.
-<<<<<<< HEAD
-    // 
-=======
     [Serializable]
     [System.Runtime.CompilerServices.TypeForwardedFrom("mscorlib, Version=4.0.0.0, Culture=neutral, PublicKeyToken=b77a5c561934e089")]
->>>>>>> 701ecbed
     public class MemberAccessException : SystemException
     {
         // Creates a new MemberAccessException with its message string set to
@@ -49,10 +45,6 @@
 
         protected MemberAccessException(SerializationInfo info, StreamingContext context) : base(info, context)
         {
-<<<<<<< HEAD
-            throw new PlatformNotSupportedException();
-=======
->>>>>>> 701ecbed
         }
     }
 }