// Licensed to the .NET Foundation under one or more agreements.
// The .NET Foundation licenses this file to you under the MIT license.
// See the LICENSE file in the project root for more information.

using System.Runtime.Serialization;

namespace System
{
<<<<<<< HEAD
=======
    [Serializable]
    [System.Runtime.CompilerServices.TypeForwardedFrom("mscorlib, Version=4.0.0.0, Culture=neutral, PublicKeyToken=b77a5c561934e089")]
>>>>>>> 701ecbed
    public class NotFiniteNumberException : ArithmeticException
    {
        private double _offendingNumber;

        public NotFiniteNumberException()
            : base(SR.Arg_NotFiniteNumberException)
        {
            _offendingNumber = 0;
            HResult = __HResults.COR_E_NOTFINITENUMBER;
        }

        public NotFiniteNumberException(double offendingNumber)
            : base()
        {
            _offendingNumber = offendingNumber;
            HResult = __HResults.COR_E_NOTFINITENUMBER;
        }

        public NotFiniteNumberException(string message)
            : base(message)
        {
            _offendingNumber = 0;
            HResult = __HResults.COR_E_NOTFINITENUMBER;
        }

        public NotFiniteNumberException(string message, double offendingNumber)
            : base(message)
        {
            _offendingNumber = offendingNumber;
            HResult = __HResults.COR_E_NOTFINITENUMBER;
        }

        public NotFiniteNumberException(string message, Exception innerException)
            : base(message, innerException)
        {
            HResult = __HResults.COR_E_NOTFINITENUMBER;
        }

        public NotFiniteNumberException(string message, double offendingNumber, Exception innerException)
            : base(message, innerException)
        {
            _offendingNumber = offendingNumber;
            HResult = __HResults.COR_E_NOTFINITENUMBER;
        }

        protected NotFiniteNumberException(SerializationInfo info, StreamingContext context) : base(info, context)
        {
            throw new PlatformNotSupportedException();
        }

        public override void GetObjectData(SerializationInfo info, StreamingContext context)
        {
            base.GetObjectData(info, context);
<<<<<<< HEAD
=======
            info.AddValue("OffendingNumber", _offendingNumber, typeof(int));
>>>>>>> 701ecbed
        }

        public double OffendingNumber
        {
            get { return _offendingNumber; }
        }
    }
}<|MERGE_RESOLUTION|>--- conflicted
+++ resolved
@@ -6,11 +6,8 @@
 
 namespace System
 {
-<<<<<<< HEAD
-=======
     [Serializable]
     [System.Runtime.CompilerServices.TypeForwardedFrom("mscorlib, Version=4.0.0.0, Culture=neutral, PublicKeyToken=b77a5c561934e089")]
->>>>>>> 701ecbed
     public class NotFiniteNumberException : ArithmeticException
     {
         private double _offendingNumber;
@@ -64,10 +61,7 @@
         public override void GetObjectData(SerializationInfo info, StreamingContext context)
         {
             base.GetObjectData(info, context);
-<<<<<<< HEAD
-=======
             info.AddValue("OffendingNumber", _offendingNumber, typeof(int));
->>>>>>> 701ecbed
         }
 
         public double OffendingNumber
