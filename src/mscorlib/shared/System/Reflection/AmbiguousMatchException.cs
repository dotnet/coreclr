// Licensed to the .NET Foundation under one or more agreements.
// The .NET Foundation licenses this file to you under the MIT license.
// See the LICENSE file in the project root for more information.

using System.Runtime.Serialization;

namespace System.Reflection
{
<<<<<<< HEAD
=======
    [Serializable]
    [System.Runtime.CompilerServices.TypeForwardedFrom("mscorlib, Version=4.0.0.0, Culture=neutral, PublicKeyToken=b77a5c561934e089")]
>>>>>>> 701ecbed
    public sealed class AmbiguousMatchException : SystemException
    {
        public AmbiguousMatchException()
            : base(SR.RFLCT_Ambiguous)
        {
            HResult = __HResults.COR_E_AMBIGUOUSMATCH;
        }

        public AmbiguousMatchException(string message)
            : base(message)
        {
            HResult = __HResults.COR_E_AMBIGUOUSMATCH;
        }

        public AmbiguousMatchException(string message, Exception inner)
            : base(message, inner)
        {
            HResult = __HResults.COR_E_AMBIGUOUSMATCH;
        }
<<<<<<< HEAD
=======

        internal AmbiguousMatchException(SerializationInfo info, StreamingContext context) : base(info, context)
        {
        }
>>>>>>> 701ecbed
    }
}<|MERGE_RESOLUTION|>--- conflicted
+++ resolved
@@ -6,11 +6,8 @@
 
 namespace System.Reflection
 {
-<<<<<<< HEAD
-=======
     [Serializable]
     [System.Runtime.CompilerServices.TypeForwardedFrom("mscorlib, Version=4.0.0.0, Culture=neutral, PublicKeyToken=b77a5c561934e089")]
->>>>>>> 701ecbed
     public sealed class AmbiguousMatchException : SystemException
     {
         public AmbiguousMatchException()
@@ -30,12 +27,9 @@
         {
             HResult = __HResults.COR_E_AMBIGUOUSMATCH;
         }
-<<<<<<< HEAD
-=======
 
         internal AmbiguousMatchException(SerializationInfo info, StreamingContext context) : base(info, context)
         {
         }
->>>>>>> 701ecbed
     }
 }