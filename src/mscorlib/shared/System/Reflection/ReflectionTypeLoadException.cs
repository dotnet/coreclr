// Licensed to the .NET Foundation under one or more agreements.
// The .NET Foundation licenses this file to you under the MIT license.
// See the LICENSE file in the project root for more information.

using System.Runtime.Serialization;

namespace System.Reflection
{
<<<<<<< HEAD
=======
    [Serializable]
    [System.Runtime.CompilerServices.TypeForwardedFrom("mscorlib, Version=4.0.0.0, Culture=neutral, PublicKeyToken=b77a5c561934e089")]
>>>>>>> 701ecbed
    public sealed class ReflectionTypeLoadException : SystemException, ISerializable
    {
        public ReflectionTypeLoadException(Type[] classes, Exception[] exceptions)
            : base(null)
        {
            Types = classes;
            LoaderExceptions = exceptions;
            HResult = __HResults.COR_E_REFLECTIONTYPELOAD;
        }

        public ReflectionTypeLoadException(Type[] classes, Exception[] exceptions, string message)
            : base(message)
        {
            Types = classes;
            LoaderExceptions = exceptions;
            HResult = __HResults.COR_E_REFLECTIONTYPELOAD;
        }

<<<<<<< HEAD
        public override void GetObjectData(SerializationInfo info, StreamingContext context)
        {
            base.GetObjectData(info, context);
=======
        private ReflectionTypeLoadException(SerializationInfo info, StreamingContext context) 
            : base(info, context)
        {
            LoaderExceptions = (Exception[])(info.GetValue("Exceptions", typeof(Exception[])));
        }

        public override void GetObjectData(SerializationInfo info, StreamingContext context)
        {
            base.GetObjectData(info, context);
            info.AddValue("Types", null, typeof(Type[]));
            info.AddValue("Exceptions", LoaderExceptions, typeof(Exception[]));
>>>>>>> 701ecbed
        }

        public Type[] Types { get; }

        public Exception[] LoaderExceptions { get; }
    }
}<|MERGE_RESOLUTION|>--- conflicted
+++ resolved
@@ -6,11 +6,8 @@
 
 namespace System.Reflection
 {
-<<<<<<< HEAD
-=======
     [Serializable]
     [System.Runtime.CompilerServices.TypeForwardedFrom("mscorlib, Version=4.0.0.0, Culture=neutral, PublicKeyToken=b77a5c561934e089")]
->>>>>>> 701ecbed
     public sealed class ReflectionTypeLoadException : SystemException, ISerializable
     {
         public ReflectionTypeLoadException(Type[] classes, Exception[] exceptions)
@@ -29,11 +26,6 @@
             HResult = __HResults.COR_E_REFLECTIONTYPELOAD;
         }
 
-<<<<<<< HEAD
-        public override void GetObjectData(SerializationInfo info, StreamingContext context)
-        {
-            base.GetObjectData(info, context);
-=======
         private ReflectionTypeLoadException(SerializationInfo info, StreamingContext context) 
             : base(info, context)
         {
@@ -45,7 +37,6 @@
             base.GetObjectData(info, context);
             info.AddValue("Types", null, typeof(Type[]));
             info.AddValue("Exceptions", LoaderExceptions, typeof(Exception[]));
->>>>>>> 701ecbed
         }
 
         public Type[] Types { get; }
