// Licensed to the .NET Foundation under one or more agreements.
// The .NET Foundation licenses this file to you under the MIT license.
// See the LICENSE file in the project root for more information.

using System.Reflection;
using System.Runtime.Serialization;

namespace System.Security
{
<<<<<<< HEAD
=======
    [Serializable]
    [System.Runtime.CompilerServices.TypeForwardedFrom("mscorlib, Version=4.0.0.0, Culture=neutral, PublicKeyToken=b77a5c561934e089")]
>>>>>>> 701ecbed
    public class SecurityException : SystemException
    {
        private const string DemandedName = "Demanded";
        private const string GrantedSetName = "GrantedSet";
        private const string RefusedSetName = "RefusedSet";
        private const string DeniedName = "Denied";
        private const string PermitOnlyName = "PermitOnly";
        private const string UrlName = "Url";

        public SecurityException()
            : base(SR.Arg_SecurityException)
        {
            HResult = __HResults.COR_E_SECURITY;
        }

        public SecurityException(string message)
            : base(message)
        {
            HResult = __HResults.COR_E_SECURITY;
        }

        public SecurityException(string message, Exception inner)
            : base(message, inner)
        {
            HResult = __HResults.COR_E_SECURITY;
        }

        public SecurityException(string message, Type type)
            : base(message)
        {
            HResult = __HResults.COR_E_SECURITY;
            PermissionType = type;
        }

        public SecurityException(string message, Type type, string state)
            : base(message)
        {
            HResult = __HResults.COR_E_SECURITY;
            PermissionType = type;
            PermissionState = state;
        }

        protected SecurityException(SerializationInfo info, StreamingContext context)
            : base(info, context)
        {
<<<<<<< HEAD
            throw new PlatformNotSupportedException();
=======
            Demanded = (string)info.GetValueNoThrow(DemandedName, typeof(string));
            GrantedSet = (string)info.GetValueNoThrow(GrantedSetName, typeof(string));
            RefusedSet = (string)info.GetValueNoThrow(RefusedSetName, typeof(string));
            DenySetInstance = (string)info.GetValueNoThrow(DeniedName, typeof(string));
            PermitOnlySetInstance = (string)info.GetValueNoThrow(PermitOnlyName, typeof(string));
            Url = (string)info.GetValueNoThrow(UrlName, typeof(string));
>>>>>>> 701ecbed
        }

        public override string ToString() => base.ToString();

        public override void GetObjectData(SerializationInfo info, StreamingContext context)
        {
            base.GetObjectData(info, context); 
            info.AddValue(DemandedName, Demanded, typeof(string));
            info.AddValue(GrantedSetName, GrantedSet, typeof(string));
            info.AddValue(RefusedSetName, RefusedSet, typeof(string));
            info.AddValue(DeniedName, DenySetInstance, typeof(string));
            info.AddValue(PermitOnlyName, PermitOnlySetInstance, typeof(string));
            info.AddValue(UrlName, Url, typeof(string));
        }

        public object Demanded { get; set; }
        public object DenySetInstance { get; set; }
        public AssemblyName FailedAssemblyInfo { get; set; }
        public string GrantedSet { get; set; }
        public MethodInfo Method { get; set; }
        public string PermissionState { get; set; }
        public Type PermissionType { get; set; }
        public object PermitOnlySetInstance { get; set; }
        public string RefusedSet { get; set; }
        public string Url { get; set; }
    }
}<|MERGE_RESOLUTION|>--- conflicted
+++ resolved
@@ -7,11 +7,8 @@
 
 namespace System.Security
 {
-<<<<<<< HEAD
-=======
     [Serializable]
     [System.Runtime.CompilerServices.TypeForwardedFrom("mscorlib, Version=4.0.0.0, Culture=neutral, PublicKeyToken=b77a5c561934e089")]
->>>>>>> 701ecbed
     public class SecurityException : SystemException
     {
         private const string DemandedName = "Demanded";
@@ -57,16 +54,12 @@
         protected SecurityException(SerializationInfo info, StreamingContext context)
             : base(info, context)
         {
-<<<<<<< HEAD
-            throw new PlatformNotSupportedException();
-=======
             Demanded = (string)info.GetValueNoThrow(DemandedName, typeof(string));
             GrantedSet = (string)info.GetValueNoThrow(GrantedSetName, typeof(string));
             RefusedSet = (string)info.GetValueNoThrow(RefusedSetName, typeof(string));
             DenySetInstance = (string)info.GetValueNoThrow(DeniedName, typeof(string));
             PermitOnlySetInstance = (string)info.GetValueNoThrow(PermitOnlyName, typeof(string));
             Url = (string)info.GetValueNoThrow(UrlName, typeof(string));
->>>>>>> 701ecbed
         }
 
         public override string ToString() => base.ToString();
