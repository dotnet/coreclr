// Licensed to the .NET Foundation under one or more agreements.
// The .NET Foundation licenses this file to you under the MIT license.
// See the LICENSE file in the project root for more information.

using System.Collections;
using System.Collections.Generic;
using System.Globalization;
using System.Diagnostics.Contracts;
using System.Runtime.Serialization;

namespace System
{
    [Serializable]
    [System.Runtime.CompilerServices.TypeForwardedFrom("mscorlib, Version=4.0.0.0, Culture=neutral, PublicKeyToken=b77a5c561934e089")]
    public abstract class StringComparer : IComparer, IEqualityComparer, IComparer<string>, IEqualityComparer<string>
    {
        private static readonly CultureAwareComparer s_invariantCulture = new CultureAwareComparer(CultureInfo.InvariantCulture, false);
        private static readonly CultureAwareComparer s_invariantCultureIgnoreCase = new CultureAwareComparer(CultureInfo.InvariantCulture, true);
        private static readonly OrdinalCaseSensitiveComparer s_ordinal = new OrdinalCaseSensitiveComparer();
        private static readonly OrdinalIgnoreCaseComparer s_ordinalIgnoreCase = new OrdinalIgnoreCaseComparer();        

        public static StringComparer InvariantCulture
        {
            get
            {
                Contract.Ensures(Contract.Result<StringComparer>() != null);
                return s_invariantCulture;
            }
        }

        public static StringComparer InvariantCultureIgnoreCase
        {
            get
            {
                Contract.Ensures(Contract.Result<StringComparer>() != null);
                return s_invariantCultureIgnoreCase;
            }
        }

        public static StringComparer CurrentCulture
        {
            get
            {
                Contract.Ensures(Contract.Result<StringComparer>() != null);
                return new CultureAwareComparer(CultureInfo.CurrentCulture, false);
            }
        }

        public static StringComparer CurrentCultureIgnoreCase
        {
            get
            {
                Contract.Ensures(Contract.Result<StringComparer>() != null);
                return new CultureAwareComparer(CultureInfo.CurrentCulture, true);
            }
        }

        public static StringComparer Ordinal
        {
            get
            {
                Contract.Ensures(Contract.Result<StringComparer>() != null);
                return s_ordinal;
            }
        }

        public static StringComparer OrdinalIgnoreCase
        {
            get
            {
                Contract.Ensures(Contract.Result<StringComparer>() != null);
                return s_ordinalIgnoreCase;
            }
        }

        // Convert a StringComparison to a StringComparer
        public static StringComparer FromComparison(StringComparison comparisonType)
        {
            switch (comparisonType)
            {
                case StringComparison.CurrentCulture:
                    return CurrentCulture;
                case StringComparison.CurrentCultureIgnoreCase:
                    return CurrentCultureIgnoreCase;
                case StringComparison.InvariantCulture:
                    return InvariantCulture;
                case StringComparison.InvariantCultureIgnoreCase:
                    return InvariantCultureIgnoreCase;
                case StringComparison.Ordinal:
                    return Ordinal;
                case StringComparison.OrdinalIgnoreCase:
                    return OrdinalIgnoreCase;
                default:
                    throw new ArgumentException(SR.NotSupported_StringComparison, nameof(comparisonType));
            }
        }

        public static StringComparer Create(CultureInfo culture, bool ignoreCase)
        {
            if (culture == null)
            {
                throw new ArgumentNullException(nameof(culture));
            }
            Contract.Ensures(Contract.Result<StringComparer>() != null);
            Contract.EndContractBlock();

            return new CultureAwareComparer(culture, ignoreCase);
        }

        public int Compare(object x, object y)
        {
            if (x == y) return 0;
            if (x == null) return -1;
            if (y == null) return 1;

            String sa = x as String;
            if (sa != null)
            {
                String sb = y as String;
                if (sb != null)
                {
                    return Compare(sa, sb);
                }
            }

            IComparable ia = x as IComparable;
            if (ia != null)
            {
                return ia.CompareTo(y);
            }

            throw new ArgumentException(SR.Argument_ImplementIComparable);
        }


        public new bool Equals(Object x, Object y)
        {
            if (x == y) return true;
            if (x == null || y == null) return false;

            String sa = x as String;
            if (sa != null)
            {
                String sb = y as String;
                if (sb != null)
                {
                    return Equals(sa, sb);
                }
            }
            return x.Equals(y);
        }

        public int GetHashCode(object obj)
        {
            if (obj == null)
            {
                throw new ArgumentNullException(nameof(obj));
            }
            Contract.EndContractBlock();

            string s = obj as string;
            if (s != null)
            {
                return GetHashCode(s);
            }
            return obj.GetHashCode();
        }

        public abstract int Compare(String x, String y);
        public abstract bool Equals(String x, String y);
        public abstract int GetHashCode(string obj);
    }

    [Serializable]
    [System.Runtime.CompilerServices.TypeForwardedFrom("mscorlib, Version=4.0.0.0, Culture=neutral, PublicKeyToken=b77a5c561934e089")]
<<<<<<< HEAD
    public sealed class CultureAwareComparer : StringComparer
=======
    internal sealed class CultureAwareComparer : StringComparer
>>>>>>> 701ecbed
    {
        private readonly CompareInfo _compareInfo; // Do not rename (binary serialization)
        private readonly bool _ignoreCase; // Do not rename (binary serialization)

        internal CultureAwareComparer(CultureInfo culture, bool ignoreCase)
        {
            _compareInfo = culture.CompareInfo;
            _ignoreCase = ignoreCase;
        }

        private CompareOptions Options => _ignoreCase ? CompareOptions.IgnoreCase : CompareOptions.None;

        public override int Compare(string x, string y)
        {
            if (object.ReferenceEquals(x, y)) return 0;
            if (x == null) return -1;
            if (y == null) return 1;
            return _compareInfo.Compare(x, y, Options);
        }

        public override bool Equals(string x, string y)
        {
            if (object.ReferenceEquals(x, y)) return true;
            if (x == null || y == null) return false;
            return _compareInfo.Compare(x, y, Options) == 0;
        }

        public override int GetHashCode(string obj)
        {
            if (obj == null)
            {
                throw new ArgumentNullException(nameof(obj));
            }
            return _compareInfo.GetHashCodeOfString(obj, Options);
        }

        // Equals method for the comparer itself.
        public override bool Equals(object obj)
        {
            CultureAwareComparer comparer = obj as CultureAwareComparer;
            return
                comparer != null &&
                _ignoreCase == comparer._ignoreCase &&
                _compareInfo.Equals(comparer._compareInfo);
        }

        public override int GetHashCode()
        {
            int hashCode = _compareInfo.GetHashCode();
            return _ignoreCase ? ~hashCode : hashCode;
<<<<<<< HEAD
=======
        }
    }

    [Serializable]
    [System.Runtime.CompilerServices.TypeForwardedFrom("mscorlib, Version=4.0.0.0, Culture=neutral, PublicKeyToken=b77a5c561934e089")]
    internal class OrdinalComparer : StringComparer 
    {
        private readonly bool _ignoreCase; // Do not rename (binary serialization)

        internal OrdinalComparer(bool ignoreCase)
        {
            _ignoreCase = ignoreCase;
        }

        public override int Compare(string x, string y)
        {
            if (ReferenceEquals(x, y))
                return 0;
            if (x == null)
                return -1;
            if (y == null)
                return 1;

            if (_ignoreCase)
            {
                return string.Compare(x, y, StringComparison.OrdinalIgnoreCase);
            }

            return string.CompareOrdinal(x, y);
        }

        public override bool Equals(string x, string y)
        {
            if (ReferenceEquals(x, y))
                return true;
            if (x == null || y == null)
                return false;

            if (_ignoreCase)
            {
                if (x.Length != y.Length)
                {
                    return false;
                }
                return (string.Compare(x, y, StringComparison.OrdinalIgnoreCase) == 0);
            }
            return x.Equals(y);
        }

        public override int GetHashCode(string obj)
        {
            if (obj == null)
            {
#if CORECLR
                ThrowHelper.ThrowArgumentNullException(ExceptionArgument.obj);
#else
                throw new ArgumentNullException(nameof(obj));
#endif
            }
            Contract.EndContractBlock();

            if (_ignoreCase)
            {
                return CompareInfo.Invariant.GetHashCode(obj, CompareOptions.OrdinalIgnoreCase);
            }

            return obj.GetHashCode();
        }

        // Equals method for the comparer itself. 
        public override bool Equals(object obj)
        {
            OrdinalComparer comparer = obj as OrdinalComparer;
            if (comparer == null)
            {
                return false;
            }
            return (this._ignoreCase == comparer._ignoreCase);
        }

        public override int GetHashCode()
        {
            int hashCode = nameof(OrdinalComparer).GetHashCode();
            return _ignoreCase ? (~hashCode) : hashCode;
>>>>>>> 701ecbed
        }
    }

    [Serializable]
<<<<<<< HEAD
    [System.Runtime.CompilerServices.TypeForwardedFrom("mscorlib, Version=4.0.0.0, Culture=neutral, PublicKeyToken=b77a5c561934e089")]
    public class OrdinalComparer : StringComparer 
    {
        private readonly bool _ignoreCase; // Do not rename (binary serialization)

        internal OrdinalComparer(bool ignoreCase)
        {
            _ignoreCase = ignoreCase;
        }

        public override int Compare(string x, string y)
        {
            if (ReferenceEquals(x, y))
                return 0;
            if (x == null)
                return -1;
            if (y == null)
                return 1;

            if (_ignoreCase)
            {
                return string.Compare(x, y, StringComparison.OrdinalIgnoreCase);
            }

            return string.CompareOrdinal(x, y);
        }

        public override bool Equals(string x, string y)
        {
            if (ReferenceEquals(x, y))
                return true;
            if (x == null || y == null)
                return false;

            if (_ignoreCase)
            {
                if (x.Length != y.Length)
                {
                    return false;
                }
                return (string.Compare(x, y, StringComparison.OrdinalIgnoreCase) == 0);
            }
            return x.Equals(y);
        }

        public override int GetHashCode(string obj)
        {
            if (obj == null)
            {
                ThrowHelper.ThrowArgumentNullException(ExceptionArgument.obj);
            }
            Contract.EndContractBlock();

            if (_ignoreCase)
            {
                return TextInfo.GetHashCodeOrdinalIgnoreCase(obj);
            }

            return obj.GetHashCode();
        }

        // Equals method for the comparer itself. 
        public override bool Equals(object obj)
        {
            OrdinalComparer comparer = obj as OrdinalComparer;
            if (comparer == null)
            {
                return false;
            }
            return (this._ignoreCase == comparer._ignoreCase);
        }

        public override int GetHashCode()
        {
            int hashCode = nameof(OrdinalComparer).GetHashCode();
            return _ignoreCase ? (~hashCode) : hashCode;
        }
    }

    [Serializable]
    internal sealed class OrdinalCaseSensitiveComparer : OrdinalComparer, ISerializable
    {
=======
    internal sealed class OrdinalCaseSensitiveComparer : OrdinalComparer, ISerializable
    {
>>>>>>> 701ecbed
        public OrdinalCaseSensitiveComparer() : base(false)
        {
        }

        public override int Compare(string x, string y) => string.CompareOrdinal(x, y);

        public override bool Equals(string x, string y) => string.Equals(x, y);

        public override int GetHashCode(string obj)
        {
            if (obj == null)
            {
                ThrowHelper.ThrowArgumentNullException(ExceptionArgument.obj);
            }
            return obj.GetHashCode();
        }

        public void GetObjectData(SerializationInfo info, StreamingContext context)
        {
            info.SetType(typeof(OrdinalComparer));
            info.AddValue("_ignoreCase", false);
        }
    }

<<<<<<< HEAD
    [Serializable]
=======
    [Serializable]    
>>>>>>> 701ecbed
    internal sealed class OrdinalIgnoreCaseComparer : OrdinalComparer, ISerializable
    {
        public OrdinalIgnoreCaseComparer() : base(true)
        {
        }

        public override int Compare(string x, string y) => string.Compare(x, y, StringComparison.OrdinalIgnoreCase);

        public override bool Equals(string x, string y) => string.Equals(x, y, StringComparison.OrdinalIgnoreCase);

        public override int GetHashCode(string obj)
        {
            if (obj == null)
            {
                ThrowHelper.ThrowArgumentNullException(ExceptionArgument.obj);
            }
            return CompareInfo.Invariant.GetHashCode(obj, CompareOptions.OrdinalIgnoreCase);
        }

        public void GetObjectData(SerializationInfo info, StreamingContext context)
        {
            info.SetType(typeof(OrdinalComparer));
            info.AddValue("_ignoreCase", true);
        }
    }
}<|MERGE_RESOLUTION|>--- conflicted
+++ resolved
@@ -173,11 +173,7 @@
 
     [Serializable]
     [System.Runtime.CompilerServices.TypeForwardedFrom("mscorlib, Version=4.0.0.0, Culture=neutral, PublicKeyToken=b77a5c561934e089")]
-<<<<<<< HEAD
-    public sealed class CultureAwareComparer : StringComparer
-=======
     internal sealed class CultureAwareComparer : StringComparer
->>>>>>> 701ecbed
     {
         private readonly CompareInfo _compareInfo; // Do not rename (binary serialization)
         private readonly bool _ignoreCase; // Do not rename (binary serialization)
@@ -228,8 +224,6 @@
         {
             int hashCode = _compareInfo.GetHashCode();
             return _ignoreCase ? ~hashCode : hashCode;
-<<<<<<< HEAD
-=======
         }
     }
 
@@ -314,98 +308,12 @@
         {
             int hashCode = nameof(OrdinalComparer).GetHashCode();
             return _ignoreCase ? (~hashCode) : hashCode;
->>>>>>> 701ecbed
-        }
-    }
-
-    [Serializable]
-<<<<<<< HEAD
-    [System.Runtime.CompilerServices.TypeForwardedFrom("mscorlib, Version=4.0.0.0, Culture=neutral, PublicKeyToken=b77a5c561934e089")]
-    public class OrdinalComparer : StringComparer 
-    {
-        private readonly bool _ignoreCase; // Do not rename (binary serialization)
-
-        internal OrdinalComparer(bool ignoreCase)
-        {
-            _ignoreCase = ignoreCase;
-        }
-
-        public override int Compare(string x, string y)
-        {
-            if (ReferenceEquals(x, y))
-                return 0;
-            if (x == null)
-                return -1;
-            if (y == null)
-                return 1;
-
-            if (_ignoreCase)
-            {
-                return string.Compare(x, y, StringComparison.OrdinalIgnoreCase);
-            }
-
-            return string.CompareOrdinal(x, y);
-        }
-
-        public override bool Equals(string x, string y)
-        {
-            if (ReferenceEquals(x, y))
-                return true;
-            if (x == null || y == null)
-                return false;
-
-            if (_ignoreCase)
-            {
-                if (x.Length != y.Length)
-                {
-                    return false;
-                }
-                return (string.Compare(x, y, StringComparison.OrdinalIgnoreCase) == 0);
-            }
-            return x.Equals(y);
-        }
-
-        public override int GetHashCode(string obj)
-        {
-            if (obj == null)
-            {
-                ThrowHelper.ThrowArgumentNullException(ExceptionArgument.obj);
-            }
-            Contract.EndContractBlock();
-
-            if (_ignoreCase)
-            {
-                return TextInfo.GetHashCodeOrdinalIgnoreCase(obj);
-            }
-
-            return obj.GetHashCode();
-        }
-
-        // Equals method for the comparer itself. 
-        public override bool Equals(object obj)
-        {
-            OrdinalComparer comparer = obj as OrdinalComparer;
-            if (comparer == null)
-            {
-                return false;
-            }
-            return (this._ignoreCase == comparer._ignoreCase);
-        }
-
-        public override int GetHashCode()
-        {
-            int hashCode = nameof(OrdinalComparer).GetHashCode();
-            return _ignoreCase ? (~hashCode) : hashCode;
         }
     }
 
     [Serializable]
     internal sealed class OrdinalCaseSensitiveComparer : OrdinalComparer, ISerializable
     {
-=======
-    internal sealed class OrdinalCaseSensitiveComparer : OrdinalComparer, ISerializable
-    {
->>>>>>> 701ecbed
         public OrdinalCaseSensitiveComparer() : base(false)
         {
         }
@@ -430,11 +338,7 @@
         }
     }
 
-<<<<<<< HEAD
-    [Serializable]
-=======
     [Serializable]    
->>>>>>> 701ecbed
     internal sealed class OrdinalIgnoreCaseComparer : OrdinalComparer, ISerializable
     {
         public OrdinalIgnoreCaseComparer() : base(true)
