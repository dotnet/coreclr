// Licensed to the .NET Foundation under one or more agreements.
// The .NET Foundation licenses this file to you under the MIT license.
// See the LICENSE file in the project root for more information.

using System.Runtime.Serialization;

namespace System
{
<<<<<<< HEAD
=======
    [Serializable]
    [System.Runtime.CompilerServices.TypeForwardedFrom("mscorlib, Version=4.0.0.0, Culture=neutral, PublicKeyToken=b77a5c561934e089")]
>>>>>>> 701ecbed
    public class SystemException : Exception
    {
        public SystemException()
            : base(SR.Arg_SystemException)
        {
            HResult = __HResults.COR_E_SYSTEM;
        }

        public SystemException(String message)
            : base(message)
        {
            HResult = __HResults.COR_E_SYSTEM;
        }

        public SystemException(String message, Exception innerException)
            : base(message, innerException)
        {
            HResult = __HResults.COR_E_SYSTEM;
        }

        protected SystemException(SerializationInfo info, StreamingContext context) : base(info, context)
        {
<<<<<<< HEAD
            throw new PlatformNotSupportedException();
=======
>>>>>>> 701ecbed
        }
    }
}<|MERGE_RESOLUTION|>--- conflicted
+++ resolved
@@ -6,11 +6,8 @@
 
 namespace System
 {
-<<<<<<< HEAD
-=======
     [Serializable]
     [System.Runtime.CompilerServices.TypeForwardedFrom("mscorlib, Version=4.0.0.0, Culture=neutral, PublicKeyToken=b77a5c561934e089")]
->>>>>>> 701ecbed
     public class SystemException : Exception
     {
         public SystemException()
@@ -33,10 +30,6 @@
 
         protected SystemException(SerializationInfo info, StreamingContext context) : base(info, context)
         {
-<<<<<<< HEAD
-            throw new PlatformNotSupportedException();
-=======
->>>>>>> 701ecbed
         }
     }
 }