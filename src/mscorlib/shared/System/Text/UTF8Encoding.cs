// Licensed to the .NET Foundation under one or more agreements.
// The .NET Foundation licenses this file to you under the MIT license.
// See the LICENSE file in the project root for more information.

// The worker functions in this file was optimized for performance. If you make changes
// you should use care to consider all of the interesting cases.

// The code of all worker functions in this file is written twice: Once as as a slow loop, and the
// second time as a fast loop. The slow loops handles all special cases, throws exceptions, etc.
// The fast loops attempts to blaze through as fast as possible with optimistic range checks,
// processing multiple characters at a time, and falling back to the slow loop for all special cases.

// This define can be used to turn off the fast loops. Useful for finding whether
// the problem is fastloop-specific.
#define FASTLOOP

using System;
using System.Diagnostics;
using System.Diagnostics.Contracts;
using System.Globalization;

namespace System.Text
{
    // Encodes text into and out of UTF-8.  UTF-8 is a way of writing
    // Unicode characters with variable numbers of bytes per character,
    // optimized for the lower 127 ASCII characters.  It's an efficient way
    // of encoding US English in an internationalizable way.
    //
    // Don't override IsAlwaysNormalized because it is just a Unicode Transformation and could be confused.
    //
    // The UTF-8 byte order mark is simply the Unicode byte order mark
    // (0xFEFF) written in UTF-8 (0xEF 0xBB 0xBF).  The byte order mark is
    // used mostly to distinguish UTF-8 text from other encodings, and doesn't
    // switch the byte orderings.

    public class UTF8Encoding : Encoding
    {
        /*
            bytes   bits    UTF-8 representation
            -----   ----    -----------------------------------
            1        7      0vvvvvvv
            2       11      110vvvvv 10vvvvvv
            3       16      1110vvvv 10vvvvvv 10vvvvvv
            4       21      11110vvv 10vvvvvv 10vvvvvv 10vvvvvv
            -----   ----    -----------------------------------

            Surrogate:
            Real Unicode value = (HighSurrogate - 0xD800) * 0x400 + (LowSurrogate - 0xDC00) + 0x10000
        */

        private const int UTF8_CODEPAGE = 65001;

<<<<<<< HEAD
        // Allow for de-virtualization (see https://github.com/dotnet/coreclr/pull/9230)
=======
        // Allow for devirtualization (see https://github.com/dotnet/coreclr/pull/9230)
>>>>>>> 701ecbed
        internal sealed class UTF8EncodingSealed : UTF8Encoding
        {
            public UTF8EncodingSealed(bool encoderShouldEmitUTF8Identifier) : base(encoderShouldEmitUTF8Identifier) { }
        }

        // Used by Encoding.UTF8 for lazy initialization
        // The initialization code will not be run until a static member of the class is referenced
        internal static readonly UTF8EncodingSealed s_default = new UTF8EncodingSealed(encoderShouldEmitUTF8Identifier: true);

        // Yes, the idea of emitting U+FEFF as a UTF-8 identifier has made it into
        // the standard.
        private bool _emitUTF8Identifier = false;

        private bool _isThrowException = false;


        public UTF8Encoding() : this(false)
        {
        }


        public UTF8Encoding(bool encoderShouldEmitUTF8Identifier) :
            this(encoderShouldEmitUTF8Identifier, false)
        {
        }


        public UTF8Encoding(bool encoderShouldEmitUTF8Identifier, bool throwOnInvalidBytes) :
            base(UTF8_CODEPAGE)
        {
            _emitUTF8Identifier = encoderShouldEmitUTF8Identifier;
            _isThrowException = throwOnInvalidBytes;

            // Encoding's constructor already did this, but it'll be wrong if we're throwing exceptions
            if (_isThrowException)
                SetDefaultFallbacks();
        }

        internal override void SetDefaultFallbacks()
        {
            // For UTF-X encodings, we use a replacement fallback with an empty string
            if (_isThrowException)
            {
                this.encoderFallback = EncoderFallback.ExceptionFallback;
                this.decoderFallback = DecoderFallback.ExceptionFallback;
            }
            else
            {
                this.encoderFallback = new EncoderReplacementFallback("\xFFFD");
                this.decoderFallback = new DecoderReplacementFallback("\xFFFD");
            }
        }


        // WARNING: GetByteCount(string chars)
        // WARNING: has different variable names than EncodingNLS.cs, so this can't just be cut & pasted,
        // WARNING: otherwise it'll break VB's way of declaring these.
        //
        // The following methods are copied from EncodingNLS.cs.
        // Unfortunately EncodingNLS.cs is internal and we're public, so we have to re-implement them here.
        // These should be kept in sync for the following classes:
        // EncodingNLS, UTF7Encoding, UTF8Encoding, UTF32Encoding, ASCIIEncoding, UnicodeEncoding

        // Returns the number of bytes required to encode a range of characters in
        // a character array.
        //
        // All of our public Encodings that don't use EncodingNLS must have this (including EncodingNLS)
        // So if you fix this, fix the others.  Currently those include:
        // EncodingNLS, UTF7Encoding, UTF8Encoding, UTF32Encoding, ASCIIEncoding, UnicodeEncoding
        // parent method is safe

        public override unsafe int GetByteCount(char[] chars, int index, int count)
        {
            // Validate input parameters
            if (chars == null)
                throw new ArgumentNullException("chars", SR.ArgumentNull_Array);

            if (index < 0 || count < 0)
                throw new ArgumentOutOfRangeException((index < 0 ? "index" : "count"), SR.ArgumentOutOfRange_NeedNonNegNum);

            if (chars.Length - index < count)
                throw new ArgumentOutOfRangeException("chars", SR.ArgumentOutOfRange_IndexCountBuffer);
            Contract.EndContractBlock();

            // If no input, return 0, avoid fixed empty array problem
            if (count == 0)
                return 0;

            // Just call the pointer version
            fixed (char* pChars = chars)
                return GetByteCount(pChars + index, count, null);
        }

        // All of our public Encodings that don't use EncodingNLS must have this (including EncodingNLS)
        // So if you fix this, fix the others.  Currently those include:
        // EncodingNLS, UTF7Encoding, UTF8Encoding, UTF32Encoding, ASCIIEncoding, UnicodeEncoding
        // parent method is safe

        public override unsafe int GetByteCount(String chars)
        {
            // Validate input
            if (chars==null)
                throw new ArgumentNullException("s");
            Contract.EndContractBlock();

            fixed (char* pChars = chars)
                return GetByteCount(pChars, chars.Length, null);
        }

        // All of our public Encodings that don't use EncodingNLS must have this (including EncodingNLS)
        // So if you fix this, fix the others.  Currently those include:
        // EncodingNLS, UTF7Encoding, UTF8Encoding, UTF32Encoding, ASCIIEncoding, UnicodeEncoding

        [CLSCompliant(false)]
        public override unsafe int GetByteCount(char* chars, int count)
        {
            // Validate Parameters
            if (chars == null)
                throw new ArgumentNullException("chars", SR.ArgumentNull_Array);

            if (count < 0)
                throw new ArgumentOutOfRangeException("count", SR.ArgumentOutOfRange_NeedNonNegNum);
            Contract.EndContractBlock();

            // Call it with empty encoder
            return GetByteCount(chars, count, null);
        }

        // Parent method is safe.
        // All of our public Encodings that don't use EncodingNLS must have this (including EncodingNLS)
        // So if you fix this, fix the others.  Currently those include:
        // EncodingNLS, UTF7Encoding, UTF8Encoding, UTF32Encoding, ASCIIEncoding, UnicodeEncoding

        public override unsafe int GetBytes(String s, int charIndex, int charCount,
                                              byte[] bytes, int byteIndex)
        {
            if (s == null || bytes == null)
                throw new ArgumentNullException((s == null ? "s" : "bytes"), SR.ArgumentNull_Array);

            if (charIndex < 0 || charCount < 0)
                throw new ArgumentOutOfRangeException((charIndex < 0 ? "charIndex" : "charCount"), SR.ArgumentOutOfRange_NeedNonNegNum);

            if (s.Length - charIndex < charCount)
                throw new ArgumentOutOfRangeException("s", SR.ArgumentOutOfRange_IndexCount);

            if (byteIndex < 0 || byteIndex > bytes.Length)
                throw new ArgumentOutOfRangeException("byteIndex", SR.ArgumentOutOfRange_Index);
            Contract.EndContractBlock();

            int byteCount = bytes.Length - byteIndex;

            // Fixed doesn't like 0 length arrays.
            if (bytes.Length == 0)
                bytes = new byte[1];

            fixed (char* pChars = s) fixed (byte* pBytes = &bytes[0])
                return GetBytes(pChars + charIndex, charCount, pBytes + byteIndex, byteCount, null);
        }

        // Encodes a range of characters in a character array into a range of bytes
        // in a byte array. An exception occurs if the byte array is not large
        // enough to hold the complete encoding of the characters. The
        // GetByteCount method can be used to determine the exact number of
        // bytes that will be produced for a given range of characters.
        // Alternatively, the GetMaxByteCount method can be used to
        // determine the maximum number of bytes that will be produced for a given
        // number of characters, regardless of the actual character values.
        //
        // All of our public Encodings that don't use EncodingNLS must have this (including EncodingNLS)
        // So if you fix this, fix the others.  Currently those include:
        // EncodingNLS, UTF7Encoding, UTF8Encoding, UTF32Encoding, ASCIIEncoding, UnicodeEncoding
        // parent method is safe

        public override unsafe int GetBytes(char[] chars, int charIndex, int charCount,
                                               byte[] bytes, int byteIndex)
        {
            // Validate parameters
            if (chars == null || bytes == null)
                throw new ArgumentNullException((chars == null ? "chars" : "bytes"), SR.ArgumentNull_Array);

            if (charIndex < 0 || charCount < 0)
                throw new ArgumentOutOfRangeException((charIndex < 0 ? "charIndex" : "charCount"), SR.ArgumentOutOfRange_NeedNonNegNum);

            if (chars.Length - charIndex < charCount)
                throw new ArgumentOutOfRangeException("chars", SR.ArgumentOutOfRange_IndexCountBuffer);

            if (byteIndex < 0 || byteIndex > bytes.Length)
                throw new ArgumentOutOfRangeException("byteIndex", SR.ArgumentOutOfRange_Index);
            Contract.EndContractBlock();

            // If nothing to encode return 0, avoid fixed problem
            if (charCount == 0)
                return 0;

            // Just call pointer version
            int byteCount = bytes.Length - byteIndex;

            // Fixed doesn't like 0 length arrays.
            if (bytes.Length == 0)
                bytes = new byte[1];

            fixed (char* pChars = chars) fixed (byte* pBytes = &bytes[0])
                // Remember that byteCount is # to decode, not size of array.
                return GetBytes(pChars + charIndex, charCount, pBytes + byteIndex, byteCount, null);
        }

        // All of our public Encodings that don't use EncodingNLS must have this (including EncodingNLS)
        // So if you fix this, fix the others.  Currently those include:
        // EncodingNLS, UTF7Encoding, UTF8Encoding, UTF32Encoding, ASCIIEncoding, UnicodeEncoding

        [CLSCompliant(false)]
        public override unsafe int GetBytes(char* chars, int charCount, byte* bytes, int byteCount)
        {
            // Validate Parameters
            if (bytes == null || chars == null)
                throw new ArgumentNullException(bytes == null ? "bytes" : "chars", SR.ArgumentNull_Array);

            if (charCount < 0 || byteCount < 0)
                throw new ArgumentOutOfRangeException((charCount < 0 ? "charCount" : "byteCount"), SR.ArgumentOutOfRange_NeedNonNegNum);
            Contract.EndContractBlock();

            return GetBytes(chars, charCount, bytes, byteCount, null);
        }

        // Returns the number of characters produced by decoding a range of bytes
        // in a byte array.
        //
        // All of our public Encodings that don't use EncodingNLS must have this (including EncodingNLS)
        // So if you fix this, fix the others.  Currently those include:
        // EncodingNLS, UTF7Encoding, UTF8Encoding, UTF32Encoding, ASCIIEncoding, UnicodeEncoding
        // parent method is safe

        public override unsafe int GetCharCount(byte[] bytes, int index, int count)
        {
            // Validate Parameters
            if (bytes == null)
                throw new ArgumentNullException("bytes", SR.ArgumentNull_Array);

            if (index < 0 || count < 0)
                throw new ArgumentOutOfRangeException((index < 0 ? "index" : "count"), SR.ArgumentOutOfRange_NeedNonNegNum);

            if (bytes.Length - index < count)
                throw new ArgumentOutOfRangeException("bytes", SR.ArgumentOutOfRange_IndexCountBuffer);
            Contract.EndContractBlock();

            // If no input just return 0, fixed doesn't like 0 length arrays.
            if (count == 0)
                return 0;

            // Just call pointer version
            fixed (byte* pBytes = bytes)
                return GetCharCount(pBytes + index, count, null);
        }

        // All of our public Encodings that don't use EncodingNLS must have this (including EncodingNLS)
        // So if you fix this, fix the others.  Currently those include:
        // EncodingNLS, UTF7Encoding, UTF8Encoding, UTF32Encoding, ASCIIEncoding, UnicodeEncoding

        [CLSCompliant(false)]
        public override unsafe int GetCharCount(byte* bytes, int count)
        {
            // Validate Parameters
            if (bytes == null)
                throw new ArgumentNullException("bytes", SR.ArgumentNull_Array);

            if (count < 0)
                throw new ArgumentOutOfRangeException("count", SR.ArgumentOutOfRange_NeedNonNegNum);
            Contract.EndContractBlock();

            return GetCharCount(bytes, count, null);
        }

        // All of our public Encodings that don't use EncodingNLS must have this (including EncodingNLS)
        // So if you fix this, fix the others.  Currently those include:
        // EncodingNLS, UTF7Encoding, UTF8Encoding, UTF32Encoding, ASCIIEncoding, UnicodeEncoding
        // parent method is safe

        public override unsafe int GetChars(byte[] bytes, int byteIndex, int byteCount,
                                              char[] chars, int charIndex)
        {
            // Validate Parameters
            if (bytes == null || chars == null)
                throw new ArgumentNullException(bytes == null ? "bytes" : "chars", SR.ArgumentNull_Array);

            if (byteIndex < 0 || byteCount < 0)
                throw new ArgumentOutOfRangeException((byteIndex < 0 ? "byteIndex" : "byteCount"), SR.ArgumentOutOfRange_NeedNonNegNum);

            if ( bytes.Length - byteIndex < byteCount)
                throw new ArgumentOutOfRangeException("bytes", SR.ArgumentOutOfRange_IndexCountBuffer);

            if (charIndex < 0 || charIndex > chars.Length)
                throw new ArgumentOutOfRangeException("charIndex", SR.ArgumentOutOfRange_Index);
            Contract.EndContractBlock();

            // If no input, return 0 & avoid fixed problem
            if (byteCount == 0)
                return 0;

            // Just call pointer version
            int charCount = chars.Length - charIndex;

            // Fixed doesn't like 0 length arrays.
            if (chars.Length == 0)
                chars = new char[1];

            fixed (byte* pBytes = bytes) fixed (char* pChars = &chars[0])
                // Remember that charCount is # to decode, not size of array
                return GetChars(pBytes + byteIndex, byteCount, pChars + charIndex, charCount, null);
        }

        // All of our public Encodings that don't use EncodingNLS must have this (including EncodingNLS)
        // So if you fix this, fix the others.  Currently those include:
        // EncodingNLS, UTF7Encoding, UTF8Encoding, UTF32Encoding, ASCIIEncoding, UnicodeEncoding

        [CLSCompliant(false)]
        public unsafe override int GetChars(byte* bytes, int byteCount, char* chars, int charCount)
        {
            // Validate Parameters
            if (bytes == null || chars == null)
                throw new ArgumentNullException(bytes == null ? "bytes" : "chars", SR.ArgumentNull_Array);

            if (charCount < 0 || byteCount < 0)
                throw new ArgumentOutOfRangeException((charCount < 0 ? "charCount" : "byteCount"), SR.ArgumentOutOfRange_NeedNonNegNum);
            Contract.EndContractBlock();

            return GetChars(bytes, byteCount, chars, charCount, null);
        }

        // Returns a string containing the decoded representation of a range of
        // bytes in a byte array.
        //
        // All of our public Encodings that don't use EncodingNLS must have this (including EncodingNLS)
        // So if you fix this, fix the others.  Currently those include:
        // EncodingNLS, UTF7Encoding, UTF8Encoding, UTF32Encoding, ASCIIEncoding, UnicodeEncoding
        // parent method is safe

        public override unsafe String GetString(byte[] bytes, int index, int count)
        {
            // Validate Parameters
            if (bytes == null)
                throw new ArgumentNullException("bytes", SR.ArgumentNull_Array);

            if (index < 0 || count < 0)
                throw new ArgumentOutOfRangeException((index < 0 ? "index" : "count"), SR.ArgumentOutOfRange_NeedNonNegNum);

            if (bytes.Length - index < count)
                throw new ArgumentOutOfRangeException("bytes", SR.ArgumentOutOfRange_IndexCountBuffer);
            Contract.EndContractBlock();

            // Avoid problems with empty input buffer
            if (count == 0) return String.Empty;

            fixed (byte* pBytes = bytes)
                return String.CreateStringFromEncoding(
                    pBytes + index, count, this);
        }

        //
        // End of standard methods copied from EncodingNLS.cs
        //

        // To simplify maintenance, the structure of GetByteCount and GetBytes should be
        // kept the same as much as possible
        internal override unsafe int GetByteCount(char* chars, int count, EncoderNLS baseEncoder)
        {
            // For fallback we may need a fallback buffer.
            // We wait to initialize it though in case we don't have any broken input unicode
            EncoderFallbackBuffer fallbackBuffer = null;
            char* pSrcForFallback;

            char* pSrc = chars;
            char* pEnd = pSrc + count;

            // Start by assuming we have as many as count
            int byteCount = count;

            int ch = 0;

            if (baseEncoder != null)
            {
                UTF8Encoder encoder = (UTF8Encoder)baseEncoder;
                ch = encoder.surrogateChar;

                // We mustn't have left over fallback data when counting
                if (encoder.InternalHasFallbackBuffer)
                {
                    fallbackBuffer = encoder.FallbackBuffer;
                    if (fallbackBuffer.Remaining > 0)
                        throw new ArgumentException(SR.Format(SR.Argument_EncoderFallbackNotEmpty, this.EncodingName, encoder.Fallback.GetType()));

                    // Set our internal fallback interesting things.
                    fallbackBuffer.InternalInitialize(chars, pEnd, encoder, false);
                }
            }

            for (;;)
            {
                // SLOWLOOP: does all range checks, handles all special cases, but it is slow
                if (pSrc >= pEnd)
                {
                    if (ch == 0)
                    {
                        // Unroll any fallback that happens at the end
                        ch = fallbackBuffer != null ? fallbackBuffer.InternalGetNextChar() : 0;
                        if (ch > 0)
                        {
                            byteCount++;
                            goto ProcessChar;
                        }
                    }
                    else
                    {
                        // Case of surrogates in the fallback.
                        if (fallbackBuffer != null && fallbackBuffer.bFallingBack)
                        {
                            Debug.Assert(ch >= 0xD800 && ch <= 0xDBFF,
                                "[UTF8Encoding.GetBytes]expected high surrogate, not 0x" + ((int)ch).ToString("X4", CultureInfo.InvariantCulture));

                            ch = fallbackBuffer.InternalGetNextChar();
                            byteCount++;

                            if (InRange(ch, CharUnicodeInfo.LOW_SURROGATE_START, CharUnicodeInfo.LOW_SURROGATE_END))
                            {
                                ch = 0xfffd;
                                byteCount++;
                                goto EncodeChar;
                            }
                            else if (ch > 0)
                            {
                                goto ProcessChar;
                            }
                            else
                            {
                                byteCount--; // ignore last one.
                                break;
                            }
                        }
                    }

                    if (ch <= 0)
                    {
                        break;
                    }
                    if (baseEncoder != null && !baseEncoder.MustFlush)
                    {
                        break;
                    }

                    // attempt to encode the partial surrogate (will fallback or ignore it), it'll also subtract 1.
                    byteCount++;
                    goto EncodeChar;
                }

                if (ch > 0)
                {
                    Debug.Assert(ch >= 0xD800 && ch <= 0xDBFF,
                        "[UTF8Encoding.GetBytes]expected high surrogate, not 0x" + ((int)ch).ToString("X4", CultureInfo.InvariantCulture));

                    // use separate helper variables for local contexts so that the jit optimizations
                    // won't get confused about the variable lifetimes
                    int cha = *pSrc;

                    // count the pending surrogate
                    byteCount++;

                    // In previous byte, we encountered a high surrogate, so we are expecting a low surrogate here.
                    // if (IsLowSurrogate(cha)) {
                    if (InRange(cha, CharUnicodeInfo.LOW_SURROGATE_START, CharUnicodeInfo.LOW_SURROGATE_END))
                    {
                        // Don't need a real # because we're just counting, anything > 0x7ff ('cept surrogate) will do.
                        ch = 0xfffd;
                        //                        ch = cha + (ch << 10) +
                        //                            (0x10000
                        //                            - CharUnicodeInfo.LOW_SURROGATE_START
                        //                            - (CharUnicodeInfo.HIGH_SURROGATE_START << 10) );

                        // Use this next char
                        pSrc++;
                    }
                    // else ch is still high surrogate and encoding will fail (so don't add count)

                    // attempt to encode the surrogate or partial surrogate
                    goto EncodeChar;
                }

                // If we've used a fallback, then we have to check for it
                if (fallbackBuffer != null)
                {
                    ch = fallbackBuffer.InternalGetNextChar();
                    if (ch > 0)
                    {
                        // We have an extra byte we weren't expecting.
                        byteCount++;
                        goto ProcessChar;
                    }
                }

                // read next char. The JIT optimization seems to be getting confused when
                // compiling "ch = *pSrc++;", so rather use "ch = *pSrc; pSrc++;" instead
                ch = *pSrc;
                pSrc++;

            ProcessChar:
                // if (IsHighSurrogate(ch)) {
                if (InRange(ch, CharUnicodeInfo.HIGH_SURROGATE_START, CharUnicodeInfo.HIGH_SURROGATE_END))
                {
                    // we will count this surrogate next time around
                    byteCount--;
                    continue;
                }
            // either good char or partial surrogate

            EncodeChar:
                // throw exception on partial surrogate if necessary
                // if (IsLowSurrogate(ch) || IsHighSurrogate(ch))
                if (InRange(ch, CharUnicodeInfo.HIGH_SURROGATE_START, CharUnicodeInfo.LOW_SURROGATE_END))
                {
                    // Lone surrogates aren't allowed
                    // Have to make a fallback buffer if we don't have one
                    if (fallbackBuffer == null)
                    {
                        // wait on fallbacks if we can
                        // For fallback we may need a fallback buffer
                        if (baseEncoder == null)
                            fallbackBuffer = this.encoderFallback.CreateFallbackBuffer();
                        else
                            fallbackBuffer = baseEncoder.FallbackBuffer;

                        // Set our internal fallback interesting things.
                        fallbackBuffer.InternalInitialize(chars, chars + count, baseEncoder, false);
                    }

                    // Do our fallback.  Actually we already know its a mixed up surrogate,
                    // so the ref pSrc isn't gonna do anything.
                    pSrcForFallback = pSrc; // Avoid passing pSrc by reference to allow it to be en-registered
                    fallbackBuffer.InternalFallback(unchecked((char)ch), ref pSrcForFallback);
                    pSrc = pSrcForFallback;

                    // Ignore it if we don't throw (we had preallocated this ch)
                    byteCount--;
                    ch = 0;
                    continue;
                }

                // Count them
                if (ch > 0x7F)
                {
                    if (ch > 0x7FF)
                    {
                        // the extra surrogate byte was compensated by the second surrogate character
                        // (2 surrogates make 4 bytes.  We've already counted 2 bytes, 1 per char)
                        byteCount++;
                    }
                    byteCount++;
                }

#if BIT64
                // check for overflow
                if (byteCount < 0)
                {
                    break;
                }
#endif

#if FASTLOOP
                // If still have fallback don't do fast loop
                if (fallbackBuffer != null && (ch = fallbackBuffer.InternalGetNextChar()) != 0)
                {
                    // We're reserving 1 byte for each char by default
                    byteCount++;
                    goto ProcessChar;
                }

                int availableChars = PtrDiff(pEnd, pSrc);

                // don't fall into the fast decoding loop if we don't have enough characters
                if (availableChars <= 13)
                {
                    // try to get over the remainder of the ascii characters fast though
                    char* pLocalEnd = pEnd; // hint to get pLocalEnd en-registered
                    while (pSrc < pLocalEnd)
                    {
                        ch = *pSrc;
                        pSrc++;
                        if (ch > 0x7F)
                            goto ProcessChar;
                    }

                    // we are done
                    break;
                }

#if BIT64
                // make sure that we won't get a silent overflow inside the fast loop
                // (Fall out to slow loop if we have this many characters)
                availableChars &= 0x0FFFFFFF;
#endif

                // To compute the upper bound, assume that all characters are ASCII characters at this point,
                //  the boundary will be decreased for every non-ASCII character we encounter
                // Also, we need 3 + 4 chars reserve for the unrolled ansi decoding loop and for decoding of surrogates
                char* pStop = pSrc + availableChars - (3 + 4);

                while (pSrc < pStop)
                {
                    ch = *pSrc;
                    pSrc++;

                    if (ch > 0x7F)                                                  // Not ASCII
                    {
                        if (ch > 0x7FF)                                             // Not 2 Byte
                        {
                            if ((ch & 0xF800) == 0xD800)                            // See if its a Surrogate
                                goto LongCode;
                            byteCount++;
                        }
                        byteCount++;
                    }

                    // get pSrc aligned
                    if ((unchecked((int)pSrc) & 0x2) != 0)
                    {
                        ch = *pSrc;
                        pSrc++;
                        if (ch > 0x7F)                                              // Not ASCII
                        {
                            if (ch > 0x7FF)                                         // Not 2 Byte
                            {
                                if ((ch & 0xF800) == 0xD800)                        // See if its a Surrogate
                                    goto LongCode;
                                byteCount++;
                            }
                            byteCount++;
                        }
                    }

                    // Run 2 * 4 characters at a time!
                    while (pSrc < pStop)
                    {
                        ch = *(int*)pSrc;
                        int chc = *(int*)(pSrc + 2);
                        if (((ch | chc) & unchecked((int)0xFF80FF80)) != 0)         // See if not ASCII
                        {
                            if (((ch | chc) & unchecked((int)0xF800F800)) != 0)     // See if not 2 Byte
                            {
                                goto LongCodeWithMask;
                            }


                            if ((ch & unchecked((int)0xFF800000)) != 0)             // Actually 0x07800780 is all we care about (4 bits)
                                byteCount++;
                            if ((ch & unchecked((int)0xFF80)) != 0)
                                byteCount++;
                            if ((chc & unchecked((int)0xFF800000)) != 0)
                                byteCount++;
                            if ((chc & unchecked((int)0xFF80)) != 0)
                                byteCount++;
                        }
                        pSrc += 4;

                        ch = *(int*)pSrc;
                        chc = *(int*)(pSrc + 2);
                        if (((ch | chc) & unchecked((int)0xFF80FF80)) != 0)         // See if not ASCII
                        {
                            if (((ch | chc) & unchecked((int)0xF800F800)) != 0)     // See if not 2 Byte
                            {
                                goto LongCodeWithMask;
                            }

                            if ((ch & unchecked((int)0xFF800000)) != 0)
                                byteCount++;
                            if ((ch & unchecked((int)0xFF80)) != 0)
                                byteCount++;
                            if ((chc & unchecked((int)0xFF800000)) != 0)
                                byteCount++;
                            if ((chc & unchecked((int)0xFF80)) != 0)
                                byteCount++;
                        }
                        pSrc += 4;
                    }
                    break;

                LongCodeWithMask:
#if BIGENDIAN
                    // be careful about the sign extension
                    ch = (int)(((uint)ch) >> 16);
#else // BIGENDIAN
                    ch = (char)ch;
#endif // BIGENDIAN
                    pSrc++;

                    if (ch <= 0x7F)
                    {
                        continue;
                    }

                LongCode:
                    // use separate helper variables for slow and fast loop so that the jit optimizations
                    // won't get confused about the variable lifetimes
                    if (ch > 0x7FF)
                    {
                        // if (IsLowSurrogate(ch) || IsHighSurrogate(ch))
                        if (InRange(ch, CharUnicodeInfo.HIGH_SURROGATE_START, CharUnicodeInfo.LOW_SURROGATE_END))
                        {
                            // 4 byte encoding - high surrogate + low surrogate

                            int chd = *pSrc;
                            if (
                                // !IsHighSurrogate(ch) // low without high -> bad
                                ch > CharUnicodeInfo.HIGH_SURROGATE_END ||
                                // !IsLowSurrogate(chd) // high not followed by low -> bad
                                !InRange(chd, CharUnicodeInfo.LOW_SURROGATE_START, CharUnicodeInfo.LOW_SURROGATE_END))
                            {
                                // Back up and drop out to slow loop to figure out error
                                pSrc--;
                                break;
                            }
                            pSrc++;

                            // byteCount - this byte is compensated by the second surrogate character
                        }
                        byteCount++;
                    }
                    byteCount++;

                    // byteCount - the last byte is already included
                }
#endif // FASTLOOP

                // no pending char at this point
                ch = 0;
            }

#if BIT64
            // check for overflow
            if (byteCount < 0)
            {
                throw new ArgumentException(
                        SR.Argument_ConversionOverflow);
            }
#endif

            Debug.Assert(fallbackBuffer == null || fallbackBuffer.Remaining == 0,
                "[UTF8Encoding.GetByteCount]Expected Empty fallback buffer");

            return byteCount;
        }

        // diffs two char pointers using unsigned arithmetic. The unsigned arithmetic
        // is good enough for us, and it tends to generate better code than the signed
        // arithmetic generated by default
        unsafe private static int PtrDiff(char* a, char* b)
        {
            return (int)(((uint)((byte*)a - (byte*)b)) >> 1);
        }

        // byte* flavor just for parity
        unsafe private static int PtrDiff(byte* a, byte* b)
        {
            return (int)(a - b);
        }

        private static bool InRange(int ch, int start, int end)
        {
            return (uint)(ch - start) <= (uint)(end - start);
        }

        // Our workhorse
        // Note:  We ignore mismatched surrogates, unless the exception flag is set in which case we throw
        internal override unsafe int GetBytes(char* chars, int charCount,
                                                byte* bytes, int byteCount, EncoderNLS baseEncoder)
        {
            Debug.Assert(chars != null, "[UTF8Encoding.GetBytes]chars!=null");
            Debug.Assert(byteCount >= 0, "[UTF8Encoding.GetBytes]byteCount >=0");
            Debug.Assert(charCount >= 0, "[UTF8Encoding.GetBytes]charCount >=0");
            Debug.Assert(bytes != null, "[UTF8Encoding.GetBytes]bytes!=null");

            UTF8Encoder encoder = null;

            // For fallback we may need a fallback buffer.
            // We wait to initialize it though in case we don't have any broken input unicode
            EncoderFallbackBuffer fallbackBuffer = null;
            char* pSrcForFallback;

            char* pSrc = chars;
            byte* pTarget = bytes;

            char* pEnd = pSrc + charCount;
            byte* pAllocatedBufferEnd = pTarget + byteCount;

            int ch = 0;

            // assume that JIT will en-register pSrc, pTarget and ch

            if (baseEncoder != null)
            {
                encoder = (UTF8Encoder)baseEncoder;
                ch = encoder.surrogateChar;

                // We mustn't have left over fallback data when counting
                if (encoder.InternalHasFallbackBuffer)
                {
                    // We always need the fallback buffer in get bytes so we can flush any remaining ones if necessary
                    fallbackBuffer = encoder.FallbackBuffer;
                    if (fallbackBuffer.Remaining > 0 && encoder._throwOnOverflow)
                        throw new ArgumentException(SR.Format(SR.Argument_EncoderFallbackNotEmpty, this.EncodingName, encoder.Fallback.GetType()));

                    // Set our internal fallback interesting things.
                    fallbackBuffer.InternalInitialize(chars, pEnd, encoder, true);
                }
            }

            for (;;)
            {
                // SLOWLOOP: does all range checks, handles all special cases, but it is slow

                if (pSrc >= pEnd)
                {
                    if (ch == 0)
                    {
                        // Check if there's anthing left to get out of the fallback buffer
                        ch = fallbackBuffer != null ? fallbackBuffer.InternalGetNextChar() : 0;
                        if (ch > 0)
                        {
                            goto ProcessChar;
                        }
                    }
                    else
                    {
                        // Case of leftover surrogates in the fallback buffer
                        if (fallbackBuffer != null && fallbackBuffer.bFallingBack)
                        {
                            Debug.Assert(ch >= 0xD800 && ch <= 0xDBFF,
                                "[UTF8Encoding.GetBytes]expected high surrogate, not 0x" + ((int)ch).ToString("X4", CultureInfo.InvariantCulture));

                            int cha = ch;

                            ch = fallbackBuffer.InternalGetNextChar();

                            if (InRange(ch, CharUnicodeInfo.LOW_SURROGATE_START, CharUnicodeInfo.LOW_SURROGATE_END))
                            {
                                ch = ch + (cha << 10) + (0x10000 - CharUnicodeInfo.LOW_SURROGATE_START - (CharUnicodeInfo.HIGH_SURROGATE_START << 10));
                                goto EncodeChar;
                            }
                            else if (ch > 0)
                            {
                                goto ProcessChar;
                            }
                            else
                            {
                                break;
                            }
                        }
                    }

                    // attempt to encode the partial surrogate (will fail or ignore)
                    if (ch > 0 && (encoder == null || encoder.MustFlush))
                        goto EncodeChar;

                    // We're done
                    break;
                }

                if (ch > 0)
                {
                    // We have a high surrogate left over from a previous loop.
                    Debug.Assert(ch >= 0xD800 && ch <= 0xDBFF,
                        "[UTF8Encoding.GetBytes]expected high surrogate, not 0x" + ((int)ch).ToString("X4", CultureInfo.InvariantCulture));

                    // use separate helper variables for local contexts so that the jit optimizations
                    // won't get confused about the variable lifetimes
                    int cha = *pSrc;

                    // In previous byte, we encountered a high surrogate, so we are expecting a low surrogate here.
                    // if (IsLowSurrogate(cha)) {
                    if (InRange(cha, CharUnicodeInfo.LOW_SURROGATE_START, CharUnicodeInfo.LOW_SURROGATE_END))
                    {
                        ch = cha + (ch << 10) +
                            (0x10000
                            - CharUnicodeInfo.LOW_SURROGATE_START
                            - (CharUnicodeInfo.HIGH_SURROGATE_START << 10));

                        pSrc++;
                    }
                    // else ch is still high surrogate and encoding will fail

                    // attempt to encode the surrogate or partial surrogate
                    goto EncodeChar;
                }

                // If we've used a fallback, then we have to check for it
                if (fallbackBuffer != null)
                {
                    ch = fallbackBuffer.InternalGetNextChar();
                    if (ch > 0) goto ProcessChar;
                }

                // read next char. The JIT optimization seems to be getting confused when
                // compiling "ch = *pSrc++;", so rather use "ch = *pSrc; pSrc++;" instead
                ch = *pSrc;
                pSrc++;

            ProcessChar:
                // if (IsHighSurrogate(ch)) {
                if (InRange(ch, CharUnicodeInfo.HIGH_SURROGATE_START, CharUnicodeInfo.HIGH_SURROGATE_END))
                {
                    continue;
                }
            // either good char or partial surrogate

            EncodeChar:
                // throw exception on partial surrogate if necessary
                // if (IsLowSurrogate(ch) || IsHighSurrogate(ch))
                if (InRange(ch, CharUnicodeInfo.HIGH_SURROGATE_START, CharUnicodeInfo.LOW_SURROGATE_END))
                {
                    // Lone surrogates aren't allowed, we have to do fallback for them
                    // Have to make a fallback buffer if we don't have one
                    if (fallbackBuffer == null)
                    {
                        // wait on fallbacks if we can
                        // For fallback we may need a fallback buffer
                        if (baseEncoder == null)
                            fallbackBuffer = this.encoderFallback.CreateFallbackBuffer();
                        else
                            fallbackBuffer = baseEncoder.FallbackBuffer;

                        // Set our internal fallback interesting things.
                        fallbackBuffer.InternalInitialize(chars, pEnd, baseEncoder, true);
                    }

                    // Do our fallback.  Actually we already know its a mixed up surrogate,
                    // so the ref pSrc isn't gonna do anything.
                    pSrcForFallback = pSrc; // Avoid passing pSrc by reference to allow it to be en-registered
                    fallbackBuffer.InternalFallback(unchecked((char)ch), ref pSrcForFallback);
                    pSrc = pSrcForFallback;

                    // Ignore it if we don't throw
                    ch = 0;
                    continue;
                }

                // Count bytes needed
                int bytesNeeded = 1;
                if (ch > 0x7F)
                {
                    if (ch > 0x7FF)
                    {
                        if (ch > 0xFFFF)
                        {
                            bytesNeeded++;  // 4 bytes (surrogate pair)
                        }
                        bytesNeeded++;      // 3 bytes (800-FFFF)
                    }
                    bytesNeeded++;          // 2 bytes (80-7FF)
                }

                if (pTarget > pAllocatedBufferEnd - bytesNeeded)
                {
                    // Left over surrogate from last time will cause pSrc == chars, so we'll throw
                    if (fallbackBuffer != null && fallbackBuffer.bFallingBack)
                    {
                        fallbackBuffer.MovePrevious();              // Didn't use this fallback char
                        if (ch > 0xFFFF)
                            fallbackBuffer.MovePrevious();          // Was surrogate, didn't use 2nd part either
                    }
                    else
                    {
                        pSrc--;                                     // Didn't use this char
                        if (ch > 0xFFFF)
                            pSrc--;                                 // Was surrogate, didn't use 2nd part either
                    }
                    Debug.Assert(pSrc >= chars || pTarget == bytes,
                        "[UTF8Encoding.GetBytes]Expected pSrc to be within buffer or to throw with insufficient room.");
                    ThrowBytesOverflow(encoder, pTarget == bytes);  // Throw if we must
                    ch = 0;                                         // Nothing left over (we backed up to start of pair if supplementary)
                    break;
                }

                if (ch <= 0x7F)
                {
                    *pTarget = (byte)ch;
                }
                else
                {
                    // use separate helper variables for local contexts so that the jit optimizations
                    // won't get confused about the variable lifetimes
                    int chb;
                    if (ch <= 0x7FF)
                    {
                        // 2 byte encoding
                        chb = (byte)(unchecked((sbyte)0xC0) | (ch >> 6));
                    }
                    else
                    {
                        if (ch <= 0xFFFF)
                        {
                            chb = (byte)(unchecked((sbyte)0xE0) | (ch >> 12));
                        }
                        else
                        {
                            *pTarget = (byte)(unchecked((sbyte)0xF0) | (ch >> 18));
                            pTarget++;

                            chb = unchecked((sbyte)0x80) | (ch >> 12) & 0x3F;
                        }
                        *pTarget = (byte)chb;
                        pTarget++;

                        chb = unchecked((sbyte)0x80) | (ch >> 6) & 0x3F;
                    }
                    *pTarget = (byte)chb;
                    pTarget++;

                    *pTarget = (byte)(unchecked((sbyte)0x80) | ch & 0x3F);
                }
                pTarget++;


#if FASTLOOP
                // If still have fallback don't do fast loop
                if (fallbackBuffer != null && (ch = fallbackBuffer.InternalGetNextChar()) != 0)
                    goto ProcessChar;

                int availableChars = PtrDiff(pEnd, pSrc);
                int availableBytes = PtrDiff(pAllocatedBufferEnd, pTarget);

                // don't fall into the fast decoding loop if we don't have enough characters
                // Note that if we don't have enough bytes, pStop will prevent us from entering the fast loop.
                if (availableChars <= 13)
                {
                    // we are hoping for 1 byte per char
                    if (availableBytes < availableChars)
                    {
                        // not enough output room.  no pending bits at this point
                        ch = 0;
                        continue;
                    }

                    // try to get over the remainder of the ascii characters fast though
                    char* pLocalEnd = pEnd; // hint to get pLocalEnd en-registered
                    while (pSrc < pLocalEnd)
                    {
                        ch = *pSrc;
                        pSrc++;

                        // Not ASCII, need more than 1 byte per char
                        if (ch > 0x7F)
                            goto ProcessChar;

                        *pTarget = (byte)ch;
                        pTarget++;
                    }
                    // we are done, let ch be 0 to clear encoder
                    ch = 0;
                    break;
                }

                // we need at least 1 byte per character, but Convert might allow us to convert
                // only part of the input, so try as much as we can.  Reduce charCount if necessary
                if (availableBytes < availableChars)
                {
                    availableChars = availableBytes;
                }

                // FASTLOOP:
                // - optimistic range checks
                // - fallbacks to the slow loop for all special cases, exception throwing, etc.

                // To compute the upper bound, assume that all characters are ASCII characters at this point,
                //  the boundary will be decreased for every non-ASCII character we encounter
                // Also, we need 5 chars reserve for the unrolled ansi decoding loop and for decoding of surrogates
                // If there aren't enough bytes for the output, then pStop will be <= pSrc and will bypass the loop.
                char* pStop = pSrc + availableChars - 5;

                while (pSrc < pStop)
                {
                    ch = *pSrc;
                    pSrc++;

                    if (ch > 0x7F)
                    {
                        goto LongCode;
                    }
                    *pTarget = (byte)ch;
                    pTarget++;

                    // get pSrc aligned
                    if ((unchecked((int)pSrc) & 0x2) != 0)
                    {
                        ch = *pSrc;
                        pSrc++;
                        if (ch > 0x7F)
                        {
                            goto LongCode;
                        }
                        *pTarget = (byte)ch;
                        pTarget++;
                    }

                    // Run 4 characters at a time!
                    while (pSrc < pStop)
                    {
                        ch = *(int*)pSrc;
                        int chc = *(int*)(pSrc + 2);
                        if (((ch | chc) & unchecked((int)0xFF80FF80)) != 0)
                        {
                            goto LongCodeWithMask;
                        }

                        // Unfortunately, this is endianess sensitive
#if BIGENDIAN
                        *pTarget = (byte)(ch>>16);
                        *(pTarget+1) = (byte)ch;
                        pSrc += 4;
                        *(pTarget+2) = (byte)(chc>>16);
                        *(pTarget+3) = (byte)chc;
                        pTarget += 4;
#else // BIGENDIAN
                        *pTarget = (byte)ch;
                        *(pTarget + 1) = (byte)(ch >> 16);
                        pSrc += 4;
                        *(pTarget + 2) = (byte)chc;
                        *(pTarget + 3) = (byte)(chc >> 16);
                        pTarget += 4;
#endif // BIGENDIAN
                    }
                    continue;

                LongCodeWithMask:
#if BIGENDIAN
                    // be careful about the sign extension
                    ch = (int)(((uint)ch) >> 16);
#else // BIGENDIAN
                    ch = (char)ch;
#endif // BIGENDIAN
                    pSrc++;

                    if (ch > 0x7F)
                    {
                        goto LongCode;
                    }
                    *pTarget = (byte)ch;
                    pTarget++;
                    continue;

                LongCode:
                    // use separate helper variables for slow and fast loop so that the jit optimizations
                    // won't get confused about the variable lifetimes
                    int chd;
                    if (ch <= 0x7FF)
                    {
                        // 2 byte encoding
                        chd = unchecked((sbyte)0xC0) | (ch >> 6);
                    }
                    else
                    {
                        // if (!IsLowSurrogate(ch) && !IsHighSurrogate(ch))
                        if (!InRange(ch, CharUnicodeInfo.HIGH_SURROGATE_START, CharUnicodeInfo.LOW_SURROGATE_END))
                        {
                            // 3 byte encoding
                            chd = unchecked((sbyte)0xE0) | (ch >> 12);
                        }
                        else
                        {
                            // 4 byte encoding - high surrogate + low surrogate
                            // if (!IsHighSurrogate(ch))
                            if (ch > CharUnicodeInfo.HIGH_SURROGATE_END)
                            {
                                // low without high -> bad, try again in slow loop
                                pSrc -= 1;
                                break;
                            }

                            chd = *pSrc;
                            pSrc++;

                            // if (!IsLowSurrogate(chd)) {
                            if (!InRange(chd, CharUnicodeInfo.LOW_SURROGATE_START, CharUnicodeInfo.LOW_SURROGATE_END))
                            {
                                // high not followed by low -> bad, try again in slow loop
                                pSrc -= 2;
                                break;
                            }

                            ch = chd + (ch << 10) +
                                (0x10000
                                - CharUnicodeInfo.LOW_SURROGATE_START
                                - (CharUnicodeInfo.HIGH_SURROGATE_START << 10));

                            *pTarget = (byte)(unchecked((sbyte)0xF0) | (ch >> 18));
                            // pStop - this byte is compensated by the second surrogate character
                            // 2 input chars require 4 output bytes.  2 have been anticipated already
                            // and 2 more will be accounted for by the 2 pStop-- calls below.
                            pTarget++;

                            chd = unchecked((sbyte)0x80) | (ch >> 12) & 0x3F;
                        }
                        *pTarget = (byte)chd;
                        pStop--;                    // 3 byte sequence for 1 char, so need pStop-- and the one below too.
                        pTarget++;

                        chd = unchecked((sbyte)0x80) | (ch >> 6) & 0x3F;
                    }
                    *pTarget = (byte)chd;
                    pStop--;                        // 2 byte sequence for 1 char so need pStop--.
                    pTarget++;

                    *pTarget = (byte)(unchecked((sbyte)0x80) | ch & 0x3F);
                    // pStop - this byte is already included
                    pTarget++;
                }

                Debug.Assert(pTarget <= pAllocatedBufferEnd, "[UTF8Encoding.GetBytes]pTarget <= pAllocatedBufferEnd");

#endif // FASTLOOP

                // no pending char at this point
                ch = 0;
            }

            // Do we have to set the encoder bytes?
            if (encoder != null)
            {
                Debug.Assert(!encoder.MustFlush || ch == 0,
                    "[UTF8Encoding.GetBytes] Expected no mustflush or 0 leftover ch " + ch.ToString("X2", CultureInfo.InvariantCulture));

                encoder.surrogateChar = ch;
                encoder._charsUsed = (int)(pSrc - chars);
            }

            Debug.Assert(fallbackBuffer == null || fallbackBuffer.Remaining == 0 ||
                baseEncoder == null || !baseEncoder._throwOnOverflow,
                "[UTF8Encoding.GetBytes]Expected empty fallback buffer if not converting");

            return (int)(pTarget - bytes);
        }


        // These are bitmasks used to maintain the state in the decoder. They occupy the higher bits
        // while the actual character is being built in the lower bits. They are shifted together
        // with the actual bits of the character.

        // bits 30 & 31 are used for pending bits fixup
        private const int FinalByte = 1 << 29;
        private const int SupplimentarySeq = 1 << 28;
        private const int ThreeByteSeq = 1 << 27;

        // Note:  We throw exceptions on individually encoded surrogates and other non-shortest forms.
        //        If exceptions aren't turned on, then we drop all non-shortest &individual surrogates.
        //
        // To simplify maintenance, the structure of GetCharCount and GetChars should be
        // kept the same as much as possible
        internal override unsafe int GetCharCount(byte* bytes, int count, DecoderNLS baseDecoder)
        {
            Debug.Assert(count >= 0, "[UTF8Encoding.GetCharCount]count >=0");
            Debug.Assert(bytes != null, "[UTF8Encoding.GetCharCount]bytes!=null");

            // Initialize stuff
            byte* pSrc = bytes;
            byte* pEnd = pSrc + count;

            // Start by assuming we have as many as count, charCount always includes the adjustment
            // for the character being decoded
            int charCount = count;
            int ch = 0;
            DecoderFallbackBuffer fallback = null;

            if (baseDecoder != null)
            {
                UTF8Decoder decoder = (UTF8Decoder)baseDecoder;
                ch = decoder.bits;
                charCount -= (ch >> 30);        // Adjust char count for # of expected bytes and expected output chars.

                // Shouldn't have anything in fallback buffer for GetCharCount
                // (don't have to check _throwOnOverflow for count)
                Debug.Assert(!decoder.InternalHasFallbackBuffer || decoder.FallbackBuffer.Remaining == 0,
                    "[UTF8Encoding.GetCharCount]Expected empty fallback buffer at start");
            }

            for (;;)
            {
                // SLOWLOOP: does all range checks, handles all special cases, but it is slow

                if (pSrc >= pEnd)
                {
                    break;
                }

                if (ch == 0)
                {
                    // no pending bits
                    goto ReadChar;
                }

                // read next byte. The JIT optimization seems to be getting confused when
                // compiling "ch = *pSrc++;", so rather use "ch = *pSrc; pSrc++;" instead
                int cha = *pSrc;
                pSrc++;

                // we are expecting to see trailing bytes like 10vvvvvv
                if ((cha & unchecked((sbyte)0xC0)) != 0x80)
                {
                    // This can be a valid starting byte for another UTF8 byte sequence, so let's put
                    // the current byte back, and try to see if this is a valid byte for another UTF8 byte sequence
                    pSrc--;
                    charCount += (ch >> 30);
                    goto InvalidByteSequence;
                }

                // fold in the new byte
                ch = (ch << 6) | (cha & 0x3F);

                if ((ch & FinalByte) == 0)
                {
                    Debug.Assert((ch & (SupplimentarySeq | ThreeByteSeq)) != 0,
                        "[UTF8Encoding.GetChars]Invariant volation");

                    if ((ch & SupplimentarySeq) != 0)
                    {
                        if ((ch & (FinalByte >> 6)) != 0)
                        {
                            // this is 3rd byte (of 4 byte supplementary) - nothing to do
                            continue;
                        }

                        // 2nd byte, check for non-shortest form of supplementary char and the valid
                        // supplementary characters in range 0x010000 - 0x10FFFF at the same time
                        if (!InRange(ch & 0x1F0, 0x10, 0x100))
                        {
                            goto InvalidByteSequence;
                        }
                    }
                    else
                    {
                        // Must be 2nd byte of a 3-byte sequence
                        // check for non-shortest form of 3 byte seq
                        if ((ch & (0x1F << 5)) == 0 ||                  // non-shortest form
                            (ch & (0xF800 >> 6)) == (0xD800 >> 6))     // illegal individually encoded surrogate
                        {
                            goto InvalidByteSequence;
                        }
                    }
                    continue;
                }

                // ready to punch

                // adjust for surrogates in non-shortest form
                if ((ch & (SupplimentarySeq | 0x1F0000)) == SupplimentarySeq)
                {
                    charCount--;
                }
                goto EncodeChar;

            InvalidByteSequence:
                // this code fragment should be close to the goto referencing it
                // Have to do fallback for invalid bytes
                if (fallback == null)
                {
                    if (baseDecoder == null)
                        fallback = this.decoderFallback.CreateFallbackBuffer();
                    else
                        fallback = baseDecoder.FallbackBuffer;
                    fallback.InternalInitialize(bytes, null);
                }
                charCount += FallbackInvalidByteSequence(pSrc, ch, fallback);

                ch = 0;
                continue;

            ReadChar:
                ch = *pSrc;
                pSrc++;

            ProcessChar:
                if (ch > 0x7F)
                {
                    // If its > 0x7F, its start of a new multi-byte sequence

                    // Long sequence, so unreserve our char.
                    charCount--;

                    // bit 6 has to be non-zero for start of multibyte chars.
                    if ((ch & 0x40) == 0)
                    {
                        // Unexpected trail byte
                        goto InvalidByteSequence;
                    }

                    // start a new long code
                    if ((ch & 0x20) != 0)
                    {
                        if ((ch & 0x10) != 0)
                        {
                            // 4 byte encoding - supplimentary character (2 surrogates)

                            ch &= 0x0F;

                            // check that bit 4 is zero and the valid supplimentary character
                            // range 0x000000 - 0x10FFFF at the same time
                            if (ch > 0x04)
                            {
                                ch |= 0xf0;
                                goto InvalidByteSequence;
                            }

                            // Add bit flags so that when we check new characters & rotate we'll be flagged correctly.
                            // Final byte flag, count fix if we don't make final byte & supplimentary sequence flag.
                            ch |= (FinalByte >> 3 * 6) |  // Final byte is 3 more bytes from now
                                  (1 << 30) |           // If it dies on next byte we'll need an extra char
                                  (3 << (30 - 2 * 6)) |     // If it dies on last byte we'll need to subtract a char
                                (SupplimentarySeq) | (SupplimentarySeq >> 6) |
                                (SupplimentarySeq >> 2 * 6) | (SupplimentarySeq >> 3 * 6);

                            // Our character count will be 2 characters for these 4 bytes, so subtract another char
                            charCount--;
                        }
                        else
                        {
                            // 3 byte encoding
                            // Add bit flags so that when we check new characters & rotate we'll be flagged correctly.
                            ch = (ch & 0x0F) | ((FinalByte >> 2 * 6) | (1 << 30) |
                                (ThreeByteSeq) | (ThreeByteSeq >> 6) | (ThreeByteSeq >> 2 * 6));

                            // We'll expect 1 character for these 3 bytes, so subtract another char.
                            charCount--;
                        }
                    }
                    else
                    {
                        // 2 byte encoding

                        ch &= 0x1F;

                        // check for non-shortest form
                        if (ch <= 1)
                        {
                            ch |= 0xc0;
                            goto InvalidByteSequence;
                        }

                        // Add bit flags so we'll be flagged correctly
                        ch |= (FinalByte >> 6);
                    }
                    continue;
                }

            EncodeChar:

#if FASTLOOP
                int availableBytes = PtrDiff(pEnd, pSrc);

                // don't fall into the fast decoding loop if we don't have enough bytes
                if (availableBytes <= 13)
                {
                    // try to get over the remainder of the ascii characters fast though
                    byte* pLocalEnd = pEnd; // hint to get pLocalEnd en-registered
                    while (pSrc < pLocalEnd)
                    {
                        ch = *pSrc;
                        pSrc++;

                        if (ch > 0x7F)
                            goto ProcessChar;
                    }
                    // we are done
                    ch = 0;
                    break;
                }

                // To compute the upper bound, assume that all characters are ASCII characters at this point,
                //  the boundary will be decreased for every non-ASCII character we encounter
                // Also, we need 7 chars reserve for the unrolled ansi decoding loop and for decoding of multibyte sequences
                byte* pStop = pSrc + availableBytes - 7;

                while (pSrc < pStop)
                {
                    ch = *pSrc;
                    pSrc++;

                    if (ch > 0x7F)
                    {
                        goto LongCode;
                    }

                    // get pSrc 2-byte aligned
                    if ((unchecked((int)pSrc) & 0x1) != 0)
                    {
                        ch = *pSrc;
                        pSrc++;
                        if (ch > 0x7F)
                        {
                            goto LongCode;
                        }
                    }

                    // get pSrc 4-byte aligned
                    if ((unchecked((int)pSrc) & 0x2) != 0)
                    {
                        ch = *(ushort*)pSrc;
                        if ((ch & 0x8080) != 0)
                        {
                            goto LongCodeWithMask16;
                        }
                        pSrc += 2;
                    }

                    // Run 8 + 8 characters at a time!
                    while (pSrc < pStop)
                    {
                        ch = *(int*)pSrc;
                        int chb = *(int*)(pSrc + 4);
                        if (((ch | chb) & unchecked((int)0x80808080)) != 0)
                        {
                            goto LongCodeWithMask32;
                        }
                        pSrc += 8;

                        // This is a really small loop - unroll it
                        if (pSrc >= pStop)
                            break;

                        ch = *(int*)pSrc;
                        chb = *(int*)(pSrc + 4);
                        if (((ch | chb) & unchecked((int)0x80808080)) != 0)
                        {
                            goto LongCodeWithMask32;
                        }
                        pSrc += 8;
                    }
                    break;

#if BIGENDIAN
                LongCodeWithMask32:
                    // be careful about the sign extension
                    ch = (int)(((uint)ch) >> 16);
                LongCodeWithMask16:
                    ch = (int)(((uint)ch) >> 8);
#else // BIGENDIAN
                LongCodeWithMask32:
                LongCodeWithMask16:
                    ch &= 0xFF;
#endif // BIGENDIAN
                    pSrc++;
                    if (ch <= 0x7F)
                    {
                        continue;
                    }

                LongCode:
                    int chc = *pSrc;
                    pSrc++;

                    if (
                        // bit 6 has to be zero
                        (ch & 0x40) == 0 ||
                        // we are expecting to see trailing bytes like 10vvvvvv
                        (chc & unchecked((sbyte)0xC0)) != 0x80)
                    {
                        goto BadLongCode;
                    }

                    chc &= 0x3F;

                    // start a new long code
                    if ((ch & 0x20) != 0)
                    {
                        // fold the first two bytes together
                        chc |= (ch & 0x0F) << 6;

                        if ((ch & 0x10) != 0)
                        {
                            // 4 byte encoding - surrogate
                            ch = *pSrc;
                            if (
                                // check that bit 4 is zero, the non-shortest form of surrogate
                                // and the valid surrogate range 0x000000 - 0x10FFFF at the same time
                                !InRange(chc >> 4, 0x01, 0x10) ||
                                // we are expecting to see trailing bytes like 10vvvvvv
                                (ch & unchecked((sbyte)0xC0)) != 0x80)
                            {
                                goto BadLongCode;
                            }

                            chc = (chc << 6) | (ch & 0x3F);

                            ch = *(pSrc + 1);
                            // we are expecting to see trailing bytes like 10vvvvvv
                            if ((ch & unchecked((sbyte)0xC0)) != 0x80)
                            {
                                goto BadLongCode;
                            }
                            pSrc += 2;

                            // extra byte
                            charCount--;
                        }
                        else
                        {
                            // 3 byte encoding
                            ch = *pSrc;
                            if (
                                // check for non-shortest form of 3 byte seq
                                (chc & (0x1F << 5)) == 0 ||
                                // Can't have surrogates here.
                                (chc & (0xF800 >> 6)) == (0xD800 >> 6) ||
                                // we are expecting to see trailing bytes like 10vvvvvv
                                (ch & unchecked((sbyte)0xC0)) != 0x80)
                            {
                                goto BadLongCode;
                            }
                            pSrc++;

                            // extra byte
                            charCount--;
                        }
                    }
                    else
                    {
                        // 2 byte encoding

                        // check for non-shortest form
                        if ((ch & 0x1E) == 0)
                        {
                            goto BadLongCode;
                        }
                    }

                    // extra byte
                    charCount--;
                }
#endif // FASTLOOP

                // no pending bits at this point
                ch = 0;
                continue;

            BadLongCode:
                pSrc -= 2;
                ch = 0;
                continue;
            }

            // May have a problem if we have to flush
            if (ch != 0)
            {
                // We were already adjusting for these, so need to un-adjust
                charCount += (ch >> 30);
                if (baseDecoder == null || baseDecoder.MustFlush)
                {
                    // Have to do fallback for invalid bytes
                    if (fallback == null)
                    {
                        if (baseDecoder == null)
                            fallback = this.decoderFallback.CreateFallbackBuffer();
                        else
                            fallback = baseDecoder.FallbackBuffer;
                        fallback.InternalInitialize(bytes, null);
                    }
                    charCount += FallbackInvalidByteSequence(pSrc, ch, fallback);
                }
            }

            // Shouldn't have anything in fallback buffer for GetCharCount
            // (don't have to check _throwOnOverflow for count)
            Debug.Assert(fallback == null || fallback.Remaining == 0,
                "[UTF8Encoding.GetCharCount]Expected empty fallback buffer at end");

            return charCount;
        }

        // WARNING:  If we throw an error, then System.Resources.ResourceReader calls this method.
        //           So if we're really broken, then that could also throw an error... recursively.
        //           So try to make sure GetChars can at least process all uses by
        //           System.Resources.ResourceReader!
        //
        // Note:  We throw exceptions on individually encoded surrogates and other non-shortest forms.
        //        If exceptions aren't turned on, then we drop all non-shortest &individual surrogates.
        //
        // To simplify maintenance, the structure of GetCharCount and GetChars should be
        // kept the same as much as possible
        internal override unsafe int GetChars(byte* bytes, int byteCount,
                                                char* chars, int charCount, DecoderNLS baseDecoder)
        {
            Debug.Assert(chars != null, "[UTF8Encoding.GetChars]chars!=null");
            Debug.Assert(byteCount >= 0, "[UTF8Encoding.GetChars]count >=0");
            Debug.Assert(charCount >= 0, "[UTF8Encoding.GetChars]charCount >=0");
            Debug.Assert(bytes != null, "[UTF8Encoding.GetChars]bytes!=null");

            byte* pSrc = bytes;
            char* pTarget = chars;

            byte* pEnd = pSrc + byteCount;
            char* pAllocatedBufferEnd = pTarget + charCount;

            int ch = 0;

            DecoderFallbackBuffer fallback = null;
            byte* pSrcForFallback;
            char* pTargetForFallback;
            if (baseDecoder != null)
            {
                UTF8Decoder decoder = (UTF8Decoder)baseDecoder;
                ch = decoder.bits;

                // Shouldn't have anything in fallback buffer for GetChars
                // (don't have to check _throwOnOverflow for chars, we always use all or none so always should be empty)
                Debug.Assert(!decoder.InternalHasFallbackBuffer || decoder.FallbackBuffer.Remaining == 0,
                    "[UTF8Encoding.GetChars]Expected empty fallback buffer at start");
            }

            for (;;)
            {
                // SLOWLOOP: does all range checks, handles all special cases, but it is slow

                if (pSrc >= pEnd)
                {
                    break;
                }

                if (ch == 0)
                {
                    // no pending bits
                    goto ReadChar;
                }

                // read next byte. The JIT optimization seems to be getting confused when
                // compiling "ch = *pSrc++;", so rather use "ch = *pSrc; pSrc++;" instead
                int cha = *pSrc;
                pSrc++;

                // we are expecting to see trailing bytes like 10vvvvvv
                if ((cha & unchecked((sbyte)0xC0)) != 0x80)
                {
                    // This can be a valid starting byte for another UTF8 byte sequence, so let's put
                    // the current byte back, and try to see if this is a valid byte for another UTF8 byte sequence
                    pSrc--;
                    goto InvalidByteSequence;
                }

                // fold in the new byte
                ch = (ch << 6) | (cha & 0x3F);

                if ((ch & FinalByte) == 0)
                {
                    // Not at last byte yet
                    Debug.Assert((ch & (SupplimentarySeq | ThreeByteSeq)) != 0,
                        "[UTF8Encoding.GetChars]Invariant volation");

                    if ((ch & SupplimentarySeq) != 0)
                    {
                        // Its a 4-byte supplimentary sequence
                        if ((ch & (FinalByte >> 6)) != 0)
                        {
                            // this is 3rd byte of 4 byte sequence - nothing to do
                            continue;
                        }

                        // 2nd byte of 4 bytes
                        // check for non-shortest form of surrogate and the valid surrogate
                        // range 0x000000 - 0x10FFFF at the same time
                        if (!InRange(ch & 0x1F0, 0x10, 0x100))
                        {
                            goto InvalidByteSequence;
                        }
                    }
                    else
                    {
                        // Must be 2nd byte of a 3-byte sequence
                        // check for non-shortest form of 3 byte seq
                        if ((ch & (0x1F << 5)) == 0 ||                  // non-shortest form
                            (ch & (0xF800 >> 6)) == (0xD800 >> 6))     // illegal individually encoded surrogate
                        {
                            goto InvalidByteSequence;
                        }
                    }
                    continue;
                }

                // ready to punch

                // surrogate in shortest form?
                // Might be possible to get rid of this?  Already did non-shortest check for 4-byte sequence when reading 2nd byte?
                if ((ch & (SupplimentarySeq | 0x1F0000)) > SupplimentarySeq)
                {
                    // let the range check for the second char throw the exception
                    if (pTarget < pAllocatedBufferEnd)
                    {
                        *pTarget = (char)(((ch >> 10) & 0x7FF) +
                            unchecked((short)((CharUnicodeInfo.HIGH_SURROGATE_START - (0x10000 >> 10)))));
                        pTarget++;

                        ch = (ch & 0x3FF) +
                            unchecked((int)(CharUnicodeInfo.LOW_SURROGATE_START));
                    }
                }

                goto EncodeChar;

            InvalidByteSequence:
                // this code fragment should be close to the gotos referencing it
                // Have to do fallback for invalid bytes
                if (fallback == null)
                {
                    if (baseDecoder == null)
                        fallback = this.decoderFallback.CreateFallbackBuffer();
                    else
                        fallback = baseDecoder.FallbackBuffer;
                    fallback.InternalInitialize(bytes, pAllocatedBufferEnd);
                }
                // That'll back us up the appropriate # of bytes if we didn't get anywhere
                pSrcForFallback = pSrc; // Avoid passing pSrc by reference to allow it to be en-registered
                pTargetForFallback = pTarget; // Avoid passing pTarget by reference to allow it to be en-registered
                bool fallbackResult = FallbackInvalidByteSequence(ref pSrcForFallback, ch, fallback, ref pTargetForFallback);
                pSrc = pSrcForFallback;
                pTarget = pTargetForFallback;

                if (!fallbackResult)
                {
                    // Ran out of buffer space
                    // Need to throw an exception?
                    Debug.Assert(pSrc >= bytes || pTarget == chars,
                        "[UTF8Encoding.GetChars]Expected to throw or remain in byte buffer after fallback");
                    fallback.InternalReset();
                    ThrowCharsOverflow(baseDecoder, pTarget == chars);
                    ch = 0;
                    break;
                }
                Debug.Assert(pSrc >= bytes,
                    "[UTF8Encoding.GetChars]Expected invalid byte sequence to have remained within the byte array");
                ch = 0;
                continue;

            ReadChar:
                ch = *pSrc;
                pSrc++;

            ProcessChar:
                if (ch > 0x7F)
                {
                    // If its > 0x7F, its start of a new multi-byte sequence

                    // bit 6 has to be non-zero
                    if ((ch & 0x40) == 0)
                    {
                        goto InvalidByteSequence;
                    }

                    // start a new long code
                    if ((ch & 0x20) != 0)
                    {
                        if ((ch & 0x10) != 0)
                        {
                            // 4 byte encoding - supplimentary character (2 surrogates)

                            ch &= 0x0F;

                            // check that bit 4 is zero and the valid supplimentary character
                            // range 0x000000 - 0x10FFFF at the same time
                            if (ch > 0x04)
                            {
                                ch |= 0xf0;
                                goto InvalidByteSequence;
                            }

                            ch |= (FinalByte >> 3 * 6) | (1 << 30) | (3 << (30 - 2 * 6)) |
                                (SupplimentarySeq) | (SupplimentarySeq >> 6) |
                                (SupplimentarySeq >> 2 * 6) | (SupplimentarySeq >> 3 * 6);
                        }
                        else
                        {
                            // 3 byte encoding
                            ch = (ch & 0x0F) | ((FinalByte >> 2 * 6) | (1 << 30) |
                                (ThreeByteSeq) | (ThreeByteSeq >> 6) | (ThreeByteSeq >> 2 * 6));
                        }
                    }
                    else
                    {
                        // 2 byte encoding

                        ch &= 0x1F;

                        // check for non-shortest form
                        if (ch <= 1)
                        {
                            ch |= 0xc0;
                            goto InvalidByteSequence;
                        }

                        ch |= (FinalByte >> 6);
                    }
                    continue;
                }

            EncodeChar:
                // write the pending character
                if (pTarget >= pAllocatedBufferEnd)
                {
                    // Fix chars so we make sure to throw if we didn't output anything
                    ch &= 0x1fffff;
                    if (ch > 0x7f)
                    {
                        if (ch > 0x7ff)
                        {
                            if (ch >= CharUnicodeInfo.LOW_SURROGATE_START &&
                                ch <= CharUnicodeInfo.LOW_SURROGATE_END)
                            {
                                pSrc--;     // It was 4 bytes
                                pTarget--;  // 1 was stored already, but we can't remember 1/2, so back up
                            }
                            else if (ch > 0xffff)
                            {
                                pSrc--;     // It was 4 bytes, nothing was stored
                            }
                            pSrc--;         // It was at least 3 bytes
                        }
                        pSrc--;             // It was at least 2 bytes
                    }
                    pSrc--;

                    // Throw that we don't have enough room (pSrc could be < chars if we had started to process
                    // a 4 byte sequence already)
                    Debug.Assert(pSrc >= bytes || pTarget == chars,
                        "[UTF8Encoding.GetChars]Expected pSrc to be within input buffer or throw due to no output]");
                    ThrowCharsOverflow(baseDecoder, pTarget == chars);

                    // Don't store ch in decoder, we already backed up to its start
                    ch = 0;

                    // Didn't throw, just use this buffer size.
                    break;
                }
                *pTarget = (char)ch;
                pTarget++;

#if FASTLOOP
                int availableChars = PtrDiff(pAllocatedBufferEnd, pTarget);
                int availableBytes = PtrDiff(pEnd, pSrc);

                // don't fall into the fast decoding loop if we don't have enough bytes
                // Test for availableChars is done because pStop would be <= pTarget.
                if (availableBytes <= 13)
                {
                    // we may need as many as 1 character per byte
                    if (availableChars < availableBytes)
                    {
                        // not enough output room.  no pending bits at this point
                        ch = 0;
                        continue;
                    }

                    // try to get over the remainder of the ascii characters fast though
                    byte* pLocalEnd = pEnd; // hint to get pLocalEnd enregistered
                    while (pSrc < pLocalEnd)
                    {
                        ch = *pSrc;
                        pSrc++;

                        if (ch > 0x7F)
                            goto ProcessChar;

                        *pTarget = (char)ch;
                        pTarget++;
                    }
                    // we are done
                    ch = 0;
                    break;
                }

                // we may need as many as 1 character per byte, so reduce the byte count if necessary.
                // If availableChars is too small, pStop will be before pTarget and we won't do fast loop.
                if (availableChars < availableBytes)
                {
                    availableBytes = availableChars;
                }

                // To compute the upper bound, assume that all characters are ASCII characters at this point,
                //  the boundary will be decreased for every non-ASCII character we encounter
                // Also, we need 7 chars reserve for the unrolled ansi decoding loop and for decoding of multibyte sequences
                char* pStop = pTarget + availableBytes - 7;

                while (pTarget < pStop)
                {
                    ch = *pSrc;
                    pSrc++;

                    if (ch > 0x7F)
                    {
                        goto LongCode;
                    }
                    *pTarget = (char)ch;
                    pTarget++;

                    // get pSrc to be 2-byte aligned
                    if ((unchecked((int)pSrc) & 0x1) != 0)
                    {
                        ch = *pSrc;
                        pSrc++;
                        if (ch > 0x7F)
                        {
                            goto LongCode;
                        }
                        *pTarget = (char)ch;
                        pTarget++;
                    }

                    // get pSrc to be 4-byte aligned
                    if ((unchecked((int)pSrc) & 0x2) != 0)
                    {
                        ch = *(ushort*)pSrc;
                        if ((ch & 0x8080) != 0)
                        {
                            goto LongCodeWithMask16;
                        }

                        // Unfortunately, this is endianess sensitive
#if BIGENDIAN
                        *pTarget = (char)((ch >> 8) & 0x7F);
                        pSrc += 2;
                        *(pTarget+1) = (char)(ch & 0x7F);
                        pTarget += 2;
#else // BIGENDIAN
                        *pTarget = (char)(ch & 0x7F);
                        pSrc += 2;
                        *(pTarget + 1) = (char)((ch >> 8) & 0x7F);
                        pTarget += 2;
#endif // BIGENDIAN
                    }

                    // Run 8 characters at a time!
                    while (pTarget < pStop)
                    {
                        ch = *(int*)pSrc;
                        int chb = *(int*)(pSrc + 4);
                        if (((ch | chb) & unchecked((int)0x80808080)) != 0)
                        {
                            goto LongCodeWithMask32;
                        }

                        // Unfortunately, this is endianess sensitive
#if BIGENDIAN
                        *pTarget = (char)((ch >> 24) & 0x7F);
                        *(pTarget+1) = (char)((ch >> 16) & 0x7F);
                        *(pTarget+2) = (char)((ch >> 8) & 0x7F);
                        *(pTarget+3) = (char)(ch & 0x7F);
                        pSrc += 8;
                        *(pTarget+4) = (char)((chb >> 24) & 0x7F);
                        *(pTarget+5) = (char)((chb >> 16) & 0x7F);
                        *(pTarget+6) = (char)((chb >> 8) & 0x7F);
                        *(pTarget+7) = (char)(chb & 0x7F);
                        pTarget += 8;
#else // BIGENDIAN
                        *pTarget = (char)(ch & 0x7F);
                        *(pTarget + 1) = (char)((ch >> 8) & 0x7F);
                        *(pTarget + 2) = (char)((ch >> 16) & 0x7F);
                        *(pTarget + 3) = (char)((ch >> 24) & 0x7F);
                        pSrc += 8;
                        *(pTarget + 4) = (char)(chb & 0x7F);
                        *(pTarget + 5) = (char)((chb >> 8) & 0x7F);
                        *(pTarget + 6) = (char)((chb >> 16) & 0x7F);
                        *(pTarget + 7) = (char)((chb >> 24) & 0x7F);
                        pTarget += 8;
#endif // BIGENDIAN
                    }
                    break;

#if BIGENDIAN
                LongCodeWithMask32:
                    // be careful about the sign extension
                    ch = (int)(((uint)ch) >> 16);
                LongCodeWithMask16:
                    ch = (int)(((uint)ch) >> 8);
#else // BIGENDIAN
                LongCodeWithMask32:
                LongCodeWithMask16:
                    ch &= 0xFF;
#endif // BIGENDIAN
                    pSrc++;
                    if (ch <= 0x7F)
                    {
                        *pTarget = (char)ch;
                        pTarget++;
                        continue;
                    }

                LongCode:
                    int chc = *pSrc;
                    pSrc++;

                    if (
                        // bit 6 has to be zero
                        (ch & 0x40) == 0 ||
                        // we are expecting to see trailing bytes like 10vvvvvv
                        (chc & unchecked((sbyte)0xC0)) != 0x80)
                    {
                        goto BadLongCode;
                    }

                    chc &= 0x3F;

                    // start a new long code
                    if ((ch & 0x20) != 0)
                    {
                        // fold the first two bytes together
                        chc |= (ch & 0x0F) << 6;

                        if ((ch & 0x10) != 0)
                        {
                            // 4 byte encoding - surrogate
                            ch = *pSrc;
                            if (
                                // check that bit 4 is zero, the non-shortest form of surrogate
                                // and the valid surrogate range 0x000000 - 0x10FFFF at the same time
                                !InRange(chc >> 4, 0x01, 0x10) ||
                                // we are expecting to see trailing bytes like 10vvvvvv
                                (ch & unchecked((sbyte)0xC0)) != 0x80)
                            {
                                goto BadLongCode;
                            }

                            chc = (chc << 6) | (ch & 0x3F);

                            ch = *(pSrc + 1);
                            // we are expecting to see trailing bytes like 10vvvvvv
                            if ((ch & unchecked((sbyte)0xC0)) != 0x80)
                            {
                                goto BadLongCode;
                            }
                            pSrc += 2;

                            ch = (chc << 6) | (ch & 0x3F);

                            *pTarget = (char)(((ch >> 10) & 0x7FF) +
                                unchecked((short)(CharUnicodeInfo.HIGH_SURROGATE_START - (0x10000 >> 10))));
                            pTarget++;

                            ch = (ch & 0x3FF) +
                                unchecked((short)(CharUnicodeInfo.LOW_SURROGATE_START));

                            // extra byte, we're already planning 2 chars for 2 of these bytes,
                            // but the big loop is testing the target against pStop, so we need
                            // to subtract 2 more or we risk overrunning the input.  Subtract 
                            // one here and one below.
                            pStop--;
                        }
                        else
                        {
                            // 3 byte encoding
                            ch = *pSrc;
                            if (
                                // check for non-shortest form of 3 byte seq
                                (chc & (0x1F << 5)) == 0 ||
                                // Can't have surrogates here.
                                (chc & (0xF800 >> 6)) == (0xD800 >> 6) ||
                                // we are expecting to see trailing bytes like 10vvvvvv
                                (ch & unchecked((sbyte)0xC0)) != 0x80)
                            {
                                goto BadLongCode;
                            }
                            pSrc++;

                            ch = (chc << 6) | (ch & 0x3F);

                            // extra byte, we're only expecting 1 char for each of these 3 bytes,
                            // but the loop is testing the target (not source) against pStop, so
                            // we need to subtract 2 more or we risk overrunning the input.
                            // Subtract 1 here and one more below
                            pStop--;
                        }
                    }
                    else
                    {
                        // 2 byte encoding

                        ch &= 0x1F;

                        // check for non-shortest form
                        if (ch <= 1)
                        {
                            goto BadLongCode;
                        }
                        ch = (ch << 6) | chc;
                    }

                    *pTarget = (char)ch;
                    pTarget++;

                    // extra byte, we're only expecting 1 char for each of these 2 bytes,
                    // but the loop is testing the target (not source) against pStop.
                    // subtract an extra count from pStop so that we don't overrun the input.
                    pStop--;
                }
#endif // FASTLOOP

                Debug.Assert(pTarget <= pAllocatedBufferEnd, "[UTF8Encoding.GetChars]pTarget <= pAllocatedBufferEnd");

                // no pending bits at this point
                ch = 0;
                continue;

            BadLongCode:
                pSrc -= 2;
                ch = 0;
                continue;
            }

            if (ch != 0 && (baseDecoder == null || baseDecoder.MustFlush))
            {
                // Have to do fallback for invalid bytes
                if (fallback == null)
                {
                    if (baseDecoder == null)
                        fallback = this.decoderFallback.CreateFallbackBuffer();
                    else
                        fallback = baseDecoder.FallbackBuffer;
                    fallback.InternalInitialize(bytes, pAllocatedBufferEnd);
                }

                // That'll back us up the appropriate # of bytes if we didn't get anywhere
                pSrcForFallback = pSrc; // Avoid passing pSrc by reference to allow it to be en-registered
                pTargetForFallback = pTarget; // Avoid passing pTarget by reference to allow it to be en-registered
                bool fallbackResult = FallbackInvalidByteSequence(ref pSrcForFallback, ch, fallback, ref pTargetForFallback);
                pSrc = pSrcForFallback;
                pTarget = pTargetForFallback;

                if (!fallbackResult)
                {
                    Debug.Assert(pSrc >= bytes || pTarget == chars,
                        "[UTF8Encoding.GetChars]Expected to throw or remain in byte buffer while flushing");

                    // Ran out of buffer space
                    // Need to throw an exception?
                    fallback.InternalReset();
                    ThrowCharsOverflow(baseDecoder, pTarget == chars);
                }
                Debug.Assert(pSrc >= bytes,
                    "[UTF8Encoding.GetChars]Expected flushing invalid byte sequence to have remained within the byte array");
                ch = 0;
            }

            if (baseDecoder != null)
            {
                UTF8Decoder decoder = (UTF8Decoder)baseDecoder;

                // If we're storing flush data we expect all bits to be used or else
                // we're stuck in the middle of a conversion
                Debug.Assert(!baseDecoder.MustFlush || ch == 0 || !baseDecoder._throwOnOverflow,
                    "[UTF8Encoding.GetChars]Expected no must flush or no left over bits or no throw on overflow.");

                // Remember our leftover bits.
                decoder.bits = ch;

                baseDecoder._bytesUsed = (int)(pSrc - bytes);
            }

            // Shouldn't have anything in fallback buffer for GetChars
            // (don't have to check _throwOnOverflow for chars)
            Debug.Assert(fallback == null || fallback.Remaining == 0,
                "[UTF8Encoding.GetChars]Expected empty fallback buffer at end");

            return PtrDiff(pTarget, chars);
        }

        // During GetChars we had an invalid byte sequence
        // pSrc is backed up to the start of the bad sequence if we didn't have room to
        // fall it back.  Otherwise pSrc remains where it is.
        private unsafe bool FallbackInvalidByteSequence(
            ref byte* pSrc, int ch, DecoderFallbackBuffer fallback, ref char* pTarget)
        {
            // Get our byte[]
            byte* pStart = pSrc;
            byte[] bytesUnknown = GetBytesUnknown(ref pStart, ch);

            // Do the actual fallback
            if (!fallback.InternalFallback(bytesUnknown, pSrc, ref pTarget))
            {
                // Oops, it failed, back up to pStart
                pSrc = pStart;
                return false;
            }

            // It worked
            return true;
        }

        // During GetCharCount we had an invalid byte sequence
        // pSrc is used to find the index that points to the invalid bytes,
        // however the byte[] contains the fallback bytes (in case the index is -1)
        private unsafe int FallbackInvalidByteSequence(
            byte* pSrc, int ch, DecoderFallbackBuffer fallback)
        {
            // Get our byte[]
            byte[] bytesUnknown = GetBytesUnknown(ref pSrc, ch);

            // Do the actual fallback
            int count = fallback.InternalFallback(bytesUnknown, pSrc);

            // # of fallback chars expected.
            // Note that we only get here for "long" sequences, and have already unreserved
            // the count that we prereserved for the input bytes
            return count;
        }

        // Note that some of these bytes may have come from a previous fallback, so we cannot
        // just decrement the pointer and use the values we read.  In those cases we have 
        // to regenerate the original values.
        private unsafe byte[] GetBytesUnknown(ref byte* pSrc, int ch)
        {
            // Get our byte[]
            byte[] bytesUnknown = null;

            // See if it was a plain char
            // (have to check >= 0 because we have all sorts of wierd bit flags)
            if (ch < 0x100 && ch >= 0)
            {
                pSrc--;
                bytesUnknown = new byte[] { unchecked((byte)ch) };
            }
            // See if its an unfinished 2 byte sequence
            else if ((ch & (SupplimentarySeq | ThreeByteSeq)) == 0)
            {
                pSrc--;
                bytesUnknown = new byte[] { unchecked((byte)((ch & 0x1F) | 0xc0)) };
            }
            // So now we're either 2nd byte of 3 or 4 byte sequence or
            // we hit a non-trail byte or we ran out of space for 3rd byte of 4 byte sequence
            // 1st check if its a 4 byte sequence
            else if ((ch & SupplimentarySeq) != 0)
            {
                //  3rd byte of 4 byte sequence?
                if ((ch & (FinalByte >> 6)) != 0)
                {
                    // 3rd byte of 4 byte sequence
                    pSrc -= 3;
                    bytesUnknown = new byte[] {
                        unchecked((byte)(((ch >> 12) & 0x07) | 0xF0)),
                        unchecked((byte)(((ch >> 6) & 0x3F) | 0x80)),
                        unchecked((byte)(((ch) & 0x3F) | 0x80)) };
                }
                else if ((ch & (FinalByte >> 12)) != 0)
                {
                    // 2nd byte of a 4 byte sequence
                    pSrc -= 2;
                    bytesUnknown = new byte[] {
                        unchecked((byte)(((ch >> 6) & 0x07) | 0xF0)),
                        unchecked((byte)(((ch) & 0x3F) | 0x80)) };
                }
                else
                {
                    // 4th byte of a 4 byte sequence
                    pSrc--;
                    bytesUnknown = new byte[] { unchecked((byte)(((ch) & 0x07) | 0xF0)) };
                }
            }
            else
            {
                // 2nd byte of 3 byte sequence?
                if ((ch & (FinalByte >> 6)) != 0)
                {
                    // So its 2nd byte of a 3 byte sequence
                    pSrc -= 2;
                    bytesUnknown = new byte[] {
                        unchecked((byte)(((ch >> 6) & 0x0F) | 0xE0)), unchecked ((byte)(((ch) & 0x3F) | 0x80)) };
                }
                else
                {
                    // 1st byte of a 3 byte sequence
                    pSrc--;
                    bytesUnknown = new byte[] { unchecked((byte)(((ch) & 0x0F) | 0xE0)) };
                }
            }

            return bytesUnknown;
        }


        public override Decoder GetDecoder()
        {
            return new UTF8Decoder(this);
        }


        public override Encoder GetEncoder()
        {
            return new UTF8Encoder(this);
        }


        public override int GetMaxByteCount(int charCount)
        {
            if (charCount < 0)
                throw new ArgumentOutOfRangeException(nameof(charCount),
                     SR.ArgumentOutOfRange_NeedNonNegNum);
            Contract.EndContractBlock();

            // Characters would be # of characters + 1 in case left over high surrogate is ? * max fallback
            long byteCount = (long)charCount + 1;

            if (EncoderFallback.MaxCharCount > 1)
                byteCount *= EncoderFallback.MaxCharCount;

            // Max 3 bytes per char.  (4 bytes per 2 chars for surrogates)
            byteCount *= 3;

            if (byteCount > 0x7fffffff)
                throw new ArgumentOutOfRangeException(nameof(charCount), SR.ArgumentOutOfRange_GetByteCountOverflow);

            return (int)byteCount;
        }


        public override int GetMaxCharCount(int byteCount)
        {
            if (byteCount < 0)
                throw new ArgumentOutOfRangeException(nameof(byteCount),
                     SR.ArgumentOutOfRange_NeedNonNegNum);
            Contract.EndContractBlock();

            // Figure out our length, 1 char per input byte + 1 char if 1st byte is last byte of 4 byte surrogate pair
            long charCount = ((long)byteCount + 1);

            // Non-shortest form would fall back, so get max count from fallback.
            // So would 11... followed by 11..., so you could fall back every byte
            if (DecoderFallback.MaxCharCount > 1)
            {
                charCount *= DecoderFallback.MaxCharCount;
            }

            if (charCount > 0x7fffffff)
                throw new ArgumentOutOfRangeException(nameof(byteCount), SR.ArgumentOutOfRange_GetCharCountOverflow);

            return (int)charCount;
        }


        public override byte[] GetPreamble()
        {
            if (_emitUTF8Identifier)
            {
                // Allocate new array to prevent users from modifying it.
                return new byte[3] { 0xEF, 0xBB, 0xBF };
            }
            else
                return Array.Empty<byte>();
        }


        public override bool Equals(Object value)
        {
            UTF8Encoding that = value as UTF8Encoding;
            if (that != null)
            {
                return (_emitUTF8Identifier == that._emitUTF8Identifier) &&
                       (EncoderFallback.Equals(that.EncoderFallback)) &&
                       (DecoderFallback.Equals(that.DecoderFallback));
            }
            return (false);
        }


        public override int GetHashCode()
        {
            //Not great distribution, but this is relatively unlikely to be used as the key in a hashtable.
            return this.EncoderFallback.GetHashCode() + this.DecoderFallback.GetHashCode() +
                   UTF8_CODEPAGE + (_emitUTF8Identifier ? 1 : 0);
        }

<<<<<<< HEAD
        private sealed class UTF8Encoder : EncoderNLS
=======
        private sealed class UTF8Encoder : EncoderNLS, ISerializable
>>>>>>> 701ecbed
        {
            // We must save a high surrogate value until the next call, looking
            // for a low surrogate value.
            internal int surrogateChar;

            public UTF8Encoder(UTF8Encoding encoding) : base(encoding)
            {
                // base calls reset
            }

<<<<<<< HEAD
=======
            // ISerializable implementation
            void ISerializable.GetObjectData(SerializationInfo info, StreamingContext context)
            {
                throw new PlatformNotSupportedException();
            }

>>>>>>> 701ecbed
            public override void Reset()

            {
                this.surrogateChar = 0;
                if (_fallbackBuffer != null)
                    _fallbackBuffer.Reset();
            }

            // Anything left in our encoder?
            internal override bool HasState
            {
                get
                {
                    return (this.surrogateChar != 0);
                }
            }
        }

<<<<<<< HEAD
        private sealed class UTF8Decoder : DecoderNLS
=======
        private sealed class UTF8Decoder : DecoderNLS, ISerializable
>>>>>>> 701ecbed
        {
            // We'll need to remember the previous information. See the comments around definition
            // of FinalByte for details.
            internal int bits;

            public UTF8Decoder(UTF8Encoding encoding) : base(encoding)
            {
                // base calls reset
            }

<<<<<<< HEAD
=======
            // Constructor called by serialization, have to handle deserializing from Everett
            internal UTF8Decoder(SerializationInfo info, StreamingContext context)
            {
                throw new PlatformNotSupportedException();
            }

            // ISerializable implementation, get data for this object
            void ISerializable.GetObjectData(SerializationInfo info, StreamingContext context)
            {
                throw new PlatformNotSupportedException();
            }

>>>>>>> 701ecbed
            public override void Reset()
            {
                this.bits = 0;
                if (_fallbackBuffer != null)
                    _fallbackBuffer.Reset();
            }

            // Anything left in our decoder?
            internal override bool HasState
            {
                get
                {
                    return (this.bits != 0);
                }
            }
        }
    }
}<|MERGE_RESOLUTION|>--- conflicted
+++ resolved
@@ -50,11 +50,7 @@
 
         private const int UTF8_CODEPAGE = 65001;
 
-<<<<<<< HEAD
-        // Allow for de-virtualization (see https://github.com/dotnet/coreclr/pull/9230)
-=======
         // Allow for devirtualization (see https://github.com/dotnet/coreclr/pull/9230)
->>>>>>> 701ecbed
         internal sealed class UTF8EncodingSealed : UTF8Encoding
         {
             public UTF8EncodingSealed(bool encoderShouldEmitUTF8Identifier) : base(encoderShouldEmitUTF8Identifier) { }
@@ -2522,11 +2518,7 @@
                    UTF8_CODEPAGE + (_emitUTF8Identifier ? 1 : 0);
         }
 
-<<<<<<< HEAD
-        private sealed class UTF8Encoder : EncoderNLS
-=======
         private sealed class UTF8Encoder : EncoderNLS, ISerializable
->>>>>>> 701ecbed
         {
             // We must save a high surrogate value until the next call, looking
             // for a low surrogate value.
@@ -2537,15 +2529,12 @@
                 // base calls reset
             }
 
-<<<<<<< HEAD
-=======
             // ISerializable implementation
             void ISerializable.GetObjectData(SerializationInfo info, StreamingContext context)
             {
                 throw new PlatformNotSupportedException();
             }
 
->>>>>>> 701ecbed
             public override void Reset()
 
             {
@@ -2564,11 +2553,7 @@
             }
         }
 
-<<<<<<< HEAD
-        private sealed class UTF8Decoder : DecoderNLS
-=======
         private sealed class UTF8Decoder : DecoderNLS, ISerializable
->>>>>>> 701ecbed
         {
             // We'll need to remember the previous information. See the comments around definition
             // of FinalByte for details.
@@ -2579,8 +2564,6 @@
                 // base calls reset
             }
 
-<<<<<<< HEAD
-=======
             // Constructor called by serialization, have to handle deserializing from Everett
             internal UTF8Decoder(SerializationInfo info, StreamingContext context)
             {
@@ -2593,7 +2576,6 @@
                 throw new PlatformNotSupportedException();
             }
 
->>>>>>> 701ecbed
             public override void Reset()
             {
                 this.bits = 0;
