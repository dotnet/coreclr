// Licensed to the .NET Foundation under one or more agreements.
// The .NET Foundation licenses this file to you under the MIT license.
// See the LICENSE file in the project root for more information.

using System;
using System.Runtime.Serialization;

namespace System.Threading
{
<<<<<<< HEAD
=======
    [Serializable]
    [System.Runtime.CompilerServices.TypeForwardedFrom("System, Version=2.0.0.0, Culture=neutral, PublicKeyToken=b77a5c561934e089")]
>>>>>>> 701ecbed
    public class SemaphoreFullException : SystemException
    {
        public SemaphoreFullException() : base(SR.Threading_SemaphoreFullException)
        {
        }

        public SemaphoreFullException(String message) : base(message)
        {
        }

        public SemaphoreFullException(String message, Exception innerException) : base(message, innerException)
        {
        }

        protected SemaphoreFullException(SerializationInfo info, StreamingContext context) : base(info, context)
        {
            throw new PlatformNotSupportedException();
        }
    }
}<|MERGE_RESOLUTION|>--- conflicted
+++ resolved
@@ -7,11 +7,8 @@
 
 namespace System.Threading
 {
-<<<<<<< HEAD
-=======
     [Serializable]
     [System.Runtime.CompilerServices.TypeForwardedFrom("System, Version=2.0.0.0, Culture=neutral, PublicKeyToken=b77a5c561934e089")]
->>>>>>> 701ecbed
     public class SemaphoreFullException : SystemException
     {
         public SemaphoreFullException() : base(SR.Threading_SemaphoreFullException)
