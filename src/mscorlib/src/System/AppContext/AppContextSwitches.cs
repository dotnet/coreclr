--- conflicted
+++ resolved
@@ -19,21 +19,26 @@
             }
         }
 
-<<<<<<< HEAD
         private static int _formatJapaneseFirstYearAsANumber;
         public static bool FormatJapaneseFirstYearAsANumber
-=======
-        private static int _enforceJapaneseEraYearRanges;
-        public static bool EnforceJapaneseEraYearRanges
->>>>>>> eb90b6c0
         {
             [MethodImpl(MethodImplOptions.AggressiveInlining)]
             get
             {
-<<<<<<< HEAD
                 return GetCachedSwitchValue(AppContextDefaultValues.SwitchFormatJapaneseFirstYearAsANumber, ref _formatJapaneseFirstYearAsANumber);
             }
         }
+
+        private static int _enforceJapaneseEraYearRanges;
+        public static bool EnforceJapaneseEraYearRanges
+        {
+            [MethodImpl(MethodImplOptions.AggressiveInlining)]
+            get
+            {
+                return GetCachedSwitchValue(AppContextDefaultValues.SwitchEnforceJapaneseEraYearRanges, ref _enforceJapaneseEraYearRanges);
+            }
+        }
+
         private static int _enforceLegacyJapaneseDateParsing;
         public static bool EnforceLegacyJapaneseDateParsing
         {
@@ -41,9 +46,6 @@
             get
             {
                 return GetCachedSwitchValue(AppContextDefaultValues.SwitchEnforceLegacyJapaneseDateParsing, ref _enforceLegacyJapaneseDateParsing);
-=======
-                return GetCachedSwitchValue(AppContextDefaultValues.SwitchEnforceJapaneseEraYearRanges, ref _enforceJapaneseEraYearRanges);
->>>>>>> eb90b6c0
             }
         }
 
