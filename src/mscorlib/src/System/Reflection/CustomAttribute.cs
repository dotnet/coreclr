// Licensed to the .NET Foundation under one or more agreements.
// The .NET Foundation licenses this file to you under the MIT license.
// See the LICENSE file in the project root for more information.

// 

using System;
using System.Runtime.CompilerServices;
using System.Runtime.InteropServices;
using System.Collections;
using System.Collections.Generic;
using System.Resources;
using System.Diagnostics;
using System.Diagnostics.Tracing;
using System.Globalization;
using System.Security;
using System.Runtime.ConstrainedExecution;
using System.Runtime.Versioning;

namespace System.Reflection
{
    public class CustomAttributeData
    {
        #region Public Static Members
        public static IList<CustomAttributeData> GetCustomAttributes(MemberInfo target)
        {
            if (target == null)
                throw new ArgumentNullException(nameof(target));

            return target.GetCustomAttributesData();
        }

        public static IList<CustomAttributeData> GetCustomAttributes(Module target)
        {
            if (target == null)
                throw new ArgumentNullException(nameof(target));

            return target.GetCustomAttributesData();
        }

        public static IList<CustomAttributeData> GetCustomAttributes(Assembly target)
        {
            if (target == null)
                throw new ArgumentNullException(nameof(target));

            return target.GetCustomAttributesData();
        }

        public static IList<CustomAttributeData> GetCustomAttributes(ParameterInfo target)
        {
            if (target == null)
                throw new ArgumentNullException(nameof(target));

            return target.GetCustomAttributesData();
        }
        #endregion

        #region Internal Static Members
        internal static IList<CustomAttributeData> GetCustomAttributesInternal(RuntimeType target)
        {
            Debug.Assert(target != null);

            IList<CustomAttributeData> cad = GetCustomAttributes(target.GetRuntimeModule(), target.MetadataToken);

            Attribute[] a = PseudoCustomAttribute.GetCustomAttributes((RuntimeType)target, typeof(object) as RuntimeType, out int pcaCount);

            if (pcaCount == 0)
                return cad;

            CustomAttributeData[] pca = new CustomAttributeData[cad.Count + pcaCount];
            cad.CopyTo(pca, pcaCount);
            for (int i = 0; i < pcaCount; i++)
            {
                pca[i] = new CustomAttributeData(a[i]);
            }

            return Array.AsReadOnly(pca);
        }

        internal static IList<CustomAttributeData> GetCustomAttributesInternal(RuntimeFieldInfo target)
        {
            Debug.Assert(target != null);

            IList<CustomAttributeData> cad = GetCustomAttributes(target.GetRuntimeModule(), target.MetadataToken);

            Attribute[] a = PseudoCustomAttribute.GetCustomAttributes((RuntimeFieldInfo)target, typeof(object) as RuntimeType, out int pcaCount);

            if (pcaCount == 0)
                return cad;

            CustomAttributeData[] pca = new CustomAttributeData[cad.Count + pcaCount];
            cad.CopyTo(pca, pcaCount);
            for (int i = 0; i < pcaCount; i++)
            {
                pca[i] = new CustomAttributeData(a[i]);
            }

            return Array.AsReadOnly(pca);
        }

        internal static IList<CustomAttributeData> GetCustomAttributesInternal(RuntimeMethodInfo target)
        {
            Debug.Assert(target != null);

            IList<CustomAttributeData> cad = GetCustomAttributes(target.GetRuntimeModule(), target.MetadataToken);

            Attribute[] a = PseudoCustomAttribute.GetCustomAttributes((RuntimeMethodInfo)target, typeof(object) as RuntimeType, out int pcaCount);

            if (pcaCount == 0)
                return cad;

            CustomAttributeData[] pca = new CustomAttributeData[cad.Count + pcaCount];
            cad.CopyTo(pca, pcaCount);
            for (int i = 0; i < pcaCount; i++)
            {
                pca[i] = new CustomAttributeData(a[i]);
            }

            return Array.AsReadOnly(pca);
        }

        internal static IList<CustomAttributeData> GetCustomAttributesInternal(RuntimeConstructorInfo target)
        {
            Debug.Assert(target != null);

            return GetCustomAttributes(target.GetRuntimeModule(), target.MetadataToken);
        }

        internal static IList<CustomAttributeData> GetCustomAttributesInternal(RuntimeEventInfo target)
        {
            Debug.Assert(target != null);

            return GetCustomAttributes(target.GetRuntimeModule(), target.MetadataToken);
        }

        internal static IList<CustomAttributeData> GetCustomAttributesInternal(RuntimePropertyInfo target)
        {
            Debug.Assert(target != null);

            return GetCustomAttributes(target.GetRuntimeModule(), target.MetadataToken);
        }

        internal static IList<CustomAttributeData> GetCustomAttributesInternal(RuntimeModule target)
        {
            Debug.Assert(target != null);

            if (target.IsResource())
                return new List<CustomAttributeData>();

            return GetCustomAttributes(target, target.MetadataToken);
        }

        internal static IList<CustomAttributeData> GetCustomAttributesInternal(RuntimeAssembly target)
        {
            Debug.Assert(target != null);

            IList<CustomAttributeData> cad = GetCustomAttributes((RuntimeModule)target.ManifestModule, RuntimeAssembly.GetToken(target.GetNativeHandle()));

            Attribute[] a = PseudoCustomAttribute.GetCustomAttributes(target, typeof(object) as RuntimeType, out int pcaCount);

            if (pcaCount == 0)
                return cad;

            CustomAttributeData[] pca = new CustomAttributeData[cad.Count + pcaCount];
            cad.CopyTo(pca, pcaCount);
            for (int i = 0; i < pcaCount; i++)
            {
                pca[i] = new CustomAttributeData(a[i]);
            }

            return Array.AsReadOnly(pca);
        }

        internal static IList<CustomAttributeData> GetCustomAttributesInternal(RuntimeParameterInfo target)
        {
            Debug.Assert(target != null);

            IList<CustomAttributeData> cad = GetCustomAttributes(target.GetRuntimeModule(), target.MetadataToken);

            Attribute[] a = PseudoCustomAttribute.GetCustomAttributes(target, typeof(object) as RuntimeType, out int pcaCount);

            if (pcaCount == 0)
                return cad;

            CustomAttributeData[] pca = new CustomAttributeData[cad.Count + pcaCount];
            cad.CopyTo(pca, pcaCount);
            for (int i = 0; i < pcaCount; i++)
                pca[i] = new CustomAttributeData(a[i]);

            return Array.AsReadOnly(pca);
        }
        #endregion

        #region Private Static Methods
        private static CustomAttributeEncoding TypeToCustomAttributeEncoding(RuntimeType type)
        {
            if (type == typeof(int))
                return CustomAttributeEncoding.Int32;

            if (type.IsEnum)
                return CustomAttributeEncoding.Enum;

            if (type == typeof(string))
                return CustomAttributeEncoding.String;

            if (type == typeof(Type))
                return CustomAttributeEncoding.Type;

            if (type == typeof(object))
                return CustomAttributeEncoding.Object;

            if (type.IsArray)
                return CustomAttributeEncoding.Array;

            if (type == typeof(char))
                return CustomAttributeEncoding.Char;

            if (type == typeof(bool))
                return CustomAttributeEncoding.Boolean;

            if (type == typeof(byte))
                return CustomAttributeEncoding.Byte;

            if (type == typeof(sbyte))
                return CustomAttributeEncoding.SByte;

            if (type == typeof(short))
                return CustomAttributeEncoding.Int16;

            if (type == typeof(ushort))
                return CustomAttributeEncoding.UInt16;

            if (type == typeof(uint))
                return CustomAttributeEncoding.UInt32;

            if (type == typeof(long))
                return CustomAttributeEncoding.Int64;

            if (type == typeof(ulong))
                return CustomAttributeEncoding.UInt64;

            if (type == typeof(float))
                return CustomAttributeEncoding.Float;

            if (type == typeof(double))
                return CustomAttributeEncoding.Double;

            // System.Enum is neither an Enum nor a Class
            if (type == typeof(Enum))
                return CustomAttributeEncoding.Object;

            if (type.IsClass)
                return CustomAttributeEncoding.Object;

            if (type.IsInterface)
                return CustomAttributeEncoding.Object;

            if (type.IsValueType)
                return CustomAttributeEncoding.Undefined;

            throw new ArgumentException(SR.Argument_InvalidKindOfTypeForCA, nameof(type));
        }
        private static CustomAttributeType InitCustomAttributeType(RuntimeType parameterType)
        {
            CustomAttributeEncoding encodedType = CustomAttributeData.TypeToCustomAttributeEncoding(parameterType);
            CustomAttributeEncoding encodedArrayType = CustomAttributeEncoding.Undefined;
            CustomAttributeEncoding encodedEnumType = CustomAttributeEncoding.Undefined;
            string enumName = null;

            if (encodedType == CustomAttributeEncoding.Array)
            {
                parameterType = (RuntimeType)parameterType.GetElementType();
                encodedArrayType = CustomAttributeData.TypeToCustomAttributeEncoding(parameterType);
            }

            if (encodedType == CustomAttributeEncoding.Enum || encodedArrayType == CustomAttributeEncoding.Enum)
            {
                encodedEnumType = TypeToCustomAttributeEncoding((RuntimeType)Enum.GetUnderlyingType(parameterType));
                enumName = parameterType.AssemblyQualifiedName;
            }

            return new CustomAttributeType(encodedType, encodedArrayType, encodedEnumType, enumName);
        }
        private static IList<CustomAttributeData> GetCustomAttributes(RuntimeModule module, int tkTarget)
        {
            CustomAttributeRecord[] records = GetCustomAttributeRecords(module, tkTarget);

            CustomAttributeData[] customAttributes = new CustomAttributeData[records.Length];
            for (int i = 0; i < records.Length; i++)
                customAttributes[i] = new CustomAttributeData(module, records[i]);

            return Array.AsReadOnly(customAttributes);
        }
        #endregion

        #region Internal Static Members
        internal static unsafe CustomAttributeRecord[] GetCustomAttributeRecords(RuntimeModule module, int targetToken)
        {
            MetadataImport scope = module.MetadataImport;

            MetadataEnumResult tkCustomAttributeTokens;
            scope.EnumCustomAttributes(targetToken, out tkCustomAttributeTokens);

            if (tkCustomAttributeTokens.Length == 0)
            {
                return Array.Empty<CustomAttributeRecord>();
            }

            CustomAttributeRecord[] records = new CustomAttributeRecord[tkCustomAttributeTokens.Length];

            for (int i = 0; i < records.Length; i++)
            {
                scope.GetCustomAttributeProps(
                    tkCustomAttributeTokens[i], out records[i].tkCtor.Value, out records[i].blob);
            }

            return records;
        }

        internal static CustomAttributeTypedArgument Filter(IList<CustomAttributeData> attrs, Type caType, int parameter)
        {
            for (int i = 0; i < attrs.Count; i++)
            {
                if (attrs[i].Constructor.DeclaringType == caType)
                {
                    return attrs[i].ConstructorArguments[parameter];
                }
            }

            return new CustomAttributeTypedArgument();
        }
        #endregion

        #region Private Data Members
        private ConstructorInfo m_ctor;
        private RuntimeModule m_scope;
        private MemberInfo[] m_members;
        private CustomAttributeCtorParameter[] m_ctorParams;
        private CustomAttributeNamedParameter[] m_namedParams;
        private IList<CustomAttributeTypedArgument> m_typedCtorArgs;
        private IList<CustomAttributeNamedArgument> m_namedArgs;
        #endregion

        #region Constructor
        protected CustomAttributeData()
        {
        }

        private CustomAttributeData(RuntimeModule scope, CustomAttributeRecord caRecord)
        {
            m_scope = scope;
            m_ctor = (RuntimeConstructorInfo)RuntimeType.GetMethodBase(scope, caRecord.tkCtor);

            ParameterInfo[] parameters = m_ctor.GetParametersNoCopy();
            m_ctorParams = new CustomAttributeCtorParameter[parameters.Length];
            for (int i = 0; i < parameters.Length; i++)
                m_ctorParams[i] = new CustomAttributeCtorParameter(InitCustomAttributeType((RuntimeType)parameters[i].ParameterType));

            FieldInfo[] fields = m_ctor.DeclaringType.GetFields(BindingFlags.Instance | BindingFlags.Public | BindingFlags.NonPublic);
            PropertyInfo[] properties = m_ctor.DeclaringType.GetProperties(BindingFlags.Instance | BindingFlags.Public | BindingFlags.NonPublic);
            m_namedParams = new CustomAttributeNamedParameter[properties.Length + fields.Length];
            for (int i = 0; i < fields.Length; i++)
                m_namedParams[i] = new CustomAttributeNamedParameter(
                    fields[i].Name, CustomAttributeEncoding.Field, InitCustomAttributeType((RuntimeType)fields[i].FieldType));
            for (int i = 0; i < properties.Length; i++)
                m_namedParams[i + fields.Length] = new CustomAttributeNamedParameter(
                    properties[i].Name, CustomAttributeEncoding.Property, InitCustomAttributeType((RuntimeType)properties[i].PropertyType));

            m_members = new MemberInfo[fields.Length + properties.Length];
            fields.CopyTo(m_members, 0);
            properties.CopyTo(m_members, fields.Length);

            CustomAttributeEncodedArgument.ParseAttributeArguments(caRecord.blob, ref m_ctorParams, ref m_namedParams, m_scope);
        }
        #endregion

        #region Pseudo Custom Attribute Constructor
        internal CustomAttributeData(Attribute attribute)
        {
            if (attribute is DllImportAttribute)
                Init((DllImportAttribute)attribute);
            else if (attribute is FieldOffsetAttribute)
                Init((FieldOffsetAttribute)attribute);
            else if (attribute is MarshalAsAttribute)
                Init((MarshalAsAttribute)attribute);
            else if (attribute is TypeForwardedToAttribute)
                Init((TypeForwardedToAttribute)attribute);
            else
                Init(attribute);
        }
        private void Init(DllImportAttribute dllImport)
        {
            Type type = typeof(DllImportAttribute);
            m_ctor = type.GetConstructors(BindingFlags.Public | BindingFlags.Instance)[0];
            m_typedCtorArgs = Array.AsReadOnly(new CustomAttributeTypedArgument[]
            {
                new CustomAttributeTypedArgument(dllImport.Value),
            });

            m_namedArgs = Array.AsReadOnly(new CustomAttributeNamedArgument[]
            {
                new CustomAttributeNamedArgument(type.GetField("EntryPoint"), dllImport.EntryPoint),
                new CustomAttributeNamedArgument(type.GetField("CharSet"), dllImport.CharSet),
                new CustomAttributeNamedArgument(type.GetField("ExactSpelling"), dllImport.ExactSpelling),
                new CustomAttributeNamedArgument(type.GetField("SetLastError"), dllImport.SetLastError),
                new CustomAttributeNamedArgument(type.GetField("PreserveSig"), dllImport.PreserveSig),
                new CustomAttributeNamedArgument(type.GetField("CallingConvention"), dllImport.CallingConvention),
                new CustomAttributeNamedArgument(type.GetField("BestFitMapping"), dllImport.BestFitMapping),
                new CustomAttributeNamedArgument(type.GetField("ThrowOnUnmappableChar"), dllImport.ThrowOnUnmappableChar)
});
        }
        private void Init(FieldOffsetAttribute fieldOffset)
        {
            m_ctor = typeof(FieldOffsetAttribute).GetConstructors(BindingFlags.Public | BindingFlags.Instance)[0];
            m_typedCtorArgs = Array.AsReadOnly(new CustomAttributeTypedArgument[] {
                new CustomAttributeTypedArgument(fieldOffset.Value)
            });
            m_namedArgs = Array.AsReadOnly(Array.Empty<CustomAttributeNamedArgument>());
        }
        private void Init(MarshalAsAttribute marshalAs)
        {
            Type type = typeof(MarshalAsAttribute);
            m_ctor = type.GetConstructors(BindingFlags.Public | BindingFlags.Instance)[0];
            m_typedCtorArgs = Array.AsReadOnly(new CustomAttributeTypedArgument[]
            {
                new CustomAttributeTypedArgument(marshalAs.Value),
            });

            int i = 3; // ArraySubType, SizeParamIndex, SizeConst
            if (marshalAs.MarshalType != null) i++;
            if (marshalAs.MarshalTypeRef != null) i++;
            if (marshalAs.MarshalCookie != null) i++;
            i++; // IidParameterIndex
            i++; // SafeArraySubType
            if (marshalAs.SafeArrayUserDefinedSubType != null) i++;
            CustomAttributeNamedArgument[] namedArgs = new CustomAttributeNamedArgument[i];

            // For compatibility with previous runtimes, we always include the following 5 attributes, regardless
            // of if they apply to the UnmanagedType being marshaled or not.
            i = 0;
            namedArgs[i++] = new CustomAttributeNamedArgument(type.GetField("ArraySubType"), marshalAs.ArraySubType);
            namedArgs[i++] = new CustomAttributeNamedArgument(type.GetField("SizeParamIndex"), marshalAs.SizeParamIndex);
            namedArgs[i++] = new CustomAttributeNamedArgument(type.GetField("SizeConst"), marshalAs.SizeConst);
            namedArgs[i++] = new CustomAttributeNamedArgument(type.GetField("IidParameterIndex"), marshalAs.IidParameterIndex);
            namedArgs[i++] = new CustomAttributeNamedArgument(type.GetField("SafeArraySubType"), marshalAs.SafeArraySubType);
            if (marshalAs.MarshalType != null)
                namedArgs[i++] = new CustomAttributeNamedArgument(type.GetField("MarshalType"), marshalAs.MarshalType);
            if (marshalAs.MarshalTypeRef != null)
                namedArgs[i++] = new CustomAttributeNamedArgument(type.GetField("MarshalTypeRef"), marshalAs.MarshalTypeRef);
            if (marshalAs.MarshalCookie != null)
                namedArgs[i++] = new CustomAttributeNamedArgument(type.GetField("MarshalCookie"), marshalAs.MarshalCookie);
            if (marshalAs.SafeArrayUserDefinedSubType != null)
                namedArgs[i++] = new CustomAttributeNamedArgument(type.GetField("SafeArrayUserDefinedSubType"), marshalAs.SafeArrayUserDefinedSubType);

            m_namedArgs = Array.AsReadOnly(namedArgs);
        }
        private void Init(TypeForwardedToAttribute forwardedTo)
        {
            Type type = typeof(TypeForwardedToAttribute);

            Type[] sig = new Type[] { typeof(Type) };
            m_ctor = type.GetConstructor(BindingFlags.Public | BindingFlags.Instance, null, sig, null);

            CustomAttributeTypedArgument[] typedArgs = new CustomAttributeTypedArgument[1];
            typedArgs[0] = new CustomAttributeTypedArgument(typeof(Type), forwardedTo.Destination);
            m_typedCtorArgs = Array.AsReadOnly(typedArgs);

            CustomAttributeNamedArgument[] namedArgs = Array.Empty<CustomAttributeNamedArgument>();
            m_namedArgs = Array.AsReadOnly(namedArgs);
        }
        private void Init(object pca)
        {
            m_ctor = pca.GetType().GetConstructors(BindingFlags.Public | BindingFlags.Instance)[0];
            m_typedCtorArgs = Array.AsReadOnly(Array.Empty<CustomAttributeTypedArgument>());
            m_namedArgs = Array.AsReadOnly(Array.Empty<CustomAttributeNamedArgument>());
        }
        #endregion

        #region Object Override
        public override string ToString()
        {
            string ctorArgs = "";
            for (int i = 0; i < ConstructorArguments.Count; i++)
                ctorArgs += String.Format(CultureInfo.CurrentCulture, i == 0 ? "{0}" : ", {0}", ConstructorArguments[i]);

            string namedArgs = "";
            for (int i = 0; i < NamedArguments.Count; i++)
                namedArgs += String.Format(CultureInfo.CurrentCulture, i == 0 && ctorArgs.Length == 0 ? "{0}" : ", {0}", NamedArguments[i]);

            return String.Format(CultureInfo.CurrentCulture, "[{0}({1}{2})]", Constructor.DeclaringType.FullName, ctorArgs, namedArgs);
        }
        public override int GetHashCode()
        {
            return base.GetHashCode();
        }
        public override bool Equals(object obj)
        {
            return obj == (object)this;
        }
        #endregion

        #region Public Members
        public Type AttributeType { get { return Constructor.DeclaringType; } }

        public virtual ConstructorInfo Constructor { get { return m_ctor; } }

        public virtual IList<CustomAttributeTypedArgument> ConstructorArguments
        {
            get
            {
                if (m_typedCtorArgs == null)
                {
                    CustomAttributeTypedArgument[] typedCtorArgs = new CustomAttributeTypedArgument[m_ctorParams.Length];

                    for (int i = 0; i < typedCtorArgs.Length; i++)
                    {
                        CustomAttributeEncodedArgument encodedArg = m_ctorParams[i].CustomAttributeEncodedArgument;

                        typedCtorArgs[i] = new CustomAttributeTypedArgument(m_scope, m_ctorParams[i].CustomAttributeEncodedArgument);
                    }

                    m_typedCtorArgs = Array.AsReadOnly(typedCtorArgs);
                }

                return m_typedCtorArgs;
            }
        }

        public virtual IList<CustomAttributeNamedArgument> NamedArguments
        {
            get
            {
                if (m_namedArgs == null)
                {
                    if (m_namedParams == null)
                        return null;

                    int cNamedArgs = 0;
                    for (int i = 0; i < m_namedParams.Length; i++)
                    {
                        if (m_namedParams[i].EncodedArgument.CustomAttributeType.EncodedType != CustomAttributeEncoding.Undefined)
                            cNamedArgs++;
                    }

                    CustomAttributeNamedArgument[] namedArgs = new CustomAttributeNamedArgument[cNamedArgs];

                    for (int i = 0, j = 0; i < m_namedParams.Length; i++)
                    {
                        if (m_namedParams[i].EncodedArgument.CustomAttributeType.EncodedType != CustomAttributeEncoding.Undefined)
                            namedArgs[j++] = new CustomAttributeNamedArgument(
                                m_members[i], new CustomAttributeTypedArgument(m_scope, m_namedParams[i].EncodedArgument));
                    }

                    m_namedArgs = Array.AsReadOnly(namedArgs);
                }

                return m_namedArgs;
            }
        }
        #endregion
    }

    public struct CustomAttributeNamedArgument
    {
        #region Public Static Members
        public static bool operator ==(CustomAttributeNamedArgument left, CustomAttributeNamedArgument right)
        {
            return left.Equals(right);
        }
        public static bool operator !=(CustomAttributeNamedArgument left, CustomAttributeNamedArgument right)
        {
            return !left.Equals(right);
        }
        #endregion

        #region Private Data Members
        private MemberInfo m_memberInfo;
        private CustomAttributeTypedArgument m_value;
        #endregion

        #region Constructor
        public CustomAttributeNamedArgument(MemberInfo memberInfo, object value)
        {
            if (memberInfo == null)
                throw new ArgumentNullException(nameof(memberInfo));

            Type type = null;
            FieldInfo field = memberInfo as FieldInfo;
            PropertyInfo property = memberInfo as PropertyInfo;

            if (field != null)
                type = field.FieldType;
            else if (property != null)
                type = property.PropertyType;
            else
                throw new ArgumentException(SR.Argument_InvalidMemberForNamedArgument);

            m_memberInfo = memberInfo;
            m_value = new CustomAttributeTypedArgument(type, value);
        }

        public CustomAttributeNamedArgument(MemberInfo memberInfo, CustomAttributeTypedArgument typedArgument)
        {
            if (memberInfo == null)
                throw new ArgumentNullException(nameof(memberInfo));

            m_memberInfo = memberInfo;
            m_value = typedArgument;
        }
        #endregion

        #region Object Override
        public override string ToString()
        {
            if (m_memberInfo == null)
                return base.ToString();

            return String.Format(CultureInfo.CurrentCulture, "{0} = {1}", MemberInfo.Name, TypedValue.ToString(ArgumentType != typeof(object)));
        }
        public override int GetHashCode()
        {
            return base.GetHashCode();
        }
        public override bool Equals(object obj)
        {
            return obj == (object)this;
        }
        #endregion

        #region Internal Members
        internal Type ArgumentType
        {
            get
            {
                return m_memberInfo is FieldInfo ?
                    ((FieldInfo)m_memberInfo).FieldType :
                    ((PropertyInfo)m_memberInfo).PropertyType;
            }
        }
        #endregion

        #region Public Members
        public MemberInfo MemberInfo { get { return m_memberInfo; } }
        public CustomAttributeTypedArgument TypedValue { get { return m_value; } }
        public string MemberName { get { return MemberInfo.Name; } }
        public bool IsField { get { return MemberInfo is FieldInfo; } }
        #endregion

    }

    public struct CustomAttributeTypedArgument
    {
        #region Public Static Members
        public static bool operator ==(CustomAttributeTypedArgument left, CustomAttributeTypedArgument right)
        {
            return left.Equals(right);
        }
        public static bool operator !=(CustomAttributeTypedArgument left, CustomAttributeTypedArgument right)
        {
            return !left.Equals(right);
        }
        #endregion

        #region Private Static Methods
        private static Type CustomAttributeEncodingToType(CustomAttributeEncoding encodedType)
        {
            switch (encodedType)
            {
                case (CustomAttributeEncoding.Enum):
                    return typeof(Enum);

                case (CustomAttributeEncoding.Int32):
                    return typeof(int);

                case (CustomAttributeEncoding.String):
                    return typeof(string);

                case (CustomAttributeEncoding.Type):
                    return typeof(Type);

                case (CustomAttributeEncoding.Array):
                    return typeof(Array);

                case (CustomAttributeEncoding.Char):
                    return typeof(char);

                case (CustomAttributeEncoding.Boolean):
                    return typeof(bool);

                case (CustomAttributeEncoding.SByte):
                    return typeof(sbyte);

                case (CustomAttributeEncoding.Byte):
                    return typeof(byte);

                case (CustomAttributeEncoding.Int16):
                    return typeof(short);

                case (CustomAttributeEncoding.UInt16):
                    return typeof(ushort);

                case (CustomAttributeEncoding.UInt32):
                    return typeof(uint);

                case (CustomAttributeEncoding.Int64):
                    return typeof(long);

                case (CustomAttributeEncoding.UInt64):
                    return typeof(ulong);

                case (CustomAttributeEncoding.Float):
                    return typeof(float);

                case (CustomAttributeEncoding.Double):
                    return typeof(double);

                case (CustomAttributeEncoding.Object):
                    return typeof(object);

                default:
                    throw new ArgumentException(SR.Format(SR.Arg_EnumIllegalVal, (int)encodedType), nameof(encodedType));
            }
        }

        private static object EncodedValueToRawValue(long val, CustomAttributeEncoding encodedType)
        {
            switch (encodedType)
            {
                case CustomAttributeEncoding.Boolean:
                    return (byte)val != 0;

                case CustomAttributeEncoding.Char:
                    return (char)val;

                case CustomAttributeEncoding.Byte:
                    return (byte)val;

                case CustomAttributeEncoding.SByte:
                    return (sbyte)val;

                case CustomAttributeEncoding.Int16:
                    return (short)val;

                case CustomAttributeEncoding.UInt16:
                    return (ushort)val;

                case CustomAttributeEncoding.Int32:
                    return (int)val;

                case CustomAttributeEncoding.UInt32:
                    return (uint)val;

                case CustomAttributeEncoding.Int64:
                    return (long)val;

                case CustomAttributeEncoding.UInt64:
                    return (ulong)val;

                case CustomAttributeEncoding.Float:
                    unsafe { return *(float*)&val; }

                case CustomAttributeEncoding.Double:
                    unsafe { return *(double*)&val; }

                default:
                    throw new ArgumentException(SR.Format(SR.Arg_EnumIllegalVal, (int)val), nameof(val));
            }
        }
        private static RuntimeType ResolveType(RuntimeModule scope, string typeName)
        {
            RuntimeType type = RuntimeTypeHandle.GetTypeByNameUsingCARules(typeName, scope);

            if (type == null)
                throw new InvalidOperationException(
                    String.Format(CultureInfo.CurrentUICulture, SR.Arg_CATypeResolutionFailed, typeName));

            return type;
        }
        #endregion

        #region Private Data Members
        private object m_value;
        private Type m_argumentType;
        #endregion

        #region Constructor
        public CustomAttributeTypedArgument(Type argumentType, object value)
        {
            // value can be null.
            if (argumentType == null)
                throw new ArgumentNullException(nameof(argumentType));

            m_value = (value == null) ? null : CanonicalizeValue(value);
            m_argumentType = argumentType;
        }

        public CustomAttributeTypedArgument(object value)
        {
            // value cannot be null.
            if (value == null)
                throw new ArgumentNullException(nameof(value));

            m_value = CanonicalizeValue(value);
            m_argumentType = value.GetType();
        }

        private static object CanonicalizeValue(object value)
        {
            Debug.Assert(value != null);

            if (value.GetType().IsEnum)
            {
                return ((Enum)value).GetValue();
            }
            return value;
        }

        internal CustomAttributeTypedArgument(RuntimeModule scope, CustomAttributeEncodedArgument encodedArg)
        {
            CustomAttributeEncoding encodedType = encodedArg.CustomAttributeType.EncodedType;

            if (encodedType == CustomAttributeEncoding.Undefined)
                throw new ArgumentException(null, nameof(encodedArg));

            else if (encodedType == CustomAttributeEncoding.Enum)
            {
                m_argumentType = ResolveType(scope, encodedArg.CustomAttributeType.EnumName);
                m_value = EncodedValueToRawValue(encodedArg.PrimitiveValue, encodedArg.CustomAttributeType.EncodedEnumType);
            }
            else if (encodedType == CustomAttributeEncoding.String)
            {
                m_argumentType = typeof(string);
                m_value = encodedArg.StringValue;
            }
            else if (encodedType == CustomAttributeEncoding.Type)
            {
                m_argumentType = typeof(Type);

                m_value = null;

                if (encodedArg.StringValue != null)
                    m_value = ResolveType(scope, encodedArg.StringValue);
            }
            else if (encodedType == CustomAttributeEncoding.Array)
            {
                encodedType = encodedArg.CustomAttributeType.EncodedArrayType;
                Type elementType;

                if (encodedType == CustomAttributeEncoding.Enum)
                {
                    elementType = ResolveType(scope, encodedArg.CustomAttributeType.EnumName);
                }
                else
                {
                    elementType = CustomAttributeEncodingToType(encodedType);
                }

                m_argumentType = elementType.MakeArrayType();

                if (encodedArg.ArrayValue == null)
                {
                    m_value = null;
                }
                else
                {
                    CustomAttributeTypedArgument[] arrayValue = new CustomAttributeTypedArgument[encodedArg.ArrayValue.Length];
                    for (int i = 0; i < arrayValue.Length; i++)
                        arrayValue[i] = new CustomAttributeTypedArgument(scope, encodedArg.ArrayValue[i]);

                    m_value = Array.AsReadOnly(arrayValue);
                }
            }
            else
            {
                m_argumentType = CustomAttributeEncodingToType(encodedType);
                m_value = EncodedValueToRawValue(encodedArg.PrimitiveValue, encodedType);
            }
        }
        #endregion

        #region Object Overrides
        public override string ToString() { return ToString(false); }

        internal string ToString(bool typed)
        {
            if (m_argumentType == null)
                return base.ToString();

            if (ArgumentType.IsEnum)
                return String.Format(CultureInfo.CurrentCulture, typed ? "{0}" : "({1}){0}", Value, ArgumentType.FullName);

            else if (Value == null)
                return String.Format(CultureInfo.CurrentCulture, typed ? "null" : "({0})null", ArgumentType.Name);

            else if (ArgumentType == typeof(string))
                return String.Format(CultureInfo.CurrentCulture, "\"{0}\"", Value);

            else if (ArgumentType == typeof(char))
                return String.Format(CultureInfo.CurrentCulture, "'{0}'", Value);

            else if (ArgumentType == typeof(Type))
                return String.Format(CultureInfo.CurrentCulture, "typeof({0})", ((Type)Value).FullName);

            else if (ArgumentType.IsArray)
            {
                string result = null;
                IList<CustomAttributeTypedArgument> array = Value as IList<CustomAttributeTypedArgument>;

                Type elementType = ArgumentType.GetElementType();
                result = String.Format(CultureInfo.CurrentCulture, @"new {0}[{1}] {{ ", elementType.IsEnum ? elementType.FullName : elementType.Name, array.Count);

                for (int i = 0; i < array.Count; i++)
                    result += String.Format(CultureInfo.CurrentCulture, i == 0 ? "{0}" : ", {0}", array[i].ToString(elementType != typeof(object)));

                return result += " }";
            }

            return String.Format(CultureInfo.CurrentCulture, typed ? "{0}" : "({1}){0}", Value, ArgumentType.Name);
        }

        public override int GetHashCode()
        {
            return base.GetHashCode();
        }
        public override bool Equals(object obj)
        {
            return obj == (object)this;
        }
        #endregion

        #region Public Members
        public Type ArgumentType
        {
            get
            {
                return m_argumentType;
            }
        }
        public object Value
        {
            get
            {
                return m_value;
            }
        }
        #endregion
    }

    internal struct CustomAttributeRecord
    {
        internal ConstArray blob;
        internal MetadataToken tkCtor;
    }

    internal enum CustomAttributeEncoding : int
    {
        Undefined = 0,
        Boolean = CorElementType.Boolean,
        Char = CorElementType.Char,
        SByte = CorElementType.I1,
        Byte = CorElementType.U1,
        Int16 = CorElementType.I2,
        UInt16 = CorElementType.U2,
        Int32 = CorElementType.I4,
        UInt32 = CorElementType.U4,
        Int64 = CorElementType.I8,
        UInt64 = CorElementType.U8,
        Float = CorElementType.R4,
        Double = CorElementType.R8,
        String = CorElementType.String,
        Array = CorElementType.SzArray,
        Type = 0x50,
        Object = 0x51,
        Field = 0x53,
        Property = 0x54,
        Enum = 0x55
    }

    [StructLayout(LayoutKind.Auto)]
    internal struct CustomAttributeEncodedArgument
    {
        #region Parser
        [MethodImplAttribute(MethodImplOptions.InternalCall)]
        private static extern void ParseAttributeArguments(
            IntPtr pCa,
            int cCa,
            ref CustomAttributeCtorParameter[] CustomAttributeCtorParameters,
            ref CustomAttributeNamedParameter[] CustomAttributeTypedArgument,
            RuntimeAssembly assembly);

        internal static void ParseAttributeArguments(ConstArray attributeBlob,
            ref CustomAttributeCtorParameter[] customAttributeCtorParameters,
            ref CustomAttributeNamedParameter[] customAttributeNamedParameters,
            RuntimeModule customAttributeModule)
        {
            if (customAttributeModule == null)
                throw new ArgumentNullException(nameof(customAttributeModule));

            Debug.Assert(customAttributeCtorParameters != null);
            Debug.Assert(customAttributeNamedParameters != null);

            if (customAttributeCtorParameters.Length != 0 || customAttributeNamedParameters.Length != 0)
            {
                unsafe
                {
                    ParseAttributeArguments(
                        attributeBlob.Signature,
                        (int)attributeBlob.Length,
                        ref customAttributeCtorParameters,
                        ref customAttributeNamedParameters,
                        (RuntimeAssembly)customAttributeModule.Assembly);
                }
            }
        }
        #endregion

        #region Private Data Members
        private long m_primitiveValue;
        private CustomAttributeEncodedArgument[] m_arrayValue;
        private string m_stringValue;
        private CustomAttributeType m_type;
        #endregion

        #region Public Members
        public CustomAttributeType CustomAttributeType { get { return m_type; } }
        public long PrimitiveValue { get { return m_primitiveValue; } }
        public CustomAttributeEncodedArgument[] ArrayValue { get { return m_arrayValue; } }
        public string StringValue { get { return m_stringValue; } }
        #endregion
    }

    [StructLayout(LayoutKind.Auto)]
    internal struct CustomAttributeNamedParameter
    {
        #region Private Data Members
        private string m_argumentName;
        private CustomAttributeEncoding m_fieldOrProperty;
        private CustomAttributeEncoding m_padding;
        private CustomAttributeType m_type;
        private CustomAttributeEncodedArgument m_encodedArgument;
        #endregion

        #region Constructor
        public CustomAttributeNamedParameter(string argumentName, CustomAttributeEncoding fieldOrProperty, CustomAttributeType type)
        {
            if (argumentName == null)
                throw new ArgumentNullException(nameof(argumentName));

            m_argumentName = argumentName;
            m_fieldOrProperty = fieldOrProperty;
            m_padding = fieldOrProperty;
            m_type = type;
            m_encodedArgument = new CustomAttributeEncodedArgument();
        }
        #endregion

        #region Public Members
        public CustomAttributeEncodedArgument EncodedArgument { get { return m_encodedArgument; } }
        #endregion
    }

    [StructLayout(LayoutKind.Auto)]
    internal struct CustomAttributeCtorParameter
    {
        #region Private Data Members
        private CustomAttributeType m_type;
        private CustomAttributeEncodedArgument m_encodedArgument;
        #endregion

        #region Constructor
        public CustomAttributeCtorParameter(CustomAttributeType type)
        {
            m_type = type;
            m_encodedArgument = new CustomAttributeEncodedArgument();
        }
        #endregion

        #region Public Members
        public CustomAttributeEncodedArgument CustomAttributeEncodedArgument { get { return m_encodedArgument; } }
        #endregion
    }

    [StructLayout(LayoutKind.Auto)]
    internal struct CustomAttributeType
    {
        #region Private Data Members
        /// The most complicated type is an enum[] in which case...
        private string m_enumName; // ...enum name
        private CustomAttributeEncoding m_encodedType; // ...array
        private CustomAttributeEncoding m_encodedEnumType; // ...enum
        private CustomAttributeEncoding m_encodedArrayType; // ...enum type
        private CustomAttributeEncoding m_padding;
        #endregion

        #region Constructor
        public CustomAttributeType(CustomAttributeEncoding encodedType, CustomAttributeEncoding encodedArrayType,
            CustomAttributeEncoding encodedEnumType, string enumName)
        {
            m_encodedType = encodedType;
            m_encodedArrayType = encodedArrayType;
            m_encodedEnumType = encodedEnumType;
            m_enumName = enumName;
            m_padding = m_encodedType;
        }
        #endregion

        #region Public Members
        public CustomAttributeEncoding EncodedType { get { return m_encodedType; } }
        public CustomAttributeEncoding EncodedEnumType { get { return m_encodedEnumType; } }
        public CustomAttributeEncoding EncodedArrayType { get { return m_encodedArrayType; } }
        public string EnumName { get { return m_enumName; } }
        #endregion
    }

    internal static unsafe class CustomAttribute
    {
        #region Private Data Members
        private static RuntimeType Type_RuntimeType = (RuntimeType)typeof(RuntimeType);
        private static RuntimeType Type_Type = (RuntimeType)typeof(Type);
        #endregion

        #region Internal Static Members
        internal static bool IsDefined(RuntimeType type, RuntimeType caType, bool inherit)
        {
            Debug.Assert(type != null);

            if (type.GetElementType() != null)
                return false;

            if (PseudoCustomAttribute.IsDefined(type, caType))
                return true;

            if (IsCustomAttributeDefined(type.GetRuntimeModule(), type.MetadataToken, caType))
                return true;

            if (!inherit)
                return false;

            type = type.BaseType as RuntimeType;

            while (type != null)
            {
                if (IsCustomAttributeDefined(type.GetRuntimeModule(), type.MetadataToken, caType, 0, inherit))
                    return true;

                type = type.BaseType as RuntimeType;
            }

            return false;
        }

        internal static bool IsDefined(RuntimeMethodInfo method, RuntimeType caType, bool inherit)
        {
            Debug.Assert(method != null);
            Debug.Assert(caType != null);

            if (PseudoCustomAttribute.IsDefined(method, caType))
                return true;

            if (IsCustomAttributeDefined(method.GetRuntimeModule(), method.MetadataToken, caType))
                return true;

            if (!inherit)
                return false;

            method = method.GetParentDefinition();

            while (method != null)
            {
                if (IsCustomAttributeDefined(method.GetRuntimeModule(), method.MetadataToken, caType, 0, inherit))
                    return true;

                method = method.GetParentDefinition();
            }

            return false;
        }

        internal static bool IsDefined(RuntimeConstructorInfo ctor, RuntimeType caType)
        {
            Debug.Assert(ctor != null);
            Debug.Assert(caType != null);

            if (PseudoCustomAttribute.IsDefined(ctor, caType))
                return true;

            return IsCustomAttributeDefined(ctor.GetRuntimeModule(), ctor.MetadataToken, caType);
        }

        internal static bool IsDefined(RuntimePropertyInfo property, RuntimeType caType)
        {
            Debug.Assert(property != null);
            Debug.Assert(caType != null);

            if (PseudoCustomAttribute.IsDefined(property, caType))
                return true;

            return IsCustomAttributeDefined(property.GetRuntimeModule(), property.MetadataToken, caType);
        }

        internal static bool IsDefined(RuntimeEventInfo e, RuntimeType caType)
        {
            Debug.Assert(e != null);
            Debug.Assert(caType != null);

            if (PseudoCustomAttribute.IsDefined(e, caType))
                return true;

            return IsCustomAttributeDefined(e.GetRuntimeModule(), e.MetadataToken, caType);
        }

        internal static bool IsDefined(RuntimeFieldInfo field, RuntimeType caType)
        {
            Debug.Assert(field != null);
            Debug.Assert(caType != null);

            if (PseudoCustomAttribute.IsDefined(field, caType))
                return true;

            return IsCustomAttributeDefined(field.GetRuntimeModule(), field.MetadataToken, caType);
        }

        internal static bool IsDefined(RuntimeParameterInfo parameter, RuntimeType caType)
        {
            Debug.Assert(parameter != null);
            Debug.Assert(caType != null);

            if (PseudoCustomAttribute.IsDefined(parameter, caType))
                return true;

            return IsCustomAttributeDefined(parameter.GetRuntimeModule(), parameter.MetadataToken, caType);
        }

        internal static bool IsDefined(RuntimeAssembly assembly, RuntimeType caType)
        {
            Debug.Assert(assembly != null);
            Debug.Assert(caType != null);

            if (PseudoCustomAttribute.IsDefined(assembly, caType))
                return true;

            return IsCustomAttributeDefined(assembly.ManifestModule as RuntimeModule, RuntimeAssembly.GetToken(assembly.GetNativeHandle()), caType);
        }

        internal static bool IsDefined(RuntimeModule module, RuntimeType caType)
        {
            Debug.Assert(module != null);
            Debug.Assert(caType != null);

            if (PseudoCustomAttribute.IsDefined(module, caType))
                return true;

            return IsCustomAttributeDefined(module, module.MetadataToken, caType);
        }

        internal static Object[] GetCustomAttributes(RuntimeType type, RuntimeType caType, bool inherit)
        {
            Debug.Assert(type != null);
            Debug.Assert(caType != null);

            if (type.GetElementType() != null)
                return (caType.IsValueType) ? Array.Empty<Object>() : CreateAttributeArrayHelper(caType, 0);

            if (type.IsGenericType && !type.IsGenericTypeDefinition)
                type = type.GetGenericTypeDefinition() as RuntimeType;

            Attribute[] pca = PseudoCustomAttribute.GetCustomAttributes(type, caType, out int pcaCount);

            // if we are asked to go up the hierarchy chain we have to do it now and regardless of the
            // attribute usage for the specific attribute because a derived attribute may override the usage...           
            // ... however if the attribute is sealed we can rely on the attribute usage
            if (!inherit || (caType.IsSealed && !CustomAttribute.GetAttributeUsage(caType).Inherited))
            {
                object[] attributes = GetCustomAttributes(type.GetRuntimeModule(), type.MetadataToken, pcaCount, caType);
                if (pcaCount > 0) Array.Copy(pca, 0, attributes, attributes.Length - pcaCount, pcaCount);
                return attributes;
            }

            List<object> result = new List<object>();
            bool mustBeInheritable = false;
            bool useObjectArray = (caType == null || caType.IsValueType || caType.ContainsGenericParameters);
            Type arrayType = useObjectArray ? typeof(object) : caType;

            while (pcaCount > 0)
                result.Add(pca[--pcaCount]);

            while (type != (RuntimeType)typeof(object) && type != null)
            {
                object[] attributes = GetCustomAttributes(type.GetRuntimeModule(), type.MetadataToken, 0, caType, mustBeInheritable, result);
                mustBeInheritable = true;
                for (int i = 0; i < attributes.Length; i++)
                    result.Add(attributes[i]);

                type = type.BaseType as RuntimeType;
            }

            object[] typedResult = CreateAttributeArrayHelper(arrayType, result.Count);
            Array.Copy(result.ToArray(), 0, typedResult, 0, result.Count);
            return typedResult;
        }

        internal static Object[] GetCustomAttributes(RuntimeMethodInfo method, RuntimeType caType, bool inherit)
        {
            Debug.Assert(method != null);
            Debug.Assert(caType != null);

            if (method.IsGenericMethod && !method.IsGenericMethodDefinition)
                method = method.GetGenericMethodDefinition() as RuntimeMethodInfo;

            Attribute[] pca = PseudoCustomAttribute.GetCustomAttributes(method, caType, out int pcaCount);

            // if we are asked to go up the hierarchy chain we have to do it now and regardless of the
            // attribute usage for the specific attribute because a derived attribute may override the usage...           
            // ... however if the attribute is sealed we can rely on the attribute usage
            if (!inherit || (caType.IsSealed && !CustomAttribute.GetAttributeUsage(caType).Inherited))
            {
                object[] attributes = GetCustomAttributes(method.GetRuntimeModule(), method.MetadataToken, pcaCount, caType);
                if (pcaCount > 0) Array.Copy(pca, 0, attributes, attributes.Length - pcaCount, pcaCount);
                return attributes;
            }

            List<object> result = new List<object>();
            bool mustBeInheritable = false;
            bool useObjectArray = (caType == null || caType.IsValueType || caType.ContainsGenericParameters);
            Type arrayType = useObjectArray ? typeof(object) : caType;

            while (pcaCount > 0)
                result.Add(pca[--pcaCount]);

            while (method != null)
            {
                object[] attributes = GetCustomAttributes(method.GetRuntimeModule(), method.MetadataToken, 0, caType, mustBeInheritable, result);
                mustBeInheritable = true;
                for (int i = 0; i < attributes.Length; i++)
                    result.Add(attributes[i]);

                method = method.GetParentDefinition();
            }

            object[] typedResult = CreateAttributeArrayHelper(arrayType, result.Count);
            Array.Copy(result.ToArray(), 0, typedResult, 0, result.Count);
            return typedResult;
        }

        internal static Object[] GetCustomAttributes(RuntimeConstructorInfo ctor, RuntimeType caType)
        {
            Debug.Assert(ctor != null);
            Debug.Assert(caType != null);

            Attribute[] pca = PseudoCustomAttribute.GetCustomAttributes(ctor, caType, out int pcaCount);
            object[] attributes = GetCustomAttributes(ctor.GetRuntimeModule(), ctor.MetadataToken, pcaCount, caType);
            if (pcaCount > 0) Array.Copy(pca, 0, attributes, attributes.Length - pcaCount, pcaCount);
            return attributes;
        }

        internal static Object[] GetCustomAttributes(RuntimePropertyInfo property, RuntimeType caType)
        {
            Debug.Assert(property != null);
            Debug.Assert(caType != null);

            Attribute[] pca = PseudoCustomAttribute.GetCustomAttributes(property, caType, out int pcaCount);

            object[] attributes = GetCustomAttributes(property.GetRuntimeModule(), property.MetadataToken, pcaCount, caType);
            if (pcaCount > 0) Array.Copy(pca, 0, attributes, attributes.Length - pcaCount, pcaCount);
            return attributes;
        }

        internal static Object[] GetCustomAttributes(RuntimeEventInfo e, RuntimeType caType)
        {
            Debug.Assert(e != null);
            Debug.Assert(caType != null);

            Attribute[] pca = PseudoCustomAttribute.GetCustomAttributes(e, caType, out int pcaCount);
            object[] attributes = GetCustomAttributes(e.GetRuntimeModule(), e.MetadataToken, pcaCount, caType);
            if (pcaCount > 0) Array.Copy(pca, 0, attributes, attributes.Length - pcaCount, pcaCount);
            return attributes;
        }

        internal static Object[] GetCustomAttributes(RuntimeFieldInfo field, RuntimeType caType)
        {
            Debug.Assert(field != null);
            Debug.Assert(caType != null);

            Attribute[] pca = PseudoCustomAttribute.GetCustomAttributes(field, caType, out int pcaCount);
            object[] attributes = GetCustomAttributes(field.GetRuntimeModule(), field.MetadataToken, pcaCount, caType);
            if (pcaCount > 0) Array.Copy(pca, 0, attributes, attributes.Length - pcaCount, pcaCount);
            return attributes;
        }

        internal static Object[] GetCustomAttributes(RuntimeParameterInfo parameter, RuntimeType caType)
        {
            Debug.Assert(parameter != null);
            Debug.Assert(caType != null);

            Attribute[] pca = PseudoCustomAttribute.GetCustomAttributes(parameter, caType, out int pcaCount);
            object[] attributes = GetCustomAttributes(parameter.GetRuntimeModule(), parameter.MetadataToken, pcaCount, caType);
            if (pcaCount > 0) Array.Copy(pca, 0, attributes, attributes.Length - pcaCount, pcaCount);
            return attributes;
        }

        internal static Object[] GetCustomAttributes(RuntimeAssembly assembly, RuntimeType caType)
        {
            Debug.Assert(assembly != null);
            Debug.Assert(caType != null);

            Attribute[] pca = PseudoCustomAttribute.GetCustomAttributes(assembly, caType, out int pcaCount);
            int assemblyToken = RuntimeAssembly.GetToken(assembly.GetNativeHandle());
            object[] attributes = GetCustomAttributes(assembly.ManifestModule as RuntimeModule, assemblyToken, pcaCount, caType);
            if (pcaCount > 0) Array.Copy(pca, 0, attributes, attributes.Length - pcaCount, pcaCount);
            return attributes;
        }

        internal static Object[] GetCustomAttributes(RuntimeModule module, RuntimeType caType)
        {
            Debug.Assert(module != null);
            Debug.Assert(caType != null);

            Attribute[] pca = PseudoCustomAttribute.GetCustomAttributes(module, caType, out int pcaCount);
            object[] attributes = GetCustomAttributes(module, module.MetadataToken, pcaCount, caType);
            if (pcaCount > 0) Array.Copy(pca, 0, attributes, attributes.Length - pcaCount, pcaCount);
            return attributes;
        }

        internal static bool IsAttributeDefined(RuntimeModule decoratedModule, int decoratedMetadataToken, int attributeCtorToken)
        {
            return IsCustomAttributeDefined(decoratedModule, decoratedMetadataToken, null, attributeCtorToken, false);
        }

        private static bool IsCustomAttributeDefined(
            RuntimeModule decoratedModule, int decoratedMetadataToken, RuntimeType attributeFilterType)
        {
            return IsCustomAttributeDefined(decoratedModule, decoratedMetadataToken, attributeFilterType, 0, false);
        }

        private static bool IsCustomAttributeDefined(
            RuntimeModule decoratedModule, int decoratedMetadataToken, RuntimeType attributeFilterType, int attributeCtorToken, bool mustBeInheritable)
        {
            if (decoratedModule.Assembly.ReflectionOnly)
                throw new InvalidOperationException(SR.Arg_ReflectionOnlyCA);

            CustomAttributeRecord[] car = CustomAttributeData.GetCustomAttributeRecords(decoratedModule, decoratedMetadataToken);

            if (attributeFilterType != null)
            {
                Debug.Assert(attributeCtorToken == 0);

                MetadataImport scope = decoratedModule.MetadataImport;
                RuntimeType attributeType;
                IRuntimeMethodInfo ctor;
                bool ctorHasParameters, isVarArg;

                // Optimization for the case where attributes decorate entities in the same assembly in which case 
                // we can cache the successful APTCA check between the decorated and the declared assembly.
                Assembly lastAptcaOkAssembly = null;

                for (int i = 0; i < car.Length; i++)
                {
                    CustomAttributeRecord caRecord = car[i];

                    if (FilterCustomAttributeRecord(caRecord, scope, ref lastAptcaOkAssembly,
                        decoratedModule, decoratedMetadataToken, attributeFilterType, mustBeInheritable, null, null,
                        out attributeType, out ctor, out ctorHasParameters, out isVarArg))
                        return true;
                }
            }
            else
            {
                Debug.Assert(attributeFilterType == null);
                Debug.Assert(!MetadataToken.IsNullToken(attributeCtorToken));

                for (int i = 0; i < car.Length; i++)
                {
                    CustomAttributeRecord caRecord = car[i];

                    if (caRecord.tkCtor == attributeCtorToken)
                        return true;
                }
            }

            return false;
        }

        private static unsafe object[] GetCustomAttributes(
            RuntimeModule decoratedModule, int decoratedMetadataToken, int pcaCount, RuntimeType attributeFilterType)
        {
            return GetCustomAttributes(decoratedModule, decoratedMetadataToken, pcaCount, attributeFilterType, false, null);
        }

        private static unsafe object[] GetCustomAttributes(
            RuntimeModule decoratedModule, int decoratedMetadataToken, int pcaCount,
            RuntimeType attributeFilterType, bool mustBeInheritable, IList derivedAttributes)
        {
            if (decoratedModule.Assembly.ReflectionOnly)
                throw new InvalidOperationException(SR.Arg_ReflectionOnlyCA);

            MetadataImport scope = decoratedModule.MetadataImport;
            CustomAttributeRecord[] car = CustomAttributeData.GetCustomAttributeRecords(decoratedModule, decoratedMetadataToken);

            bool useObjectArray = (attributeFilterType == null || attributeFilterType.IsValueType || attributeFilterType.ContainsGenericParameters);
            Type arrayType = useObjectArray ? typeof(object) : attributeFilterType;

            if (attributeFilterType == null && car.Length == 0)
                return CreateAttributeArrayHelper(arrayType, 0);

            object[] attributes = CreateAttributeArrayHelper(arrayType, car.Length);
            int cAttributes = 0;

            // Optimization for the case where attributes decorate entities in the same assembly in which case 
            // we can cache the successful APTCA check between the decorated and the declared assembly.
            Assembly lastAptcaOkAssembly = null;

            for (int i = 0; i < car.Length; i++)
            {
                object attribute = null;
                CustomAttributeRecord caRecord = car[i];

                IRuntimeMethodInfo ctor = null;
                RuntimeType attributeType = null;
                bool ctorHasParameters, isVarArg;
                int cNamedArgs = 0;

                IntPtr blobStart = caRecord.blob.Signature;
                IntPtr blobEnd = (IntPtr)((byte*)blobStart + caRecord.blob.Length);
                int blobLen = (int)((byte*)blobEnd - (byte*)blobStart);

                if (!FilterCustomAttributeRecord(caRecord, scope, ref lastAptcaOkAssembly,
                                                 decoratedModule, decoratedMetadataToken, attributeFilterType, mustBeInheritable,
                                                 attributes, derivedAttributes,
                                                 out attributeType, out ctor, out ctorHasParameters, out isVarArg))
                    continue;

                // Leverage RuntimeConstructorInfo standard .ctor verfication
                RuntimeConstructorInfo.CheckCanCreateInstance(attributeType, isVarArg);

                // Create custom attribute object
                if (ctorHasParameters)
                {
                    attribute = CreateCaObject(decoratedModule, attributeType, ctor, ref blobStart, blobEnd, out cNamedArgs);
                }
                else
                {
                    attribute = RuntimeTypeHandle.CreateCaInstance(attributeType, ctor);

                    // It is allowed by the ECMA spec to have an empty signature blob
                    if (blobLen == 0)
                        cNamedArgs = 0;
                    else
                    {
                        // Metadata is always written in little-endian format. Must account for this on
                        // big-endian platforms.
#if BIGENDIAN
                        const int CustomAttributeVersion = 0x0100;
#else
                        const int CustomAttributeVersion = 0x0001;
#endif
                        if (Marshal.ReadInt16(blobStart) != CustomAttributeVersion)
                            throw new CustomAttributeFormatException();
                        blobStart = (IntPtr)((byte*)blobStart + 2); // skip version prefix

                        cNamedArgs = Marshal.ReadInt16(blobStart);
                        blobStart = (IntPtr)((byte*)blobStart + 2); // skip namedArgs count
#if BIGENDIAN
                        cNamedArgs = ((cNamedArgs & 0xff00) >> 8) | ((cNamedArgs & 0x00ff) << 8);
#endif
                    }
                }

                for (int j = 0; j < cNamedArgs; j++)
                {
                    #region // Initialize named properties and fields
                    string name;
                    bool isProperty;
                    RuntimeType type;
                    object value;

                    IntPtr blobItr = caRecord.blob.Signature;

                    GetPropertyOrFieldData(decoratedModule, ref blobStart, blobEnd, out name, out isProperty, out type, out value);

                    try
                    {
                        if (isProperty)
                        {
                            #region // Initialize property
                            if (type == null && value != null)
                            {
                                type = (RuntimeType)value.GetType();
                                if (type == Type_RuntimeType)
                                    type = Type_Type;
                            }

                            RuntimePropertyInfo property = null;

                            if (type == null)
                                property = attributeType.GetProperty(name) as RuntimePropertyInfo;
                            else
                                property = attributeType.GetProperty(name, type, Type.EmptyTypes) as RuntimePropertyInfo;

                            // Did we get a valid property reference?
                            if (property == null)
                            {
                                throw new CustomAttributeFormatException(
                                    String.Format(CultureInfo.CurrentUICulture, 
                                        isProperty ? SR.RFLCT_InvalidPropFail : SR.RFLCT_InvalidFieldFail, name));
                            }

                            RuntimeMethodInfo setMethod = property.GetSetMethod(true) as RuntimeMethodInfo;

                            // Public properties may have non-public setter methods
                            if (!setMethod.IsPublic)
                                continue;

                            setMethod.Invoke(attribute, BindingFlags.Default, null, new object[] { value }, null);
                            #endregion
                        }
                        else
                        {
                            RtFieldInfo field = attributeType.GetField(name) as RtFieldInfo;

                            field.CheckConsistency(attribute);
                            field.UnsafeSetValue(attribute, value, BindingFlags.Default, Type.DefaultBinder, null);
                        }
                    }
                    catch (Exception e)
                    {
                        throw new CustomAttributeFormatException(
                            String.Format(CultureInfo.CurrentUICulture,
                                isProperty ? SR.RFLCT_InvalidPropFail : SR.RFLCT_InvalidFieldFail, name), e);
                    }
                    #endregion
                }

                if (blobStart != blobEnd)
                    throw new CustomAttributeFormatException();

                attributes[cAttributes++] = attribute;
            }

            if (cAttributes == car.Length && pcaCount == 0)
                return attributes;

            object[] result = CreateAttributeArrayHelper(arrayType, cAttributes + pcaCount);
            Array.Copy(attributes, 0, result, 0, cAttributes);
            return result;
        }

        private static unsafe bool FilterCustomAttributeRecord(
            CustomAttributeRecord caRecord,
            MetadataImport scope,
            ref Assembly lastAptcaOkAssembly,
            RuntimeModule decoratedModule,
            MetadataToken decoratedToken,
            RuntimeType attributeFilterType,
            bool mustBeInheritable,
            object[] attributes,
            IList derivedAttributes,
            out RuntimeType attributeType,
            out IRuntimeMethodInfo ctor,
            out bool ctorHasParameters,
            out bool isVarArg)
        {
            ctor = null;
            attributeType = null;
            ctorHasParameters = false;
            isVarArg = false;

            IntPtr blobStart = caRecord.blob.Signature;
            IntPtr blobEnd = (IntPtr)((byte*)blobStart + caRecord.blob.Length);

            // Resolve attribute type from ctor parent token found in decorated decoratedModule scope
            attributeType = decoratedModule.ResolveType(scope.GetParentToken(caRecord.tkCtor), null, null) as RuntimeType;


            // Test attribute type against user provided attribute type filter
            if (!(attributeFilterType.IsAssignableFrom(attributeType)))
                return false;

            // Ensure if attribute type must be inheritable that it is inhertiable
            // Ensure that to consider a duplicate attribute type AllowMultiple is true
            if (!AttributeUsageCheck(attributeType, mustBeInheritable, attributes, derivedAttributes))
                return false;

            // Windows Runtime attributes aren't real types - they exist to be read as metadata only, and as such
            // should be filtered out of the GetCustomAttributes path.
            if ((attributeType.Attributes & TypeAttributes.WindowsRuntime) == TypeAttributes.WindowsRuntime)
            {
                return false;
            }

            // Resolve the attribute ctor
            ConstArray ctorSig = scope.GetMethodSignature(caRecord.tkCtor);
            isVarArg = (ctorSig[0] & 0x05) != 0;
            ctorHasParameters = ctorSig[1] != 0;

            if (ctorHasParameters)
            {
                // Resolve method ctor token found in decorated decoratedModule scope
                ctor = decoratedModule.ResolveMethod(caRecord.tkCtor, attributeType.GenericTypeArguments, null).MethodHandle.GetMethodInfo();
            }
            else
            {
                // Resolve method ctor token from decorated decoratedModule scope
                ctor = attributeType.GetTypeHandleInternal().GetDefaultConstructor();

                if (ctor == null && !attributeType.IsValueType)
                    throw new MissingMethodException(".ctor");
            }

            // Visibility checks
            MetadataToken tkParent = new MetadataToken();

            if (decoratedToken.IsParamDef)
            {
                tkParent = new MetadataToken(scope.GetParentToken(decoratedToken));
                tkParent = new MetadataToken(scope.GetParentToken(tkParent));
            }
            else if (decoratedToken.IsMethodDef || decoratedToken.IsProperty || decoratedToken.IsEvent || decoratedToken.IsFieldDef)
            {
                tkParent = new MetadataToken(scope.GetParentToken(decoratedToken));
            }
            else if (decoratedToken.IsTypeDef)
            {
                tkParent = decoratedToken;
            }
            else if (decoratedToken.IsGenericPar)
            {
                tkParent = new MetadataToken(scope.GetParentToken(decoratedToken));

                // decoratedToken is a generic parameter on a method. Get the declaring Type of the method.
                if (tkParent.IsMethodDef)
                    tkParent = new MetadataToken(scope.GetParentToken(tkParent));
            }
            else
            {
                // We need to relax this when we add support for other types of decorated tokens.
                Debug.Assert(decoratedToken.IsModule || decoratedToken.IsAssembly,
                                "The decoratedToken must be either an assembly, a module, a type, or a member.");
            }

            // If the attribute is on a type, member, or parameter we check access against the (declaring) type,
            // otherwise we check access against the module.
            RuntimeTypeHandle parentTypeHandle = tkParent.IsTypeDef ?
                                                    decoratedModule.ModuleHandle.ResolveTypeHandle(tkParent) :
                                                    new RuntimeTypeHandle();

            return RuntimeMethodHandle.IsCAVisibleFromDecoratedType(attributeType.TypeHandle, ctor, parentTypeHandle, decoratedModule);
        }
        #endregion

        #region Private Static Methods
        private static bool AttributeUsageCheck(
            RuntimeType attributeType, bool mustBeInheritable, object[] attributes, IList derivedAttributes)
        {
            AttributeUsageAttribute attributeUsageAttribute = null;

            if (mustBeInheritable)
            {
                attributeUsageAttribute = CustomAttribute.GetAttributeUsage(attributeType);

                if (!attributeUsageAttribute.Inherited)
                    return false;
            }

            // Legacy: AllowMultiple ignored for none inheritable attributes

            if (derivedAttributes == null)
                return true;

            for (int i = 0; i < derivedAttributes.Count; i++)
            {
                if (derivedAttributes[i].GetType() == attributeType)
                {
                    if (attributeUsageAttribute == null)
                        attributeUsageAttribute = CustomAttribute.GetAttributeUsage(attributeType);

                    return attributeUsageAttribute.AllowMultiple;
                }
            }

            return true;
        }

        internal static AttributeUsageAttribute GetAttributeUsage(RuntimeType decoratedAttribute)
        {
            RuntimeModule decoratedModule = decoratedAttribute.GetRuntimeModule();
            MetadataImport scope = decoratedModule.MetadataImport;
            CustomAttributeRecord[] car = CustomAttributeData.GetCustomAttributeRecords(decoratedModule, decoratedAttribute.MetadataToken);

            AttributeUsageAttribute attributeUsageAttribute = null;

            for (int i = 0; i < car.Length; i++)
            {
                CustomAttributeRecord caRecord = car[i];
                RuntimeType attributeType = decoratedModule.ResolveType(scope.GetParentToken(caRecord.tkCtor), null, null) as RuntimeType;

                if (attributeType != (RuntimeType)typeof(AttributeUsageAttribute))
                    continue;

                if (attributeUsageAttribute != null)
                    throw new FormatException(String.Format(
                        CultureInfo.CurrentUICulture, SR.Format_AttributeUsage, attributeType));

                AttributeTargets targets;
                bool inherited, allowMultiple;
                ParseAttributeUsageAttribute(caRecord.blob, out targets, out inherited, out allowMultiple);
                attributeUsageAttribute = new AttributeUsageAttribute(targets, allowMultiple, inherited);
            }

            if (attributeUsageAttribute == null)
                return AttributeUsageAttribute.Default;

            return attributeUsageAttribute;
        }
        #endregion

        #region Private Static FCalls
        [MethodImplAttribute(MethodImplOptions.InternalCall)]
        private static extern void _ParseAttributeUsageAttribute(
            IntPtr pCa, int cCa, out int targets, out bool inherited, out bool allowMultiple);
        private static void ParseAttributeUsageAttribute(
            ConstArray ca, out AttributeTargets targets, out bool inherited, out bool allowMultiple)
        {
            int _targets;
            _ParseAttributeUsageAttribute(ca.Signature, ca.Length, out _targets, out inherited, out allowMultiple);
            targets = (AttributeTargets)_targets;
        }

        [MethodImplAttribute(MethodImplOptions.InternalCall)]
<<<<<<< HEAD
        private static unsafe extern Object _CreateCaObject(RuntimeModule pModule, RuntimeType type, IRuntimeMethodInfo pCtor, byte** ppBlob, byte* pEndBlob, int* pcNamedArgs);
        private static unsafe Object CreateCaObject(RuntimeModule module, RuntimeType type, IRuntimeMethodInfo ctor, ref IntPtr blob, IntPtr blobEnd, out int namedArgs)
=======
        private static extern unsafe Object _CreateCaObject(RuntimeModule pModule, IRuntimeMethodInfo pCtor, byte** ppBlob, byte* pEndBlob, int* pcNamedArgs);
        private static unsafe Object CreateCaObject(RuntimeModule module, IRuntimeMethodInfo ctor, ref IntPtr blob, IntPtr blobEnd, out int namedArgs)
>>>>>>> 602536f6
        {
            byte* pBlob = (byte*)blob;
            byte* pBlobEnd = (byte*)blobEnd;
            int cNamedArgs;
            object ca = _CreateCaObject(module, type, ctor, &pBlob, pBlobEnd, &cNamedArgs);
            blob = (IntPtr)pBlob;
            namedArgs = cNamedArgs;
            return ca;
        }

        [MethodImplAttribute(MethodImplOptions.InternalCall)]
        private static extern unsafe void _GetPropertyOrFieldData(
            RuntimeModule pModule, byte** ppBlobStart, byte* pBlobEnd, out string name, out bool bIsProperty, out RuntimeType type, out object value);
        private static unsafe void GetPropertyOrFieldData(
            RuntimeModule module, ref IntPtr blobStart, IntPtr blobEnd, out string name, out bool isProperty, out RuntimeType type, out object value)
        {
            byte* pBlobStart = (byte*)blobStart;
            _GetPropertyOrFieldData(
                module.GetNativeHandle(), &pBlobStart, (byte*)blobEnd, out name, out isProperty, out type, out value);
            blobStart = (IntPtr)pBlobStart;
        }

        private static object[] CreateAttributeArrayHelper(Type elementType, int elementCount)
        {
            return (object[])Array.UnsafeCreateInstance(elementType, elementCount);
        }
        #endregion
    }

    internal static class PseudoCustomAttribute
    {
        #region Private Static Data Members
        // Here we can avoid the need to take a lock when using Dictionary by rearranging
        // the only method that adds values to the Dictionary. For more details on 
        // Dictionary versus Hashtable thread safety:
        // See code:Dictionary#DictionaryVersusHashtableThreadSafety
        private static readonly Dictionary<RuntimeType, RuntimeType> s_pca = CreatePseudoCustomAttributeDictionary();
        #endregion

        #region Static Constructor
        static Dictionary<RuntimeType, RuntimeType> CreatePseudoCustomAttributeDictionary()
        {
            Type[] pcas = new Type[]
            {
                // See https://github.com/dotnet/coreclr/blob/master/src/md/compiler/custattr_emit.cpp
                typeof(FieldOffsetAttribute), // field
                typeof(SerializableAttribute), // class, struct, enum, delegate
                typeof(MarshalAsAttribute), // parameter, field, return-value
                typeof(ComImportAttribute), // class, interface 
                typeof(NonSerializedAttribute), // field, inherited
                typeof(InAttribute), // parameter
                typeof(OutAttribute), // parameter
                typeof(OptionalAttribute), // parameter
                typeof(DllImportAttribute), // method
                typeof(PreserveSigAttribute), // method
                typeof(TypeForwardedToAttribute), // assembly
            };

            Dictionary<RuntimeType, RuntimeType> dict = new Dictionary<RuntimeType, RuntimeType>(pcas.Length);
            foreach (RuntimeType runtimeType in pcas)
            {
                VerifyPseudoCustomAttribute(runtimeType);
                dict[runtimeType] = runtimeType;
            }
            return dict;
        }

        [Conditional("DEBUG")]
        private static void VerifyPseudoCustomAttribute(RuntimeType pca)
        {
            // If any of these are invariants are no longer true will have to 
            // re-architect the PCA product logic and test cases -- you've been warned!
            Debug.Assert(pca.BaseType == typeof(Attribute), "Pseudo CA Error");
            AttributeUsageAttribute usage = CustomAttribute.GetAttributeUsage(pca);
            Debug.Assert(usage.Inherited == false, "Pseudo CA Error");
            //AllowMultiple is true for TypeForwardedToAttribute
            //Debug.Assert(usage.AllowMultiple == false, "Pseudo CA Error");
        }
        #endregion

        #region Internal Static
        internal static Attribute[] GetCustomAttributes(RuntimeType type, RuntimeType caType, out int count)
        {
            Debug.Assert(type != null);
            Debug.Assert(caType != null);

            count = 0;

            bool all = caType == typeof(object) || caType == typeof(Attribute);
            if (!all && !s_pca.ContainsKey(caType))
                return null;

            Attribute[] pcas = new Attribute[all ? 2 : 1];

            if (all || caType == typeof(SerializableAttribute))
            {
                if ((type.Attributes & TypeAttributes.Serializable) != 0)
                    pcas[count++] = new SerializableAttribute();
            }
            if (all || caType == typeof(ComImportAttribute))
            {
                if ((type.Attributes & TypeAttributes.Import) != 0)
                    pcas[count++] = new ComImportAttribute();
            }

            return pcas;
        }
        internal static bool IsDefined(RuntimeType type, RuntimeType caType)
        {
            bool all = caType == typeof(object) || caType == typeof(Attribute);
            if (!all && !s_pca.ContainsKey(caType))
                return false;

            if (all || caType == typeof(SerializableAttribute))
            {
                if ((type.Attributes & TypeAttributes.Serializable) != 0)
                    return true;
            }
            if (all || caType == typeof(ComImportAttribute))
            {
                if ((type.Attributes & TypeAttributes.Import) != 0)
                    return true;
            }

            return false;
        }

        internal static Attribute[] GetCustomAttributes(RuntimeMethodInfo method, RuntimeType caType, out int count)
        {
            Debug.Assert(method != null);
            Debug.Assert(caType != null);

            count = 0;

            bool all = caType == typeof(object) || caType == typeof(Attribute);
            if (!all && !s_pca.ContainsKey(caType))
                return null;

            Attribute[] pcas = new Attribute[all ? 2 : 1];
            Attribute pca;

            if (all || caType == typeof(DllImportAttribute))
            {
                pca = GetDllImportCustomAttribute(method);
                if (pca != null) pcas[count++] = pca;
            }
            if (all || caType == typeof(PreserveSigAttribute))
            {
                if ((method.GetMethodImplementationFlags() & MethodImplAttributes.PreserveSig) != 0)
                    pcas[count++] = new PreserveSigAttribute();
            }

            return pcas;
        }
        internal static bool IsDefined(RuntimeMethodInfo method, RuntimeType caType)
        {
            bool all = caType == typeof(object) || caType == typeof(Attribute);
            if (!all && !s_pca.ContainsKey(caType))
                return false;

            if (all || caType == typeof(DllImportAttribute))
            {
                if ((method.Attributes & MethodAttributes.PinvokeImpl) != 0)
                    return true;
            }
            if (all || caType == typeof(PreserveSigAttribute))
            {
                if ((method.GetMethodImplementationFlags() & MethodImplAttributes.PreserveSig) != 0)
                    return true;
            }

            return false;
        }

        internal static Attribute[] GetCustomAttributes(RuntimeParameterInfo parameter, RuntimeType caType, out int count)
        {
            Debug.Assert(parameter != null);
            Debug.Assert(caType != null);

            count = 0;

            bool all = caType == typeof(object) || caType == typeof(Attribute);
            if (!all && !s_pca.ContainsKey(caType))
                return null;

            Attribute[] pcas = new Attribute[all ? 4 : 1];
            Attribute pca;

            if (all || caType == typeof(InAttribute))
            {
                if (parameter.IsIn)
                    pcas[count++] = new InAttribute();
            }
            if (all || caType == typeof(OutAttribute))
            {
                if (parameter.IsOut)
                    pcas[count++] = new OutAttribute();
            }
            if (all || caType == typeof(OptionalAttribute))
            {
                if (parameter.IsOptional)
                    pcas[count++] = new OptionalAttribute();
            }
            if (all || caType == typeof(MarshalAsAttribute))
            {
                pca = GetMarshalAsCustomAttribute(parameter);
                if (pca != null) pcas[count++] = pca;
            }
            return pcas;
        }
        internal static bool IsDefined(RuntimeParameterInfo parameter, RuntimeType caType)
        {
            bool all = caType == typeof(object) || caType == typeof(Attribute);
            if (!all && !s_pca.ContainsKey(caType))
                return false;

            if (all || caType == typeof(InAttribute))
            {
                if (parameter.IsIn) return true;
            }
            if (all || caType == typeof(OutAttribute))
            {
                if (parameter.IsOut) return true;
            }
            if (all || caType == typeof(OptionalAttribute))
            {
                if (parameter.IsOptional) return true;
            }
            if (all || caType == typeof(MarshalAsAttribute))
            {
                if (GetMarshalAsCustomAttribute(parameter) != null) return true;
            }

            return false;
        }

        internal static Attribute[] GetCustomAttributes(RuntimeAssembly assembly, RuntimeType caType, out int count)
        {
            count = 0;
            return null;
        }
        internal static bool IsDefined(RuntimeAssembly assembly, RuntimeType caType)
        {
            return false;
        }

        internal static Attribute[] GetCustomAttributes(RuntimeModule module, RuntimeType caType, out int count)
        {
            count = 0;
            return null;
        }
        internal static bool IsDefined(RuntimeModule module, RuntimeType caType)
        {
            return false;
        }

        internal static Attribute[] GetCustomAttributes(RuntimeFieldInfo field, RuntimeType caType, out int count)
        {
            Debug.Assert(field != null);
            Debug.Assert(caType != null);

            count = 0;

            bool all = caType == typeof(object) || caType == typeof(Attribute);
            if (!all && !s_pca.ContainsKey(caType))
                return null;

            Attribute[] pcas = new Attribute[all ? 3 : 1];
            Attribute pca;

            if (all || caType == typeof(MarshalAsAttribute))
            {
                pca = GetMarshalAsCustomAttribute(field);
                if (pca != null) pcas[count++] = pca;
            }
            if (all || caType == typeof(FieldOffsetAttribute))
            {
                pca = GetFieldOffsetCustomAttribute(field);
                if (pca != null) pcas[count++] = pca;
            }
            if (all || caType == typeof(NonSerializedAttribute))
            {
                if ((field.Attributes & FieldAttributes.NotSerialized) != 0)
                    pcas[count++] = new NonSerializedAttribute();
            }
            return pcas;
        }
        internal static bool IsDefined(RuntimeFieldInfo field, RuntimeType caType)
        {
            bool all = caType == typeof(object) || caType == typeof(Attribute);
            if (!all && !s_pca.ContainsKey(caType))
                return false;

            if (all || caType == typeof(MarshalAsAttribute))
            {
                if (GetMarshalAsCustomAttribute(field) != null) return true;
            }
            if (all || caType == typeof(FieldOffsetAttribute))
            {
                if (GetFieldOffsetCustomAttribute(field) != null) return true;
            }
            if (all || caType == typeof(NonSerializedAttribute))
            {
                if ((field.Attributes & FieldAttributes.NotSerialized) != 0)
                    return true;
            }

            return false;
        }

        internal static Attribute[] GetCustomAttributes(RuntimeConstructorInfo ctor, RuntimeType caType, out int count)
        {
            count = 0;
            return null;
        }
        internal static bool IsDefined(RuntimeConstructorInfo ctor, RuntimeType caType)
        {
            return false;
        }

        internal static Attribute[] GetCustomAttributes(RuntimePropertyInfo property, RuntimeType caType, out int count)
        {
            count = 0;
            return null;
        }
        internal static bool IsDefined(RuntimePropertyInfo property, RuntimeType caType)
        {
            return false;
        }

        internal static Attribute[] GetCustomAttributes(RuntimeEventInfo e, RuntimeType caType, out int count)
        {
            count = 0;
            return null;
        }
        internal static bool IsDefined(RuntimeEventInfo e, RuntimeType caType)
        {
            return false;
        }
        #endregion

        private static DllImportAttribute GetDllImportCustomAttribute(RuntimeMethodInfo method)
        {
            if ((method.Attributes & MethodAttributes.PinvokeImpl) == 0)
                return null;

            MetadataImport scope = ModuleHandle.GetMetadataImport(method.Module.ModuleHandle.GetRuntimeModule());
            string entryPoint, dllName = null;
            int token = method.MetadataToken;
            PInvokeAttributes flags = 0;

            scope.GetPInvokeMap(token, out flags, out entryPoint, out dllName);

            CharSet charSet = CharSet.None;

            switch (flags & PInvokeAttributes.CharSetMask)
            {
                case PInvokeAttributes.CharSetNotSpec: charSet = CharSet.None; break;
                case PInvokeAttributes.CharSetAnsi: charSet = CharSet.Ansi; break;
                case PInvokeAttributes.CharSetUnicode: charSet = CharSet.Unicode; break;
                case PInvokeAttributes.CharSetAuto: charSet = CharSet.Auto; break;

                // Invalid: default to CharSet.None
                default: break;
            }

            CallingConvention callingConvention = CallingConvention.Cdecl;

            switch (flags & PInvokeAttributes.CallConvMask)
            {
                case PInvokeAttributes.CallConvWinapi: callingConvention = CallingConvention.Winapi; break;
                case PInvokeAttributes.CallConvCdecl: callingConvention = CallingConvention.Cdecl; break;
                case PInvokeAttributes.CallConvStdcall: callingConvention = CallingConvention.StdCall; break;
                case PInvokeAttributes.CallConvThiscall: callingConvention = CallingConvention.ThisCall; break;
                case PInvokeAttributes.CallConvFastcall: callingConvention = CallingConvention.FastCall; break;

                // Invalid: default to CallingConvention.Cdecl
                default: break;
            }

            DllImportAttribute attribute = new DllImportAttribute(dllName);

            attribute.EntryPoint = entryPoint;
            attribute.CharSet = charSet;
            attribute.SetLastError = (flags & PInvokeAttributes.SupportsLastError) != 0;
            attribute.ExactSpelling = (flags & PInvokeAttributes.NoMangle) != 0;
            attribute.PreserveSig = (method.GetMethodImplementationFlags() & MethodImplAttributes.PreserveSig) != 0;
            attribute.CallingConvention = callingConvention;
            attribute.BestFitMapping = (flags & PInvokeAttributes.BestFitMask) == PInvokeAttributes.BestFitEnabled;
            attribute.ThrowOnUnmappableChar = (flags & PInvokeAttributes.ThrowOnUnmappableCharMask) == PInvokeAttributes.ThrowOnUnmappableCharEnabled;

            return attribute;
        }


        private static MarshalAsAttribute GetMarshalAsCustomAttribute(RuntimeParameterInfo parameter)
        {
            return GetMarshalAsCustomAttribute(parameter.MetadataToken, parameter.GetRuntimeModule());
        }
        private static MarshalAsAttribute GetMarshalAsCustomAttribute(RuntimeFieldInfo field)
        {
            return GetMarshalAsCustomAttribute(field.MetadataToken, field.GetRuntimeModule());
        }

        private static MarshalAsAttribute GetMarshalAsCustomAttribute(int token, RuntimeModule scope)
        {
            UnmanagedType unmanagedType, arraySubType;
            VarEnum safeArraySubType;
            int sizeParamIndex = 0, sizeConst = 0;
            string marshalTypeName = null, marshalCookie = null, safeArrayUserDefinedTypeName = null;
            int iidParamIndex = 0;
            ConstArray nativeType = ModuleHandle.GetMetadataImport(scope.GetNativeHandle()).GetFieldMarshal(token);

            if (nativeType.Length == 0)
                return null;

            MetadataImport.GetMarshalAs(nativeType,
                out unmanagedType, out safeArraySubType, out safeArrayUserDefinedTypeName, out arraySubType, out sizeParamIndex,
                out sizeConst, out marshalTypeName, out marshalCookie, out iidParamIndex);

            RuntimeType safeArrayUserDefinedType = safeArrayUserDefinedTypeName == null || safeArrayUserDefinedTypeName.Length == 0 ? null :
                RuntimeTypeHandle.GetTypeByNameUsingCARules(safeArrayUserDefinedTypeName, scope);
            RuntimeType marshalTypeRef = null;

            try
            {
                marshalTypeRef = marshalTypeName == null ? null : RuntimeTypeHandle.GetTypeByNameUsingCARules(marshalTypeName, scope);
            }
            catch (System.TypeLoadException)
            {
                // The user may have supplied a bad type name string causing this TypeLoadException
                // Regardless, we return the bad type name
                Debug.Assert(marshalTypeName != null);
            }

            MarshalAsAttribute attribute = new MarshalAsAttribute(unmanagedType);

            attribute.SafeArraySubType = safeArraySubType;
            attribute.SafeArrayUserDefinedSubType = safeArrayUserDefinedType;
            attribute.IidParameterIndex = iidParamIndex;
            attribute.ArraySubType = arraySubType;
            attribute.SizeParamIndex = (short)sizeParamIndex;
            attribute.SizeConst = sizeConst;
            attribute.MarshalType = marshalTypeName;
            attribute.MarshalTypeRef = marshalTypeRef;
            attribute.MarshalCookie = marshalCookie;

            return attribute;
        }

        private static FieldOffsetAttribute GetFieldOffsetCustomAttribute(RuntimeFieldInfo field)
        {
            int fieldOffset;

            if (field.DeclaringType != null &&
                field.GetRuntimeModule().MetadataImport.GetFieldOffset(field.DeclaringType.MetadataToken, field.MetadataToken, out fieldOffset))
                return new FieldOffsetAttribute(fieldOffset);

            return null;
        }

        internal static StructLayoutAttribute GetStructLayoutCustomAttribute(RuntimeType type)
        {
            if (type.IsInterface || type.HasElementType || type.IsGenericParameter)
                return null;

            int pack = 0, size = 0;
            LayoutKind layoutKind = LayoutKind.Auto;
            switch (type.Attributes & TypeAttributes.LayoutMask)
            {
                case TypeAttributes.ExplicitLayout: layoutKind = LayoutKind.Explicit; break;
                case TypeAttributes.AutoLayout: layoutKind = LayoutKind.Auto; break;
                case TypeAttributes.SequentialLayout: layoutKind = LayoutKind.Sequential; break;
                default: Debug.Fail("Unreachable code"); break;
            }

            CharSet charSet = CharSet.None;
            switch (type.Attributes & TypeAttributes.StringFormatMask)
            {
                case TypeAttributes.AnsiClass: charSet = CharSet.Ansi; break;
                case TypeAttributes.AutoClass: charSet = CharSet.Auto; break;
                case TypeAttributes.UnicodeClass: charSet = CharSet.Unicode; break;
                default: Debug.Fail("Unreachable code"); break;
            }
            type.GetRuntimeModule().MetadataImport.GetClassLayout(type.MetadataToken, out pack, out size);

            // Metadata parameter checking should not have allowed 0 for packing size.
            // The runtime later converts a packing size of 0 to 8 so do the same here
            // because it's more useful from a user perspective. 
            if (pack == 0)
                pack = 8; // DEFAULT_PACKING_SIZE

            StructLayoutAttribute attribute = new StructLayoutAttribute(layoutKind);

            attribute.Pack = pack;
            attribute.Size = size;
            attribute.CharSet = charSet;

            return attribute;
        }
    }
}<|MERGE_RESOLUTION|>--- conflicted
+++ resolved
@@ -1826,13 +1826,8 @@
         }
 
         [MethodImplAttribute(MethodImplOptions.InternalCall)]
-<<<<<<< HEAD
-        private static unsafe extern Object _CreateCaObject(RuntimeModule pModule, RuntimeType type, IRuntimeMethodInfo pCtor, byte** ppBlob, byte* pEndBlob, int* pcNamedArgs);
+        private static extern unsafe Object _CreateCaObject(RuntimeModule pModule, RuntimeType type, IRuntimeMethodInfo pCtor, byte** ppBlob, byte* pEndBlob, int* pcNamedArgs);
         private static unsafe Object CreateCaObject(RuntimeModule module, RuntimeType type, IRuntimeMethodInfo ctor, ref IntPtr blob, IntPtr blobEnd, out int namedArgs)
-=======
-        private static extern unsafe Object _CreateCaObject(RuntimeModule pModule, IRuntimeMethodInfo pCtor, byte** ppBlob, byte* pEndBlob, int* pcNamedArgs);
-        private static unsafe Object CreateCaObject(RuntimeModule module, IRuntimeMethodInfo ctor, ref IntPtr blob, IntPtr blobEnd, out int namedArgs)
->>>>>>> 602536f6
         {
             byte* pBlob = (byte*)blob;
             byte* pBlobEnd = (byte*)blobEnd;
