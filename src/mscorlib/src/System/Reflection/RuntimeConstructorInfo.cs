// Licensed to the .NET Foundation under one or more agreements.
// The .NET Foundation licenses this file to you under the MIT license.
// See the LICENSE file in the project root for more information.

using System.Collections.Generic;
using System.Diagnostics;
using System.Diagnostics.Contracts;
using System.Globalization;
using RuntimeTypeCache = System.RuntimeType.RuntimeTypeCache;

namespace System.Reflection
{
<<<<<<< HEAD
    internal sealed class RuntimeConstructorInfo : ConstructorInfo, IRuntimeMethodInfo
=======
    internal sealed class RuntimeConstructorInfo : ConstructorInfo, ISerializable, IRuntimeMethodInfo
>>>>>>> 701ecbed
    {
        #region Private Data Members
        private volatile RuntimeType m_declaringType;
        private RuntimeTypeCache m_reflectedTypeCache;
        private string m_toString;
        private ParameterInfo[] m_parameters = null; // Created lazily when GetParameters() is called.
#pragma warning disable 169
        private object _empty1; // These empties are used to ensure that RuntimeConstructorInfo and RuntimeMethodInfo are have a layout which is sufficiently similar
        private object _empty2;
        private object _empty3;
#pragma warning restore 169
        private IntPtr m_handle;
        private MethodAttributes m_methodAttributes;
        private BindingFlags m_bindingFlags;
        private volatile Signature m_signature;
        private INVOCATION_FLAGS m_invocationFlags;

        internal INVOCATION_FLAGS InvocationFlags
        {
            get
            {
                if ((m_invocationFlags & INVOCATION_FLAGS.INVOCATION_FLAGS_INITIALIZED) == 0)
                {
                    INVOCATION_FLAGS invocationFlags = INVOCATION_FLAGS.INVOCATION_FLAGS_IS_CTOR; // this is a given

                    Type declaringType = DeclaringType;

                    //
                    // first take care of all the NO_INVOKE cases. 
                    if (declaringType == typeof(void) ||
                         (declaringType != null && declaringType.ContainsGenericParameters) ||
                         ((CallingConvention & CallingConventions.VarArgs) == CallingConventions.VarArgs) ||
                         ((Attributes & MethodAttributes.RequireSecObject) == MethodAttributes.RequireSecObject))
                    {
                        // We don't need other flags if this method cannot be invoked
                        invocationFlags |= INVOCATION_FLAGS.INVOCATION_FLAGS_NO_INVOKE;
                    }
                    else if (IsStatic || declaringType != null && declaringType.IsAbstract)
                    {
                        invocationFlags |= INVOCATION_FLAGS.INVOCATION_FLAGS_NO_CTOR_INVOKE;
                    }
                    else
                    {
                        // this should be an invocable method, determine the other flags that participate in invocation
                        invocationFlags |= RuntimeMethodHandle.GetSecurityFlags(this);

                        if ((invocationFlags & INVOCATION_FLAGS.INVOCATION_FLAGS_NEED_SECURITY) == 0 &&
                             ((Attributes & MethodAttributes.MemberAccessMask) != MethodAttributes.Public ||
                              (declaringType != null && declaringType.NeedsReflectionSecurityCheck)))
                        {
                            // If method is non-public, or declaring type is not visible
                            invocationFlags |= INVOCATION_FLAGS.INVOCATION_FLAGS_NEED_SECURITY;
                        }

                        // Check for attempt to create a delegate class, we demand unmanaged
                        // code permission for this since it's hard to validate the target address.
                        if (typeof(Delegate).IsAssignableFrom(DeclaringType))
                            invocationFlags |= INVOCATION_FLAGS.INVOCATION_FLAGS_IS_DELEGATE_CTOR;
                    }

                    m_invocationFlags = invocationFlags | INVOCATION_FLAGS.INVOCATION_FLAGS_INITIALIZED;
                }

                return m_invocationFlags;
            }
        }
        #endregion

        #region Constructor
        internal RuntimeConstructorInfo(
            RuntimeMethodHandleInternal handle, RuntimeType declaringType, RuntimeTypeCache reflectedTypeCache,
            MethodAttributes methodAttributes, BindingFlags bindingFlags)
        {
            Contract.Ensures(methodAttributes == RuntimeMethodHandle.GetAttributes(handle));

            m_bindingFlags = bindingFlags;
            m_reflectedTypeCache = reflectedTypeCache;
            m_declaringType = declaringType;
            m_handle = handle.Value;
            m_methodAttributes = methodAttributes;
        }
        #endregion

        #region NonPublic Methods
        RuntimeMethodHandleInternal IRuntimeMethodInfo.Value
        {
            get
            {
                return new RuntimeMethodHandleInternal(m_handle);
            }
        }

        internal override bool CacheEquals(object o)
        {
            RuntimeConstructorInfo m = o as RuntimeConstructorInfo;

            if ((object)m == null)
                return false;

            return m.m_handle == m_handle;
        }

        private Signature Signature
        {
            get
            {
                if (m_signature == null)
                    m_signature = new Signature(this, m_declaringType);

                return m_signature;
            }
        }

        private RuntimeType ReflectedTypeInternal
        {
            get
            {
                return m_reflectedTypeCache.GetRuntimeType();
            }
        }

        private void CheckConsistency(Object target)
        {
            if (target == null && IsStatic)
                return;

            if (!m_declaringType.IsInstanceOfType(target))
            {
                if (target == null)
                    throw new TargetException(SR.RFLCT_Targ_StatMethReqTarg);

                throw new TargetException(SR.RFLCT_Targ_ITargMismatch);
            }
        }

        internal BindingFlags BindingFlags { get { return m_bindingFlags; } }
        #endregion

        #region Object Overrides
        public override String ToString()
        {
            // "Void" really doesn't make sense here. But we'll keep it for compat reasons.
            if (m_toString == null)
                m_toString = "Void " + FormatNameAndSig();

            return m_toString;
        }
        #endregion

        #region ICustomAttributeProvider
        public override Object[] GetCustomAttributes(bool inherit)
        {
            return CustomAttribute.GetCustomAttributes(this, typeof(object) as RuntimeType);
        }

        public override Object[] GetCustomAttributes(Type attributeType, bool inherit)
        {
            if (attributeType == null)
                throw new ArgumentNullException(nameof(attributeType));
            Contract.EndContractBlock();

            RuntimeType attributeRuntimeType = attributeType.UnderlyingSystemType as RuntimeType;

            if (attributeRuntimeType == null)
                throw new ArgumentException(SR.Arg_MustBeType, nameof(attributeType));

            return CustomAttribute.GetCustomAttributes(this, attributeRuntimeType);
        }

        public override bool IsDefined(Type attributeType, bool inherit)
        {
            if (attributeType == null)
                throw new ArgumentNullException(nameof(attributeType));
            Contract.EndContractBlock();

            RuntimeType attributeRuntimeType = attributeType.UnderlyingSystemType as RuntimeType;

            if (attributeRuntimeType == null)
                throw new ArgumentException(SR.Arg_MustBeType, nameof(attributeType));

            return CustomAttribute.IsDefined(this, attributeRuntimeType);
        }

        public override IList<CustomAttributeData> GetCustomAttributesData()
        {
            return CustomAttributeData.GetCustomAttributesInternal(this);
        }
        #endregion


        #region MemberInfo Overrides
        public override String Name
        {
            get { return RuntimeMethodHandle.GetName(this); }
        }
        public override MemberTypes MemberType { get { return MemberTypes.Constructor; } }

        public override Type DeclaringType
        {
            get
            {
                return m_reflectedTypeCache.IsGlobal ? null : m_declaringType;
            }
        }

        public sealed override bool HasSameMetadataDefinitionAs(MemberInfo other) => HasSameMetadataDefinitionAsCore<RuntimeConstructorInfo>(other);

        public override Type ReflectedType
        {
            get
            {
                return m_reflectedTypeCache.IsGlobal ? null : ReflectedTypeInternal;
            }
        }

        public override int MetadataToken
        {
            get { return RuntimeMethodHandle.GetMethodDef(this); }
        }
        public override Module Module
        {
            get { return GetRuntimeModule(); }
        }

        internal RuntimeType GetRuntimeType() { return m_declaringType; }
        internal RuntimeModule GetRuntimeModule() { return RuntimeTypeHandle.GetModule(m_declaringType); }
        internal RuntimeAssembly GetRuntimeAssembly() { return GetRuntimeModule().GetRuntimeAssembly(); }
        #endregion

        #region MethodBase Overrides

        // This seems to always returns System.Void.
        internal override Type GetReturnType() { return Signature.ReturnType; }

        internal override ParameterInfo[] GetParametersNoCopy()
        {
            if (m_parameters == null)
                m_parameters = RuntimeParameterInfo.GetParameters(this, this, Signature);

            return m_parameters;
        }

        [Pure]
        public override ParameterInfo[] GetParameters()
        {
            ParameterInfo[] parameters = GetParametersNoCopy();

            if (parameters.Length == 0)
                return parameters;

            ParameterInfo[] ret = new ParameterInfo[parameters.Length];
            Array.Copy(parameters, ret, parameters.Length);
            return ret;
        }

        public override MethodImplAttributes GetMethodImplementationFlags()
        {
            return RuntimeMethodHandle.GetImplAttributes(this);
        }

        public override RuntimeMethodHandle MethodHandle
        {
            get
            {
                Type declaringType = DeclaringType;
                if ((declaringType == null && Module.Assembly.ReflectionOnly) || declaringType is ReflectionOnlyType)
                    throw new InvalidOperationException(SR.InvalidOperation_NotAllowedInReflectionOnly);
                return new RuntimeMethodHandle(this);
            }
        }

        public override MethodAttributes Attributes
        {
            get
            {
                return m_methodAttributes;
            }
        }

        public override CallingConventions CallingConvention
        {
            get
            {
                return Signature.CallingConvention;
            }
        }

        internal static void CheckCanCreateInstance(Type declaringType, bool isVarArg)
        {
            if (declaringType == null)
                throw new ArgumentNullException(nameof(declaringType));
            Contract.EndContractBlock();

            // ctor is ReflectOnly
            if (declaringType is ReflectionOnlyType)
                throw new InvalidOperationException(SR.Arg_ReflectionOnlyInvoke);

            // ctor is declared on interface class
            else if (declaringType.IsInterface)
                throw new MemberAccessException(
                    String.Format(CultureInfo.CurrentUICulture, SR.Acc_CreateInterfaceEx, declaringType));

            // ctor is on an abstract class
            else if (declaringType.IsAbstract)
                throw new MemberAccessException(
                    String.Format(CultureInfo.CurrentUICulture, SR.Acc_CreateAbstEx, declaringType));

            // ctor is on a class that contains stack pointers
            else if (declaringType.GetRootElementType() == typeof(ArgIterator))
                throw new NotSupportedException();

            // ctor is vararg
            else if (isVarArg)
                throw new NotSupportedException();

            // ctor is generic or on a generic class
            else if (declaringType.ContainsGenericParameters)
            {
                throw new MemberAccessException(
                    String.Format(CultureInfo.CurrentUICulture, SR.Acc_CreateGenericEx, declaringType));
            }

            // ctor is declared on System.Void
            else if (declaringType == typeof(void))
                throw new MemberAccessException(SR.Access_Void);
        }

        internal void ThrowNoInvokeException()
        {
            CheckCanCreateInstance(DeclaringType, (CallingConvention & CallingConventions.VarArgs) == CallingConventions.VarArgs);

            // ctor is .cctor
            if ((Attributes & MethodAttributes.Static) == MethodAttributes.Static)
                throw new MemberAccessException(SR.Acc_NotClassInit);

            throw new TargetException();
        }

        [DebuggerStepThroughAttribute]
        [Diagnostics.DebuggerHidden]
        [System.Security.DynamicSecurityMethod] // Methods containing StackCrawlMark local var has to be marked DynamicSecurityMethod
        public override Object Invoke(
            Object obj, BindingFlags invokeAttr, Binder binder, Object[] parameters, CultureInfo culture)
        {
            INVOCATION_FLAGS invocationFlags = InvocationFlags;

            if ((invocationFlags & INVOCATION_FLAGS.INVOCATION_FLAGS_NO_INVOKE) != 0)
                ThrowNoInvokeException();

            // check basic method consistency. This call will throw if there are problems in the target/method relationship
            CheckConsistency(obj);

            if (obj != null)
            {
                // For unverifiable code, we require the caller to be critical.
                // Adding the INVOCATION_FLAGS_NEED_SECURITY flag makes that check happen
                invocationFlags |= INVOCATION_FLAGS.INVOCATION_FLAGS_NEED_SECURITY;
            }

            Signature sig = Signature;

            // get the signature
            int formalCount = sig.Arguments.Length;
            int actualCount = (parameters != null) ? parameters.Length : 0;
            if (formalCount != actualCount)
                throw new TargetParameterCountException(SR.Arg_ParmCnt);

            // if we are here we passed all the previous checks. Time to look at the arguments
            if (actualCount > 0)
            {
                Object[] arguments = CheckArguments(parameters, binder, invokeAttr, culture, sig);
                Object retValue = RuntimeMethodHandle.InvokeMethod(obj, arguments, sig, false);
                // copy out. This should be made only if ByRef are present.
                for (int index = 0; index < arguments.Length; index++)
                    parameters[index] = arguments[index];
                return retValue;
            }
            return RuntimeMethodHandle.InvokeMethod(obj, null, sig, false);
        }

        public override MethodBody GetMethodBody()
        {
            MethodBody mb = RuntimeMethodHandle.GetMethodBody(this, ReflectedTypeInternal);
            if (mb != null)
                mb.m_methodBase = this;
            return mb;
        }

        public override bool IsSecurityCritical
        {
            get { return true; }
        }

        public override bool IsSecuritySafeCritical
        {
            get { return false; }
        }

        public override bool IsSecurityTransparent
        {
            get { return false; }
        }

        public override bool ContainsGenericParameters
        {
            get
            {
                return (DeclaringType != null && DeclaringType.ContainsGenericParameters);
            }
        }
        #endregion

        #region ConstructorInfo Overrides
        [DebuggerStepThroughAttribute]
        [Diagnostics.DebuggerHidden]
        [System.Security.DynamicSecurityMethod] // Methods containing StackCrawlMark local var has to be marked DynamicSecurityMethod
        public override Object Invoke(BindingFlags invokeAttr, Binder binder, Object[] parameters, CultureInfo culture)
        {
            INVOCATION_FLAGS invocationFlags = InvocationFlags;

            // get the declaring TypeHandle early for consistent exceptions in IntrospectionOnly context
            RuntimeTypeHandle declaringTypeHandle = m_declaringType.TypeHandle;

            if ((invocationFlags & (INVOCATION_FLAGS.INVOCATION_FLAGS_NO_INVOKE | INVOCATION_FLAGS.INVOCATION_FLAGS_CONTAINS_STACK_POINTERS | INVOCATION_FLAGS.INVOCATION_FLAGS_NO_CTOR_INVOKE)) != 0)
                ThrowNoInvokeException();

            // get the signature
            Signature sig = Signature;

            int formalCount = sig.Arguments.Length;
            int actualCount = (parameters != null) ? parameters.Length : 0;
            if (formalCount != actualCount)
                throw new TargetParameterCountException(SR.Arg_ParmCnt);

            // We don't need to explicitly invoke the class constructor here,
            // JIT/NGen will insert the call to .cctor in the instance ctor.

            // if we are here we passed all the previous checks. Time to look at the arguments
            if (actualCount > 0)
            {
                Object[] arguments = CheckArguments(parameters, binder, invokeAttr, culture, sig);
                Object retValue = RuntimeMethodHandle.InvokeMethod(null, arguments, sig, true);
                // copy out. This should be made only if ByRef are present.
                for (int index = 0; index < arguments.Length; index++)
                    parameters[index] = arguments[index];
                return retValue;
            }
            return RuntimeMethodHandle.InvokeMethod(null, null, sig, true);
        }
        #endregion
<<<<<<< HEAD
=======

        #region ISerializable Implementation
        public void GetObjectData(SerializationInfo info, StreamingContext context)
        {
            throw new PlatformNotSupportedException();
        }

        internal string SerializationToString()
        {
            // We don't need the return type for constructors.
            return FormatNameAndSig(true);
        }
        #endregion
>>>>>>> 701ecbed
    }
}<|MERGE_RESOLUTION|>--- conflicted
+++ resolved
@@ -10,11 +10,7 @@
 
 namespace System.Reflection
 {
-<<<<<<< HEAD
-    internal sealed class RuntimeConstructorInfo : ConstructorInfo, IRuntimeMethodInfo
-=======
     internal sealed class RuntimeConstructorInfo : ConstructorInfo, ISerializable, IRuntimeMethodInfo
->>>>>>> 701ecbed
     {
         #region Private Data Members
         private volatile RuntimeType m_declaringType;
@@ -465,8 +461,6 @@
             return RuntimeMethodHandle.InvokeMethod(null, null, sig, true);
         }
         #endregion
-<<<<<<< HEAD
-=======
 
         #region ISerializable Implementation
         public void GetObjectData(SerializationInfo info, StreamingContext context)
@@ -480,6 +474,5 @@
             return FormatNameAndSig(true);
         }
         #endregion
->>>>>>> 701ecbed
     }
 }