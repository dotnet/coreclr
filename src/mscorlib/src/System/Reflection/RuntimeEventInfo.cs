// Licensed to the .NET Foundation under one or more agreements.
// The .NET Foundation licenses this file to you under the MIT license.
// See the LICENSE file in the project root for more information.

using System.Collections.Generic;
using System.Diagnostics;
using System.Diagnostics.Contracts;
using RuntimeTypeCache = System.RuntimeType.RuntimeTypeCache;

namespace System.Reflection
{
<<<<<<< HEAD
    internal unsafe sealed class RuntimeEventInfo : EventInfo
=======
    internal unsafe sealed class RuntimeEventInfo : EventInfo, ISerializable
>>>>>>> 701ecbed
    {
        #region Private Data Members
        private int m_token;
        private EventAttributes m_flags;
        private string m_name;
        private void* m_utf8name;
        private RuntimeTypeCache m_reflectedTypeCache;
        private RuntimeMethodInfo m_addMethod;
        private RuntimeMethodInfo m_removeMethod;
        private RuntimeMethodInfo m_raiseMethod;
        private MethodInfo[] m_otherMethod;
        private RuntimeType m_declaringType;
        private BindingFlags m_bindingFlags;
        #endregion

        #region Constructor
        internal RuntimeEventInfo()
        {
            // Used for dummy head node during population
        }
        internal RuntimeEventInfo(int tkEvent, RuntimeType declaredType, RuntimeTypeCache reflectedTypeCache, out bool isPrivate)
        {
            Contract.Requires(declaredType != null);
            Contract.Requires(reflectedTypeCache != null);
            Debug.Assert(!reflectedTypeCache.IsGlobal);

            MetadataImport scope = declaredType.GetRuntimeModule().MetadataImport;

            m_token = tkEvent;
            m_reflectedTypeCache = reflectedTypeCache;
            m_declaringType = declaredType;


            RuntimeType reflectedType = reflectedTypeCache.GetRuntimeType();

            scope.GetEventProps(tkEvent, out m_utf8name, out m_flags);

            RuntimeMethodInfo dummy;
            Associates.AssignAssociates(scope, tkEvent, declaredType, reflectedType,
                out m_addMethod, out m_removeMethod, out m_raiseMethod,
                out dummy, out dummy, out m_otherMethod, out isPrivate, out m_bindingFlags);
        }
        #endregion

        #region Internal Members
        internal override bool CacheEquals(object o)
        {
            RuntimeEventInfo m = o as RuntimeEventInfo;

            if ((object)m == null)
                return false;

            return m.m_token == m_token &&
                RuntimeTypeHandle.GetModule(m_declaringType).Equals(
                    RuntimeTypeHandle.GetModule(m.m_declaringType));
        }

        internal BindingFlags BindingFlags { get { return m_bindingFlags; } }
        #endregion

        #region Object Overrides
        public override String ToString()
        {
            if (m_addMethod == null || m_addMethod.GetParametersNoCopy().Length == 0)
                throw new InvalidOperationException(SR.InvalidOperation_NoPublicAddMethod);

            return m_addMethod.GetParametersNoCopy()[0].ParameterType.FormatTypeName() + " " + Name;
        }
        #endregion

        #region ICustomAttributeProvider
        public override Object[] GetCustomAttributes(bool inherit)
        {
            return CustomAttribute.GetCustomAttributes(this, typeof(object) as RuntimeType);
        }

        public override Object[] GetCustomAttributes(Type attributeType, bool inherit)
        {
            if (attributeType == null)
                throw new ArgumentNullException(nameof(attributeType));
            Contract.EndContractBlock();

            RuntimeType attributeRuntimeType = attributeType.UnderlyingSystemType as RuntimeType;

            if (attributeRuntimeType == null)
                throw new ArgumentException(SR.Arg_MustBeType, nameof(attributeType));

            return CustomAttribute.GetCustomAttributes(this, attributeRuntimeType);
        }

        public override bool IsDefined(Type attributeType, bool inherit)
        {
            if (attributeType == null)
                throw new ArgumentNullException(nameof(attributeType));
            Contract.EndContractBlock();

            RuntimeType attributeRuntimeType = attributeType.UnderlyingSystemType as RuntimeType;

            if (attributeRuntimeType == null)
                throw new ArgumentException(SR.Arg_MustBeType, nameof(attributeType));

            return CustomAttribute.IsDefined(this, attributeRuntimeType);
        }

        public override IList<CustomAttributeData> GetCustomAttributesData()
        {
            return CustomAttributeData.GetCustomAttributesInternal(this);
        }
        #endregion

        #region MemberInfo Overrides
        public override MemberTypes MemberType { get { return MemberTypes.Event; } }
        public override String Name
        {
            get
            {
                if (m_name == null)
                    m_name = new Utf8String(m_utf8name).ToString();

                return m_name;
            }
        }
        public override Type DeclaringType { get { return m_declaringType; } }
        public sealed override bool HasSameMetadataDefinitionAs(MemberInfo other) => HasSameMetadataDefinitionAsCore<RuntimeEventInfo>(other);
        public override Type ReflectedType
        {
            get
            {
                return ReflectedTypeInternal;
            }
        }

        private RuntimeType ReflectedTypeInternal
        {
            get
            {
                return m_reflectedTypeCache.GetRuntimeType();
            }
        }

        public override int MetadataToken { get { return m_token; } }
        public override Module Module { get { return GetRuntimeModule(); } }
        internal RuntimeModule GetRuntimeModule() { return m_declaringType.GetRuntimeModule(); }
        #endregion

<<<<<<< HEAD
=======
        #region ISerializable
        public void GetObjectData(SerializationInfo info, StreamingContext context)
        {
            throw new PlatformNotSupportedException();
        }
        #endregion

>>>>>>> 701ecbed
        #region EventInfo Overrides
        public override MethodInfo[] GetOtherMethods(bool nonPublic)
        {
            List<MethodInfo> ret = new List<MethodInfo>();

            if ((object)m_otherMethod == null)
                return new MethodInfo[0];

            for (int i = 0; i < m_otherMethod.Length; i++)
            {
                if (Associates.IncludeAccessor((MethodInfo)m_otherMethod[i], nonPublic))
                    ret.Add(m_otherMethod[i]);
            }

            return ret.ToArray();
        }

        public override MethodInfo GetAddMethod(bool nonPublic)
        {
            if (!Associates.IncludeAccessor(m_addMethod, nonPublic))
                return null;

            return m_addMethod;
        }

        public override MethodInfo GetRemoveMethod(bool nonPublic)
        {
            if (!Associates.IncludeAccessor(m_removeMethod, nonPublic))
                return null;

            return m_removeMethod;
        }

        public override MethodInfo GetRaiseMethod(bool nonPublic)
        {
            if (!Associates.IncludeAccessor(m_raiseMethod, nonPublic))
                return null;

            return m_raiseMethod;
        }

        public override EventAttributes Attributes
        {
            get
            {
                return m_flags;
            }
        }
        #endregion    
    }
}<|MERGE_RESOLUTION|>--- conflicted
+++ resolved
@@ -9,11 +9,7 @@
 
 namespace System.Reflection
 {
-<<<<<<< HEAD
-    internal unsafe sealed class RuntimeEventInfo : EventInfo
-=======
     internal unsafe sealed class RuntimeEventInfo : EventInfo, ISerializable
->>>>>>> 701ecbed
     {
         #region Private Data Members
         private int m_token;
@@ -159,8 +155,6 @@
         internal RuntimeModule GetRuntimeModule() { return m_declaringType.GetRuntimeModule(); }
         #endregion
 
-<<<<<<< HEAD
-=======
         #region ISerializable
         public void GetObjectData(SerializationInfo info, StreamingContext context)
         {
@@ -168,7 +162,6 @@
         }
         #endregion
 
->>>>>>> 701ecbed
         #region EventInfo Overrides
         public override MethodInfo[] GetOtherMethods(bool nonPublic)
         {
