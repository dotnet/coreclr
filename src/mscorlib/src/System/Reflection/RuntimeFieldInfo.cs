--- conflicted
+++ resolved
@@ -8,11 +8,7 @@
 
 namespace System.Reflection
 {
-<<<<<<< HEAD
-    internal abstract class RuntimeFieldInfo : FieldInfo
-=======
     internal abstract class RuntimeFieldInfo : FieldInfo, ISerializable
->>>>>>> 701ecbed
     {
         #region Private Data Members
         private BindingFlags m_bindingFlags;
@@ -125,8 +121,6 @@
         #region FieldInfo Overrides
         // All implemented on derived classes
         #endregion
-<<<<<<< HEAD
-=======
 
         #region ISerializable Implementation
         public void GetObjectData(SerializationInfo info, StreamingContext context)
@@ -134,6 +128,5 @@
             throw new PlatformNotSupportedException();
         }
         #endregion
->>>>>>> 701ecbed
     }
 }