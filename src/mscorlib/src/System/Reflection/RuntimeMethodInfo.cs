// Licensed to the .NET Foundation under one or more agreements.
// The .NET Foundation licenses this file to you under the MIT license.
// See the LICENSE file in the project root for more information.

using System.Collections.Generic;
using System.Diagnostics;
using System.Diagnostics.Contracts;
using System.Globalization;
using System.Security;
using System.Text;
using System.Threading;
using RuntimeTypeCache = System.RuntimeType.RuntimeTypeCache;

namespace System.Reflection
{
<<<<<<< HEAD
    internal sealed class RuntimeMethodInfo : MethodInfo, IRuntimeMethodInfo
=======
    internal sealed class RuntimeMethodInfo : MethodInfo, ISerializable, IRuntimeMethodInfo
>>>>>>> 701ecbed
    {
        #region Private Data Members
        private IntPtr m_handle;
        private RuntimeTypeCache m_reflectedTypeCache;
        private string m_name;
        private string m_toString;
        private ParameterInfo[] m_parameters;
        private ParameterInfo m_returnParameter;
        private BindingFlags m_bindingFlags;
        private MethodAttributes m_methodAttributes;
        private Signature m_signature;
        private RuntimeType m_declaringType;
        private object m_keepalive;
        private INVOCATION_FLAGS m_invocationFlags;

        internal INVOCATION_FLAGS InvocationFlags
        {
            get
            {
                if ((m_invocationFlags & INVOCATION_FLAGS.INVOCATION_FLAGS_INITIALIZED) == 0)
                {
                    INVOCATION_FLAGS invocationFlags = INVOCATION_FLAGS.INVOCATION_FLAGS_UNKNOWN;

                    Type declaringType = DeclaringType;

                    //
                    // first take care of all the NO_INVOKE cases. 
                    if (ContainsGenericParameters ||
                         ReturnType.IsByRef ||
                         (declaringType != null && declaringType.ContainsGenericParameters) ||
                         ((CallingConvention & CallingConventions.VarArgs) == CallingConventions.VarArgs) ||
                         ((Attributes & MethodAttributes.RequireSecObject) == MethodAttributes.RequireSecObject))
                    {
                        // We don't need other flags if this method cannot be invoked
                        invocationFlags = INVOCATION_FLAGS.INVOCATION_FLAGS_NO_INVOKE;
                    }
                    else
                    {
                        // this should be an invocable method, determine the other flags that participate in invocation
                        invocationFlags = RuntimeMethodHandle.GetSecurityFlags(this);

                        if ((invocationFlags & INVOCATION_FLAGS.INVOCATION_FLAGS_NEED_SECURITY) == 0)
                        {
                            if ((Attributes & MethodAttributes.MemberAccessMask) != MethodAttributes.Public ||
                                 (declaringType != null && declaringType.NeedsReflectionSecurityCheck))
                            {
                                // If method is non-public, or declaring type is not visible
                                invocationFlags |= INVOCATION_FLAGS.INVOCATION_FLAGS_NEED_SECURITY;
                            }
                            else if (IsGenericMethod)
                            {
                                Type[] genericArguments = GetGenericArguments();

                                for (int i = 0; i < genericArguments.Length; i++)
                                {
                                    if (genericArguments[i].NeedsReflectionSecurityCheck)
                                    {
                                        invocationFlags |= INVOCATION_FLAGS.INVOCATION_FLAGS_NEED_SECURITY;
                                        break;
                                    }
                                }
                            }
                        }
                    }

                    m_invocationFlags = invocationFlags | INVOCATION_FLAGS.INVOCATION_FLAGS_INITIALIZED;
                }

                return m_invocationFlags;
            }
        }
        #endregion

        #region Constructor
        internal RuntimeMethodInfo(
            RuntimeMethodHandleInternal handle, RuntimeType declaringType,
            RuntimeTypeCache reflectedTypeCache, MethodAttributes methodAttributes, BindingFlags bindingFlags, object keepalive)
        {
            Contract.Ensures(!m_handle.IsNull());

            Debug.Assert(!handle.IsNullHandle());
            Debug.Assert(methodAttributes == RuntimeMethodHandle.GetAttributes(handle));

            m_bindingFlags = bindingFlags;
            m_declaringType = declaringType;
            m_keepalive = keepalive;
            m_handle = handle.Value;
            m_reflectedTypeCache = reflectedTypeCache;
            m_methodAttributes = methodAttributes;
        }
        #endregion

        #region Private Methods
        RuntimeMethodHandleInternal IRuntimeMethodInfo.Value
        {
            get
            {
                return new RuntimeMethodHandleInternal(m_handle);
            }
        }

        private RuntimeType ReflectedTypeInternal
        {
            get
            {
                return m_reflectedTypeCache.GetRuntimeType();
            }
        }

        private ParameterInfo[] FetchNonReturnParameters()
        {
            if (m_parameters == null)
                m_parameters = RuntimeParameterInfo.GetParameters(this, this, Signature);

            return m_parameters;
        }

        private ParameterInfo FetchReturnParameter()
        {
            if (m_returnParameter == null)
                m_returnParameter = RuntimeParameterInfo.GetReturnParameter(this, this, Signature);

            return m_returnParameter;
        }
        #endregion

        #region Internal Members
        internal override string FormatNameAndSig(bool serialization)
        {
            // Serialization uses ToString to resolve MethodInfo overloads.
            StringBuilder sbName = new StringBuilder(Name);

            // serialization == true: use unambiguous (except for assembly name) type names to distinguish between overloads.
            // serialization == false: use basic format to maintain backward compatibility of MethodInfo.ToString().
            TypeNameFormatFlags format = serialization ? TypeNameFormatFlags.FormatSerialization : TypeNameFormatFlags.FormatBasic;

            if (IsGenericMethod)
                sbName.Append(RuntimeMethodHandle.ConstructInstantiation(this, format));

            sbName.Append("(");
            sbName.Append(ConstructParameters(GetParameterTypes(), CallingConvention, serialization));
            sbName.Append(")");

            return sbName.ToString();
        }

        internal override bool CacheEquals(object o)
        {
            RuntimeMethodInfo m = o as RuntimeMethodInfo;

            if ((object)m == null)
                return false;

            return m.m_handle == m_handle;
        }

        internal Signature Signature
        {
            get
            {
                if (m_signature == null)
                    m_signature = new Signature(this, m_declaringType);

                return m_signature;
            }
        }

        internal BindingFlags BindingFlags { get { return m_bindingFlags; } }

        internal RuntimeMethodInfo GetParentDefinition()
        {
            if (!IsVirtual || m_declaringType.IsInterface)
                return null;

            RuntimeType parent = (RuntimeType)m_declaringType.BaseType;

            if (parent == null)
                return null;

            int slot = RuntimeMethodHandle.GetSlot(this);

            if (RuntimeTypeHandle.GetNumVirtuals(parent) <= slot)
                return null;

            return (RuntimeMethodInfo)RuntimeType.GetMethodBase(parent, RuntimeTypeHandle.GetMethodAt(parent, slot));
        }

        // Unlike DeclaringType, this will return a valid type even for global methods
        internal RuntimeType GetDeclaringTypeInternal()
        {
            return m_declaringType;
        }

        #endregion

        #region Object Overrides
        public override String ToString()
        {
            if (m_toString == null)
                m_toString = ReturnType.FormatTypeName() + " " + FormatNameAndSig();

            return m_toString;
        }

        public override int GetHashCode()
        {
            // See RuntimeMethodInfo.Equals() below.
            if (IsGenericMethod)
                return ValueType.GetHashCodeOfPtr(m_handle);
            else
                return base.GetHashCode();
        }

        public override bool Equals(object obj)
        {
            if (!IsGenericMethod)
                return obj == (object)this;

            // We cannot do simple object identity comparisons for generic methods.
            // Equals will be called in CerHashTable when RuntimeType+RuntimeTypeCache.GetGenericMethodInfo()
            // retrieve items from and insert items into s_methodInstantiations which is a CerHashtable.

            RuntimeMethodInfo mi = obj as RuntimeMethodInfo;

            if (mi == null || !mi.IsGenericMethod)
                return false;

            // now we know that both operands are generic methods

            IRuntimeMethodInfo handle1 = RuntimeMethodHandle.StripMethodInstantiation(this);
            IRuntimeMethodInfo handle2 = RuntimeMethodHandle.StripMethodInstantiation(mi);
            if (handle1.Value.Value != handle2.Value.Value)
                return false;

            Type[] lhs = GetGenericArguments();
            Type[] rhs = mi.GetGenericArguments();

            if (lhs.Length != rhs.Length)
                return false;

            for (int i = 0; i < lhs.Length; i++)
            {
                if (lhs[i] != rhs[i])
                    return false;
            }

            if (DeclaringType != mi.DeclaringType)
                return false;

            if (ReflectedType != mi.ReflectedType)
                return false;

            return true;
        }
        #endregion

        #region ICustomAttributeProvider
        public override Object[] GetCustomAttributes(bool inherit)
        {
            return CustomAttribute.GetCustomAttributes(this, typeof(object) as RuntimeType as RuntimeType, inherit);
        }

        public override Object[] GetCustomAttributes(Type attributeType, bool inherit)
        {
            if (attributeType == null)
                throw new ArgumentNullException(nameof(attributeType));
            Contract.EndContractBlock();

            RuntimeType attributeRuntimeType = attributeType.UnderlyingSystemType as RuntimeType;

            if (attributeRuntimeType == null)
                throw new ArgumentException(SR.Arg_MustBeType, nameof(attributeType));

            return CustomAttribute.GetCustomAttributes(this, attributeRuntimeType, inherit);
        }

        public override bool IsDefined(Type attributeType, bool inherit)
        {
            if (attributeType == null)
                throw new ArgumentNullException(nameof(attributeType));
            Contract.EndContractBlock();

            RuntimeType attributeRuntimeType = attributeType.UnderlyingSystemType as RuntimeType;

            if (attributeRuntimeType == null)
                throw new ArgumentException(SR.Arg_MustBeType, nameof(attributeType));

            return CustomAttribute.IsDefined(this, attributeRuntimeType, inherit);
        }

        public override IList<CustomAttributeData> GetCustomAttributesData()
        {
            return CustomAttributeData.GetCustomAttributesInternal(this);
        }
        #endregion

        #region MemberInfo Overrides
        public override String Name
        {
            get
            {
                if (m_name == null)
                    m_name = RuntimeMethodHandle.GetName(this);

                return m_name;
            }
        }

        public override Type DeclaringType
        {
            get
            {
                if (m_reflectedTypeCache.IsGlobal)
                    return null;

                return m_declaringType;
            }
        }

        public sealed override bool HasSameMetadataDefinitionAs(MemberInfo other) => HasSameMetadataDefinitionAsCore<RuntimeMethodInfo>(other);

        public override Type ReflectedType
        {
            get
            {
                if (m_reflectedTypeCache.IsGlobal)
                    return null;

                return m_reflectedTypeCache.GetRuntimeType();
            }
        }

        public override MemberTypes MemberType { get { return MemberTypes.Method; } }
        public override int MetadataToken
        {
            get { return RuntimeMethodHandle.GetMethodDef(this); }
        }
        public override Module Module { get { return GetRuntimeModule(); } }
        internal RuntimeType GetRuntimeType() { return m_declaringType; }
        internal RuntimeModule GetRuntimeModule() { return m_declaringType.GetRuntimeModule(); }
        internal RuntimeAssembly GetRuntimeAssembly() { return GetRuntimeModule().GetRuntimeAssembly(); }

        public override bool IsSecurityCritical
        {
            get { return true; }
        }
        public override bool IsSecuritySafeCritical
        {
            get { return false; }
        }
        public override bool IsSecurityTransparent
        {
            get { return false; }
        }
        #endregion

        #region MethodBase Overrides
        internal override ParameterInfo[] GetParametersNoCopy()
        {
            FetchNonReturnParameters();

            return m_parameters;
        }

        [System.Diagnostics.Contracts.Pure]
        public override ParameterInfo[] GetParameters()
        {
            FetchNonReturnParameters();

            if (m_parameters.Length == 0)
                return m_parameters;

            ParameterInfo[] ret = new ParameterInfo[m_parameters.Length];

            Array.Copy(m_parameters, ret, m_parameters.Length);

            return ret;
        }

        public override MethodImplAttributes GetMethodImplementationFlags()
        {
            return RuntimeMethodHandle.GetImplAttributes(this);
        }

        public override RuntimeMethodHandle MethodHandle
        {
            get
            {
                Type declaringType = DeclaringType;
                if ((declaringType == null && Module.Assembly.ReflectionOnly) || declaringType is ReflectionOnlyType)
                    throw new InvalidOperationException(SR.InvalidOperation_NotAllowedInReflectionOnly);
                return new RuntimeMethodHandle(this);
            }
        }

        public override MethodAttributes Attributes { get { return m_methodAttributes; } }

        public override CallingConventions CallingConvention
        {
            get
            {
                return Signature.CallingConvention;
            }
        }

        public override MethodBody GetMethodBody()
        {
            MethodBody mb = RuntimeMethodHandle.GetMethodBody(this, ReflectedTypeInternal);
            if (mb != null)
                mb.m_methodBase = this;
            return mb;
        }
        #endregion

        #region Invocation Logic(On MemberBase)
        private void CheckConsistency(Object target)
        {
            // only test instance methods
            if ((m_methodAttributes & MethodAttributes.Static) != MethodAttributes.Static)
            {
                if (!m_declaringType.IsInstanceOfType(target))
                {
                    if (target == null)
                        throw new TargetException(SR.RFLCT_Targ_StatMethReqTarg);
                    else
                        throw new TargetException(SR.RFLCT_Targ_ITargMismatch);
                }
            }
        }

        private void ThrowNoInvokeException()
        {
            // method is ReflectionOnly
            Type declaringType = DeclaringType;
            if ((declaringType == null && Module.Assembly.ReflectionOnly) || declaringType is ReflectionOnlyType)
            {
                throw new InvalidOperationException(SR.Arg_ReflectionOnlyInvoke);
            }
            // method is on a class that contains stack pointers
            else if ((InvocationFlags & INVOCATION_FLAGS.INVOCATION_FLAGS_CONTAINS_STACK_POINTERS) != 0)
            {
                throw new NotSupportedException();
            }
            // method is vararg
            else if ((CallingConvention & CallingConventions.VarArgs) == CallingConventions.VarArgs)
            {
                throw new NotSupportedException();
            }
            // method is generic or on a generic class
            else if (DeclaringType.ContainsGenericParameters || ContainsGenericParameters)
            {
                throw new InvalidOperationException(SR.Arg_UnboundGenParam);
            }
            // method is abstract class
            else if (IsAbstract)
            {
                throw new MemberAccessException();
            }
            // ByRef return are not allowed in reflection
            else if (ReturnType.IsByRef)
            {
                throw new NotSupportedException(SR.NotSupported_ByRefReturn);
            }

            throw new TargetException();
        }

        [DebuggerStepThroughAttribute]
        [Diagnostics.DebuggerHidden]
        [System.Security.DynamicSecurityMethod] // Methods containing StackCrawlMark local var has to be marked DynamicSecurityMethod
        public override Object Invoke(Object obj, BindingFlags invokeAttr, Binder binder, Object[] parameters, CultureInfo culture)
        {
            object[] arguments = InvokeArgumentsCheck(obj, invokeAttr, binder, parameters, culture);

            return UnsafeInvokeInternal(obj, parameters, arguments);
        }

        [DebuggerStepThroughAttribute]
        [Diagnostics.DebuggerHidden]
        internal object UnsafeInvoke(Object obj, BindingFlags invokeAttr, Binder binder, Object[] parameters, CultureInfo culture)
        {
            object[] arguments = InvokeArgumentsCheck(obj, invokeAttr, binder, parameters, culture);

            return UnsafeInvokeInternal(obj, parameters, arguments);
        }

        [DebuggerStepThroughAttribute]
        [Diagnostics.DebuggerHidden]
        private object UnsafeInvokeInternal(Object obj, Object[] parameters, Object[] arguments)
        {
            if (arguments == null || arguments.Length == 0)
                return RuntimeMethodHandle.InvokeMethod(obj, null, Signature, false);
            else
            {
                Object retValue = RuntimeMethodHandle.InvokeMethod(obj, arguments, Signature, false);

                // copy out. This should be made only if ByRef are present.
                for (int index = 0; index < arguments.Length; index++)
                    parameters[index] = arguments[index];

                return retValue;
            }
        }

        [DebuggerStepThroughAttribute]
        [Diagnostics.DebuggerHidden]
        private object[] InvokeArgumentsCheck(Object obj, BindingFlags invokeAttr, Binder binder, Object[] parameters, CultureInfo culture)
        {
            Signature sig = Signature;

            // get the signature 
            int formalCount = sig.Arguments.Length;
            int actualCount = (parameters != null) ? parameters.Length : 0;

            INVOCATION_FLAGS invocationFlags = InvocationFlags;

            // INVOCATION_FLAGS_CONTAINS_STACK_POINTERS means that the struct (either the declaring type or the return type)
            // contains pointers that point to the stack. This is either a ByRef or a TypedReference. These structs cannot
            // be boxed and thus cannot be invoked through reflection which only deals with boxed value type objects.
            if ((invocationFlags & (INVOCATION_FLAGS.INVOCATION_FLAGS_NO_INVOKE | INVOCATION_FLAGS.INVOCATION_FLAGS_CONTAINS_STACK_POINTERS)) != 0)
                ThrowNoInvokeException();

            // check basic method consistency. This call will throw if there are problems in the target/method relationship
            CheckConsistency(obj);

            if (formalCount != actualCount)
                throw new TargetParameterCountException(SR.Arg_ParmCnt);

            if (actualCount != 0)
                return CheckArguments(parameters, binder, invokeAttr, culture, sig);
            else
                return null;
        }

        #endregion

        #region MethodInfo Overrides
        public override Type ReturnType
        {
            get { return Signature.ReturnType; }
        }

        public override ICustomAttributeProvider ReturnTypeCustomAttributes
        {
            get { return ReturnParameter; }
        }

        public override ParameterInfo ReturnParameter
        {
            get
            {
                Contract.Ensures(m_returnParameter != null);

                FetchReturnParameter();
                return m_returnParameter as ParameterInfo;
            }
        }

        public override MethodInfo GetBaseDefinition()
        {
            if (!IsVirtual || IsStatic || m_declaringType == null || m_declaringType.IsInterface)
                return this;

            int slot = RuntimeMethodHandle.GetSlot(this);
            RuntimeType declaringType = (RuntimeType)DeclaringType;
            RuntimeType baseDeclaringType = declaringType;
            RuntimeMethodHandleInternal baseMethodHandle = new RuntimeMethodHandleInternal();

            do
            {
                int cVtblSlots = RuntimeTypeHandle.GetNumVirtuals(declaringType);

                if (cVtblSlots <= slot)
                    break;

                baseMethodHandle = RuntimeTypeHandle.GetMethodAt(declaringType, slot);
                baseDeclaringType = declaringType;

                declaringType = (RuntimeType)declaringType.BaseType;
            } while (declaringType != null);

            return (MethodInfo)RuntimeType.GetMethodBase(baseDeclaringType, baseMethodHandle);
        }

        public override Delegate CreateDelegate(Type delegateType)
        {
            StackCrawlMark stackMark = StackCrawlMark.LookForMyCaller;

            // This API existed in v1/v1.1 and only expected to create closed
            // instance delegates. Constrain the call to BindToMethodInfo to
            // open delegates only for backwards compatibility. But we'll allow
            // relaxed signature checking and open static delegates because
            // there's no ambiguity there (the caller would have to explicitly
            // pass us a static method or a method with a non-exact signature
            // and the only change in behavior from v1.1 there is that we won't
            // fail the call).
            return CreateDelegateInternal(
                delegateType,
                null,
                DelegateBindingFlags.OpenDelegateOnly | DelegateBindingFlags.RelaxedSignature,
                ref stackMark);
        }

        public override Delegate CreateDelegate(Type delegateType, Object target)
        {
            StackCrawlMark stackMark = StackCrawlMark.LookForMyCaller;

            // This API is new in Whidbey and allows the full range of delegate
            // flexability (open or closed delegates binding to static or
            // instance methods with relaxed signature checking). The delegate
            // can also be closed over null. There's no ambiguity with all these
            // options since the caller is providing us a specific MethodInfo.
            return CreateDelegateInternal(
                delegateType,
                target,
                DelegateBindingFlags.RelaxedSignature,
                ref stackMark);
        }

        private Delegate CreateDelegateInternal(Type delegateType, Object firstArgument, DelegateBindingFlags bindingFlags, ref StackCrawlMark stackMark)
        {
            // Validate the parameters.
            if (delegateType == null)
                throw new ArgumentNullException(nameof(delegateType));
            Contract.EndContractBlock();

            RuntimeType rtType = delegateType as RuntimeType;
            if (rtType == null)
                throw new ArgumentException(SR.Argument_MustBeRuntimeType, nameof(delegateType));

            if (!rtType.IsDelegate())
                throw new ArgumentException(SR.Arg_MustBeDelegate, nameof(delegateType));

            Delegate d = Delegate.CreateDelegateInternal(rtType, this, firstArgument, bindingFlags, ref stackMark);
            if (d == null)
            {
                throw new ArgumentException(SR.Arg_DlgtTargMeth);
            }

            return d;
        }

        #endregion

        #region Generics
        public override MethodInfo MakeGenericMethod(params Type[] methodInstantiation)
        {
            if (methodInstantiation == null)
                throw new ArgumentNullException(nameof(methodInstantiation));
            Contract.EndContractBlock();

            RuntimeType[] methodInstantionRuntimeType = new RuntimeType[methodInstantiation.Length];

            if (!IsGenericMethodDefinition)
                throw new InvalidOperationException(
                    SR.Format(SR.Arg_NotGenericMethodDefinition, this));

            for (int i = 0; i < methodInstantiation.Length; i++)
            {
                Type methodInstantiationElem = methodInstantiation[i];

                if (methodInstantiationElem == null)
                    throw new ArgumentNullException();

                RuntimeType rtMethodInstantiationElem = methodInstantiationElem as RuntimeType;

                if (rtMethodInstantiationElem == null)
                {
                    Type[] methodInstantiationCopy = new Type[methodInstantiation.Length];
                    for (int iCopy = 0; iCopy < methodInstantiation.Length; iCopy++)
                        methodInstantiationCopy[iCopy] = methodInstantiation[iCopy];
                    methodInstantiation = methodInstantiationCopy;
                    return System.Reflection.Emit.MethodBuilderInstantiation.MakeGenericMethod(this, methodInstantiation);
                }

                methodInstantionRuntimeType[i] = rtMethodInstantiationElem;
            }

            RuntimeType[] genericParameters = GetGenericArgumentsInternal();

            RuntimeType.SanityCheckGenericArguments(methodInstantionRuntimeType, genericParameters);

            MethodInfo ret = null;

            try
            {
                ret = RuntimeType.GetMethodBase(ReflectedTypeInternal,
                    RuntimeMethodHandle.GetStubIfNeeded(new RuntimeMethodHandleInternal(m_handle), m_declaringType, methodInstantionRuntimeType)) as MethodInfo;
            }
            catch (VerificationException e)
            {
                RuntimeType.ValidateGenericArguments(this, methodInstantionRuntimeType, e);
                throw;
            }

            return ret;
        }

        internal RuntimeType[] GetGenericArgumentsInternal()
        {
            return RuntimeMethodHandle.GetMethodInstantiationInternal(this);
        }

        public override Type[] GetGenericArguments()
        {
            Type[] types = RuntimeMethodHandle.GetMethodInstantiationPublic(this);

            if (types == null)
            {
                types = Array.Empty<Type>();
            }
            return types;
        }

        public override MethodInfo GetGenericMethodDefinition()
        {
            if (!IsGenericMethod)
                throw new InvalidOperationException();
            Contract.EndContractBlock();

            return RuntimeType.GetMethodBase(m_declaringType, RuntimeMethodHandle.StripMethodInstantiation(this)) as MethodInfo;
        }

        public override bool IsGenericMethod
        {
            get { return RuntimeMethodHandle.HasMethodInstantiation(this); }
        }

        public override bool IsGenericMethodDefinition
        {
            get { return RuntimeMethodHandle.IsGenericMethodDefinition(this); }
        }

        public override bool ContainsGenericParameters
        {
            get
            {
                if (DeclaringType != null && DeclaringType.ContainsGenericParameters)
                    return true;

                if (!IsGenericMethod)
                    return false;

                Type[] pis = GetGenericArguments();
                for (int i = 0; i < pis.Length; i++)
                {
                    if (pis[i].ContainsGenericParameters)
                        return true;
                }

                return false;
            }
        }
        #endregion

<<<<<<< HEAD
=======
        #region ISerializable Implementation
        public void GetObjectData(SerializationInfo info, StreamingContext context)
        {
            throw new PlatformNotSupportedException();
        }

        internal string SerializationToString()
        {
            return ReturnType.FormatTypeName(true) + " " + FormatNameAndSig(true);
        }
        #endregion

>>>>>>> 701ecbed
        #region Legacy Internal
        internal static MethodBase InternalGetCurrentMethod(ref StackCrawlMark stackMark)
        {
            IRuntimeMethodInfo method = RuntimeMethodHandle.GetCurrentMethod(ref stackMark);

            if (method == null)
                return null;

            return RuntimeType.GetMethodBase(method);
        }
        #endregion
    }
}<|MERGE_RESOLUTION|>--- conflicted
+++ resolved
@@ -13,11 +13,7 @@
 
 namespace System.Reflection
 {
-<<<<<<< HEAD
-    internal sealed class RuntimeMethodInfo : MethodInfo, IRuntimeMethodInfo
-=======
     internal sealed class RuntimeMethodInfo : MethodInfo, ISerializable, IRuntimeMethodInfo
->>>>>>> 701ecbed
     {
         #region Private Data Members
         private IntPtr m_handle;
@@ -773,8 +769,6 @@
         }
         #endregion
 
-<<<<<<< HEAD
-=======
         #region ISerializable Implementation
         public void GetObjectData(SerializationInfo info, StreamingContext context)
         {
@@ -787,7 +781,6 @@
         }
         #endregion
 
->>>>>>> 701ecbed
         #region Legacy Internal
         internal static MethodBase InternalGetCurrentMethod(ref StackCrawlMark stackMark)
         {
