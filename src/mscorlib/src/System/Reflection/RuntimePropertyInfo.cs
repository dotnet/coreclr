// Licensed to the .NET Foundation under one or more agreements.
// The .NET Foundation licenses this file to you under the MIT license.
// See the LICENSE file in the project root for more information.

using System.Collections.Generic;
using System.Diagnostics;
using System.Diagnostics.Contracts;
using System.Globalization;
using System.Text;
using RuntimeTypeCache = System.RuntimeType.RuntimeTypeCache;

namespace System.Reflection
{
<<<<<<< HEAD
    internal unsafe sealed class RuntimePropertyInfo : PropertyInfo
=======
    internal unsafe sealed class RuntimePropertyInfo : PropertyInfo, ISerializable
>>>>>>> 701ecbed
    {
        #region Private Data Members
        private int m_token;
        private string m_name;
        private void* m_utf8name;
        private PropertyAttributes m_flags;
        private RuntimeTypeCache m_reflectedTypeCache;
        private RuntimeMethodInfo m_getterMethod;
        private RuntimeMethodInfo m_setterMethod;
        private MethodInfo[] m_otherMethod;
        private RuntimeType m_declaringType;
        private BindingFlags m_bindingFlags;
        private Signature m_signature;
        private ParameterInfo[] m_parameters;
        #endregion

        #region Constructor
        internal RuntimePropertyInfo(
            int tkProperty, RuntimeType declaredType, RuntimeTypeCache reflectedTypeCache, out bool isPrivate)
        {
            Contract.Requires(declaredType != null);
            Contract.Requires(reflectedTypeCache != null);
            Debug.Assert(!reflectedTypeCache.IsGlobal);

            MetadataImport scope = declaredType.GetRuntimeModule().MetadataImport;

            m_token = tkProperty;
            m_reflectedTypeCache = reflectedTypeCache;
            m_declaringType = declaredType;

            ConstArray sig;
            scope.GetPropertyProps(tkProperty, out m_utf8name, out m_flags, out sig);

            RuntimeMethodInfo dummy;
            Associates.AssignAssociates(scope, tkProperty, declaredType, reflectedTypeCache.GetRuntimeType(),
                out dummy, out dummy, out dummy,
                out m_getterMethod, out m_setterMethod, out m_otherMethod,
                out isPrivate, out m_bindingFlags);
        }
        #endregion

        #region Internal Members
        internal override bool CacheEquals(object o)
        {
            RuntimePropertyInfo m = o as RuntimePropertyInfo;

            if ((object)m == null)
                return false;

            return m.m_token == m_token &&
                RuntimeTypeHandle.GetModule(m_declaringType).Equals(
                    RuntimeTypeHandle.GetModule(m.m_declaringType));
        }

        internal Signature Signature
        {
            get
            {
                if (m_signature == null)
                {
                    PropertyAttributes flags;
                    ConstArray sig;

                    void* name;
                    GetRuntimeModule().MetadataImport.GetPropertyProps(
                        m_token, out name, out flags, out sig);

                    m_signature = new Signature(sig.Signature.ToPointer(), (int)sig.Length, m_declaringType);
                }

                return m_signature;
            }
        }
        internal bool EqualsSig(RuntimePropertyInfo target)
        {
            //@Asymmetry - Legacy policy is to remove duplicate properties, including hidden properties. 
            //             The comparison is done by name and by sig. The EqualsSig comparison is expensive 
            //             but forutnetly it is only called when an inherited property is hidden by name or
            //             when an interfaces declare properies with the same signature. 
            //             Note that we intentionally don't resolve generic arguments so that we don't treat
            //             signatures that only match in certain instantiations as duplicates. This has the
            //             down side of treating overriding and overriden properties as different properties
            //             in some cases. But PopulateProperties in rttype.cs should have taken care of that
            //             by comparing VTable slots.
            //
            //             Class C1(Of T, Y)
            //                 Property Prop1(ByVal t1 As T) As Integer
            //                     Get
            //                         ... ...
            //                     End Get
            //                 End Property
            //                 Property Prop1(ByVal y1 As Y) As Integer
            //                     Get
            //                         ... ...
            //                     End Get
            //                 End Property
            //             End Class
            //

            Contract.Requires(Name.Equals(target.Name));
            Contract.Requires(this != target);
            Contract.Requires(this.ReflectedType == target.ReflectedType);

            return Signature.CompareSig(this.Signature, target.Signature);
        }
        internal BindingFlags BindingFlags { get { return m_bindingFlags; } }
        #endregion

        #region Object Overrides
        public override String ToString()
        {
            return FormatNameAndSig(false);
        }

        private string FormatNameAndSig(bool serialization)
        {
            StringBuilder sbName = new StringBuilder(PropertyType.FormatTypeName(serialization));

            sbName.Append(" ");
            sbName.Append(Name);

            RuntimeType[] arguments = Signature.Arguments;
            if (arguments.Length > 0)
            {
                sbName.Append(" [");
                sbName.Append(MethodBase.ConstructParameters(arguments, Signature.CallingConvention, serialization));
                sbName.Append("]");
            }

            return sbName.ToString();
        }
        #endregion

        #region ICustomAttributeProvider
        public override Object[] GetCustomAttributes(bool inherit)
        {
            return CustomAttribute.GetCustomAttributes(this, typeof(object) as RuntimeType);
        }

        public override Object[] GetCustomAttributes(Type attributeType, bool inherit)
        {
            if (attributeType == null)
                throw new ArgumentNullException(nameof(attributeType));
            Contract.EndContractBlock();

            RuntimeType attributeRuntimeType = attributeType.UnderlyingSystemType as RuntimeType;

            if (attributeRuntimeType == null)
                throw new ArgumentException(SR.Arg_MustBeType, nameof(attributeType));

            return CustomAttribute.GetCustomAttributes(this, attributeRuntimeType);
        }

        public override bool IsDefined(Type attributeType, bool inherit)
        {
            if (attributeType == null)
                throw new ArgumentNullException(nameof(attributeType));
            Contract.EndContractBlock();

            RuntimeType attributeRuntimeType = attributeType.UnderlyingSystemType as RuntimeType;

            if (attributeRuntimeType == null)
                throw new ArgumentException(SR.Arg_MustBeType, nameof(attributeType));

            return CustomAttribute.IsDefined(this, attributeRuntimeType);
        }

        public override IList<CustomAttributeData> GetCustomAttributesData()
        {
            return CustomAttributeData.GetCustomAttributesInternal(this);
        }
        #endregion

        #region MemberInfo Overrides
        public override MemberTypes MemberType { get { return MemberTypes.Property; } }
        public override String Name
        {
            get
            {
                if (m_name == null)
                    m_name = new Utf8String(m_utf8name).ToString();

                return m_name;
            }
        }
        public override Type DeclaringType
        {
            get
            {
                return m_declaringType;
            }
        }

        public sealed override bool HasSameMetadataDefinitionAs(MemberInfo other) => HasSameMetadataDefinitionAsCore<RuntimePropertyInfo>(other);

        public override Type ReflectedType
        {
            get
            {
                return ReflectedTypeInternal;
            }
        }

        private RuntimeType ReflectedTypeInternal
        {
            get
            {
                return m_reflectedTypeCache.GetRuntimeType();
            }
        }

        public override int MetadataToken { get { return m_token; } }

        public override Module Module { get { return GetRuntimeModule(); } }
        internal RuntimeModule GetRuntimeModule() { return m_declaringType.GetRuntimeModule(); }
        #endregion

        #region PropertyInfo Overrides

        #region Non Dynamic

        public override Type[] GetRequiredCustomModifiers()
        {
            return Signature.GetCustomModifiers(0, true);
        }

        public override Type[] GetOptionalCustomModifiers()
        {
            return Signature.GetCustomModifiers(0, false);
        }

        internal object GetConstantValue(bool raw)
        {
            Object defaultValue = MdConstant.GetValue(GetRuntimeModule().MetadataImport, m_token, PropertyType.GetTypeHandleInternal(), raw);

            if (defaultValue == DBNull.Value)
                // Arg_EnumLitValueNotFound -> "Literal value was not found."
                throw new InvalidOperationException(SR.Arg_EnumLitValueNotFound);

            return defaultValue;
        }

        public override object GetConstantValue() { return GetConstantValue(false); }

        public override object GetRawConstantValue() { return GetConstantValue(true); }

        public override MethodInfo[] GetAccessors(bool nonPublic)
        {
            List<MethodInfo> accessorList = new List<MethodInfo>();

            if (Associates.IncludeAccessor(m_getterMethod, nonPublic))
                accessorList.Add(m_getterMethod);

            if (Associates.IncludeAccessor(m_setterMethod, nonPublic))
                accessorList.Add(m_setterMethod);

            if ((object)m_otherMethod != null)
            {
                for (int i = 0; i < m_otherMethod.Length; i++)
                {
                    if (Associates.IncludeAccessor(m_otherMethod[i] as MethodInfo, nonPublic))
                        accessorList.Add(m_otherMethod[i]);
                }
            }
            return accessorList.ToArray();
        }

        public override Type PropertyType
        {
            get { return Signature.ReturnType; }
        }

        public override MethodInfo GetGetMethod(bool nonPublic)
        {
            if (!Associates.IncludeAccessor(m_getterMethod, nonPublic))
                return null;

            return m_getterMethod;
        }

        public override MethodInfo GetSetMethod(bool nonPublic)
        {
            if (!Associates.IncludeAccessor(m_setterMethod, nonPublic))
                return null;

            return m_setterMethod;
        }

        public override ParameterInfo[] GetIndexParameters()
        {
            ParameterInfo[] indexParams = GetIndexParametersNoCopy();

            int numParams = indexParams.Length;

            if (numParams == 0)
                return indexParams;

            ParameterInfo[] ret = new ParameterInfo[numParams];

            Array.Copy(indexParams, ret, numParams);

            return ret;
        }

        internal ParameterInfo[] GetIndexParametersNoCopy()
        {
            // @History - Logic ported from RTM

            // No need to lock because we don't guarantee the uniqueness of ParameterInfo objects
            if (m_parameters == null)
            {
                int numParams = 0;
                ParameterInfo[] methParams = null;

                // First try to get the Get method.
                MethodInfo m = GetGetMethod(true);
                if (m != null)
                {
                    // There is a Get method so use it.
                    methParams = m.GetParametersNoCopy();
                    numParams = methParams.Length;
                }
                else
                {
                    // If there is no Get method then use the Set method.
                    m = GetSetMethod(true);

                    if (m != null)
                    {
                        methParams = m.GetParametersNoCopy();
                        numParams = methParams.Length - 1;
                    }
                }

                // Now copy over the parameter info's and change their 
                // owning member info to the current property info.

                ParameterInfo[] propParams = new ParameterInfo[numParams];

                for (int i = 0; i < numParams; i++)
                    propParams[i] = new RuntimeParameterInfo((RuntimeParameterInfo)methParams[i], this);

                m_parameters = propParams;
            }

            return m_parameters;
        }

        public override PropertyAttributes Attributes
        {
            get
            {
                return m_flags;
            }
        }

        public override bool CanRead
        {
            get
            {
                return m_getterMethod != null;
            }
        }

        public override bool CanWrite
        {
            get
            {
                return m_setterMethod != null;
            }
        }
        #endregion

        #region Dynamic
        [DebuggerStepThroughAttribute]
        [Diagnostics.DebuggerHidden]
        public override Object GetValue(Object obj, Object[] index)
        {
            return GetValue(obj, BindingFlags.Public | BindingFlags.NonPublic | BindingFlags.Instance | BindingFlags.Static,
                null, index, null);
        }

        [DebuggerStepThroughAttribute]
        [Diagnostics.DebuggerHidden]
        public override Object GetValue(Object obj, BindingFlags invokeAttr, Binder binder, Object[] index, CultureInfo culture)
        {
            MethodInfo m = GetGetMethod(true);
            if (m == null)
                throw new ArgumentException(System.SR.Arg_GetMethNotFnd);
            return m.Invoke(obj, invokeAttr, binder, index, null);
        }

        [DebuggerStepThroughAttribute]
        [Diagnostics.DebuggerHidden]
        public override void SetValue(Object obj, Object value, Object[] index)
        {
            SetValue(obj,
                    value,
                    BindingFlags.Public | BindingFlags.NonPublic | BindingFlags.Instance | BindingFlags.Static,
                    null,
                    index,
                    null);
        }

        [DebuggerStepThroughAttribute]
        [Diagnostics.DebuggerHidden]
        public override void SetValue(Object obj, Object value, BindingFlags invokeAttr, Binder binder, Object[] index, CultureInfo culture)
        {
            MethodInfo m = GetSetMethod(true);

            if (m == null)
                throw new ArgumentException(System.SR.Arg_SetMethNotFnd);

            Object[] args = null;

            if (index != null)
            {
                args = new Object[index.Length + 1];

                for (int i = 0; i < index.Length; i++)
                    args[i] = index[i];

                args[index.Length] = value;
            }
            else
            {
                args = new Object[1];
                args[0] = value;
            }

            m.Invoke(obj, invokeAttr, binder, args, culture);
        }
        #endregion

        #endregion
<<<<<<< HEAD
=======

        #region ISerializable Implementation
        public void GetObjectData(SerializationInfo info, StreamingContext context)
        {
            throw new PlatformNotSupportedException();
        }

        internal string SerializationToString()
        {
            return FormatNameAndSig(true);
        }
        #endregion
>>>>>>> 701ecbed
    }
}<|MERGE_RESOLUTION|>--- conflicted
+++ resolved
@@ -11,11 +11,7 @@
 
 namespace System.Reflection
 {
-<<<<<<< HEAD
-    internal unsafe sealed class RuntimePropertyInfo : PropertyInfo
-=======
     internal unsafe sealed class RuntimePropertyInfo : PropertyInfo, ISerializable
->>>>>>> 701ecbed
     {
         #region Private Data Members
         private int m_token;
@@ -451,8 +447,6 @@
         #endregion
 
         #endregion
-<<<<<<< HEAD
-=======
 
         #region ISerializable Implementation
         public void GetObjectData(SerializationInfo info, StreamingContext context)
@@ -465,6 +459,5 @@
             return FormatNameAndSig(true);
         }
         #endregion
->>>>>>> 701ecbed
     }
 }