--- conflicted
+++ resolved
@@ -4443,8 +4443,6 @@
         }
         #endregion
 
-<<<<<<< HEAD
-=======
         #region ISerializable
         public void GetObjectData(SerializationInfo info, StreamingContext context)
         {
@@ -4452,7 +4450,6 @@
         }
         #endregion
 
->>>>>>> 701ecbed
         #region ICustomAttributeProvider
         public override Object[] GetCustomAttributes(bool inherit)
         {
