--- conflicted
+++ resolved
@@ -1419,30 +1419,7 @@
                 m_encoding = encoding;
                 m_hasInitializedEncoding = true;
             }
-
-<<<<<<< HEAD
-            // Constructor called by serialization, have to handle deserializing from Everett
-            internal DefaultEncoder(SerializationInfo info, StreamingContext context)
-            {
-                if (info == null) throw new ArgumentNullException(nameof(info));
-                Contract.EndContractBlock();
-
-                // All we have is our encoding
-                m_encoding = (Encoding)info.GetValue("encoding", typeof(Encoding));
-
-                try
-                {
-                    this.m_fallback = (EncoderFallback)info.GetValue("m_fallback", typeof(EncoderFallback));
-                    this.charLeftOver = (Char)info.GetValue("charLeftOver", typeof(Char));
-                }
-                catch (SerializationException)
-                {
-                }
-            }
             
-=======
-            // Just get it from GetEncoding
->>>>>>> b479cee9
             public Object GetRealObject(StreamingContext context)
             {
                 throw new PlatformNotSupportedException();
@@ -1519,30 +1496,6 @@
                 m_hasInitializedEncoding = true;
             }
 
-<<<<<<< HEAD
-            // Constructor called by serialization, have to handle deserializing from Everett
-            internal DefaultDecoder(SerializationInfo info, StreamingContext context)
-            {
-                // Any info?
-                if (info == null) throw new ArgumentNullException(nameof(info));
-                Contract.EndContractBlock();
-
-                // All we have is our encoding
-                m_encoding = (Encoding)info.GetValue("encoding", typeof(Encoding));
-
-                try
-                {
-                    this.m_fallback = (DecoderFallback)info.GetValue("m_fallback", typeof(DecoderFallback));
-                }
-                catch (SerializationException)
-                {
-                    m_fallback = null;
-                }
-            }
-            
-=======
-            // Just get it from GetEncoding
->>>>>>> b479cee9
             public Object GetRealObject(StreamingContext context)
             {
                 throw new PlatformNotSupportedException();
