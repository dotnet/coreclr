// Licensed to the .NET Foundation under one or more agreements.
// The .NET Foundation licenses this file to you under the MIT license.
// See the LICENSE file in the project root for more information.

/*++

Module Name:

    cgroup.cpp

Abstract:
    Read memory and cpu limits for the current process
--*/

#include "pal/dbgmsg.h"
SET_DEFAULT_DEBUG_CHANNEL(MISC);
#include "pal/palinternal.h"
#include <sys/resource.h>
#include "pal/virtual.h"

#define PROC_MOUNTINFO_FILENAME "/proc/self/mountinfo"
#define PROC_CGROUP_FILENAME "/proc/self/cgroup"
#define PROC_STATM_FILENAME "/proc/self/statm"
#define MEM_LIMIT_FILENAME "/memory.limit_in_bytes"
#define CFS_QUOTA_FILENAME "/cpu.cfs_quota_us"
#define CFS_PERIOD_FILENAME "/cpu.cfs_period_us"
class CGroup
{
    char *m_memory_cgroup_path;
    char *m_cpu_cgroup_path;
public:
    CGroup()
    {
<<<<<<< HEAD
       m_memory_cgroup_path = FindMemoryCgroupPath();
       m_cpu_cgroup_path = FindCpuCgroupPath();
=======
       m_memory_cgroup_path = FindCgroupPath(&IsMemorySubsystem);
       m_cpu_cgroup_path = FindCgroupPath(&IsCpuSubsystem);
>>>>>>> 701ecbed
    }

    ~CGroup()
    {
        PAL_free(m_memory_cgroup_path);
        PAL_free(m_cpu_cgroup_path);
    }
    
    bool GetPhysicalMemoryLimit(size_t *val)
    {
        char *mem_limit_filename = nullptr;
        bool result = false;

        if (m_memory_cgroup_path == nullptr)
            return result;

        size_t len = strlen(m_memory_cgroup_path);
        len += strlen(MEM_LIMIT_FILENAME);
        mem_limit_filename = (char*)PAL_malloc(len+1);
        if (mem_limit_filename == nullptr)
            return result;

        strcpy_s(mem_limit_filename, len+1, m_memory_cgroup_path);
        strcat_s(mem_limit_filename, len+1, MEM_LIMIT_FILENAME);
        result = ReadMemoryValueFromFile(mem_limit_filename, val);
        PAL_free(mem_limit_filename);
        return result;
    }

    bool GetCpuLimit(UINT *val)
    {
        long long quota;
        long long period;
        long long cpu_count;

        quota = ReadCpuCGroupValue(CFS_QUOTA_FILENAME);
        if (quota <= 0)
            return false;

        period = ReadCpuCGroupValue(CFS_PERIOD_FILENAME);
        if (period <= 0)
            return false;

        // Cannot have less than 1 CPU
        if (quota <= period)
        {
            *val = 1;
            return true;
        }
        
        cpu_count = quota / period;
        if (cpu_count < UINT_MAX)
        {
            *val = cpu_count;
        }
        else
        {
            *val = UINT_MAX;
        }

        return true;
    }

private:
    static bool IsMemorySubsystem(const char *strTok){
        return strcmp("memory", strTok) == 0;
    }

    static bool IsCpuSubsystem(const char *strTok){
        return strcmp("cpu", strTok) == 0;
    }

<<<<<<< HEAD
    static char* FindMemoryCgroupPath(){
        char *memory_cgroup_path = nullptr;
        char *memory_hierarchy_mount = nullptr;
        char *mem_cgroup_path_relative_to_mount = nullptr;
        size_t len;

        memory_hierarchy_mount = FindHierarchyMount(&IsMemorySubsystem);
        if (memory_hierarchy_mount == nullptr)
            goto done;

        mem_cgroup_path_relative_to_mount = FindCGroupPathForSubsystem(&IsMemorySubsystem);
        if (mem_cgroup_path_relative_to_mount == nullptr)
            goto done;

        len = strlen(memory_hierarchy_mount);
        len += strlen(mem_cgroup_path_relative_to_mount);
        memory_cgroup_path = (char*)PAL_malloc(len+1);
        if (memory_cgroup_path == nullptr)
           goto done;
        
        strcpy_s(memory_cgroup_path, len+1, memory_hierarchy_mount);
        strcat_s(memory_cgroup_path, len+1, mem_cgroup_path_relative_to_mount);

    done:
        PAL_free(memory_hierarchy_mount);
        PAL_free(mem_cgroup_path_relative_to_mount);
        return memory_cgroup_path;
    }

    static char* FindCpuCgroupPath(){
        char *cpu_cgroup_path = nullptr;
        char *cpu_hierarchy_mount = nullptr;     
        char *cpu_cgroup_path_relative_to_mount = nullptr;
        size_t len;

        cpu_hierarchy_mount = FindHierarchyMount(&IsCpuSubsystem);
        if (cpu_hierarchy_mount == nullptr)
            goto done;

        cpu_cgroup_path_relative_to_mount = FindCGroupPathForSubsystem(&IsCpuSubsystem);
        if (cpu_cgroup_path_relative_to_mount == nullptr)
            goto done;

        len = strlen(cpu_hierarchy_mount);
        len += strlen(cpu_cgroup_path_relative_to_mount);
        cpu_cgroup_path = (char*)PAL_malloc(len+1);
        if (cpu_cgroup_path == nullptr)
           goto done;

        strcpy_s(cpu_cgroup_path, len+1, cpu_hierarchy_mount);
        strcat_s(cpu_cgroup_path, len+1, cpu_cgroup_path_relative_to_mount);

    done:
        PAL_free(cpu_hierarchy_mount);
        PAL_free(cpu_cgroup_path_relative_to_mount);
        return cpu_cgroup_path;
    }

    static char* FindHierarchyMount(bool (*is_subsystem)(const char *))
=======
    static char* FindCgroupPath(bool (*is_subsystem)(const char *)){
        char *cgroup_path = nullptr;
        char *hierarchy_mount = nullptr;
        char *hierarchy_root = nullptr;
        char *cgroup_path_relative_to_mount = nullptr;
        size_t len;

        FindHierarchyMount(is_subsystem, &hierarchy_mount, &hierarchy_root);
        if (hierarchy_mount == nullptr || hierarchy_root == nullptr)
            goto done;

        cgroup_path_relative_to_mount = FindCGroupPathForSubsystem(is_subsystem);
        if (cgroup_path_relative_to_mount == nullptr)
            goto done;

        len = strlen(hierarchy_mount);
        len += strlen(cgroup_path_relative_to_mount);
        cgroup_path = (char*)PAL_malloc(len+1);
        if (cgroup_path == nullptr)
           goto done;

        strcpy_s(cgroup_path, len+1, hierarchy_mount);
        // For a host cgroup, we need to append the relative path.
        // In a docker container, the root and relative path are the same and we don't need to append.
        if (strcmp(hierarchy_root, cgroup_path_relative_to_mount) != 0)
            strcat_s(cgroup_path, len+1, cgroup_path_relative_to_mount);

    done:
        PAL_free(hierarchy_mount);
        PAL_free(hierarchy_root);
        PAL_free(cgroup_path_relative_to_mount);
        return cgroup_path;
    }

    static void FindHierarchyMount(bool (*is_subsystem)(const char *), char** pmountpath, char** pmountroot)
>>>>>>> 701ecbed
    {
        char *line = nullptr;
        size_t lineLen = 0, maxLineLen = 0;
        char *filesystemType = nullptr;
        char *options = nullptr;
        char *mountpath = nullptr;
<<<<<<< HEAD
=======
        char *mountroot = nullptr;
>>>>>>> 701ecbed

        FILE *mountinfofile = fopen(PROC_MOUNTINFO_FILENAME, "r");
        if (mountinfofile == nullptr)
            goto done;

        while (getline(&line, &lineLen, mountinfofile) != -1)
        {
            if (filesystemType == nullptr || lineLen > maxLineLen)
            {
                PAL_free(filesystemType);
                PAL_free(options);
                filesystemType = (char*)PAL_malloc(lineLen+1);
                if (filesystemType == nullptr)
                    goto done;
                options = (char*)PAL_malloc(lineLen+1);
                if (options == nullptr)
                    goto done;
                maxLineLen = lineLen;
            }
            char* separatorChar = strstr(line, " - ");;

            // See man page of proc to get format for /proc/self/mountinfo file
            int sscanfRet = sscanf_s(separatorChar, 
                                     " - %s %*s %s",
                                     filesystemType, lineLen+1,
                                     options, lineLen+1);
            if (sscanfRet != 2)
            {
                _ASSERTE(!"Failed to parse mount info file contents with sscanf_s.");
                goto done;
            }

            if (strncmp(filesystemType, "cgroup", 6) == 0)
            {
                char* context = nullptr;
                char* strTok = strtok_s(options, ",", &context); 
                while (strTok != nullptr)
                {
                    if (is_subsystem(strTok))
                    {
                        mountpath = (char*)PAL_malloc(lineLen+1);
                        if (mountpath == nullptr)
                            goto done;
                        mountroot = (char*)PAL_malloc(lineLen+1);
                        if (mountroot == nullptr)
                            goto done;

                        sscanfRet = sscanf_s(line,
                                             "%*s %*s %*s %s %s ",
                                             mountroot, lineLen+1,
                                             mountpath, lineLen+1);
                        if (sscanfRet != 2)
                            _ASSERTE(!"Failed to parse mount info file contents with sscanf_s.");

                        // assign the output arguments and clear the locals so we don't free them.
                        *pmountpath = mountpath;
                        *pmountroot = mountroot;
                        mountpath = mountroot = nullptr;
                        goto done;
                    }
                    strTok = strtok_s(nullptr, ",", &context);
                }
            }
        }
    done:
        PAL_free(mountpath);
        PAL_free(mountroot);
        PAL_free(filesystemType);
        PAL_free(options);
        free(line);
        if (mountinfofile)
            fclose(mountinfofile);
    }

    static char* FindCGroupPathForSubsystem(bool (*is_subsystem)(const char *))
    {
        char *line = nullptr;
        size_t lineLen = 0;
        size_t maxLineLen = 0;
        char *subsystem_list = nullptr;
        char *cgroup_path = nullptr;
        bool result = false;

        FILE *cgroupfile = fopen(PROC_CGROUP_FILENAME, "r");
        if (cgroupfile == nullptr)
            goto done;

        while (!result && getline(&line, &lineLen, cgroupfile) != -1)
        {
            if (subsystem_list == nullptr || lineLen > maxLineLen)
            {
                PAL_free(subsystem_list);
                PAL_free(cgroup_path);
                subsystem_list = (char*)PAL_malloc(lineLen+1);
                if (subsystem_list == nullptr)
                    goto done;
                cgroup_path = (char*)PAL_malloc(lineLen+1);
                if (cgroup_path == nullptr)
                    goto done;
                maxLineLen = lineLen;
            }

            // See man page of proc to get format for /proc/self/cgroup file
            int sscanfRet = sscanf_s(line, 
                                     "%*[^:]:%[^:]:%s",
                                     subsystem_list, lineLen+1,
                                     cgroup_path, lineLen+1);
            if (sscanfRet != 2)
            {
                _ASSERTE(!"Failed to parse cgroup info file contents with sscanf_s.");
                goto done;
            }

            char* context = nullptr;
            char* strTok = strtok_s(subsystem_list, ",", &context); 
            while (strTok != nullptr)
            {
                if (is_subsystem(strTok))
                {
                    result = true;
                    break;  
                }
                strTok = strtok_s(nullptr, ",", &context);
            }
        }
    done:
        PAL_free(subsystem_list);
        if (!result)
        {
            PAL_free(cgroup_path);
            cgroup_path = nullptr;
        }
        free(line);
        if (cgroupfile)
            fclose(cgroupfile);
        return cgroup_path;
    }

    bool ReadMemoryValueFromFile(const char* filename, size_t* val)
    {
        bool result = false;
        char *line = nullptr;
        size_t lineLen = 0;
        char* endptr = nullptr;
        size_t num = 0, l, multiplier;

        if (val == nullptr)
            return false;

        FILE* file = fopen(filename, "r");
        if (file == nullptr)
            goto done;
        
        if (getline(&line, &lineLen, file) == -1)
            goto done;

        errno = 0;
        num = strtoull(line, &endptr, 0); 
        if (errno != 0)
            goto done;

        multiplier = 1;
        switch(*endptr)
        {
            case 'g':
            case 'G': multiplier = 1024;
            case 'm': 
            case 'M': multiplier = multiplier*1024;
            case 'k':
            case 'K': multiplier = multiplier*1024;
        }

        *val = num * multiplier;
        result = true;
        if (*val/multiplier != num)
            result = false;
    done:
        if (file)
            fclose(file);
        free(line);    
        return result;
    }

    long long ReadCpuCGroupValue(const char* subsystemFilename){
        char *filename = nullptr;
        bool result = false;
        long long val;
        size_t len;

        if (m_cpu_cgroup_path == nullptr)
            return -1;

        len = strlen(m_cpu_cgroup_path);
        len += strlen(subsystemFilename);
        filename = (char*)PAL_malloc(len + 1);
        if (filename == nullptr)
            return -1;

        strcpy_s(filename, len+1, m_cpu_cgroup_path);
        strcat_s(filename, len+1, subsystemFilename);
        result = ReadLongLongValueFromFile(filename, &val);
        PAL_free(filename);
        if (!result)
            return -1;

        return val;
    }

    bool ReadLongLongValueFromFile(const char* filename, long long* val)
    {
        bool result = false;
        char *line = nullptr;
        size_t lineLen = 0;
  
        if (val == nullptr)
            return false;;
    
        FILE* file = fopen(filename, "r");
        if (file == nullptr)
            goto done;
        
        if (getline(&line, &lineLen, file) == -1)
            goto done;

        errno = 0;
        *val = atoll(line);
        if (errno != 0)
            goto done;      

        result = true;
    done:
        if (file)
            fclose(file);
        free(line);    
        return result;
    }
};


size_t
PALAPI
PAL_GetRestrictedPhysicalMemoryLimit()
{
    CGroup cgroup;
    size_t physical_memory_limit;

    if (!cgroup.GetPhysicalMemoryLimit(&physical_memory_limit))
         physical_memory_limit = SIZE_T_MAX;

    struct rlimit curr_rlimit;
    size_t rlimit_soft_limit = (size_t)RLIM_INFINITY;
    if (getrlimit(RLIMIT_AS, &curr_rlimit) == 0)
    {
        rlimit_soft_limit = curr_rlimit.rlim_cur;
    }
    physical_memory_limit = min(physical_memory_limit, rlimit_soft_limit);

    // Ensure that limit is not greater than real memory size
    long pages = sysconf(_SC_PHYS_PAGES);
    if (pages != -1) 
    {
        long pageSize = sysconf(_SC_PAGE_SIZE);
        if (pageSize != -1)
        {
            physical_memory_limit = min(physical_memory_limit, 
                                        (size_t)pages * pageSize);
        }
    }

    if(physical_memory_limit == SIZE_T_MAX)
        physical_memory_limit = 0;
    return physical_memory_limit;
}

BOOL
PALAPI
PAL_GetWorkingSetSize(size_t* val)
{
    BOOL result = false;
    size_t linelen;
    char* line = nullptr;

    if (val == nullptr)
        return FALSE;

    FILE* file = fopen(PROC_STATM_FILENAME, "r");
    if (file != nullptr && getline(&line, &linelen, file) != -1)
    {
        char* context = nullptr;
        char* strTok = strtok_s(line, " ", &context); 
        strTok = strtok_s(nullptr, " ", &context); 

        errno = 0;
        *val = strtoull(strTok, nullptr, 0); 
        if(errno == 0)
        {
            *val = *val * GetVirtualPageSize();
            result = true;
        }
    }

    if (file)
        fclose(file);
    free(line);
    return result;
}

BOOL
PALAPI
PAL_GetCpuLimit(UINT* val)
{
    CGroup cgroup;

    if (val == nullptr)
        return FALSE;

    return cgroup.GetCpuLimit(val);
}<|MERGE_RESOLUTION|>--- conflicted
+++ resolved
@@ -31,13 +31,8 @@
 public:
     CGroup()
     {
-<<<<<<< HEAD
-       m_memory_cgroup_path = FindMemoryCgroupPath();
-       m_cpu_cgroup_path = FindCpuCgroupPath();
-=======
        m_memory_cgroup_path = FindCgroupPath(&IsMemorySubsystem);
        m_cpu_cgroup_path = FindCgroupPath(&IsCpuSubsystem);
->>>>>>> 701ecbed
     }
 
     ~CGroup()
@@ -110,67 +105,6 @@
         return strcmp("cpu", strTok) == 0;
     }
 
-<<<<<<< HEAD
-    static char* FindMemoryCgroupPath(){
-        char *memory_cgroup_path = nullptr;
-        char *memory_hierarchy_mount = nullptr;
-        char *mem_cgroup_path_relative_to_mount = nullptr;
-        size_t len;
-
-        memory_hierarchy_mount = FindHierarchyMount(&IsMemorySubsystem);
-        if (memory_hierarchy_mount == nullptr)
-            goto done;
-
-        mem_cgroup_path_relative_to_mount = FindCGroupPathForSubsystem(&IsMemorySubsystem);
-        if (mem_cgroup_path_relative_to_mount == nullptr)
-            goto done;
-
-        len = strlen(memory_hierarchy_mount);
-        len += strlen(mem_cgroup_path_relative_to_mount);
-        memory_cgroup_path = (char*)PAL_malloc(len+1);
-        if (memory_cgroup_path == nullptr)
-           goto done;
-        
-        strcpy_s(memory_cgroup_path, len+1, memory_hierarchy_mount);
-        strcat_s(memory_cgroup_path, len+1, mem_cgroup_path_relative_to_mount);
-
-    done:
-        PAL_free(memory_hierarchy_mount);
-        PAL_free(mem_cgroup_path_relative_to_mount);
-        return memory_cgroup_path;
-    }
-
-    static char* FindCpuCgroupPath(){
-        char *cpu_cgroup_path = nullptr;
-        char *cpu_hierarchy_mount = nullptr;     
-        char *cpu_cgroup_path_relative_to_mount = nullptr;
-        size_t len;
-
-        cpu_hierarchy_mount = FindHierarchyMount(&IsCpuSubsystem);
-        if (cpu_hierarchy_mount == nullptr)
-            goto done;
-
-        cpu_cgroup_path_relative_to_mount = FindCGroupPathForSubsystem(&IsCpuSubsystem);
-        if (cpu_cgroup_path_relative_to_mount == nullptr)
-            goto done;
-
-        len = strlen(cpu_hierarchy_mount);
-        len += strlen(cpu_cgroup_path_relative_to_mount);
-        cpu_cgroup_path = (char*)PAL_malloc(len+1);
-        if (cpu_cgroup_path == nullptr)
-           goto done;
-
-        strcpy_s(cpu_cgroup_path, len+1, cpu_hierarchy_mount);
-        strcat_s(cpu_cgroup_path, len+1, cpu_cgroup_path_relative_to_mount);
-
-    done:
-        PAL_free(cpu_hierarchy_mount);
-        PAL_free(cpu_cgroup_path_relative_to_mount);
-        return cpu_cgroup_path;
-    }
-
-    static char* FindHierarchyMount(bool (*is_subsystem)(const char *))
-=======
     static char* FindCgroupPath(bool (*is_subsystem)(const char *)){
         char *cgroup_path = nullptr;
         char *hierarchy_mount = nullptr;
@@ -206,17 +140,13 @@
     }
 
     static void FindHierarchyMount(bool (*is_subsystem)(const char *), char** pmountpath, char** pmountroot)
->>>>>>> 701ecbed
     {
         char *line = nullptr;
         size_t lineLen = 0, maxLineLen = 0;
         char *filesystemType = nullptr;
         char *options = nullptr;
         char *mountpath = nullptr;
-<<<<<<< HEAD
-=======
         char *mountroot = nullptr;
->>>>>>> 701ecbed
 
         FILE *mountinfofile = fopen(PROC_MOUNTINFO_FILENAME, "r");
         if (mountinfofile == nullptr)
