--- conflicted
+++ resolved
@@ -553,16 +553,10 @@
        avoid holding a libc lock while another thread is calling
        SuspendThread on this one. */
 
-<<<<<<< HEAD
     BOOL print_failed;
-    InternalEnterCriticalSection(pthrCurrent, &fprintf_crit_section);
+    InternalEnterCriticalSection(NULL, &fprintf_crit_section);
     print_failed = fprintf( output_file, "%s%s", indent, buffer ) < 0;
-    InternalLeaveCriticalSection(pthrCurrent, &fprintf_crit_section);
-=======
-    InternalEnterCriticalSection(NULL, &fprintf_crit_section);
-    fprintf( output_file, "%s%s", indent, buffer );
     InternalLeaveCriticalSection(NULL, &fprintf_crit_section);
->>>>>>> e40384b6
 
     if (print_failed)
     {
@@ -581,135 +575,12 @@
     if ( level == DLI_ASSERT )
         PAL_DisplayDialog("PAL ASSERT", buffer);
 
-<<<<<<< HEAD
     if ( old_errno != errno )
     {
         fprintf( stderr,"ERROR: errno changed by DBG_printf_gcc\n" );
         errno = old_errno;
     }
 
-    return 1;
-}
-
-/*++
-Function :
-    DBG_printf_c99
-
-    Internal function for debug channels; don't use.
-    This function outputs a complete debug message, without function name.
-
-Parameters :
-    DBG_CHANNEL_ID channel : debug channel to use
-    DBG_LEVEL_ID level : debug message level
-    BOOL bHeader : whether or not to output message header (thread id, etc)
-    LPSTR file : current file
-    INT line : line number
-    LPSTR format, ... : standard printf parameter list.
-
-Return Value :
-    always 1.
-
-Notes :
-    This version is for compilers that support the C99 flavor of
-    variable-argument macros but not the gnu flavor, and do not support the
-    __FUNCTION__ pseudo-macro.
-
---*/
-int DBG_printf_c99(DBG_CHANNEL_ID channel, DBG_LEVEL_ID level, BOOL bHeader,
-                   LPSTR file, INT line, LPSTR format, ...)
-{
-    CHAR *buffer = (CHAR*)alloca(DBG_BUFFER_SIZE);
-    CHAR indent[MAX_NESTING+1];
-    LPSTR buffer_ptr;
-    INT output_size;
-    va_list args;
-    static INT call_count=0; // only use inside the crit section
-    void *thread_id;
-    int old_errno = 0;
-    CPalThread *pthrCurrent = InternalGetCurrentThread();
-
-    old_errno = errno;
-
-    if(!DBG_get_indent(level, format, indent))
-    {
-        return 1;
-    }
-
-    thread_id=  (void *)THREADSilentGetCurrentThreadId();
-
-    if(bHeader)
-    {
-        output_size=snprintf(buffer, DBG_BUFFER_SIZE, 
-                             "{%p" MODULE_FORMAT "} %-5s [%-7s] at %s.%d: ", thread_id, MODULE_ID
-                             dbg_level_names[level], dbg_channel_names[channel], 
-                             file, line);
-
-        if(output_size + 1 > DBG_BUFFER_SIZE)
-        {
-            fprintf(stderr, "ERROR : buffer overflow in DBG_printf_gcc");
-            return 1;
-        }
-        
-        buffer_ptr=buffer+output_size;
-    }
-    else
-    {
-        output_size = 0;
-        buffer_ptr = buffer;
-    }
-
-    va_start(args, format);
-    output_size+=_vsnprintf_s(buffer_ptr, DBG_BUFFER_SIZE-output_size, _TRUNCATE,
-                              format, args);
-    va_end(args);
-
-    if(output_size>DBG_BUFFER_SIZE)
-        fprintf(stderr, "ERROR : buffer overflow in DBG_printf_c99");
-
-    /* Use a Critical section before calling printf code to
-       avoid holding a libc lock while another thread is calling
-       SuspendThread on this one. */
-
-    BOOL print_failed;
-    BOOL do_flush = FALSE;
-    InternalEnterCriticalSection(pthrCurrent, &fprintf_crit_section);
-    print_failed = fprintf( output_file, "%s", buffer ) < 0;
-    if (!print_failed)
-    {
-        call_count++; // can use call_count because we are in the crit section
-        if (call_count>5)
-        {
-            call_count = 0;
-            do_flush = TRUE;
-        }
-    }
-    InternalLeaveCriticalSection(pthrCurrent, &fprintf_crit_section);
-
-    if (print_failed)
-    {
-        // NOTE: what should be done if this fprintf fails?
-        fprintf(stderr, "ERROR : fprintf to debug output file failed errno:%d (%s)\n",
-            errno, strerror(errno));
-    }
-
-    /* flush the output to file every once in a while */
-    if (do_flush)
-    {
-        if ( fflush(output_file) != 0 )
-        {
-            fprintf(stderr, "ERROR : fflush() failed errno:%d (%s)\n", 
-                   errno, strerror(errno));
-        }
-    }
-    
-    if ( old_errno != errno )
-    {
-        fprintf( stderr, "ERROR: DBG_printf_c99 changed the errno.\n" );
-        errno = old_errno;
-    }
-
-=======
->>>>>>> e40384b6
     return 1;
 }
 
