// Licensed to the .NET Foundation under one or more agreements.
// The .NET Foundation licenses this file to you under the MIT license.
// See the LICENSE file in the project root for more information.

/*++



Module Name:

    misc/dbgmsg.cpp

Abstract:
    Implementation of Debug Message utilies. Relay channel information,
    output functions, etc.



--*/

/* PAL headers */

#include "pal/thread.hpp"
#include "pal/malloc.hpp"
#include "pal/file.hpp"

#include "config.h"
#include "pal/dbgmsg.h"
#include "pal/cruntime.h"
#include "pal/critsect.h"
#include "pal/file.h"
#include "pal/environ.h"

/* standard headers */

#include <stdio.h>
#include <stdlib.h>
#include <string.h>
#include <pthread.h> /* for pthread_self */
#include <errno.h>
#include <dirent.h>
#include <dlfcn.h>

/* <stdarg.h> needs to be included after "palinternal.h" to avoid name
   collision for va_start and va_end */
#include <stdarg.h>

using namespace CorUnix;

/* append mode file I/O is safer */
#define _PAL_APPEND_DBG_OUTPUT_

static const char FOPEN_FLAGS[] = "at";

/* number of ENTRY nesting levels to indicate with a '.' */
#define MAX_NESTING 50

/* size of output buffer (arbitrary) */
#define DBG_BUFFER_SIZE 20000

/* global and static variables */

LPCWSTR W16_NULLSTRING = (LPCWSTR) "N\0U\0L\0L\0\0";

DWORD dbg_channel_flags[DCI_LAST];
BOOL g_Dbg_asserts_enabled;

/* we must use stdio functions directly rather that rely on PAL functions for
  output, because those functions do tracing and we need to avoid recursion */
FILE *output_file = NULL;

/* master switch for debug channel enablement, to be modified by debugger */
Volatile<BOOL> dbg_master_switch = TRUE;


static const char *dbg_channel_names[]=
{
    "PAL",
    "LOADER",
    "HANDLE",
    "SHMEM",
    "PROCESS",
    "THREAD",
    "EXCEPT",
    "CRT",
    "UNICODE",
    "ARCH",
    "SYNC",
    "FILE",
    "VIRTUAL",
    "MEM",
    "SOCKET",
    "DEBUG",
    "LOCALE",
    "MISC",
    "MUTEX",
    "CRITSEC",
    "POLL",
    "CRYPT",
    "SHFOLDER"
  , "SXS"
  , "DCI_NUMA"
};

// Verify the number of elements in dbg_channel_names
static_assert_no_msg(_countof(dbg_channel_names) == DCI_LAST);

static const char *dbg_level_names[]=
{
    "ENTRY",
    "TRACE",
    "WARN",
    "ERROR",
    "ASSERT",
    "EXIT"
};

static const char ENV_FILE[]="PAL_API_TRACING";
static const char ENV_CHANNELS[]="PAL_DBG_CHANNELS";
static const char ENV_ASSERTS[]="PAL_DISABLE_ASSERTS";
static const char ENV_ENTRY_LEVELS[]="PAL_API_LEVELS";

/* per-thread storage for ENTRY tracing level */
static pthread_key_t entry_level_key;

/* entry level limitation */
static int max_entry_level;

/* character to use for ENTRY indentation */
static const char INDENT_CHAR = '.';

static BOOL DBG_get_indent(DBG_LEVEL_ID level, const char *format,
                           char *indent_string);

static CRITICAL_SECTION fprintf_crit_section;

/* Function definitions */

/*++
Function :
    DBG_init_channels

    Parse environment variables PAL_DBG_CHANNELS and PAL_API_TRACING for debug
    channel settings; initialize static variables.

    (no parameters, no return value)
--*/
BOOL DBG_init_channels(void)
{
    INT i;
    LPSTR env_string;
    LPSTR env_workstring;
    LPSTR env_pcache;
    LPSTR entry_ptr;
    LPSTR level_ptr;
    CHAR plus_or_minus;
    DWORD flag_mask = 0;
    int ret;

    InternalInitializeCriticalSection(&fprintf_crit_section);

    /* output only asserts by default [only affects no-vararg-support case; if
       we have varargs, these flags aren't even checked for ASSERTs] */
    for(i=0;i<DCI_LAST;i++)
        dbg_channel_flags[i]=1<<DLI_ASSERT;

    /* parse PAL_DBG_CHANNELS environment variable */

    env_string = EnvironGetenv(ENV_CHANNELS);
    env_pcache = env_workstring = env_string;

    while(env_workstring)
    {
        entry_ptr=env_workstring;

        /* find beginning of next entry */
        while((*entry_ptr != '\0') &&(*entry_ptr != '+') && (*entry_ptr != '-'))
        {
            entry_ptr++;
        }

        /* break if end of string is reached */
        if(*entry_ptr == '\0')
        {
           break;
        }

        plus_or_minus=*entry_ptr++;

        /* find end of entry; if strchr returns NULL, we have reached the end
           of the string and we will leave the loop at the end of this pass. */
        env_workstring=strchr(entry_ptr,':');

        /* NULL-terminate entry, make env_string point to rest of string */
        if(env_workstring)
        {
            *env_workstring++='\0';
        }

        /* find period that separates channel name from level name */
        level_ptr=strchr(entry_ptr,'.');

        /* an entry with no period is illegal : ignore it */
        if(!level_ptr)
        {
            continue;
        }
        /* NULL-terminate channel name, make level_ptr point to the level name */
        *level_ptr++='\0';

        /* build the flag mask based on requested level */

        /* if "all" level is specified, we want to open/close all levels at
           once, so mask is either all ones or all zeroes */
        if(!strcmp(level_ptr,"all"))
        {
            if(plus_or_minus=='+')
            {
                flag_mask=0xFFFF;  /* OR this to open all levels */
            }
            else
            {
                flag_mask=0;       /* AND this to close all levels*/
            }
        }
        else
        {
            for(i=0;i<DLI_LAST;i++)
            {
                if(!strcmp(level_ptr,dbg_level_names[i]))
                {
                    if(plus_or_minus=='+')
                    {
                        flag_mask=1<<i;     /* OR this to open the level */
                    }
                    else
                    {
                        flag_mask=~(1<<i);  /* AND this to close the level */
                    }
                    break;
                }
            }
            /* didn't find a matching level : skip it. */
            if(i==DLI_LAST)
            {
                continue;
            }
        }

        /* Set EXIT and ENTRY channels to be identical */
        if(!(flag_mask & (1<<DLI_ENTRY)))
        {
            flag_mask = flag_mask & (~(1<<DLI_EXIT));
        }
        else
        {
            flag_mask = flag_mask | (1<<DLI_EXIT);
        }

        /* apply the flag mask to the specified channel */

        /* if "all" channel is specified, apply mask to all channels */
        if(!strcmp(entry_ptr,"all"))
        {
            if(plus_or_minus=='+')
            {
                for(i=0;i<DCI_LAST;i++)
                {
                    dbg_channel_flags[i] |= flag_mask; /* OR to open levels*/
                }
            }
            else
            {
                for(i=0;i<DCI_LAST;i++)
                {
                    dbg_channel_flags[i] &= flag_mask; /* AND to close levels */
                }
            }
        }
        else
        {
            for(i=0;i<DCI_LAST;i++)
            {
                if(!strcmp(entry_ptr,dbg_channel_names[i]))
                {
                    if(plus_or_minus=='+')
                    {
                        dbg_channel_flags[i] |= flag_mask;
                    }
                    else
                    {
                        dbg_channel_flags[i] &= flag_mask;
                    }

                    break;
                }
            }
            /* ignore the entry if the channel name is unknown */
        }
        /* done processing this entry; on to the next. */
    }
    PAL_free(env_pcache);

    /* select output file */
    env_string = EnvironGetenv(ENV_FILE);
    if(env_string && *env_string!='\0')
    {
        if(!strcmp(env_string, "stderr"))
        {
            output_file = stderr;
        }
        else if(!strcmp(env_string, "stdout"))
        {
            output_file = stdout;
        }
        else
        {
            output_file = fopen(env_string,FOPEN_FLAGS);

            /* if file can't be opened, default to stderr */
            if(!output_file)
            {
                output_file = stderr;
                fprintf(stderr, "Can't open %s for writing : debug messages "
                        "will go to stderr. Check your PAL_API_TRACING "
                        "variable!\n", env_string);
            }
        }
    }
    else
    {
        output_file = stderr; /* output to stderr by default */
    }

    if(env_string)
    {
        PAL_free(env_string);
    }

    /* see if we need to disable assertions */
    env_string = EnvironGetenv(ENV_ASSERTS);
    if(env_string && 0 == strcmp(env_string,"1"))
    {
        g_Dbg_asserts_enabled = FALSE;
    }
    else
    {
        g_Dbg_asserts_enabled = TRUE;
    }

    if(env_string)
    {
        PAL_free(env_string);
    }

    /* select ENTRY level limitation */
    env_string = EnvironGetenv(ENV_ENTRY_LEVELS);
    if(env_string)
    {
        max_entry_level = atoi(env_string);
        PAL_free(env_string);
    }
    else
    {
        max_entry_level = 1;
    }

    /* if necessary, allocate TLS key for entry nesting level */
    if(0 != max_entry_level)
    {
        if ((ret = pthread_key_create(&entry_level_key,NULL)) != 0)
        {
            fprintf(stderr, "ERROR : pthread_key_create() failed error:%d (%s)\n",
                   ret, strerror(ret));
            DeleteCriticalSection(&fprintf_crit_section);;
            return FALSE;
        }
    }

    return TRUE;
}

/*++
Function :
    DBG_close_channels

    Stop outputting debug messages by closing the associated file.

    (no parameters, no return value)
--*/
void DBG_close_channels()
{
    if(output_file && output_file != stderr && output_file != stdout)
    {
        if (fclose(output_file) != 0)
        {
            fprintf(stderr, "ERROR : fclose() failed errno:%d (%s)\n",
                   errno, strerror(errno));
        }
    }

    output_file = NULL;

    DeleteCriticalSection(&fprintf_crit_section);

    /* if necessary, release TLS key for entry nesting level */
    if(0 != max_entry_level)
    {
        int retval;

        retval = pthread_key_delete(entry_level_key);
        if(0 != retval)
        {
            fprintf(stderr, "ERROR : pthread_key_delete() returned %d! (%s)\n",
                    retval, strerror(retval));
        }
    }
}


static const void *DBG_get_module_id()
{
    static const void *s_module_id = NULL;
    if (s_module_id == NULL)
    {
        Dl_info dl_info;
        if (dladdr((void *) DBG_get_module_id, &dl_info) == 0 || dl_info.dli_sname == NULL)
        {
            s_module_id = (void *) -1;
        }
        else
        {
            s_module_id = dl_info.dli_fbase;
        }
    }
    return s_module_id;
}

#define MODULE_ID DBG_get_module_id,
#define MODULE_FORMAT "-%p"

/*++
Function :
    DBG_printf

    Internal function for debug channels; don't use.
    This function outputs a complete debug message, including the function name.

Parameters :
    DBG_CHANNEL_ID channel : debug channel to use
    DBG_LEVEL_ID level : debug message level
    BOOL bHeader : whether or not to output message header (thread id, etc)
    LPCSTR function : current function
    LPCSTR file : current file
    INT line : line number
    LPCSTR format, ... : standard printf parameter list.

Return Value :
    always 1.

Notes :
    This version is for compilers that support the C99 flavor of
    variable-argument macros but not the gnu flavor, and do not support the
    __FUNCTION__ pseudo-macro.

--*/
int DBG_printf(DBG_CHANNEL_ID channel, DBG_LEVEL_ID level, BOOL bHeader,
               LPCSTR function, LPCSTR file, INT line, LPCSTR format, ...)
{
    struct ErrnoHolder
    {
        int value;
        ErrnoHolder() : value(errno) { }
        ~ErrnoHolder()
        {
            errno = value;
        }
    } errno_holder;

    CHAR indent[MAX_NESTING+1];
    if(!DBG_get_indent(level, format, indent))
    {
        // Note: we will drop log messages here if the indent gets too high, and we won't print
        //       an error when this occurs.
        return 1;
    }

    void *thread_id = (void *)THREADSilentGetCurrentThreadId();

    CHAR buffer[DBG_BUFFER_SIZE];
    INT output_size;
    if(bHeader)
    {
        /* Print file instead of function name for ENTRY messages, because those
           already include the function name */
        /* also print file name for ASSERTs, to match Win32 behavior */
        LPCSTR location;
        if( DLI_ENTRY == level || DLI_ASSERT == level || DLI_EXIT == level)
            location = file;
        else
            location = function;
        output_size=snprintf(buffer, DBG_BUFFER_SIZE,
                             "{%p" MODULE_FORMAT "} %-5s [%-7s] at %s.%d: ",
                             thread_id, MODULE_ID
                             dbg_level_names[level], dbg_channel_names[channel], location, line);
        if( output_size < 0)
        {
            fprintf(stderr, "ERROR : DBG_printf: snprintf header failed errno:%d (%s)\n", errno, strerror(errno));
            output_size = 0; // don't return, just drop the header from the log message
        }
        else if (output_size > DBG_BUFFER_SIZE)
        {
            output_size = DBG_BUFFER_SIZE;
        }
<<<<<<< HEAD
=======

        buffer_ptr=buffer+output_size;
>>>>>>> 7aa67a90
    }
    else
    {
        output_size = 0;
    }

    {
        va_list args;
        va_start(args, format);
        INT result = _vsnprintf_s(buffer+output_size, DBG_BUFFER_SIZE-output_size, _TRUNCATE,
                                  format, args);
        va_end(args);
        if( result < 0 )
        {
            // if we didn't get data from _vsnprintf_s, print an error and exit
            if ( output_size == 0 || buffer[output_size] == '\0' )
            {
                fprintf(stderr, "ERROR : DBG_printf: vsnprintf_s failed errno:%d (%s)\n", errno, strerror(errno));
                return 1;
            }
            else if (output_size < DBG_BUFFER_SIZE)
            {
                fprintf(stderr, "ERROR : DBG_printf: message truncated, vsnprintf_s failed errno:%d (%s)\n", errno, strerror(errno));
                // do not return, print what we have
            }
        }
        else
        {
            output_size+=result;
        }
    }

    if( output_size >= DBG_BUFFER_SIZE )
    {
        fprintf(stderr, "ERROR : DBG_printf: message truncated");
    }

    /* Use a Critical section before calling printf code to
       avoid holding a libc lock while another thread is calling
       SuspendThread on this one. */

    InternalEnterCriticalSection(NULL, &fprintf_crit_section);
    fprintf( output_file, "%s%s", indent, buffer );
    InternalLeaveCriticalSection(NULL, &fprintf_crit_section);

    /* flush the output to file */
    if ( fflush(output_file) != 0 )
    {
        fprintf(stderr, "ERROR : fflush() failed errno:%d (%s)\n",
                errno, strerror(errno));
    }

    // Some systems support displaying a GUI dialog. We attempt this only for asserts.
    if ( level == DLI_ASSERT )
        PAL_DisplayDialog("PAL ASSERT", buffer);

    return 1;
}

/*++
Function :
    DBG_get_indent

    generate an indentation string to be used for message output

Parameters :
    DBG_LEVEL_ID level  : level of message (DLI_ENTRY, etc)
    const char *format  : printf format string of message
    char *indent_string : destination for indentation string

Return value :
    TRUE if output can proceed, FALSE otherwise

Notes:
As a side-effect, this function updates the ENTRY nesting level for the current
thread : it decrements it if 'format' contains the string 'return', increments
it otherwise (but only if 'level' is DLI_ENTRY). The function will return
FALSE if the current nesting level is beyond our treshold (max_nesting_level);
it always returns TRUE for other message levels
--*/
static BOOL DBG_get_indent(DBG_LEVEL_ID level, const char *format,
                           char *indent_string)
{
    int ret;

    /* determine whether to output an ENTRY line */
    if(DLI_ENTRY == level||DLI_EXIT == level)
    {
        if(0 != max_entry_level)
        {
            INT_PTR nesting;

            /* Determine if this is an entry or an
               exit */
            if(DLI_EXIT == level)
            {
                nesting = (INT_PTR) pthread_getspecific(entry_level_key);
                /* avoid going negative */
                if(nesting != 0)
                {
                    nesting--;
                    if ((ret = pthread_setspecific(entry_level_key,
                                                     (LPVOID)nesting)) != 0)
                    {
                        fprintf(stderr, "ERROR : pthread_setspecific() failed "
                                "error:%d (%s)\n", ret, strerror(ret));
                    }
                }
            }
            else
            {
                nesting = (INT_PTR) pthread_getspecific(entry_level_key);

                if ((ret = pthread_setspecific(entry_level_key,
                                                 (LPVOID)(nesting+1))) != 0)
                {
                    fprintf(stderr, "ERROR : pthread_setspecific() failed "
                            "error:%d (%s)\n", ret, strerror(ret));
                }
            }

            /* see if we're past the level treshold */
            if(nesting >= max_entry_level)
            {
                return FALSE;
            }

            /* generate indentation string */
            if(MAX_NESTING < nesting)
            {
                nesting = MAX_NESTING;
            }
            memset(indent_string,INDENT_CHAR ,nesting);
            indent_string[nesting] = '\0';
        }
        else
        {
            indent_string[0] = '\0';
        }
    }
    else
    {
        indent_string[0] = '\0';
    }
    return TRUE;
}

/*++
Function :
    DBG_change_entrylevel

    retrieve current ENTRY nesting level and [optionnally] modify it

Parameters :
    int new_level : value to which the nesting level must be set, or -1

Return value :
    nesting level at the time the function was called

Notes:
if new_level is -1, the nesting level will not be modified
--*/
int DBG_change_entrylevel(int new_level)
{
    int old_level;
    int ret;

    if(0 == max_entry_level)
    {
        return 0;
    }
    old_level = PtrToInt(pthread_getspecific(entry_level_key));
    if(-1 != new_level)
    {
        if ((ret = pthread_setspecific(entry_level_key,(LPVOID)(IntToPtr(new_level)))) != 0)
        {
            fprintf(stderr, "ERROR : pthread_setspecific() failed "
                    "error:%d (%s)\n", ret, strerror(ret));
        }
    }
    return old_level;
}

#if _DEBUG && defined(__APPLE__)
/*++
Function:
    DBG_ShouldCheckStackAlignment

    Wires up stack alignment checks (debug builds only)
--*/
static const char * PAL_CHECK_ALIGNMENT_MODE = "PAL_CheckAlignmentMode";
enum CheckAlignmentMode
{
    // special value to indicate we've not initialized yet
    CheckAlignment_Uninitialized    = -1,

    CheckAlignment_Off              = 0,
    CheckAlignment_On               = 1,

    CheckAlignment_Default          = CheckAlignment_On
};

bool DBG_ShouldCheckStackAlignment()
{
    static CheckAlignmentMode caMode = CheckAlignment_Uninitialized;

    if (caMode == CheckAlignment_Uninitialized)
    {
        char* checkAlignmentSettings;
        bool shouldFreeCheckAlignmentSettings = false;
        if (palEnvironment == nullptr)
        {
            // This function might be called before the PAL environment is initialized.
            // In this case, use the system getenv instead.
            checkAlignmentSettings = ::getenv(PAL_CHECK_ALIGNMENT_MODE);
        }
        else
        {
            checkAlignmentSettings = EnvironGetenv(PAL_CHECK_ALIGNMENT_MODE);
            shouldFreeCheckAlignmentSettings = true;
        }

        caMode = checkAlignmentSettings ?
            (CheckAlignmentMode)atoi(checkAlignmentSettings) : CheckAlignment_Default;

        if (checkAlignmentSettings && shouldFreeCheckAlignmentSettings)
        {
            free(checkAlignmentSettings);
        }
    }

    return caMode == CheckAlignment_On;
}
#endif // _DEBUG && __APPLE__

#ifdef __APPLE__
#include "CoreFoundation/CFUserNotification.h"
#include "CoreFoundation/CFString.h"
#include "Security/AuthSession.h"

static const char * PAL_DISPLAY_DIALOG = "PAL_DisplayDialog";
enum DisplayDialogMode
{
    DisplayDialog_Uninitialized = -1,

    DisplayDialog_Suppress = 0,
    DisplayDialog_Show = 1,

    DisplayDialog_Default = DisplayDialog_Suppress,
};

/*++
Function :
    PAL_DisplayDialog

    Display a simple modal dialog with an alert icon and a single OK button. Caller supplies the title of the
    dialog and the main text. The dialog is displayed only if the PAL_DisplayDialog environment
    variable is set to the value "1" and the session has access to the display.

--*/
void PAL_DisplayDialog(const char *szTitle, const char *szText)
{
    static DisplayDialogMode dispDialog = DisplayDialog_Uninitialized;

    if (dispDialog == DisplayDialog_Uninitialized)
    {
        char* displayDialog = EnvironGetenv(PAL_DISPLAY_DIALOG);
        if (displayDialog)
        {
            int i = atoi(displayDialog);
            free(displayDialog);

            switch (i)
            {
            case 0:
                dispDialog = DisplayDialog_Suppress;
                break;

            case 1:
                dispDialog = DisplayDialog_Show;
                break;

            default:
                // Asserting here would just be re-entrant. :/
                dispDialog = DisplayDialog_Default;
                break;
            }
        }
        else
            dispDialog = DisplayDialog_Default;

        if (dispDialog == DisplayDialog_Show)
        {
            // We may not be allowed to show.
            OSStatus osstatus;
            SecuritySessionId secSession;
            SessionAttributeBits secSessionInfo;

            osstatus = SessionGetInfo(callerSecuritySession, &secSession, &secSessionInfo);
            if (noErr != osstatus || (secSessionInfo & sessionHasGraphicAccess) == 0)
                dispDialog = DisplayDialog_Suppress;
        }
    }

    if (dispDialog == DisplayDialog_Suppress)
        return;

    CFStringRef cfsTitle = CFStringCreateWithCString(kCFAllocatorDefault,
                                                     szTitle,
                                                     kCFStringEncodingUTF8);
    if (cfsTitle != NULL)
    {
        CFStringRef cfsText = CFStringCreateWithCString(kCFAllocatorDefault,
                                                        szText,
                                                        kCFStringEncodingUTF8);
        if (cfsText != NULL)
        {
            CFOptionFlags response;
            CFUserNotificationDisplayAlert(0,               // Never time-out, wait for user to hit 'OK'
                                           0,               // No flags
                                           NULL,            // Default icon
                                           NULL,            // Default sound
                                           NULL,            // No-localization support for text
                                           cfsTitle,        // Title for dialog
                                           cfsText,         // The actual alert text
                                           NULL,            // Default default button title ('OK')
                                           NULL,            // No alternate button
                                           NULL,            // No third button
                                           &response);      // User's response (discarded)
            CFRelease(cfsText);
        }
        CFRelease(cfsTitle);
    }
}

/*++
Function :
    PAL_DisplayDialogFormatted

    As above but takes a printf-style format string and insertion values to form the main text.

--*/
void PAL_DisplayDialogFormatted(const char *szTitle, const char *szTextFormat, ...)
{
    va_list args;

    va_start(args, szTextFormat);

    const int cchBuffer = 4096;
    char *szBuffer = (char*)alloca(cchBuffer);
    _vsnprintf_s(szBuffer, cchBuffer, _TRUNCATE, szTextFormat, args);
    PAL_DisplayDialog(szTitle, szBuffer);

    va_end(args);
}
#endif // __APPLE__<|MERGE_RESOLUTION|>--- conflicted
+++ resolved
@@ -512,11 +512,6 @@
         {
             output_size = DBG_BUFFER_SIZE;
         }
-<<<<<<< HEAD
-=======
-
-        buffer_ptr=buffer+output_size;
->>>>>>> 7aa67a90
     }
     else
     {
