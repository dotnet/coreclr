// Licensed to the .NET Foundation under one or more agreements.
// The .NET Foundation licenses this file to you under the MIT license.
// See the LICENSE file in the project root for more information.

/*++



Module Name:

    numa.cpp

Abstract:

    Implementation of NUMA related APIs

--*/

#include "pal/dbgmsg.h"
SET_DEFAULT_DEBUG_CHANNEL(NUMA);

#include "pal/palinternal.h"
#include "pal/dbgmsg.h"
#include "pal/numa.h"
#include "pal/corunix.hpp"
#include "pal/thread.hpp"

#if HAVE_PTHREAD_NP_H
#include <pthread_np.h>
#endif

#include <pthread.h>
#include <dlfcn.h>

#include "numashim.h"

using namespace CorUnix;

#if HAVE_CPUSET_T
typedef cpuset_t cpu_set_t;
#endif

// CPU affinity descriptor
struct CpuAffinity
{
    // NUMA node
    BYTE Node;
    // CPU number relative to the group the CPU is in
    BYTE Number;
    // CPU group
    WORD Group;
};

// Array mapping global CPU index to its affinity
CpuAffinity *g_cpuToAffinity = NULL;

// Array mapping CPU group and index in the group to the global CPU index
short *g_groupAndIndexToCpu = NULL;
// Array mapping CPU group to the corresponding affinity mask of the CPUs in the group
KAFFINITY *g_groupToCpuMask = NULL;
// Array mapping CPU group to the number of processors in the group
BYTE *g_groupToCpuCount = NULL;

// Total number of processors in the system
int g_cpuCount = 0;
// Total number of possible processors in the system
int g_possibleCpuCount = 0;
// Total number of CPU groups
int g_groupCount = 0;
// The highest NUMA node available
int g_highestNumaNode = 0;
// Is numa available
bool g_numaAvailable = false;

void* numaHandle = nullptr;

#if HAVE_NUMA_H
#define PER_FUNCTION_BLOCK(fn) decltype(fn)* fn##_ptr;
FOR_ALL_NUMA_FUNCTIONS
#undef PER_FUNCTION_BLOCK
#endif // HAVE_NUMA_H

static const int MaxCpusPerGroup = 8 * sizeof(KAFFINITY);
static const WORD NO_GROUP = 0xffff;

/*++
Function:
  AllocateLookupArrays

Allocate CPU and group lookup arrays
--*/
VOID
AllocateLookupArrays()
{
    g_groupAndIndexToCpu = (short*)malloc(g_groupCount * MaxCpusPerGroup * sizeof(short));
    g_cpuToAffinity = (CpuAffinity*)malloc(g_possibleCpuCount * sizeof(CpuAffinity));
    g_groupToCpuMask = (KAFFINITY*)malloc(g_groupCount * sizeof(KAFFINITY));
    g_groupToCpuCount = (BYTE*)malloc(g_groupCount * sizeof(BYTE));

    memset(g_groupAndIndexToCpu, 0xff, g_groupCount * MaxCpusPerGroup * sizeof(short));
    memset(g_cpuToAffinity, 0xff, g_possibleCpuCount * sizeof(CpuAffinity));
    memset(g_groupToCpuMask, 0, g_groupCount * sizeof(KAFFINITY));
    memset(g_groupToCpuCount, 0, g_groupCount * sizeof(BYTE));
}

/*++
Function:
  FreeLookupArrays

Free CPU and group lookup arrays
--*/
VOID
FreeLookupArrays()
{
    free(g_groupAndIndexToCpu);
    free(g_cpuToAffinity);
    free(g_groupToCpuMask);
    free(g_groupToCpuCount);

    g_groupAndIndexToCpu = NULL;
    g_cpuToAffinity = NULL;
    g_groupToCpuMask = NULL;
    g_groupToCpuCount = NULL;
}

/*++
Function:
  GetFullAffinityMask

Get affinity mask for the specified number of processors with all
the processors enabled.
--*/
KAFFINITY GetFullAffinityMask(int cpuCount)
{
    return ((KAFFINITY)1 << (cpuCount)) - 1;
}

/*++
Function:
  NUMASupportInitialize

Initialize data structures for getting and setting thread affinities to processors and
querying NUMA related processor information.
On systems with no NUMA support, it behaves as if there was a single NUMA node with
a single group of processors.
--*/
BOOL
NUMASupportInitialize()
{
#if HAVE_NUMA_H
    numaHandle = dlopen("libnuma.so", RTLD_LAZY);
    if (numaHandle == 0)
    {
        numaHandle = dlopen("libnuma.so.1", RTLD_LAZY);
    }
    if (numaHandle != 0)
    {
        dlsym(numaHandle, "numa_allocate_cpumask");
#define PER_FUNCTION_BLOCK(fn) \
    fn##_ptr = (decltype(fn)*)dlsym(numaHandle, #fn); \
    if (fn##_ptr == NULL) { fprintf(stderr, "Cannot get symbol " #fn " from libnuma\n"); abort(); }
FOR_ALL_NUMA_FUNCTIONS
#undef PER_FUNCTION_BLOCK

        if (numa_available() == -1)
        {
            dlclose(numaHandle);
        }
        else
        {
            g_numaAvailable = true;

            struct bitmask *mask = numa_allocate_cpumask();
            int numaNodesCount = numa_max_node() + 1;

            g_possibleCpuCount = numa_num_possible_cpus();
            g_cpuCount = 0;
            g_groupCount = 0;

            for (int i = 0; i < numaNodesCount; i++)
            {
                int st = numa_node_to_cpus(i, mask);
                // The only failure that can happen is that the mask is not large enough
                // but that cannot happen since the mask was allocated by numa_allocate_cpumask
                _ASSERTE(st == 0);
                unsigned int nodeCpuCount = numa_bitmask_weight(mask);
                g_cpuCount += nodeCpuCount;
                unsigned int nodeGroupCount = (nodeCpuCount + MaxCpusPerGroup - 1) / MaxCpusPerGroup;
                g_groupCount += nodeGroupCount;
            }

            AllocateLookupArrays();

            WORD currentGroup = 0;
            int currentGroupCpus = 0;

            for (int i = 0; i < numaNodesCount; i++)
            {
                int st = numa_node_to_cpus(i, mask);
                // The only failure that can happen is that the mask is not large enough
                // but that cannot happen since the mask was allocated by numa_allocate_cpumask
                _ASSERTE(st == 0);
                unsigned int nodeCpuCount = numa_bitmask_weight(mask);
                unsigned int nodeGroupCount = (nodeCpuCount + MaxCpusPerGroup - 1) / MaxCpusPerGroup;
                for (int j = 0; j < g_possibleCpuCount; j++)
                {
                    if (numa_bitmask_isbitset(mask, j))
                    {
                        if (currentGroupCpus == MaxCpusPerGroup)
                        {
                            g_groupToCpuCount[currentGroup] = MaxCpusPerGroup;
                            g_groupToCpuMask[currentGroup] = GetFullAffinityMask(MaxCpusPerGroup);
                            currentGroupCpus = 0;
                            currentGroup++;
                        }
                        g_cpuToAffinity[j].Node = i;
                        g_cpuToAffinity[j].Group = currentGroup;
                        g_cpuToAffinity[j].Number = currentGroupCpus;
                        g_groupAndIndexToCpu[currentGroup * MaxCpusPerGroup + currentGroupCpus] = j;
                        currentGroupCpus++;
                    }
                }

                if (currentGroupCpus != 0)
                {
                    g_groupToCpuCount[currentGroup] = currentGroupCpus;
                    g_groupToCpuMask[currentGroup] = GetFullAffinityMask(currentGroupCpus);
                    currentGroupCpus = 0;
                    currentGroup++;
                }
            }

            numa_free_cpumask(mask);

            g_highestNumaNode = numa_max_node();
        }
    }
#endif // HAVE_NUMA_H
    if (!g_numaAvailable)
    {
        // No NUMA
<<<<<<< HEAD
        g_possibleCpuCount = PAL_GetLogicalCpuCountFromOS();
=======
>>>>>>> 701ecbed
        g_cpuCount = PAL_GetLogicalCpuCountFromOS();
        g_groupCount = 1;
        g_highestNumaNode = 0;

        AllocateLookupArrays();

<<<<<<< HEAD
        for (int i = 0; i < g_possibleCpuCount; i++)
=======
        for (int i = 0; i < g_cpuCount; i++)
>>>>>>> 701ecbed
        {
            g_cpuToAffinity[i].Number = i;
            g_cpuToAffinity[i].Group = 0;
        }
    }

    return TRUE;
}

/*++
Function:
  NUMASupportCleanup

Cleanup of the NUMA support data structures
--*/
VOID
NUMASupportCleanup()
{
    FreeLookupArrays();
#if HAVE_NUMA_H
    if (g_numaAvailable)
    {
        dlclose(numaHandle);
    }
#endif // HAVE_NUMA_H
}

/*++
Function:
  GetNumaHighestNodeNumber

See MSDN doc.
--*/
BOOL
PALAPI
GetNumaHighestNodeNumber(
  OUT PULONG HighestNodeNumber
)
{
    PERF_ENTRY(GetNumaHighestNodeNumber);
    ENTRY("GetNumaHighestNodeNumber(HighestNodeNumber=%p)\n", HighestNodeNumber);
    *HighestNodeNumber = (ULONG)g_highestNumaNode;

    BOOL success = TRUE;

    LOGEXIT("GetNumaHighestNodeNumber returns BOOL %d\n", success);
    PERF_EXIT(GetNumaHighestNodeNumber);

    return success;
}

/*++
Function:
  GetNumaProcessorNodeEx

See MSDN doc.
--*/
BOOL
PALAPI
GetNumaProcessorNodeEx(
  IN  PPROCESSOR_NUMBER Processor,
  OUT PUSHORT NodeNumber
)
{
    PERF_ENTRY(GetNumaProcessorNodeEx);
    ENTRY("GetNumaProcessorNodeEx(Processor=%p, NodeNumber=%p)\n", Processor, NodeNumber);

    BOOL success = FALSE;

    if ((Processor->Group < g_groupCount) && 
        (Processor->Number < MaxCpusPerGroup) && 
        (Processor->Reserved == 0))
    {  
        short cpu = g_groupAndIndexToCpu[Processor->Group * MaxCpusPerGroup + Processor->Number];
        if (cpu != -1)
        {
            *NodeNumber = g_cpuToAffinity[cpu].Node;
            success = TRUE;
        }
    }

    if (!success)
    {
        *NodeNumber = 0xffff;
        SetLastError(ERROR_INVALID_PARAMETER);  
    }

    LOGEXIT("GetNumaProcessorNodeEx returns BOOL %d\n", success);
    PERF_EXIT(GetNumaProcessorNodeEx);

    return success;
}

/*++
Function:
  GetLogicalProcessorInformationEx

See MSDN doc.
--*/
BOOL
PALAPI
GetLogicalProcessorInformationEx(
  IN LOGICAL_PROCESSOR_RELATIONSHIP RelationshipType,
  OUT OPTIONAL PSYSTEM_LOGICAL_PROCESSOR_INFORMATION_EX Buffer,
  IN OUT PDWORD ReturnedLength
)
{
    PERF_ENTRY(GetLogicalProcessorInformationEx);
    ENTRY("GetLogicalProcessorInformationEx(RelationshipType=%d, Buffer=%p, ReturnedLength=%p)\n", RelationshipType, Buffer, ReturnedLength);

    BOOL success = FALSE;

    if (RelationshipType == RelationGroup)
    {
        size_t requiredSize = __builtin_offsetof(SYSTEM_LOGICAL_PROCESSOR_INFORMATION_EX, Group);
        requiredSize += __builtin_offsetof(GROUP_RELATIONSHIP, GroupInfo);
        requiredSize += g_groupCount * sizeof(PROCESSOR_GROUP_INFO);

        if (*ReturnedLength >= requiredSize)
        {
            Buffer->Relationship = RelationGroup;
            Buffer->Size = requiredSize;
            Buffer->Group.MaximumGroupCount = g_groupCount;
            Buffer->Group.ActiveGroupCount = g_groupCount;
            for (int i = 0; i < g_groupCount; i++)
            {
                Buffer->Group.GroupInfo[i].MaximumProcessorCount = MaxCpusPerGroup;
                Buffer->Group.GroupInfo[i].ActiveProcessorCount = g_groupToCpuCount[i];
                Buffer->Group.GroupInfo[i].ActiveProcessorMask = g_groupToCpuMask[i];
            }

            success = TRUE;
        }
        else
        {
            SetLastError(ERROR_INSUFFICIENT_BUFFER);
        }

        *ReturnedLength = requiredSize;
    }
    else
    {
        // We only support the group relationship
        SetLastError(ERROR_INVALID_PARAMETER);  
    }

    LOGEXIT("GetLogicalProcessorInformationEx returns BOOL %d\n", success);
    PERF_EXIT(GetLogicalProcessorInformationEx);

    return success;
}

/*++
Function:
  GetThreadGroupAffinityInternal

Get the group affinity for the specified pthread
--*/
BOOL
GetThreadGroupAffinityInternal(
  IN pthread_t thread,
  OUT PGROUP_AFFINITY GroupAffinity
)
{
    BOOL success = FALSE;

#if HAVE_PTHREAD_GETAFFINITY_NP
    cpu_set_t cpuSet;

    int st = pthread_getaffinity_np(thread, sizeof(cpu_set_t), &cpuSet);

    if (st == 0)
    {
        WORD group = NO_GROUP;
        KAFFINITY mask = 0;

        for (int i = 0; i < g_possibleCpuCount; i++)
        {
            if (CPU_ISSET(i, &cpuSet))
            {
                WORD g = g_cpuToAffinity[i].Group;
                // Unless the thread affinity was already set by SetThreadGroupAffinity, it is possible that
                // the current thread has affinity with processors from multiple groups. So we report just the
                // first group we find.
                if (group == NO_GROUP || g == group)
                {
                    group = g;
                    mask |= ((KAFFINITY)1) << g_cpuToAffinity[i].Number;
                }
            }
        }

        GroupAffinity->Group = group;
        GroupAffinity->Mask = mask;
        success = TRUE;
    }
    else
    {
        SetLastError(ERROR_GEN_FAILURE);
    }
#else // HAVE_PTHREAD_GETAFFINITY_NP
    // There is no API to manage thread affinity, so let's return a group affinity
    // with all the CPUs on the system.
    GroupAffinity->Group = 0;
    GroupAffinity->Mask = GetFullAffinityMask(g_possibleCpuCount);
    success = TRUE;
#endif // HAVE_PTHREAD_GETAFFINITY_NP

    return success;
}

/*++
Function:
  GetThreadGroupAffinity

See MSDN doc.
--*/
BOOL
PALAPI
GetThreadGroupAffinity(
  IN HANDLE hThread,
  OUT PGROUP_AFFINITY GroupAffinity
)
{
    PERF_ENTRY(GetThreadGroupAffinity);
    ENTRY("GetThreadGroupAffinity(hThread=%p, GroupAffinity=%p)\n", hThread, GroupAffinity);
    CPalThread *pCurrentThread = InternalGetCurrentThread();
    CPalThread *pTargetThread = NULL;
    IPalObject *pTargetThreadObject = NULL;

    PAL_ERROR palErr =
        InternalGetThreadDataFromHandle(pCurrentThread, hThread,
                                        0, // THREAD_SET_CONTEXT
                                        &pTargetThread, &pTargetThreadObject);

    if (NO_ERROR != palErr)
    {
        ERROR("Unable to obtain thread data for handle %p (error %x)!\n", hThread,
              palErr);
        return FALSE;
    }

    BOOL success = GetThreadGroupAffinityInternal(
        pTargetThread->GetPThreadSelf(), GroupAffinity);
    LOGEXIT("GetThreadGroupAffinity returns BOOL %d\n", success);
    PERF_EXIT(GetThreadGroupAffinity);

    return success;
}


/*++
Function:
  SetThreadGroupAffinity

See MSDN doc.
--*/
BOOL
PALAPI
SetThreadGroupAffinity(
  IN HANDLE hThread,
  IN const GROUP_AFFINITY *GroupAffinity,
  OUT OPTIONAL PGROUP_AFFINITY PreviousGroupAffinity
)
{
    PERF_ENTRY(SetThreadGroupAffinity);
    ENTRY("SetThreadGroupAffinity(hThread=%p, GroupAffinity=%p, PreviousGroupAffinity=%p)\n", hThread, GroupAffinity, PreviousGroupAffinity);

    CPalThread *pCurrentThread = InternalGetCurrentThread();
    CPalThread *pTargetThread = NULL;
    IPalObject *pTargetThreadObject = NULL;

    PAL_ERROR palErr =
        InternalGetThreadDataFromHandle(pCurrentThread, hThread,
                                        0, // THREAD_SET_CONTEXT
                                        &pTargetThread, &pTargetThreadObject);

    if (NO_ERROR != palErr)
    {
        ERROR("Unable to obtain thread data for handle %p (error %x)!\n", hThread,
              palErr);
        return FALSE;
    }

    pthread_t thread = pTargetThread->GetPThreadSelf();

    if (PreviousGroupAffinity != NULL)
    {
        GetThreadGroupAffinityInternal(thread, PreviousGroupAffinity);
    }

#if HAVE_PTHREAD_GETAFFINITY_NP
    int groupStartIndex = GroupAffinity->Group * MaxCpusPerGroup;
    KAFFINITY mask = 1;
    cpu_set_t cpuSet;
    CPU_ZERO(&cpuSet);

    for (int i = 0; i < MaxCpusPerGroup; i++, mask <<= 1)
    {
        if (GroupAffinity->Mask & mask)
        {
            int cpu = g_groupAndIndexToCpu[groupStartIndex + i];
            if (cpu != -1)
            {
                CPU_SET(cpu, &cpuSet);
            }
        }
    }

    int st = pthread_setaffinity_np(thread, sizeof(cpu_set_t), &cpuSet);

    if (st != 0)
    {
        switch (st)
        {
        case EINVAL:
            // There is no processor in the mask that is allowed to execute the process
            SetLastError(ERROR_INVALID_PARAMETER);
            break;
        case ESRCH:
            SetLastError(ERROR_INVALID_HANDLE);
            break;
        default:
            SetLastError(ERROR_GEN_FAILURE);
            break;
        }
    }

    BOOL success = (st == 0);
#else // HAVE_PTHREAD_GETAFFINITY_NP
    // There is no API to manage thread affinity, so let's ignore the request
    BOOL success = TRUE;
#endif // HAVE_PTHREAD_GETAFFINITY_NP

    LOGEXIT("SetThreadGroupAffinity returns BOOL %d\n", success);
    PERF_EXIT(SetThreadGroupAffinity);

    return success;
}

/*++
Function:
  SetThreadAffinityMask

See MSDN doc.
--*/
DWORD_PTR
PALAPI
SetThreadAffinityMask(
  IN HANDLE hThread,
  IN DWORD_PTR dwThreadAffinityMask
)
{
    PERF_ENTRY(SetThreadAffinityMask);
    ENTRY("SetThreadAffinityMask(hThread=%p, dwThreadAffinityMask=%p)\n", hThread, dwThreadAffinityMask);

    CPalThread *pCurrentThread = InternalGetCurrentThread();
    CPalThread *pTargetThread = NULL;
    IPalObject *pTargetThreadObject = NULL;

    PAL_ERROR palErr =
        InternalGetThreadDataFromHandle(pCurrentThread, hThread,
                                        0, // THREAD_SET_CONTEXT
                                        &pTargetThread, &pTargetThreadObject);

    if (NO_ERROR != palErr)
    {
        ERROR("Unable to obtain thread data for handle %p (error %x)!\n", hThread,
              palErr);
        return 0;
    }

    pthread_t thread = pTargetThread->GetPThreadSelf();

#if HAVE_PTHREAD_GETAFFINITY_NP
    cpu_set_t prevCpuSet;
    CPU_ZERO(&prevCpuSet);
    KAFFINITY prevMask = 0;

    int st = pthread_getaffinity_np(thread, sizeof(cpu_set_t), &prevCpuSet);

    if (st == 0)
    {
        for (int i = 0; i < min(8 * sizeof(KAFFINITY), g_possibleCpuCount); i++)
        {
            if (CPU_ISSET(i, &prevCpuSet))
            {
                prevMask |= ((KAFFINITY)1) << i;
            }
        }
    }

    cpu_set_t cpuSet;
    CPU_ZERO(&cpuSet);

    int cpu = 0;
    while (dwThreadAffinityMask)
    {
        if (dwThreadAffinityMask & 1)
        {
            CPU_SET(cpu, &cpuSet);
        }
        cpu++;
        dwThreadAffinityMask >>= 1;
    }

    st = pthread_setaffinity_np(thread, sizeof(cpu_set_t), &cpuSet);

    if (st != 0)
    {
        switch (st)
        {
        case EINVAL:
            // There is no processor in the mask that is allowed to execute the
            // process
            SetLastError(ERROR_INVALID_PARAMETER);
            break;
        case ESRCH:
            SetLastError(ERROR_INVALID_HANDLE);
            break;
        default:
            SetLastError(ERROR_GEN_FAILURE);
            break;
        }
    }

    DWORD_PTR ret = (st == 0) ? prevMask : 0;
#else  // HAVE_PTHREAD_GETAFFINITY_NP
    // There is no API to manage thread affinity, so let's ignore the request
    DWORD_PTR ret = 0;
#endif // HAVE_PTHREAD_GETAFFINITY_NP
    LOGEXIT("SetThreadAffinityMask returns  %lu\n", ret);
    PERF_EXIT(SetThreadAffinityMask);

    return ret;
}

/*++
Function:
  GetCurrentProcessorNumberEx

See MSDN doc.
--*/
VOID
PALAPI
GetCurrentProcessorNumberEx(
  OUT PPROCESSOR_NUMBER ProcNumber
)
{
    PERF_ENTRY(GetCurrentProcessorNumberEx);
    ENTRY("GetCurrentProcessorNumberEx(ProcNumber=%p\n", ProcNumber);

    DWORD cpu = GetCurrentProcessorNumber();
    _ASSERTE(cpu < g_possibleCpuCount);
    ProcNumber->Group = g_cpuToAffinity[cpu].Group;
    ProcNumber->Number = g_cpuToAffinity[cpu].Number;

    LOGEXIT("GetCurrentProcessorNumberEx\n");
    PERF_EXIT(GetCurrentProcessorNumberEx);
}

/*++
Function:
  GetProcessAffinityMask

See MSDN doc.
--*/
BOOL
PALAPI
GetProcessAffinityMask(
  IN HANDLE hProcess,
  OUT PDWORD_PTR lpProcessAffinityMask,
  OUT PDWORD_PTR lpSystemAffinityMask
)
{
    PERF_ENTRY(GetProcessAffinityMask);
    ENTRY("GetProcessAffinityMask(hProcess=%p, lpProcessAffinityMask=%p, lpSystemAffinityMask=%p\n", hProcess, lpProcessAffinityMask, lpSystemAffinityMask);

    BOOL success = FALSE;

    if (hProcess == GetCurrentProcess())
    {
        DWORD_PTR systemMask = GetFullAffinityMask(g_cpuCount);

#if HAVE_SCHED_GETAFFINITY
        int pid = getpid();
        cpu_set_t cpuSet;
        int st = sched_getaffinity(pid, sizeof(cpu_set_t), &cpuSet);
        if (st == 0)
        {
            WORD group = NO_GROUP;
            DWORD_PTR processMask = 0;

            for (int i = 0; i < g_possibleCpuCount; i++)
            {
                if (CPU_ISSET(i, &cpuSet))
                {
                    WORD g = g_cpuToAffinity[i].Group;
                    if (group == NO_GROUP || g == group)
                    {
                        group = g;
                        processMask |= ((DWORD_PTR)1) << g_cpuToAffinity[i].Number;
                    }
                    else
                    {
                        // The process has affinity in more than one group, in such case
                        // the function needs to return zero in both masks.
                        processMask = 0;
                        systemMask = 0;
                        group = NO_GROUP;
                        break;
                    }
                }
            }

            success = TRUE;

            *lpProcessAffinityMask = processMask;
            *lpSystemAffinityMask = systemMask;
        }
        else if (errno == EINVAL)
        {
            // There are more processors than can fit in a cpu_set_t
            // return zero in both masks.
            *lpProcessAffinityMask = 0;
            *lpSystemAffinityMask = 0;
            success = TRUE;
        }
        else
        {
            // We should not get any of the errors that the sched_getaffinity can return since none
            // of them applies for the current thread, so this is an unexpected kind of failure.
            SetLastError(ERROR_GEN_FAILURE);
        }
#else // HAVE_SCHED_GETAFFINITY
        // There is no API to manage thread affinity, so let's return both affinity masks
        // with all the CPUs on the system set.
        *lpSystemAffinityMask = systemMask;
        *lpProcessAffinityMask = systemMask;

        success = TRUE;
#endif // HAVE_SCHED_GETAFFINITY
    }
    else
    {
        // PAL supports getting affinity mask for the current process only
        SetLastError(ERROR_INVALID_PARAMETER);
    }

    LOGEXIT("GetProcessAffinityMask returns BOOL %d\n", success);
    PERF_EXIT(GetProcessAffinityMask);

    return success;
}

/*++
Function:
  VirtualAllocExNuma

See MSDN doc.
--*/
LPVOID
PALAPI
VirtualAllocExNuma(
  IN HANDLE hProcess,
  IN OPTIONAL LPVOID lpAddress,
  IN SIZE_T dwSize,
  IN DWORD flAllocationType,
  IN DWORD flProtect,
  IN DWORD nndPreferred
)
{
    PERF_ENTRY(VirtualAllocExNuma);
    ENTRY("VirtualAllocExNuma(hProcess=%p, lpAddress=%p, dwSize=%u, flAllocationType=%#x, flProtect=%#x, nndPreferred=%d\n", 
        hProcess, lpAddress, dwSize, flAllocationType, flProtect, nndPreferred);

    LPVOID result = NULL;

    if (hProcess == GetCurrentProcess())
    {
        if (nndPreferred <= g_highestNumaNode)
        {
            result = VirtualAlloc(lpAddress, dwSize, flAllocationType, flProtect);
#if HAVE_NUMA_H
            if (result != NULL && g_numaAvailable)
            {
                int nodeMaskLength = (g_highestNumaNode + 1 + sizeof(unsigned long) - 1) / sizeof(unsigned long);
                unsigned long *nodeMask = new unsigned long[nodeMaskLength];

                memset(nodeMask, 0, nodeMaskLength);

                int index = nndPreferred / sizeof(unsigned long);
                int mask = ((unsigned long)1) << (nndPreferred & (sizeof(unsigned long) - 1));
                nodeMask[index] = mask;

                int st = mbind(result, dwSize, MPOL_PREFERRED, nodeMask, g_highestNumaNode, 0);

                free(nodeMask);
                _ASSERTE(st == 0);
                // If the mbind fails, we still return the allocated memory since the nndPreferred is just a hint
            }
#endif // HAVE_NUMA_H
        }
        else
        {
            // The specified node number is larger than the maximum available one
            SetLastError(ERROR_INVALID_PARAMETER);
        }
    }    
    else
    {
        // PAL supports allocating from the current process virtual space only
        SetLastError(ERROR_INVALID_PARAMETER);
    }

    LOGEXIT("VirtualAllocExNuma returns %p\n", result);
    PERF_EXIT(VirtualAllocExNuma);

    return result;
}<|MERGE_RESOLUTION|>--- conflicted
+++ resolved
@@ -239,21 +239,13 @@
     if (!g_numaAvailable)
     {
         // No NUMA
-<<<<<<< HEAD
-        g_possibleCpuCount = PAL_GetLogicalCpuCountFromOS();
-=======
->>>>>>> 701ecbed
         g_cpuCount = PAL_GetLogicalCpuCountFromOS();
         g_groupCount = 1;
         g_highestNumaNode = 0;
 
         AllocateLookupArrays();
 
-<<<<<<< HEAD
-        for (int i = 0; i < g_possibleCpuCount; i++)
-=======
         for (int i = 0; i < g_cpuCount; i++)
->>>>>>> 701ecbed
         {
             g_cpuToAffinity[i].Number = i;
             g_cpuToAffinity[i].Group = 0;
