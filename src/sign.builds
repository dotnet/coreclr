--- conflicted
+++ resolved
@@ -42,11 +42,7 @@
   </Target>
 
   <Target Name="Build"
-<<<<<<< HEAD
-          Condition="'$(SkipSigning)' != 'true' and '$(SignType)' != 'oss'"
-=======
           Condition="'$(SkipSigning)' != 'true'"
->>>>>>> 701ecbed
           DependsOnTargets="GetFilesToSignItems;SignFiles">
 
     <!-- now that the files have been signed delete the marker files -->
