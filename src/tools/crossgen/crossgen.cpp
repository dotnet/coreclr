--- conflicted
+++ resolved
@@ -425,11 +425,7 @@
     LPWSTR pwzSearchPathForManagedPDB = NULL;
     LPCWSTR pwzOutputFilename = NULL;
     LPCWSTR pwzPublicKeys = nullptr;
-<<<<<<< HEAD
-    bool fExplicitReadyToRunSwitch = false;
     bool fLargeVersionBubbleSwitch = false;
-=======
->>>>>>> 4e6ff628
 
 #if !defined(FEATURE_MERGE_JIT_AND_ENGINE)
     LPCWSTR pwszCLRJITPath = nullptr;
