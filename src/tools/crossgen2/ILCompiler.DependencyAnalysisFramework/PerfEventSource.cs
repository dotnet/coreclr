--- conflicted
+++ resolved
@@ -10,53 +10,6 @@
 /// </summary>
 namespace ILCompiler.DependencyAnalysisFramework
 {
-<<<<<<< HEAD
-    // The event IDs here must not collide with the ones used by ReadyToRunPerfEventSource.cs
-    struct StartStopEvents : IDisposable
-    {
-        private Action _stopAction;
-        public void Dispose()
-        {
-            _stopAction();
-        }
-
-        private StartStopEvents(Action startAction, Action stopAction)
-        {
-            startAction();
-            _stopAction = stopAction;
-        }
-
-        [EventSource(Name = "Microsoft-ILCompiler-Perf")]
-        public class PerfEventSource : EventSource
-        {
-            public static PerfEventSource Log = new PerfEventSource();
-
-            private PerfEventSource() {}
-
-            public StartStopEvents GraphProcessingEvents()
-            {
-                return new StartStopEvents(GraphProcessingStart, GraphProcessingStop);
-            }
-
-            public StartStopEvents DependencyAnalysisEvents()
-            {
-                return new StartStopEvents(DependencyAnalysisStart, DependencyAnalysisStop);
-            }
-
-            [Event(1001, Level = EventLevel.Informational)]
-            private void GraphProcessingStart() { WriteEvent(1001); }
-            [Event(1002, Level = EventLevel.Informational)]
-            private void GraphProcessingStop() { WriteEvent(1002); }
-
-            [Event(1003, Level = EventLevel.Informational)]
-            private void DependencyAnalysisStart() { WriteEvent(1003); }
-            [Event(1004, Level = EventLevel.Informational)]
-            private void DependencyAnalysisStop() { WriteEvent(1004); }
-
-            [Event(1005, Level = EventLevel.Informational)]
-            public void AddedNodeToMarkStack() { WriteEvent(1005); }
-        }
-=======
     [EventSource(Name = "Microsoft-ILCompiler-Perf")]
     public class PerfEventSource : EventSource
     {
@@ -110,7 +63,6 @@
 
         [Event(1005, Level = EventLevel.Informational)]
         public void AddedNodeToMarkStack() { WriteEvent(1005); }
->>>>>>> 19088837
     }
 
 }