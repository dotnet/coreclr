﻿// Licensed to the .NET Foundation under one or more agreements.
// The .NET Foundation licenses this file to you under the MIT license.
// See the LICENSE file in the project root for more information.

using System;
using System.Collections.Concurrent;
using System.Collections.Generic;
using System.Diagnostics;

using ILCompiler.DependencyAnalysis.ReadyToRun;
using ILCompiler.DependencyAnalysisFramework;
using ILCompiler.Win32Resources;

using Internal.JitInterface;
using Internal.TypeSystem;
using Internal.Text;
using Internal.TypeSystem.Ecma;

namespace ILCompiler.DependencyAnalysis
{
    // TODO-REFACTOR: rename this
    public interface IEETypeNode
    {
        TypeDesc Type { get; }
    }

    public struct NodeCache<TKey, TValue>
    {
        private Func<TKey, TValue> _creator;
        private ConcurrentDictionary<TKey, TValue> _cache;

        public NodeCache(Func<TKey, TValue> creator, IEqualityComparer<TKey> comparer)
        {
            _creator = creator;
            _cache = new ConcurrentDictionary<TKey, TValue>(comparer);
        }

        public NodeCache(Func<TKey, TValue> creator)
        {
            _creator = creator;
            _cache = new ConcurrentDictionary<TKey, TValue>();
        }

        public TValue GetOrAdd(TKey key)
        {
            return _cache.GetOrAdd(key, _creator);
        }
    }

    // TODO-REFACTOR: merge with the ReadyToRunCodegen factory
    public abstract class NodeFactory
    {
        private bool _markingComplete;

        public NodeFactory(CompilerTypeSystemContext context,
            CompilationModuleGroup compilationModuleGroup,
            NameMangler nameMangler,
            MetadataManager metadataManager)
        {
            TypeSystemContext = context;
            CompilationModuleGroup = compilationModuleGroup;
            Target = context.Target;
            NameMangler = nameMangler;
            MetadataManager = metadataManager;

            CreateNodeCaches();
        }

        public CompilerTypeSystemContext TypeSystemContext { get; }

        public TargetDetails Target { get; }

        public CompilationModuleGroup CompilationModuleGroup { get; }

        public NameMangler NameMangler { get; }

        public MetadataManager MetadataManager { get; }

        public bool MarkingComplete => _markingComplete;

        public void SetMarkingComplete()
        {
            _markingComplete = true;
        }

        private void CreateNodeCaches()
        {
            _typeSymbols = new NodeCache<TypeDesc, IEETypeNode>(CreateNecessaryTypeNode);
            _constructedTypeSymbols = new NodeCache<TypeDesc, IEETypeNode>(CreateConstructedTypeNode);
            _methodEntrypoints = new NodeCache<MethodDesc, IMethodNode>(CreateMethodEntrypointNode);
            _genericReadyToRunHelpersFromDict = new NodeCache<ReadyToRunGenericHelperKey, ISymbolNode>(CreateGenericLookupFromDictionaryNode);
            _genericReadyToRunHelpersFromType = new NodeCache<ReadyToRunGenericHelperKey, ISymbolNode>(CreateGenericLookupFromTypeNode);

            _readOnlyDataBlobs = new NodeCache<ReadOnlyDataBlobKey, BlobNode>(key =>
            {
                return new BlobNode(key.Name, ObjectNodeSection.ReadOnlyDataSection, key.Data, key.Alignment);
            });
        }

        public abstract void AttachToDependencyGraph(DependencyAnalyzerBase<NodeFactory> graph);

        protected abstract IMethodNode CreateMethodEntrypointNode(MethodDesc method);

        protected abstract IEETypeNode CreateNecessaryTypeNode(TypeDesc type);

        protected abstract IEETypeNode CreateConstructedTypeNode(TypeDesc type);

        protected abstract ISymbolNode CreateGenericLookupFromDictionaryNode(ReadyToRunGenericHelperKey helperKey);

        protected abstract ISymbolNode CreateGenericLookupFromTypeNode(ReadyToRunGenericHelperKey helperKey);

        private NodeCache<TypeDesc, IEETypeNode> _typeSymbols;

        public IEETypeNode NecessaryTypeSymbol(TypeDesc type)
        {
            return _typeSymbols.GetOrAdd(type);
        }

        private NodeCache<TypeDesc, IEETypeNode> _constructedTypeSymbols;

        public IEETypeNode ConstructedTypeSymbol(TypeDesc type)
        {
            return _constructedTypeSymbols.GetOrAdd(type);
        }

        protected NodeCache<MethodDesc, IMethodNode> _methodEntrypoints;

        // TODO-REFACTOR: we should try and get rid of this
        public IMethodNode MethodEntrypoint(MethodDesc method)
        {
            return _methodEntrypoints.GetOrAdd(method);
        }

        private NodeCache<ReadyToRunGenericHelperKey, ISymbolNode> _genericReadyToRunHelpersFromDict;

        public ISymbolNode ReadyToRunHelperFromDictionaryLookup(ReadyToRunHelperId id, Object target, TypeSystemEntity dictionaryOwner)
        {
            return _genericReadyToRunHelpersFromDict.GetOrAdd(new ReadyToRunGenericHelperKey(id, target, dictionaryOwner));
        }

        private NodeCache<ReadyToRunGenericHelperKey, ISymbolNode> _genericReadyToRunHelpersFromType;

        public ISymbolNode ReadyToRunHelperFromTypeLookup(ReadyToRunHelperId id, Object target, TypeSystemEntity dictionaryOwner)
        {
            return _genericReadyToRunHelpersFromType.GetOrAdd(new ReadyToRunGenericHelperKey(id, target, dictionaryOwner));
        }

        private NodeCache<ReadOnlyDataBlobKey, BlobNode> _readOnlyDataBlobs;

        public BlobNode ReadOnlyDataBlob(Utf8String name, byte[] blobData, int alignment)
        {
            return _readOnlyDataBlobs.GetOrAdd(new ReadOnlyDataBlobKey(name, blobData, alignment));
        }

        protected struct ReadyToRunGenericHelperKey : IEquatable<ReadyToRunGenericHelperKey>
        {
            public readonly object Target;
            public readonly TypeSystemEntity DictionaryOwner;
            public readonly ReadyToRunHelperId HelperId;

            public ReadyToRunGenericHelperKey(ReadyToRunHelperId helperId, object target, TypeSystemEntity dictionaryOwner)
            {
                HelperId = helperId;
                Target = target;
                DictionaryOwner = dictionaryOwner;
            }

            public bool Equals(ReadyToRunGenericHelperKey other)
                => HelperId == other.HelperId && DictionaryOwner == other.DictionaryOwner && Target.Equals(other.Target);
            public override bool Equals(object obj) => obj is ReadyToRunGenericHelperKey && Equals((ReadyToRunGenericHelperKey)obj);
            public override int GetHashCode()
            {
                int hashCode = (int)HelperId * 0x5498341 + 0x832424;
                hashCode = hashCode * 23 + Target.GetHashCode();
                hashCode = hashCode * 23 + DictionaryOwner.GetHashCode();
                return hashCode;
            }
        }

        protected struct ReadOnlyDataBlobKey : IEquatable<ReadOnlyDataBlobKey>
        {
            public readonly Utf8String Name;
            public readonly byte[] Data;
            public readonly int Alignment;

            public ReadOnlyDataBlobKey(Utf8String name, byte[] data, int alignment)
            {
                Name = name;
                Data = data;
                Alignment = alignment;
            }

            // The assumption here is that the name of the blob is unique.
            // We can't emit two blobs with the same name and different contents.
            // The name is part of the symbolic name and we don't do any mangling on it.
            public bool Equals(ReadOnlyDataBlobKey other) => Name.Equals(other.Name);
            public override bool Equals(object obj) => obj is ReadOnlyDataBlobKey && Equals((ReadOnlyDataBlobKey)obj);
            public override int GetHashCode() => Name.GetHashCode();
        }
    }

    public sealed class ReadyToRunCodegenNodeFactory : NodeFactory
    {
        public ReadyToRunCodegenNodeFactory(
            CompilerTypeSystemContext context,
            CompilationModuleGroup compilationModuleGroup,
            NameMangler nameMangler,
            ModuleTokenResolver moduleTokenResolver,
            SignatureContext signatureContext,
            CopiedCorHeaderNode corHeaderNode,
            ResourceData win32Resources,
            AttributePresenceFilterNode attributePresenceFilterNode)
            : base(context,
                  compilationModuleGroup,
                  nameMangler,
                  new ReadyToRunTableManager(context))
        {
<<<<<<< HEAD
=======
            // To make the code future compatible to the composite R2R story
            // do NOT attempt to pass and store _inputModule here
            _importMethods = new Dictionary<TypeAndMethod, IMethodNode>();
>>>>>>> a9997bec

            Resolver = moduleTokenResolver;
            InputModuleContext = signatureContext;
            CopiedCorHeaderNode = corHeaderNode;
            AttributePresenceFilter = attributePresenceFilterNode;
            if (!win32Resources.IsEmpty)
                Win32ResourcesNode = new Win32ResourcesNode(win32Resources);

            CreateNodeCaches();
        }

        private void CreateNodeCaches()
        {
            // Create node caches
            _constructedHelpers = new NodeCache<ReadyToRunHelper, ISymbolNode>(CreateReadyToRunHelperCell);

            _importMethods = new NodeCache<TypeAndMethod, IMethodNode>(CreateMethodEntrypoint);

            _localMethodCache = new NodeCache<TypeAndMethod, MethodWithGCInfo>(key =>
            {
                return new MethodWithGCInfo(key.Method.Method, key.SignatureContext);
            });

            _methodSignatures = new NodeCache<MethodFixupKey, MethodFixupSignature>(key =>
            {
                return new MethodFixupSignature(
                    key.FixupKind,
                    key.TypeAndMethod.Method,
                    key.TypeAndMethod.SignatureContext,
                    key.TypeAndMethod.IsUnboxingStub,
                    key.TypeAndMethod.IsInstantiatingStub
                );
            });

            _typeSignatures = new NodeCache<TypeFixupKey, TypeFixupSignature>(key =>
            {
                return new TypeFixupSignature(key.FixupKind, key.TypeDesc, InputModuleContext);
            });

            _dynamicHelperCellCache = new NodeCache<DynamicHelperCellKey, ISymbolNode>(key =>
            {
                return new DelayLoadHelperMethodImport(
                    this,
                    DispatchImports,
                    ILCompiler.ReadyToRunHelper.DelayLoad_Helper_Obj,
                    key.Method,
                    useVirtualCall: false,
                    useInstantiatingStub: true,
                    MethodSignature(
                        ReadyToRunFixupKind.READYTORUN_FIXUP_VirtualEntry,
                        key.Method,
                        signatureContext: key.SignatureContext,
                        isUnboxingStub: key.IsUnboxingStub,
                        isInstantiatingStub: key.IsInstantiatingStub),
                    key.SignatureContext);
            });

            _copiedCorHeaders = new NodeCache<EcmaModule, CopiedCorHeaderNode>(module =>
            {
                return new CopiedCorHeaderNode(module);
            });

            _copiedMetadataBlobs = new NodeCache<EcmaModule, CopiedMetadataBlobNode>(module =>
            {
                return new CopiedMetadataBlobNode(module);
            });

            _copiedMethodIL = new NodeCache<MethodDesc, CopiedMethodILNode>(method =>
            {
                return new CopiedMethodILNode((EcmaMethod)method);
            });

            _copiedFieldRvas = new NodeCache<EcmaField, CopiedFieldRvaNode>(ecmaField =>
            {
                return new CopiedFieldRvaNode(ecmaField);
            });

            _copiedStrongNameSignatures = new NodeCache<EcmaModule, CopiedStrongNameSignatureNode>(module =>
            {
                return new CopiedStrongNameSignatureNode(module);
            });

            _copiedManagedResources = new NodeCache<EcmaModule, CopiedManagedResourcesNode>(module =>
            {
                return new CopiedManagedResourcesNode(module);
            });

            _profileDataCountsNodes = new NodeCache<MethodWithGCInfo, ProfileDataNode>(method =>
            {
                return new ProfileDataNode(method, Target);
            });
        }

        public SignatureContext InputModuleContext;

        public ModuleTokenResolver Resolver;

        public CopiedCorHeaderNode CopiedCorHeaderNode;

        public Win32ResourcesNode Win32ResourcesNode;

        public HeaderNode Header;

        public RuntimeFunctionsTableNode RuntimeFunctionsTable;

        public RuntimeFunctionsGCInfoNode RuntimeFunctionsGCInfo;

        public ProfileDataSectionNode ProfileDataSection;

        public MethodEntryPointTableNode MethodEntryPointTable;

        public InstanceEntryPointTableNode InstanceEntryPointTable;

        public ManifestMetadataTableNode ManifestMetadataTable;

        public TypesTableNode TypesTable;

        public ImportSectionsTableNode ImportSectionsTable;

        public Import ModuleImport;

        public ISymbolNode PersonalityRoutine;

        public ISymbolNode FilterFuncletPersonalityRoutine;

        public DebugInfoTableNode DebugInfoTable;

        public AttributePresenceFilterNode AttributePresenceFilter;

        public ImportSectionNode EagerImports;

        public ImportSectionNode MethodImports;

        public ImportSectionNode DispatchImports;

        public ImportSectionNode StringImports;

        public ImportSectionNode HelperImports;

        public ImportSectionNode PrecodeImports;

        private NodeCache<ReadyToRunHelper, ISymbolNode> _constructedHelpers;

        public ISymbolNode GetReadyToRunHelperCell(ReadyToRunHelper helperId)
        {
            return _constructedHelpers.GetOrAdd(helperId);
        }

        private ISymbolNode CreateReadyToRunHelperCell(ReadyToRunHelper helperId)
        {
            return new Import(EagerImports, new ReadyToRunHelperSignature(helperId));
        }


        private NodeCache<TypeAndMethod, IMethodNode> _importMethods;

        private IMethodNode CreateMethodEntrypoint(TypeAndMethod key)
        {
            MethodWithToken method = key.Method;
            bool isUnboxingStub = key.IsUnboxingStub;
            bool isInstantiatingStub = key.IsInstantiatingStub;
            bool isPrecodeImportRequired = key.IsPrecodeImportRequired;
            SignatureContext signatureContext = key.SignatureContext;
            if (CompilationModuleGroup.ContainsMethodBody(method.Method, false))
            {
                if (isPrecodeImportRequired)
                {
                    return new PrecodeMethodImport(
                        this,
                        ReadyToRunFixupKind.READYTORUN_FIXUP_MethodEntry,
                        method,
                        CreateMethodEntrypointNodeHelper(method, isUnboxingStub, isInstantiatingStub, signatureContext),
                        isUnboxingStub,
                        isInstantiatingStub,
                        signatureContext);
                }
                else
                {
                    return new LocalMethodImport(
                        this,
                        ReadyToRunFixupKind.READYTORUN_FIXUP_MethodEntry,
                        method,
                        CreateMethodEntrypointNodeHelper(method, isUnboxingStub, isInstantiatingStub, signatureContext),
                        isUnboxingStub,
                        isInstantiatingStub,
                        signatureContext);
                }
            }
            else
            {
                // First time we see a given external method - emit indirection cell and the import entry
                return new ExternalMethodImport(
                    this,
                    ReadyToRunFixupKind.READYTORUN_FIXUP_MethodEntry,
                    method,
                    isUnboxingStub,
                    isInstantiatingStub,
                    signatureContext);
            }
        }

        public IMethodNode MethodEntrypoint(
            MethodWithToken method,
            bool isUnboxingStub,
            bool isInstantiatingStub,
            bool isPrecodeImportRequired,
            SignatureContext signatureContext)
        {
            TypeAndMethod key = new TypeAndMethod(method.ConstrainedType, method, isUnboxingStub, isInstantiatingStub, isPrecodeImportRequired, signatureContext);
            return _importMethods.GetOrAdd(key);
        }

        private NodeCache<TypeAndMethod, MethodWithGCInfo> _localMethodCache = new NodeCache<TypeAndMethod, MethodWithGCInfo>();

        private MethodWithGCInfo CreateMethodEntrypointNodeHelper(MethodWithToken targetMethod, bool isUnboxingStub, bool isInstantiatingStub, SignatureContext signatureContext)
        {
            Debug.Assert(CompilationModuleGroup.ContainsMethodBody(targetMethod.Method, false));

            MethodDesc localMethod = targetMethod.Method.GetCanonMethodTarget(CanonicalFormKind.Specific);

            TypeAndMethod localMethodKey = new TypeAndMethod(localMethod.OwningType,
                new MethodWithToken(localMethod, default(ModuleToken), constrainedType: null),
                isUnboxingStub: false,
                isInstantiatingStub: false,
                isPrecodeImportRequired: false,
                signatureContext);
            return _localMethodCache.GetOrAdd(localMethodKey);
        }

        public IEnumerable<MethodWithGCInfo> EnumerateCompiledMethods()
        {
            foreach (MethodDesc method in MetadataManager.GetCompiledMethods())
            {
                IMethodNode methodNode = MethodEntrypoint(method);
                MethodWithGCInfo methodCodeNode = methodNode as MethodWithGCInfo;
                if (methodCodeNode == null && methodNode is LocalMethodImport localMethodImport)
                {
                    methodCodeNode = localMethodImport.MethodCodeNode;
                }
                if (methodCodeNode == null && methodNode is PrecodeMethodImport PrecodeMethodImport)
                {
                    methodCodeNode = PrecodeMethodImport.MethodCodeNode;
                }

                if (methodCodeNode != null && !methodCodeNode.IsEmpty)
                {
                    yield return methodCodeNode;
                }
            }
        }

        private struct MethodFixupKey : IEquatable<MethodFixupKey>
        {
            public readonly ReadyToRunFixupKind FixupKind;
            public readonly TypeAndMethod TypeAndMethod;

            public MethodFixupKey(ReadyToRunFixupKind fixupKind, TypeAndMethod typeAndMethod)
            {
                FixupKind = fixupKind;
                TypeAndMethod = typeAndMethod;
            }

            public bool Equals(MethodFixupKey other)
            {
                return FixupKind == other.FixupKind && TypeAndMethod.Equals(other.TypeAndMethod);
            }

            public override bool Equals(object obj)
            {
                return obj is MethodFixupKey other && Equals(other);
            }

            public override int GetHashCode()
            {
                return FixupKind.GetHashCode() ^ TypeAndMethod.GetHashCode();
            }
        }

        private NodeCache<MethodFixupKey, MethodFixupSignature> _methodSignatures;

        public MethodFixupSignature MethodSignature(
            ReadyToRunFixupKind fixupKind,
            MethodWithToken method,
            bool isUnboxingStub,
            bool isInstantiatingStub,
            SignatureContext signatureContext)
        {
            TypeAndMethod key = new TypeAndMethod(method.ConstrainedType, method, isUnboxingStub, isInstantiatingStub, false, signatureContext);
            return _methodSignatures.GetOrAdd(new MethodFixupKey(fixupKind, key));
        }

        private struct TypeFixupKey : IEquatable<TypeFixupKey>
        {
            public readonly ReadyToRunFixupKind FixupKind;
            public readonly TypeDesc TypeDesc;
            public readonly SignatureContext SignatureContext;
            public TypeFixupKey(ReadyToRunFixupKind fixupKind, TypeDesc typeDesc, SignatureContext signatureContext)
            {
                FixupKind = fixupKind;
                TypeDesc = typeDesc;
                SignatureContext = signatureContext;
            }

            public bool Equals(TypeFixupKey other)
            {
                return FixupKind == other.FixupKind 
                    && TypeDesc == other.TypeDesc 
                    && SignatureContext.Equals(other.SignatureContext);
            }

            public override bool Equals(object obj)
            {
                return obj is TypeFixupKey other && Equals(other);
            }

            public override int GetHashCode()
            {
                return FixupKind.GetHashCode()
                    ^ (31 * TypeDesc.GetHashCode())
                    ^ (23 * SignatureContext.GetHashCode());
            }
        }

        private NodeCache<TypeFixupKey, TypeFixupSignature> _typeSignatures;

        public TypeFixupSignature TypeSignature(ReadyToRunFixupKind fixupKind, TypeDesc typeDesc, SignatureContext signatureContext)
        {
            TypeFixupKey fixupKey = new TypeFixupKey(fixupKind, typeDesc, signatureContext);
            return _typeSignatures.GetOrAdd(fixupKey);
        }

        public override void AttachToDependencyGraph(DependencyAnalyzerBase<NodeFactory> graph)
        {
            Header = new HeaderNode(Target);

            var compilerIdentifierNode = new CompilerIdentifierNode(Target);
            Header.Add(Internal.Runtime.ReadyToRunSectionType.CompilerIdentifier, compilerIdentifierNode, compilerIdentifierNode);

            RuntimeFunctionsTable = new RuntimeFunctionsTableNode(this);
            Header.Add(Internal.Runtime.ReadyToRunSectionType.RuntimeFunctions, RuntimeFunctionsTable, RuntimeFunctionsTable);

            RuntimeFunctionsGCInfo = new RuntimeFunctionsGCInfoNode();
            graph.AddRoot(RuntimeFunctionsGCInfo, "GC info is always generated");

            ProfileDataSection = new ProfileDataSectionNode();
            Header.Add(Internal.Runtime.ReadyToRunSectionType.ProfileDataInfo, ProfileDataSection, ProfileDataSection.StartSymbol);

            ExceptionInfoLookupTableNode exceptionInfoLookupTableNode = new ExceptionInfoLookupTableNode(this);
            Header.Add(Internal.Runtime.ReadyToRunSectionType.ExceptionInfo, exceptionInfoLookupTableNode, exceptionInfoLookupTableNode);
            graph.AddRoot(exceptionInfoLookupTableNode, "ExceptionInfoLookupTable is always generated");

            MethodEntryPointTable = new MethodEntryPointTableNode(Target);
            Header.Add(Internal.Runtime.ReadyToRunSectionType.MethodDefEntryPoints, MethodEntryPointTable, MethodEntryPointTable);

            ManifestMetadataTable = new ManifestMetadataTableNode(InputModuleContext.GlobalContext);
            Header.Add(Internal.Runtime.ReadyToRunSectionType.ManifestMetadata, ManifestMetadataTable, ManifestMetadataTable);

            Resolver.SetModuleIndexLookup(ManifestMetadataTable.ModuleToIndex);

            InstanceEntryPointTable = new InstanceEntryPointTableNode(Target);
            Header.Add(Internal.Runtime.ReadyToRunSectionType.InstanceMethodEntryPoints, InstanceEntryPointTable, InstanceEntryPointTable);

            TypesTable = new TypesTableNode(Target);
            Header.Add(Internal.Runtime.ReadyToRunSectionType.AvailableTypes, TypesTable, TypesTable);

            ImportSectionsTable = new ImportSectionsTableNode(this);
            Header.Add(Internal.Runtime.ReadyToRunSectionType.ImportSections, ImportSectionsTable, ImportSectionsTable.StartSymbol);

            DebugInfoTable = new DebugInfoTableNode(Target);
            Header.Add(Internal.Runtime.ReadyToRunSectionType.DebugInfo, DebugInfoTable, DebugInfoTable);

            // Core library attributes are checked FAR more often than other dlls
            // attributes, so produce a highly efficient table for determining if they are
            // present. Other assemblies *MAY* benefit from this feature, but it doesn't show
            // as useful at this time.
            if (this.AttributePresenceFilter != null)
            {
                Header.Add(Internal.Runtime.ReadyToRunSectionType.AttributePresence, AttributePresenceFilter, AttributePresenceFilter);
            }

            EagerImports = new ImportSectionNode(
                "EagerImports",
                CorCompileImportType.CORCOMPILE_IMPORT_TYPE_UNKNOWN,
                CorCompileImportFlags.CORCOMPILE_IMPORT_FLAGS_EAGER,
                (byte)Target.PointerSize,
                emitPrecode: false,
                emitGCRefMap: false);
            ImportSectionsTable.AddEmbeddedObject(EagerImports);

            // All ready-to-run images have a module import helper which gets patched by the runtime on image load
            ModuleImport = new Import(EagerImports, new ReadyToRunHelperSignature(
                ILCompiler.ReadyToRunHelper.Module));
            graph.AddRoot(ModuleImport, "Module import is required by the R2R format spec");

            if (Target.Architecture != TargetArchitecture.X86)
            {
                Import personalityRoutineImport = new Import(EagerImports, new ReadyToRunHelperSignature(
                    ILCompiler.ReadyToRunHelper.PersonalityRoutine));
                PersonalityRoutine = new ImportThunk(
                    ILCompiler.ReadyToRunHelper.PersonalityRoutine, this, personalityRoutineImport, useVirtualCall: false);
                graph.AddRoot(PersonalityRoutine, "Personality routine is faster to root early rather than referencing it from each unwind info");

                Import filterFuncletPersonalityRoutineImport = new Import(EagerImports, new ReadyToRunHelperSignature(
                    ILCompiler.ReadyToRunHelper.PersonalityRoutineFilterFunclet));
                FilterFuncletPersonalityRoutine = new ImportThunk(
                    ILCompiler.ReadyToRunHelper.PersonalityRoutineFilterFunclet, this, filterFuncletPersonalityRoutineImport, useVirtualCall: false);
                graph.AddRoot(FilterFuncletPersonalityRoutine, "Filter funclet personality routine is faster to root early rather than referencing it from each unwind info");
            }

            MethodImports = new ImportSectionNode(
                "MethodImports",
                CorCompileImportType.CORCOMPILE_IMPORT_TYPE_STUB_DISPATCH,
                CorCompileImportFlags.CORCOMPILE_IMPORT_FLAGS_PCODE,
                (byte)Target.PointerSize,
                emitPrecode: false,
                emitGCRefMap: true);
            ImportSectionsTable.AddEmbeddedObject(MethodImports);

            DispatchImports = new ImportSectionNode(
                "DispatchImports",
                CorCompileImportType.CORCOMPILE_IMPORT_TYPE_STUB_DISPATCH,
                CorCompileImportFlags.CORCOMPILE_IMPORT_FLAGS_PCODE,
                (byte)Target.PointerSize,
                emitPrecode: false,
                emitGCRefMap: true);
            ImportSectionsTable.AddEmbeddedObject(DispatchImports);

            HelperImports = new ImportSectionNode(
                "HelperImports",
                CorCompileImportType.CORCOMPILE_IMPORT_TYPE_UNKNOWN,
                CorCompileImportFlags.CORCOMPILE_IMPORT_FLAGS_PCODE,
                (byte)Target.PointerSize,
                emitPrecode: false,
                emitGCRefMap: false);
            ImportSectionsTable.AddEmbeddedObject(HelperImports);

            PrecodeImports = new ImportSectionNode(
                "PrecodeImports",
                CorCompileImportType.CORCOMPILE_IMPORT_TYPE_UNKNOWN,
                CorCompileImportFlags.CORCOMPILE_IMPORT_FLAGS_PCODE,
                (byte)Target.PointerSize,
                emitPrecode: true,
                emitGCRefMap: false);
            ImportSectionsTable.AddEmbeddedObject(PrecodeImports);

            StringImports = new ImportSectionNode(
                "StringImports",
                CorCompileImportType.CORCOMPILE_IMPORT_TYPE_STRING_HANDLE,
                CorCompileImportFlags.CORCOMPILE_IMPORT_FLAGS_UNKNOWN,
                (byte)Target.PointerSize,
                emitPrecode: true,
                emitGCRefMap: false);
            ImportSectionsTable.AddEmbeddedObject(StringImports);

            graph.AddRoot(ImportSectionsTable, "Import sections table is always generated");
            graph.AddRoot(ModuleImport, "Module import is always generated");
            graph.AddRoot(EagerImports, "Eager imports are always generated");
            graph.AddRoot(MethodImports, "Method imports are always generated");
            graph.AddRoot(DispatchImports, "Dispatch imports are always generated");
            graph.AddRoot(HelperImports, "Helper imports are always generated");
            graph.AddRoot(PrecodeImports, "Precode helper imports are always generated");
            graph.AddRoot(StringImports, "String imports are always generated");
            graph.AddRoot(Header, "ReadyToRunHeader is always generated");
            graph.AddRoot(CopiedCorHeaderNode, "MSIL COR header is always generated");

            if (Win32ResourcesNode != null)
                graph.AddRoot(Win32ResourcesNode, "Win32 Resources are placed if not empty");

            MetadataManager.AttachToDependencyGraph(graph);
        }

        protected override IEETypeNode CreateNecessaryTypeNode(TypeDesc type)
        {
            if (CompilationModuleGroup.ContainsType(type))
            {
                return new AvailableType(this, type);
            }
            else
            {
                return new ExternalTypeNode(this, type);
            }
        }

        protected override IEETypeNode CreateConstructedTypeNode(TypeDesc type)
        {
            // Canonical definition types are *not* constructed types (call NecessaryTypeSymbol to get them)
            Debug.Assert(!type.IsCanonicalDefinitionType(CanonicalFormKind.Any));

            if (CompilationModuleGroup.ContainsType(type))
            {
                return new AvailableType(this, type);
            }
            else
            {
                return new ExternalTypeNode(this, type);
            }
        }

        protected override IMethodNode CreateMethodEntrypointNode(MethodDesc method)
        {
            ModuleToken moduleToken = Resolver.GetModuleTokenForMethod(method, throwIfNotFound: true);
            return MethodEntrypoint(
                new MethodWithToken(method, moduleToken, constrainedType: null),
                isUnboxingStub: false,
                isInstantiatingStub: false,
                isPrecodeImportRequired: false,
                signatureContext: InputModuleContext);
        }

        private ReadyToRunHelper GetGenericStaticHelper(ReadyToRunHelperId helperId)
        {
            ReadyToRunHelper r2rHelper;

            switch (helperId)
            {
                case ReadyToRunHelperId.GetGCStaticBase:
                    r2rHelper = ILCompiler.ReadyToRunHelper.GenericGcStaticBase;
                    break;

                case ReadyToRunHelperId.GetNonGCStaticBase:
                    r2rHelper = ILCompiler.ReadyToRunHelper.GenericNonGcStaticBase;
                    break;

                case ReadyToRunHelperId.GetThreadStaticBase:
                    r2rHelper = ILCompiler.ReadyToRunHelper.GenericGcTlsBase;
                    break;

                case ReadyToRunHelperId.GetThreadNonGcStaticBase:
                    r2rHelper = ILCompiler.ReadyToRunHelper.GenericNonGcTlsBase;
                    break;

                default:
                    throw new NotImplementedException();
            }

            return r2rHelper;
        }

        protected override ISymbolNode CreateGenericLookupFromDictionaryNode(ReadyToRunGenericHelperKey helperKey)
        {
            return new DelayLoadHelperImport(
                this,
                HelperImports,
                GetGenericStaticHelper(helperKey.HelperId),
                TypeSignature(
                    ReadyToRunFixupKind.READYTORUN_FIXUP_Invalid,
                    (TypeDesc)helperKey.Target,
                    InputModuleContext));
        }

        protected override ISymbolNode CreateGenericLookupFromTypeNode(ReadyToRunGenericHelperKey helperKey)
        {
            return new DelayLoadHelperImport(
                this,
                HelperImports,
                GetGenericStaticHelper(helperKey.HelperId),
                TypeSignature(
                    ReadyToRunFixupKind.READYTORUN_FIXUP_Invalid,
                    (TypeDesc)helperKey.Target,
                    InputModuleContext));
        }

        struct DynamicHelperCellKey : IEquatable<DynamicHelperCellKey>
        {
            public readonly MethodWithToken Method;
            public readonly bool IsUnboxingStub;
            public readonly bool IsInstantiatingStub;
            public readonly SignatureContext SignatureContext;

            public DynamicHelperCellKey(MethodWithToken method, bool isUnboxingStub, bool isInstantiatingStub, SignatureContext signatureContext)
            {
                Method = method;
                IsUnboxingStub = isUnboxingStub;
                IsInstantiatingStub = isInstantiatingStub;
                SignatureContext = signatureContext;
            }

            public bool Equals(DynamicHelperCellKey other)
            {
                return Method.Equals(other.Method)
                    && IsUnboxingStub == other.IsUnboxingStub
                    && IsInstantiatingStub == other.IsInstantiatingStub
                    && SignatureContext.Equals(other.SignatureContext);
            }

            public override bool Equals(object obj)
            {
                return obj is DynamicHelperCellKey other && Equals(other);
            }

            public override int GetHashCode()
            {
                return Method.GetHashCode()
                     ^ (IsUnboxingStub ? -0x80000000 : 0)
                     ^ (IsInstantiatingStub ? -0x40000000 : 0) 
                     ^ (31 * SignatureContext.GetHashCode());
            }
        }

        private NodeCache<DynamicHelperCellKey, ISymbolNode> _dynamicHelperCellCache;

        public ISymbolNode DynamicHelperCell(MethodWithToken methodWithToken, bool isInstantiatingStub, SignatureContext signatureContext)
        {
            DynamicHelperCellKey key = new DynamicHelperCellKey(methodWithToken, isUnboxingStub: false, isInstantiatingStub, signatureContext);
            return _dynamicHelperCellCache.GetOrAdd(key);
        }

        private NodeCache<EcmaModule, CopiedCorHeaderNode> _copiedCorHeaders;

        public CopiedCorHeaderNode CopiedCorHeader(EcmaModule module)
        {
            return _copiedCorHeaders.GetOrAdd(module);
        }

        private NodeCache<EcmaModule, CopiedMetadataBlobNode> _copiedMetadataBlobs;

        public CopiedMetadataBlobNode CopiedMetadataBlob(EcmaModule module)
        {
            return _copiedMetadataBlobs.GetOrAdd(module);
        }

        private NodeCache<MethodDesc, CopiedMethodILNode> _copiedMethodIL;

        public CopiedMethodILNode CopiedMethodIL(EcmaMethod method)
        {
            return _copiedMethodIL.GetOrAdd(method);
        }

        private NodeCache<EcmaField, CopiedFieldRvaNode> _copiedFieldRvas;

        public CopiedFieldRvaNode CopiedFieldRva(FieldDesc field)
        {
            Debug.Assert(field.HasRva);
            EcmaField ecmaField = (EcmaField)field.GetTypicalFieldDefinition();

            if (!CompilationModuleGroup.ContainsType(ecmaField.OwningType))
            {
                // TODO: cross-bubble RVA field
                throw new NotSupportedException($"{ecmaField} ... {ecmaField.Module.Assembly}");
            }
            if (TypeSystemContext.InputFilePaths.Count > 1)
            {
                // TODO: RVA fields in merged multi-file compilation
                throw new NotSupportedException($"{ecmaField} ... {string.Join("; ", TypeSystemContext.InputFilePaths.Keys)}");
            }

            return _copiedFieldRvas.GetOrAdd(ecmaField);
        }

        private NodeCache<EcmaModule, CopiedStrongNameSignatureNode> _copiedStrongNameSignatures;

        public CopiedStrongNameSignatureNode CopiedStrongNameSignature(EcmaModule module)
        {
            return _copiedStrongNameSignatures.GetOrAdd(module);
        }

        private NodeCache<EcmaModule, CopiedManagedResourcesNode> _copiedManagedResources;

        public CopiedManagedResourcesNode CopiedManagedResources(EcmaModule module)
        {
            return _copiedManagedResources.GetOrAdd(module);
        }

        private NodeCache<MethodWithGCInfo, ProfileDataNode> _profileDataCountsNodes;

        public ProfileDataNode ProfileData(MethodWithGCInfo method)
        {
            return _profileDataCountsNodes.GetOrAdd(method);
        }
    }
}<|MERGE_RESOLUTION|>--- conflicted
+++ resolved
@@ -199,6 +199,8 @@
         }
     }
 
+    // To make the code future compatible to the composite R2R story
+    // do NOT attempt to pass and store _inputModule here
     public sealed class ReadyToRunCodegenNodeFactory : NodeFactory
     {
         public ReadyToRunCodegenNodeFactory(
@@ -215,13 +217,6 @@
                   nameMangler,
                   new ReadyToRunTableManager(context))
         {
-<<<<<<< HEAD
-=======
-            // To make the code future compatible to the composite R2R story
-            // do NOT attempt to pass and store _inputModule here
-            _importMethods = new Dictionary<TypeAndMethod, IMethodNode>();
->>>>>>> a9997bec
-
             Resolver = moduleTokenResolver;
             InputModuleContext = signatureContext;
             CopiedCorHeaderNode = corHeaderNode;
