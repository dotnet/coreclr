﻿// Licensed to the .NET Foundation under one or more agreements.
// The .NET Foundation licenses this file to you under the MIT license.
// See the LICENSE file in the project root for more information.

using System;
using System.Diagnostics.Tracing;

/// <summary>
/// Performance events specific to ReadyToRun.
/// </summary>
namespace ILCompiler
{
<<<<<<< HEAD
    // The event IDs here must not collide with the ones used by DependencyAnalysis' PerfEventSource
    public struct StartStopEvents : IDisposable
    {
        private Action _stopAction;
        public void Dispose()
        {
            _stopAction();
        }

        private StartStopEvents(Action startAction, Action stopAction)
        {
            startAction();
            _stopAction = stopAction;
        }

        [EventSource(Name = "Microsoft-ILCompiler-Perf")]
        public class PerfEventSource : EventSource
        {
            public static PerfEventSource Log = new PerfEventSource();

            private PerfEventSource() { }

            public StartStopEvents LoadingEvents()
            {
                return new StartStopEvents(LoadingStart, LoadingStop);
            }

            public StartStopEvents EmittingEvents()
            {
                return new StartStopEvents(EmittingStart, EmittingStop);
            }

            public StartStopEvents CompilationEvents()
            {
                return new StartStopEvents(CompilationStart, CompilationStop);
            }

            public StartStopEvents JitEvents()
            {
                return new StartStopEvents(JitStart, JitStop);
            }

            public StartStopEvents JitMethodEvents()
            {
                return new StartStopEvents(JitMethodStart, JitMethodStop);
            }

            [Event(1, Level = EventLevel.Informational)]
            private void LoadingStart() { WriteEvent(1); }
            [Event(2, Level = EventLevel.Informational)]
            private void LoadingStop() { WriteEvent(2); }

            [Event(3, Level = EventLevel.Informational)]
            private void EmittingStart() { WriteEvent(3); }
            [Event(4, Level = EventLevel.Informational)]
            private void EmittingStop() { WriteEvent(4); }

            [Event(5, Level = EventLevel.Informational)]
            private void CompilationStart() { WriteEvent(5); }
            [Event(6, Level = EventLevel.Informational)]
            private void CompilationStop() { WriteEvent(6); }

            [Event(7, Level = EventLevel.Informational)]
            private void JitStart() { WriteEvent(7); }
            [Event(8, Level = EventLevel.Informational)]
            private void JitStop() { WriteEvent(8); }

            [Event(9, Level = EventLevel.Informational)]
            private void JitMethodStart() { WriteEvent(9); }
            [Event(10, Level = EventLevel.Informational)]
            private void JitMethodStop() { WriteEvent(10); }
        }
=======
    [EventSource(Name = "Microsoft-ILCompiler-Perf")]
    public class PerfEventSource : EventSource
    {
        private PerfEventSource() { }

        public static PerfEventSource Log = new PerfEventSource();

        public struct StartStopEvents : IDisposable
        {
            private Action _stopAction;

            private StartStopEvents(Action stopAction)
            {
                _stopAction = stopAction;
            }

            public void Dispose()
            {
                _stopAction?.Invoke();
            }

            public static StartStopEvents LoadingEvents()
            {
                if (!Log.IsEnabled())
                    return new StartStopEvents();

                Log.LoadingStart();
                return new StartStopEvents(Log.LoadingStop);
            }

            public static StartStopEvents EmittingEvents()
            {
                if (!Log.IsEnabled())
                    return new StartStopEvents();

                Log.EmittingStart();
                return new StartStopEvents(Log.EmittingStop);
            }

            public static StartStopEvents CompilationEvents()
            {
                if (!Log.IsEnabled())
                    return new StartStopEvents();

                Log.CompilationStart();
                return new StartStopEvents(Log.CompilationStop);
            }

            public static StartStopEvents JitEvents()
            {
                if (!Log.IsEnabled())
                    return new StartStopEvents();

                Log.JitStart();
                return new StartStopEvents(Log.JitStop);
            }

            public static StartStopEvents JitMethodEvents()
            {
                if (!Log.IsEnabled())
                    return new StartStopEvents();

                Log.JitMethodStart();
                return new StartStopEvents(Log.JitMethodStop);
            }
        }

        // The event IDs here must not collide with the ones used by DependencyAnalysis' PerfEventSource
        [Event(1, Level = EventLevel.Informational)]
        private void LoadingStart() { WriteEvent(1); }
        [Event(2, Level = EventLevel.Informational)]
        private void LoadingStop() { WriteEvent(2); }

        [Event(3, Level = EventLevel.Informational)]
        private void EmittingStart() { WriteEvent(3); }
        [Event(4, Level = EventLevel.Informational)]
        private void EmittingStop() { WriteEvent(4); }

        [Event(5, Level = EventLevel.Informational)]
        private void CompilationStart() { WriteEvent(5); }
        [Event(6, Level = EventLevel.Informational)]
        private void CompilationStop() { WriteEvent(6); }

        [Event(7, Level = EventLevel.Informational)]
        private void JitStart() { WriteEvent(7); }
        [Event(8, Level = EventLevel.Informational)]
        private void JitStop() { WriteEvent(8); }

        [Event(9, Level = EventLevel.Informational)]
        private void JitMethodStart() { WriteEvent(9); }
        [Event(10, Level = EventLevel.Informational)]
        private void JitMethodStop() { WriteEvent(10); }
>>>>>>> 19088837
    }
}<|MERGE_RESOLUTION|>--- conflicted
+++ resolved
@@ -10,80 +10,6 @@
 /// </summary>
 namespace ILCompiler
 {
-<<<<<<< HEAD
-    // The event IDs here must not collide with the ones used by DependencyAnalysis' PerfEventSource
-    public struct StartStopEvents : IDisposable
-    {
-        private Action _stopAction;
-        public void Dispose()
-        {
-            _stopAction();
-        }
-
-        private StartStopEvents(Action startAction, Action stopAction)
-        {
-            startAction();
-            _stopAction = stopAction;
-        }
-
-        [EventSource(Name = "Microsoft-ILCompiler-Perf")]
-        public class PerfEventSource : EventSource
-        {
-            public static PerfEventSource Log = new PerfEventSource();
-
-            private PerfEventSource() { }
-
-            public StartStopEvents LoadingEvents()
-            {
-                return new StartStopEvents(LoadingStart, LoadingStop);
-            }
-
-            public StartStopEvents EmittingEvents()
-            {
-                return new StartStopEvents(EmittingStart, EmittingStop);
-            }
-
-            public StartStopEvents CompilationEvents()
-            {
-                return new StartStopEvents(CompilationStart, CompilationStop);
-            }
-
-            public StartStopEvents JitEvents()
-            {
-                return new StartStopEvents(JitStart, JitStop);
-            }
-
-            public StartStopEvents JitMethodEvents()
-            {
-                return new StartStopEvents(JitMethodStart, JitMethodStop);
-            }
-
-            [Event(1, Level = EventLevel.Informational)]
-            private void LoadingStart() { WriteEvent(1); }
-            [Event(2, Level = EventLevel.Informational)]
-            private void LoadingStop() { WriteEvent(2); }
-
-            [Event(3, Level = EventLevel.Informational)]
-            private void EmittingStart() { WriteEvent(3); }
-            [Event(4, Level = EventLevel.Informational)]
-            private void EmittingStop() { WriteEvent(4); }
-
-            [Event(5, Level = EventLevel.Informational)]
-            private void CompilationStart() { WriteEvent(5); }
-            [Event(6, Level = EventLevel.Informational)]
-            private void CompilationStop() { WriteEvent(6); }
-
-            [Event(7, Level = EventLevel.Informational)]
-            private void JitStart() { WriteEvent(7); }
-            [Event(8, Level = EventLevel.Informational)]
-            private void JitStop() { WriteEvent(8); }
-
-            [Event(9, Level = EventLevel.Informational)]
-            private void JitMethodStart() { WriteEvent(9); }
-            [Event(10, Level = EventLevel.Informational)]
-            private void JitMethodStop() { WriteEvent(10); }
-        }
-=======
     [EventSource(Name = "Microsoft-ILCompiler-Perf")]
     public class PerfEventSource : EventSource
     {
@@ -176,6 +102,5 @@
         private void JitMethodStart() { WriteEvent(9); }
         [Event(10, Level = EventLevel.Informational)]
         private void JitMethodStop() { WriteEvent(10); }
->>>>>>> 19088837
     }
 }