--- conflicted
+++ resolved
@@ -138,12 +138,8 @@
             if (_ibcTuning)
                 corJitFlags.Add(CorJitFlag.CORJIT_FLAG_BBINSTR);
 
-<<<<<<< HEAD
+            corJitFlags.Add(CorJitFlag.CORJIT_FLAG_FEATURE_SIMD);
             var jitConfig = new JitConfigProvider(_jitPath, corJitFlags, _ryujitOptions);
-=======
-            corJitFlags.Add(CorJitFlag.CORJIT_FLAG_FEATURE_SIMD);
-            var jitConfig = new JitConfigProvider(corJitFlags, _ryujitOptions);
->>>>>>> 4081d86f
 
             return new ReadyToRunCodegenCompilation(
                 graph,
