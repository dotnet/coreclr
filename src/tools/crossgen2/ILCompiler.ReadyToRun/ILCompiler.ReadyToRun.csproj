--- conflicted
+++ resolved
@@ -179,12 +179,9 @@
     <Compile Include="Compiler\ReadyToRunTableManager.cs" />
     <Compile Include="IBC\IBCProfileData.cs" />
     <Compile Include="IBC\IBCProfileParser.cs" />
-<<<<<<< HEAD
     <Compile Include="IL\Stubs\PInvokeILEmitter.cs" />
     <Compile Include="Interop\IL\Marshaller.ReadyToRun.cs" />
-=======
     <Compile Include="Compiler\PerfEventSource.cs" />
->>>>>>> fb79cf0b
     <Compile Include="Win32Resources\ResourceData.cs" />
     <Compile Include="Win32Resources\ResourceData.Reader.cs" />
     <Compile Include="Win32Resources\ResourceData.ResourcesDataModel.cs" />
