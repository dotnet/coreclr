// Licensed to the .NET Foundation under one or more agreements.
// The .NET Foundation licenses this file to you under the MIT license.
// See the LICENSE file in the project root for more information.

using System;
using System.Collections.Generic;
using System.CommandLine;
using System.CommandLine.Invocation;
using System.Reflection;
using System.Runtime.InteropServices;
using System.Threading.Tasks;

using Internal.IL;
using Internal.TypeSystem;
using Internal.TypeSystem.Ecma;

using Internal.CommandLine;
using System.Linq;
using System.IO;

namespace ILCompiler
{
    internal class Program
    {
        private const string DefaultSystemModule = "System.Private.CoreLib";

        private CommandLineOptions _commandLineOptions;
        public TargetOS _targetOS;
        public TargetArchitecture _targetArchitecture;
        public OptimizationMode _optimizationMode;
        private Dictionary<string, string> _inputFilePaths = new Dictionary<string, string>(StringComparer.OrdinalIgnoreCase);
        private Dictionary<string, string> _referenceFilePaths = new Dictionary<string, string>(StringComparer.OrdinalIgnoreCase);
        IReadOnlyList<string> _tibcFiles = Array.Empty<string>();

<<<<<<< HEAD
        private string _outputFilePath;
        private bool _isInputVersionBubble;
        private bool _includeGenericsFromVersionBubble;
        private bool _isVerbose;

        private string _dgmlLogFileName;
        private bool _generateFullDgmlLog;

        private TargetArchitecture _targetArchitecture;
        private string _targetArchitectureStr;
        private TargetOS _targetOS;
        private string _targetOSStr;
        private string _jitPath;
        private OptimizationMode _optimizationMode;
        private string _systemModuleName = DefaultSystemModule;
        private bool _tuning;
        private bool _partial;
        private bool _resilient;
        private bool _nonlocalizedGenericsIbc;

        private string _singleMethodTypeName;
        private string _singleMethodName;
        private IReadOnlyList<string> _singleMethodGenericArgs;

        private IReadOnlyList<string> _codegenOptions = Array.Empty<string>();

        private bool _help;

        private Program()
=======
        private Program(CommandLineOptions commandLineOptions)
>>>>>>> e658b979
        {
            _commandLineOptions = commandLineOptions;
        }

        private void Help(string helpText)
        {
            Console.WriteLine();
            Console.Write("Microsoft (R) CoreCLR Native Image Generator");
            Console.Write(" ");
            Console.Write(typeof(Program).GetTypeInfo().Assembly.GetName().Version);
            Console.WriteLine();
            Console.WriteLine();
            Console.WriteLine(helpText);
        }

        private void InitializeDefaultOptions()
        {
            // We could offer this as a command line option, but then we also need to
            // load a different RyuJIT, so this is a future nice to have...
            if (RuntimeInformation.IsOSPlatform(OSPlatform.Windows))
                _targetOS = TargetOS.Windows;
            else if (RuntimeInformation.IsOSPlatform(OSPlatform.Linux))
                _targetOS = TargetOS.Linux;
            else if (RuntimeInformation.IsOSPlatform(OSPlatform.OSX))
                _targetOS = TargetOS.OSX;
            else
                throw new NotImplementedException();

            switch (RuntimeInformation.ProcessArchitecture)
            {
                case Architecture.X86:
                    _targetArchitecture = TargetArchitecture.X86;
                    break;
                case Architecture.X64:
                    _targetArchitecture = TargetArchitecture.X64;
                    break;
                case Architecture.Arm:
                    _targetArchitecture = TargetArchitecture.ARM;
                    break;
                case Architecture.Arm64:
                    _targetArchitecture = TargetArchitecture.ARM64;
                    break;
                default:
                    throw new NotImplementedException();
            }

            // Workaround for https://github.com/dotnet/corefx/issues/25267
            // If pointer size is 8, we're obviously not an X86 process...
            if (_targetArchitecture == TargetArchitecture.X86 && IntPtr.Size == 8)
                _targetArchitecture = TargetArchitecture.X64;
        }

        private void ProcessCommandLine()
        {
<<<<<<< HEAD
            IReadOnlyList<string> inputFiles = Array.Empty<string>();
            IReadOnlyList<string> referenceFiles = Array.Empty<string>();
            

            bool optimize = false;
            bool optimizeSpace = false;
            bool optimizeTime = false;

            bool waitForDebugger = false;
            AssemblyName name = typeof(Program).GetTypeInfo().Assembly.GetName();
            ArgumentSyntax argSyntax = ArgumentSyntax.Parse(args, syntax =>
            {
                syntax.ApplicationName = name.Name.ToString();

                // HandleHelp writes to error, fails fast with crash dialog and lacks custom formatting.
                syntax.HandleHelp = false;
                syntax.HandleErrors = true;

                syntax.DefineOption("h|help", ref _help, "Help message for ILC");
                syntax.DefineOptionList("r|reference", ref referenceFiles, "Reference file(s) for compilation");
                syntax.DefineOptionList("t|tibc", ref _tibcFiles, "Tibc file(s) for compilation");
                syntax.DefineOption("o|out", ref _outputFilePath, "Output file path");
                syntax.DefineOption("O", ref optimize, "Enable optimizations");
                syntax.DefineOption("Os", ref optimizeSpace, "Enable optimizations, favor code space");
                syntax.DefineOption("Ot", ref optimizeTime, "Enable optimizations, favor code speed");
                syntax.DefineOption("inputbubble", ref _isInputVersionBubble, "True when the entire input forms a version bubble (default = per-assembly bubble)");
                syntax.DefineOption("tuning", ref _tuning, "Generate IBC tuning image");
                syntax.DefineOption("nonlocalgenerics_fromprofiledata", ref _nonlocalizedGenericsIbc, "Consider as part of profile data generics which are not local to the module");
                syntax.DefineOption("partial", ref _partial, "Generate partial image driven by profile");
                syntax.DefineOption("compilebubblegenerics", ref _includeGenericsFromVersionBubble, "Compile instantiations from reference modules used in the current module");
                syntax.DefineOption("dgmllog", ref _dgmlLogFileName, "Save result of dependency analysis as DGML");
                syntax.DefineOption("fulllog", ref _generateFullDgmlLog, "Save detailed log of dependency analysis");
                syntax.DefineOption("verbose", ref _isVerbose, "Enable verbose logging");
                syntax.DefineOption("systemmodule", ref _systemModuleName, "System module name (default: System.Private.CoreLib)");
                syntax.DefineOption("waitfordebugger", ref waitForDebugger, "Pause to give opportunity to attach debugger");
                syntax.DefineOptionList("codegenopt", ref _codegenOptions, "Define a codegen option");
                syntax.DefineOption("resilient", ref _resilient, "Disable behavior where unexpected compilation failures cause overall compilation failure");

                syntax.DefineOption("targetarch", ref _targetArchitectureStr, "Target architecture for cross compilation");
                syntax.DefineOption("targetos", ref _targetOSStr, "Target OS for cross compilation");
                syntax.DefineOption("jitpath", ref _jitPath, "Path to JIT compiler library");

                syntax.DefineOption("singlemethodtypename", ref _singleMethodTypeName, "Single method compilation: name of the owning type");
                syntax.DefineOption("singlemethodname", ref _singleMethodName, "Single method compilation: name of the method");
                syntax.DefineOptionList("singlemethodgenericarg", ref _singleMethodGenericArgs, "Single method compilation: generic arguments to the method");

                syntax.DefineParameterList("in", ref inputFiles, "Input file(s) to compile");
            });
            if (waitForDebugger)
=======
            AssemblyName name = typeof(Program).GetTypeInfo().Assembly.GetName();

            if (_commandLineOptions.WaitForDebugger)
>>>>>>> e658b979
            {
                Console.WriteLine("Waiting for debugger to attach. Press ENTER to continue");
                Console.ReadLine();
            }

            if (_commandLineOptions.CompileBubbleGenerics)
            {
                if (!_commandLineOptions.InputBubble)
                {
                    Console.WriteLine("Warning: ignoring --compilebubblegenerics because --inputbubble was not specified");
                    _commandLineOptions.CompileBubbleGenerics = false;
                }
            }

            _optimizationMode = OptimizationMode.None;
            if (_commandLineOptions.OptimizeSpace)
            {
                if (_commandLineOptions.OptimizeTime)
                    Console.WriteLine("Warning: overriding -Ot with -Os");
                _optimizationMode = OptimizationMode.PreferSize;
            }
            else if (_commandLineOptions.OptimizeTime)
                _optimizationMode = OptimizationMode.PreferSpeed;
            else if (_commandLineOptions.Optimize)
                _optimizationMode = OptimizationMode.Blended;

            foreach (var input in _commandLineOptions.InputFilePaths ?? Enumerable.Empty<FileInfo>())
                Helpers.AppendExpandedPaths(_inputFilePaths, input.FullName, true);

            foreach (var reference in _commandLineOptions.Reference ?? Enumerable.Empty<string>())
                Helpers.AppendExpandedPaths(_referenceFilePaths, reference, false);
        }

        private int Run()
        {
            InitializeDefaultOptions();

            ProcessCommandLine();

            if (_commandLineOptions.OutputFilePath == null)
                throw new CommandLineException("Output filename must be specified (/out <file>)");

            //
            // Set target Architecture and OS
            //
            if (_commandLineOptions.TargetArch != null)
            {
                if (_commandLineOptions.TargetArch.Equals("x86", StringComparison.OrdinalIgnoreCase))
                    _targetArchitecture = TargetArchitecture.X86;
                else if (_commandLineOptions.TargetArch.Equals("x64", StringComparison.OrdinalIgnoreCase))
                    _targetArchitecture = TargetArchitecture.X64;
                else if (_commandLineOptions.TargetArch.Equals("arm", StringComparison.OrdinalIgnoreCase))
                    _targetArchitecture = TargetArchitecture.ARM;
                else if (_commandLineOptions.TargetArch.Equals("armel", StringComparison.OrdinalIgnoreCase))
                    _targetArchitecture = TargetArchitecture.ARM;
                else if (_commandLineOptions.TargetArch.Equals("arm64", StringComparison.OrdinalIgnoreCase))
                    _targetArchitecture = TargetArchitecture.ARM64;
                else
                    throw new CommandLineException("Target architecture is not supported");
            }
            if (_commandLineOptions.TargetOS != null)
            {
                if (_commandLineOptions.TargetOS.Equals("windows", StringComparison.OrdinalIgnoreCase))
                    _targetOS = TargetOS.Windows;
                else if (_commandLineOptions.TargetOS.Equals("linux", StringComparison.OrdinalIgnoreCase))
                    _targetOS = TargetOS.Linux;
                else if (_commandLineOptions.TargetOS.Equals("osx", StringComparison.OrdinalIgnoreCase))
                    _targetOS = TargetOS.OSX;
                else
                    throw new CommandLineException("Target OS is not supported");
            }

            using (PerfEventSource.StartStopEvents.CompilationEvents())
            {
                ICompilation compilation;
                using (PerfEventSource.StartStopEvents.LoadingEvents())
                {
                    //
                    // Initialize type system context
                    //

                    SharedGenericsMode genericsMode = SharedGenericsMode.CanonicalReferenceTypes;

                    var targetDetails = new TargetDetails(_targetArchitecture, _targetOS, TargetAbi.CoreRT, SimdVectorLength.None);
                    CompilerTypeSystemContext typeSystemContext = new ReadyToRunCompilerContext(targetDetails, genericsMode);

                    //
                    // TODO: To support our pre-compiled test tree, allow input files that aren't managed assemblies since
                    // some tests contain a mixture of both managed and native binaries.
                    //
                    // See: https://github.com/dotnet/corert/issues/2785
                    //
                    // When we undo this this hack, replace this foreach with
                    //  typeSystemContext.InputFilePaths = _inputFilePaths;
                    //
                    Dictionary<string, string> inputFilePaths = new Dictionary<string, string>();
                    foreach (var inputFile in _inputFilePaths)
                    {
                        try
                        {
                            var module = typeSystemContext.GetModuleFromPath(inputFile.Value);
                            inputFilePaths.Add(inputFile.Key, inputFile.Value);
                        }
                        catch (TypeSystemException.BadImageFormatException)
                        {
                            // Keep calm and carry on.
                        }
                    }

                    typeSystemContext.InputFilePaths = inputFilePaths;
                    typeSystemContext.ReferenceFilePaths = _referenceFilePaths;

                    string systemModuleName = _commandLineOptions.SystemModule ?? DefaultSystemModule;
                    typeSystemContext.SetSystemModule(typeSystemContext.GetModuleForSimpleName(systemModuleName));

                    if (typeSystemContext.InputFilePaths.Count == 0)
                        throw new CommandLineException("No input files specified");

                    //
                    // Initialize compilation group and compilation roots
                    //

                    // Single method mode?
                    MethodDesc singleMethod = CheckAndParseSingleMethodModeArguments(typeSystemContext);

                    var logger = new Logger(Console.Out, _commandLineOptions.Verbose);

                    List<ModuleDesc> referenceableModules = new List<ModuleDesc>();
                    List<ModuleDesc> inputModulesForProfileData = new List<ModuleDesc>();
                    foreach (var inputFile in inputFilePaths)
                    {
                        try
                        {
                            ModuleDesc module = typeSystemContext.GetModuleFromPath(inputFile.Value);
                            referenceableModules.Add(module);
                            inputModulesForProfileData.Add(module);
                        }
                        catch { } // Ignore non-managed pe files
                    }

                    foreach (var referenceFile in _referenceFilePaths.Values)
                    {
                        try
                        {
                            referenceableModules.Add(typeSystemContext.GetModuleFromPath(referenceFile));
                        }
                        catch { } // Ignore non-managed pe files
                    }

                    ProfileDataManager profileDataManager = new ProfileDataManager(logger, referenceableModules, inputModulesForProfileData, _tibcFiles, context:typeSystemContext, nonLocalizedGenerics: _nonlocalizedGenericsIbc);

                    CompilationModuleGroup compilationGroup;
                    List<ICompilationRootProvider> compilationRoots = new List<ICompilationRootProvider>();
                    if (singleMethod != null)
                    {
                        // Compiling just a single method
                        compilationGroup = new SingleMethodCompilationModuleGroup(singleMethod);
                        compilationRoots.Add(new SingleMethodRootProvider(singleMethod));
                    }
                    else
                    {
                        // Either single file, or multifile library, or multifile consumption.
                        EcmaModule entrypointModule = null;
                        foreach (var inputFile in typeSystemContext.InputFilePaths)
                        {
                            EcmaModule module = typeSystemContext.GetModuleFromPath(inputFile.Value);

                            if (module.PEReader.PEHeaders.IsExe)
                            {
                                if (entrypointModule != null)
                                    throw new Exception("Multiple EXE modules");
                                entrypointModule = module;
                            }
                        }

                        List<EcmaModule> inputModules = new List<EcmaModule>();

                        foreach (var inputFile in typeSystemContext.InputFilePaths)
                        {
                            EcmaModule module = typeSystemContext.GetModuleFromPath(inputFile.Value);
                            compilationRoots.Add(new ReadyToRunRootProvider(module, profileDataManager));
                            inputModules.Add(module);

                            if (!_commandLineOptions.InputBubble)
                            {
                                break;
                            }
                        }


                        List<ModuleDesc> versionBubbleModules = new List<ModuleDesc>();
                        if (_commandLineOptions.InputBubble)
                        {
                            // In large version bubble mode add reference paths to the compilation group
                            foreach (string referenceFile in _referenceFilePaths.Values)
                            {
                                try
                                {
                                    // Currently SimpleTest.targets has no easy way to filter out non-managed assemblies
                                    // from the reference list.
                                    EcmaModule module = typeSystemContext.GetModuleFromPath(referenceFile);
                                    versionBubbleModules.Add(module);
                                }
                                catch (TypeSystemException.BadImageFormatException ex)
                                {
                                    Console.WriteLine("Warning: cannot open reference assembly '{0}': {1}", referenceFile, ex.Message);
                                }
                            }
                        }

                        compilationGroup = new ReadyToRunSingleAssemblyCompilationModuleGroup(
                            typeSystemContext, inputModules, versionBubbleModules, _commandLineOptions.CompileBubbleGenerics,
                            _commandLineOptions.Partial ? profileDataManager : null);
                    }

                    //
                    // Compile
                    //

                    string inputFilePath = "";
                    foreach (var input in typeSystemContext.InputFilePaths)
                    {
                        inputFilePath = input.Value;
                        break;
                    }
                    CompilationBuilder builder = new ReadyToRunCodegenCompilationBuilder(typeSystemContext, compilationGroup, inputFilePath,
                        ibcTuning: _commandLineOptions.Tuning,
                        resilient: _commandLineOptions.Resilient);

                    string compilationUnitPrefix = "";
                    builder.UseCompilationUnitPrefix(compilationUnitPrefix);

                    ILProvider ilProvider = new ReadyToRunILProvider();

                    DependencyTrackingLevel trackingLevel = _commandLineOptions.DgmlLogFileName == null ?
                        DependencyTrackingLevel.None : (_commandLineOptions.GenerateFullDgmlLog ? DependencyTrackingLevel.All : DependencyTrackingLevel.First);

                    builder
                        .UseILProvider(ilProvider)
                        .UseJitPath(_commandLineOptions.JitPath)
                        .UseBackendOptions(_commandLineOptions.CodegenOptions)
                        .UseLogger(logger)
                        .UseDependencyTracking(trackingLevel)
                        .UseCompilationRoots(compilationRoots)
                        .UseOptimizationMode(_optimizationMode);

                    compilation = builder.ToCompilation();

                }
                compilation.Compile(_commandLineOptions.OutputFilePath.FullName);

                if (_commandLineOptions.DgmlLogFileName != null)
                    compilation.WriteDependencyLog(_commandLineOptions.DgmlLogFileName.FullName);
            }

            return 0;
        }

        private TypeDesc FindType(CompilerTypeSystemContext context, string typeName)
        {
            ModuleDesc systemModule = context.SystemModule;

            TypeDesc foundType = systemModule.GetTypeByCustomAttributeTypeName(typeName, false, (typeDefName, module, throwIfNotFound) =>
            {
                return (MetadataType)context.GetCanonType(typeDefName)
                    ?? CustomAttributeTypeNameParser.ResolveCustomAttributeTypeDefinitionName(typeDefName, module, throwIfNotFound);
            });
            if (foundType == null)
                throw new CommandLineException($"Type '{typeName}' not found");

            return foundType;
        }

        private MethodDesc CheckAndParseSingleMethodModeArguments(CompilerTypeSystemContext context)
        {
            if (_commandLineOptions.SingleMethodName == null && _commandLineOptions.SingleMethodTypeName == null && _commandLineOptions.SingleMethodGenericArgs == null)
                return null;

            if (_commandLineOptions.SingleMethodName == null || _commandLineOptions.SingleMethodTypeName == null)
                throw new CommandLineException("Both method name and type name are required parameters for single method mode");

            TypeDesc owningType = FindType(context, _commandLineOptions.SingleMethodTypeName);

            // TODO: allow specifying signature to distinguish overloads
            MethodDesc method = owningType.GetMethod(_commandLineOptions.SingleMethodName, null);
            if (method == null)
                throw new CommandLineException($"Method '{_commandLineOptions.SingleMethodName}' not found in '{_commandLineOptions.SingleMethodTypeName}'");

            if (method.HasInstantiation != (_commandLineOptions.SingleMethodGenericArgs != null) ||
                (method.HasInstantiation && (method.Instantiation.Length != _commandLineOptions.SingleMethodGenericArgs.Length)))
            {
                throw new CommandLineException(
                    $"Expected {method.Instantiation.Length} generic arguments for method '{_commandLineOptions.SingleMethodName}' on type '{_commandLineOptions.SingleMethodTypeName}'");
            }

            if (method.HasInstantiation)
            {
                List<TypeDesc> genericArguments = new List<TypeDesc>();
                foreach (var argString in _commandLineOptions.SingleMethodGenericArgs)
                    genericArguments.Add(FindType(context, argString));
                method = method.MakeInstantiatedMethod(genericArguments.ToArray());
            }

            return method;
        }

        private static bool DumpReproArguments(CodeGenerationFailedException ex)
        {
            Console.WriteLine("To repro, add following arguments to the command line:");

            MethodDesc failingMethod = ex.Method;

            var formatter = new CustomAttributeTypeNameFormatter((IAssemblyDesc)failingMethod.Context.SystemModule);

            Console.Write($"--singlemethodtypename \"{formatter.FormatName(failingMethod.OwningType, true)}\"");
            Console.Write($" --singlemethodname {failingMethod.Name}");

            for (int i = 0; i < failingMethod.Instantiation.Length; i++)
                Console.Write($" --singlemethodgenericarg \"{formatter.FormatName(failingMethod.Instantiation[i], true)}\"");

            return false;
        }

        public static async Task<int> Main(string[] args)
        {
            var command = CommandLineOptions.RootCommand();
            command.Handler = CommandHandler.Create<CommandLineOptions>((CommandLineOptions options) => InnerMain(options));
            return await command.InvokeAsync(args);
        }

        private static int InnerMain(CommandLineOptions buildOptions)
        {
#if DEBUG
            try
            {
                return new Program(buildOptions).Run();
            }
            catch (CodeGenerationFailedException ex) when (DumpReproArguments(ex))
            {
                throw new NotSupportedException(); // Unreachable
            }
#else
            try
            {
                return new Program(buildOptions).Run();
            }
            catch (Exception e)
            {
                Console.Error.WriteLine("Error: " + e.Message);
                Console.Error.WriteLine(e.ToString());
                return 1;
            }
#endif
        }
    }
}<|MERGE_RESOLUTION|>--- conflicted
+++ resolved
@@ -32,39 +32,7 @@
         private Dictionary<string, string> _referenceFilePaths = new Dictionary<string, string>(StringComparer.OrdinalIgnoreCase);
         IReadOnlyList<string> _tibcFiles = Array.Empty<string>();
 
-<<<<<<< HEAD
-        private string _outputFilePath;
-        private bool _isInputVersionBubble;
-        private bool _includeGenericsFromVersionBubble;
-        private bool _isVerbose;
-
-        private string _dgmlLogFileName;
-        private bool _generateFullDgmlLog;
-
-        private TargetArchitecture _targetArchitecture;
-        private string _targetArchitectureStr;
-        private TargetOS _targetOS;
-        private string _targetOSStr;
-        private string _jitPath;
-        private OptimizationMode _optimizationMode;
-        private string _systemModuleName = DefaultSystemModule;
-        private bool _tuning;
-        private bool _partial;
-        private bool _resilient;
-        private bool _nonlocalizedGenericsIbc;
-
-        private string _singleMethodTypeName;
-        private string _singleMethodName;
-        private IReadOnlyList<string> _singleMethodGenericArgs;
-
-        private IReadOnlyList<string> _codegenOptions = Array.Empty<string>();
-
-        private bool _help;
-
-        private Program()
-=======
         private Program(CommandLineOptions commandLineOptions)
->>>>>>> e658b979
         {
             _commandLineOptions = commandLineOptions;
         }
@@ -119,61 +87,9 @@
 
         private void ProcessCommandLine()
         {
-<<<<<<< HEAD
-            IReadOnlyList<string> inputFiles = Array.Empty<string>();
-            IReadOnlyList<string> referenceFiles = Array.Empty<string>();
-            
-
-            bool optimize = false;
-            bool optimizeSpace = false;
-            bool optimizeTime = false;
-
-            bool waitForDebugger = false;
             AssemblyName name = typeof(Program).GetTypeInfo().Assembly.GetName();
-            ArgumentSyntax argSyntax = ArgumentSyntax.Parse(args, syntax =>
-            {
-                syntax.ApplicationName = name.Name.ToString();
-
-                // HandleHelp writes to error, fails fast with crash dialog and lacks custom formatting.
-                syntax.HandleHelp = false;
-                syntax.HandleErrors = true;
-
-                syntax.DefineOption("h|help", ref _help, "Help message for ILC");
-                syntax.DefineOptionList("r|reference", ref referenceFiles, "Reference file(s) for compilation");
-                syntax.DefineOptionList("t|tibc", ref _tibcFiles, "Tibc file(s) for compilation");
-                syntax.DefineOption("o|out", ref _outputFilePath, "Output file path");
-                syntax.DefineOption("O", ref optimize, "Enable optimizations");
-                syntax.DefineOption("Os", ref optimizeSpace, "Enable optimizations, favor code space");
-                syntax.DefineOption("Ot", ref optimizeTime, "Enable optimizations, favor code speed");
-                syntax.DefineOption("inputbubble", ref _isInputVersionBubble, "True when the entire input forms a version bubble (default = per-assembly bubble)");
-                syntax.DefineOption("tuning", ref _tuning, "Generate IBC tuning image");
-                syntax.DefineOption("nonlocalgenerics_fromprofiledata", ref _nonlocalizedGenericsIbc, "Consider as part of profile data generics which are not local to the module");
-                syntax.DefineOption("partial", ref _partial, "Generate partial image driven by profile");
-                syntax.DefineOption("compilebubblegenerics", ref _includeGenericsFromVersionBubble, "Compile instantiations from reference modules used in the current module");
-                syntax.DefineOption("dgmllog", ref _dgmlLogFileName, "Save result of dependency analysis as DGML");
-                syntax.DefineOption("fulllog", ref _generateFullDgmlLog, "Save detailed log of dependency analysis");
-                syntax.DefineOption("verbose", ref _isVerbose, "Enable verbose logging");
-                syntax.DefineOption("systemmodule", ref _systemModuleName, "System module name (default: System.Private.CoreLib)");
-                syntax.DefineOption("waitfordebugger", ref waitForDebugger, "Pause to give opportunity to attach debugger");
-                syntax.DefineOptionList("codegenopt", ref _codegenOptions, "Define a codegen option");
-                syntax.DefineOption("resilient", ref _resilient, "Disable behavior where unexpected compilation failures cause overall compilation failure");
-
-                syntax.DefineOption("targetarch", ref _targetArchitectureStr, "Target architecture for cross compilation");
-                syntax.DefineOption("targetos", ref _targetOSStr, "Target OS for cross compilation");
-                syntax.DefineOption("jitpath", ref _jitPath, "Path to JIT compiler library");
-
-                syntax.DefineOption("singlemethodtypename", ref _singleMethodTypeName, "Single method compilation: name of the owning type");
-                syntax.DefineOption("singlemethodname", ref _singleMethodName, "Single method compilation: name of the method");
-                syntax.DefineOptionList("singlemethodgenericarg", ref _singleMethodGenericArgs, "Single method compilation: generic arguments to the method");
-
-                syntax.DefineParameterList("in", ref inputFiles, "Input file(s) to compile");
-            });
-            if (waitForDebugger)
-=======
-            AssemblyName name = typeof(Program).GetTypeInfo().Assembly.GetName();
 
             if (_commandLineOptions.WaitForDebugger)
->>>>>>> e658b979
             {
                 Console.WriteLine("Waiting for debugger to attach. Press ENTER to continue");
                 Console.ReadLine();
