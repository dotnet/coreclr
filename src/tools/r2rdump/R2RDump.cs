﻿// Licensed to the .NET Foundation under one or more agreements.
// The .NET Foundation licenses this file to you under the MIT license.
// See the LICENSE file in the project root for more information.

using System;
using System.Collections.Generic;
using System.CommandLine;
using System.IO;
using System.Text;
using System.Xml;
using System.Xml.Serialization;

namespace R2RDump
{
    public abstract class Dumper
    {
        internal R2RReader _r2r;
        internal bool _raw;
        internal bool _header;
        internal bool _disasm;
        internal Disassembler _disassembler;
        internal bool _unwind;
        internal bool _gc;
        internal bool _sectionContents;
        internal TextWriter _writer;

        abstract internal void Begin();
        abstract internal void End();
        abstract internal void WriteDivider(string title);
        abstract internal void WriteSubDivider();
        abstract internal void SkipLine();
        abstract internal void DumpHeader(bool dumpSections);
        abstract internal void DumpSection(R2RSection section, XmlNode parentNode = null);
        abstract internal void DumpAllMethods();
        abstract internal void DumpMethod(R2RMethod method, XmlNode parentNode = null);
        abstract internal void DumpRuntimeFunction(RuntimeFunction rtf, XmlNode parentNode = null);
        abstract internal void DumpDisasm(RuntimeFunction rtf, int imageOffset, XmlNode parentNode = null);
        abstract internal void DumpBytes(int rva, uint size, XmlNode parentNode = null, string name = "Raw", bool convertToOffset = true);
        abstract internal void DumpSectionContents(R2RSection section, XmlNode parentNode = null);
        abstract internal XmlNode DumpQueryCount(string q, string title, int count);
    }

    class R2RDump
    {
        private bool _help;
        private IReadOnlyList<string> _inputFilenames = Array.Empty<string>();
        private string _outputFilename = null;
        private bool _xml;
        private bool _raw;
        private bool _header;
        private bool _disasm;
        private IReadOnlyList<string> _queries = Array.Empty<string>();
        private IReadOnlyList<string> _keywords = Array.Empty<string>();
        private IReadOnlyList<int> _runtimeFunctions = Array.Empty<int>();
        private IReadOnlyList<string> _sections = Array.Empty<string>();
        private bool _diff;
        private bool _unwind;
        private bool _gc;
        private bool _sectionContents;
        private TextWriter _writer;
        private Dictionary<R2RSection.SectionType, bool> _selectedSections = new Dictionary<R2RSection.SectionType, bool>();
        private Dumper _dumper;
        private bool _ignoreSensitive;

        private R2RDump()
        {
        }

        private ArgumentSyntax ParseCommandLine(string[] args)
        {
            bool verbose = false;
            ArgumentSyntax argSyntax = ArgumentSyntax.Parse(args, syntax =>
            {
                syntax.ApplicationName = "R2RDump";
                syntax.HandleHelp = false;
                syntax.HandleErrors = true;

                syntax.DefineOption("h|help", ref _help, "Help message for R2RDump");
                syntax.DefineOptionList("i|in", ref _inputFilenames, "Input file(s) to dump. Expects them to by ReadyToRun images");
                syntax.DefineOption("o|out", ref _outputFilename, "Output file path. Dumps everything to the specified file except help message and exception messages");
                syntax.DefineOption("x|xml", ref _xml, "Output in XML format");
                syntax.DefineOption("raw", ref _raw, "Dump the raw bytes of each section or runtime function");
                syntax.DefineOption("header", ref _header, "Dump R2R header");
                syntax.DefineOption("d|disasm", ref _disasm, "Show disassembly of methods or runtime functions");
                syntax.DefineOptionList("q|query", ref _queries, "Query method by exact name, signature, row id or token");
                syntax.DefineOptionList("k|keyword", ref _keywords, "Search method by keyword");
                syntax.DefineOptionList("r|runtimefunction", ref _runtimeFunctions, ArgStringToInt, "Get one runtime function by id or relative virtual address");
                syntax.DefineOptionList("s|section", ref _sections, "Get section by keyword");
                syntax.DefineOption("unwind", ref _unwind, "Dump unwindInfo");
                syntax.DefineOption("gc", ref _gc, "Dump gcInfo and slot table");
                syntax.DefineOption("sc", ref _sectionContents, "Dump section contents");
                syntax.DefineOption("v|verbose", ref verbose, "Dump raw bytes, disassembly, unwindInfo, gcInfo and section contents");
                syntax.DefineOption("diff", ref _diff, "Compare two R2R images (not yet implemented)");
                syntax.DefineOption("ignoreSensitive", ref _ignoreSensitive, "Ignores sensitive properties in xml dump to avoid failing tests");
            });

            if (verbose)
            {
                _disasm = true;
                _unwind = true;
                _gc = true;
                _sectionContents = true;
            }

            _disasm = false; // TODO: this requires the coredistools nuget package with the most recent changes

            return argSyntax;
        }

        private int ArgStringToInt(string arg)
        {
            int n;
            if (!ArgStringToInt(arg, out n))
            {
                throw new ArgumentException("Can't parse argument to int");
            }
            return n;
        }

        /// <summary>
        /// Converts string passed as cmd line args into int, works for hexidecimal with 0x as prefix
        /// </summary>
        /// <param name="arg">The argument string to convert</param>
        /// <param name="n">The integer representation</param>
        private bool ArgStringToInt(string arg, out int n)
        {
			arg = arg.Trim();
            if (arg.StartsWith("0x", StringComparison.OrdinalIgnoreCase))
            {
                return int.TryParse(arg.Substring(2), System.Globalization.NumberStyles.HexNumber, null, out n);
            }
            return int.TryParse(arg, out n);
        }

        public static void WriteWarning(string warning)
        {
            Console.WriteLine($"Warning: {warning}");
        }

        // <summary>
        /// For each query in the list of queries, search for all methods matching the query by name, signature or id
        /// </summary>
        /// <param name="r2r">Contains all the extracted info about the ReadyToRun image</param>
        /// <param name="title">The title to print, "R2R Methods by Query" or "R2R Methods by Keyword"</param>
        /// <param name="queries">The keywords/ids to search for</param>
        /// <param name="exact">Specifies whether to look for methods with names/signatures/ids matching the method exactly or partially</param>
        private void QueryMethod(R2RReader r2r, string title, IReadOnlyList<string> queries, bool exact)
        {
            if (queries.Count > 0)
            {
                _dumper.WriteDivider(title);
            }
            foreach (string q in queries)
            {
                IList<R2RMethod> res = FindMethod(r2r, q, exact);
                XmlNode queryNode = _dumper.DumpQueryCount(q, "Methods", res.Count);
                foreach (R2RMethod method in res)
                {
                    _dumper.DumpMethod(method, queryNode);
                }
            }
        }

        // <summary>
        /// For each query in the list of queries, search for all sections by the name or value of the ReadyToRunSectionType enum
        /// </summary>
        /// <param name="r2r">Contains all the extracted info about the ReadyToRun image</param>
        /// <param name="queries">The names/values to search for</param>
        private void QuerySection(R2RReader r2r, IReadOnlyList<string> queries)
        {
            if (queries.Count > 0)
            {
                _dumper.WriteDivider("R2R Section");
            }
            foreach (string q in queries)
            {
                IList<R2RSection> res = FindSection(r2r, q);
                XmlNode queryNode = _dumper.DumpQueryCount(q, "Sections", res.Count);
                foreach (R2RSection section in res)
                {
                    _dumper.DumpSection(section, queryNode);
                }
            }
        }

        // <summary>
        /// For each query in the list of queries, search for a runtime function by id. 
        /// The method containing the runtime function gets outputted, along with the single runtime function that was searched
        /// </summary>
        /// <param name="r2r">Contains all the extracted info about the ReadyToRun image</param>
        /// <param name="queries">The ids to search for</param>
        private void QueryRuntimeFunction(R2RReader r2r, IReadOnlyList<int> queries)
        {
            if (queries.Count > 0)
            {
                _dumper.WriteDivider("Runtime Functions");
            }
            foreach (int q in queries)
            {
                RuntimeFunction rtf = FindRuntimeFunction(r2r, q);

                if (rtf == null)
                {
                    WriteWarning("Unable to find by id " + q);
                    continue;
                }
                XmlNode queryNode = _dumper.DumpQueryCount(q.ToString(), "Runtime Function", 1);
                _dumper.DumpRuntimeFunction(rtf, queryNode);
            }
        }

        /// <summary>
        /// Outputs specified headers, sections, methods or runtime functions for one ReadyToRun image
        /// </summary>
        /// <param name="r2r">The structure containing the info of the ReadyToRun image</param>
        public void Dump(R2RReader r2r)
        {

            _dumper.Begin();

            if (_queries.Count == 0 && _keywords.Count == 0 && _runtimeFunctions.Count == 0 && _sections.Count == 0) //dump all sections and methods
            {
                _dumper.WriteDivider("R2R Header");
                _dumper.DumpHeader(true);
                
                if (!_header)
                {
                    _dumper.DumpAllMethods();
                }
            }
            else //dump queried sections/methods/runtimeFunctions
            {
                if (_header)
                {
                    _dumper.DumpHeader(false);
                }

                QuerySection(r2r, _sections);
                QueryRuntimeFunction(r2r, _runtimeFunctions);
                QueryMethod(r2r, "R2R Methods by Query", _queries, true);
                QueryMethod(r2r, "R2R Methods by Keyword", _keywords, false);
            }

            _dumper.End();
        }

        /// <summary>
        /// Returns true if the name/signature/id of <param>method</param> matches <param>query</param>
        /// </summary>
        /// <param name="exact">Specifies exact or partial match</param>
        /// <remarks>Case-insensitive and ignores whitespace</remarks>
        private bool Match(R2RMethod method, string query, bool exact)
        {
            int id;
            bool isNum = ArgStringToInt(query, out id);
            bool idMatch = isNum && (method.Rid == id || method.Token == id);

            bool sigMatch = false;
            if (exact)
            {
                sigMatch = method.Name.Equals(query, StringComparison.OrdinalIgnoreCase);
                if (!sigMatch)
                {
                    string sig = method.SignatureString.Replace(" ", "");
                    string q = query.Replace(" ", "");
                    int iMatch = sig.IndexOf(q, StringComparison.OrdinalIgnoreCase);
                    sigMatch = (iMatch == 0 || (iMatch > 0 && iMatch == (sig.Length - q.Length) && sig[iMatch - 1] == '.'));
                }
            }
            else
            {
                string sig = method.Signature.ReturnType + method.SignatureString.Replace(" ", "");
                sigMatch = (sig.IndexOf(query.Replace(" ", ""), StringComparison.OrdinalIgnoreCase) >= 0);
            }

            return idMatch || sigMatch;
        }

        /// <summary>
        /// Returns true if the name or value of the ReadyToRunSectionType of <param>section</param> matches <param>query</param>
        /// </summary>
        /// <remarks>Case-insensitive</remarks>
        private bool Match(R2RSection section, string query)
        {
            int queryInt;
            bool isNum = ArgStringToInt(query, out queryInt);
            string typeName = Enum.GetName(typeof(R2RSection.SectionType), section.Type);

            return (isNum && (int)section.Type == queryInt) || typeName.IndexOf(query, StringComparison.OrdinalIgnoreCase) >= 0;
        }

        /// <summary>
        /// Finds all R2RMethods by name/signature/id matching <param>query</param>
        /// </summary>
        /// <param name="r2r">Contains all extracted info about the ReadyToRun image</param>
        /// <param name="query">The name/signature/id to search for</param>
        /// <param name="exact">Specifies exact or partial match</param>
        /// <out name="res">List of all matching methods</out>
        /// <remarks>Case-insensitive and ignores whitespace</remarks>
        public IList<R2RMethod> FindMethod(R2RReader r2r, string query, bool exact)
        {
            List<R2RMethod> res = new List<R2RMethod>();
            foreach (R2RMethod method in r2r.R2RMethods)
            {
                if (Match(method, query, exact))
                {
                    res.Add(method);
                }
            }
            return res;
        }

        /// <summary>
        /// Finds all R2RSections by name or value of the ReadyToRunSectionType matching <param>query</param>
        /// </summary>
        /// <param name="r2r">Contains all extracted info about the ReadyToRun image</param>
        /// <param name="query">The name or value to search for</param>
        /// <out name="res">List of all matching sections</out>
        /// <remarks>Case-insensitive</remarks>
        public IList<R2RSection> FindSection(R2RReader r2r, string query)
        {
            List<R2RSection> res = new List<R2RSection>();
            foreach (R2RSection section in r2r.R2RHeader.Sections.Values)
            {
                if (Match(section, query))
                {
                    res.Add(section);
                }
            }
            return res;
        }

        /// <summary>
        /// Returns the runtime function with id matching <param>rtfQuery</param>
        /// </summary>
        /// <param name="r2r">Contains all extracted info about the ReadyToRun image</param>
        /// <param name="rtfQuery">The name or value to search for</param>
        public RuntimeFunction FindRuntimeFunction(R2RReader r2r, int rtfQuery)
        {
            foreach (R2RMethod m in r2r.R2RMethods)
            {
                foreach (RuntimeFunction rtf in m.RuntimeFunctions)
                {
                    if (rtf.Id == rtfQuery || (rtf.StartAddress >= rtfQuery && rtf.StartAddress + rtf.Size < rtfQuery))
                    {
                        return rtf;
                    }
                }
            }
            return null;
        }

        private int Run(string[] args)
        {
            ArgumentSyntax syntax = ParseCommandLine(args);

            // open output stream
            if (_outputFilename != null)
            {
                _writer = File.CreateText(_outputFilename);
            }
            else
            {
                _writer = Console.Out;
            }

            if (_help)
            {
                _writer.WriteLine(syntax.GetHelpText());
                return 0;
            }

            Disassembler disassembler = null;

            try
            {
                if (_inputFilenames.Count == 0)
                    throw new ArgumentException("Input filename must be specified (--in <file>)");

                foreach (string filename in _inputFilenames)
                {
                    R2RReader r2r = new R2RReader(filename);

                    if (_disasm)
                    {
                        disassembler = new Disassembler(r2r.Image, r2r.Machine);
                    }

                    if (_xml)
                    {
<<<<<<< HEAD
                        _dumper = new XmlDumper(r2r, _writer, _raw, _header, _disasm, disassembler, _unwind, _gc, _sectionContents);
=======
                        _dumper = new XmlDumper(_ignoreSensitive, r2r, _writer, _raw, _header, _disasm, _disassembler, _unwind, _gc, _sectionContents);
>>>>>>> bf72f70f
                    }
                    else
                    {
                        _dumper = new TextDumper(r2r, _writer, _raw, _header, _disasm, disassembler, _unwind, _gc, _sectionContents);
                    }

                    Dump(r2r);
                }
            }
            catch (Exception e)
            {
                Console.WriteLine("Error: " + e.ToString());
                if (e is ArgumentException)
                {
                    Console.WriteLine();
                    Console.WriteLine(syntax.GetHelpText());
                }
                if (_xml)
                {
                    XmlDocument document = new XmlDocument();
                    XmlNode node = document.CreateNode("element", "Error", "");
                    node.InnerText = e.Message;
                    document.AppendChild(node);
                    if (_writer != null)
                    {
                        document.Save(_writer);
                    }
                }
                return 1;
            }
            finally
            {
                if (disassembler != null)
                {
                    disassembler.Dispose();
                }
                // close output stream
                _writer.Close();
            }

            return 0;
        }

        public static int Main(string[] args)
        {
            try
            {
                return new R2RDump().Run(args);
            }
            catch (Exception e)
            {
                Console.WriteLine("Error: " + e.ToString());
                return 1;
            }
        }
    }
}<|MERGE_RESOLUTION|>--- conflicted
+++ resolved
@@ -388,11 +388,7 @@
 
                     if (_xml)
                     {
-<<<<<<< HEAD
-                        _dumper = new XmlDumper(r2r, _writer, _raw, _header, _disasm, disassembler, _unwind, _gc, _sectionContents);
-=======
-                        _dumper = new XmlDumper(_ignoreSensitive, r2r, _writer, _raw, _header, _disasm, _disassembler, _unwind, _gc, _sectionContents);
->>>>>>> bf72f70f
+                        _dumper = new XmlDumper(_ignoreSensitive, r2r, _writer, _raw, _header, _disasm, disassembler, _unwind, _gc, _sectionContents);
                     }
                     else
                     {
