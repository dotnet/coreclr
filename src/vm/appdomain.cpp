// Licensed to the .NET Foundation under one or more agreements.
// The .NET Foundation licenses this file to you under the MIT license.
// See the LICENSE file in the project root for more information.


#include "common.h"

#include "appdomain.hpp"
#include "peimagelayout.inl"
#include "field.h"
#include "strongnameinternal.h"
#include "excep.h"
#include "eeconfig.h"
#include "gcheaputilities.h"
#include "eventtrace.h"
#include "perfcounters.h"
#include "assemblyname.hpp"
#include "eeprofinterfaces.h"
#include "dbginterface.h"
#ifndef DACCESS_COMPILE
#include "eedbginterfaceimpl.h"
#endif
#include "comdynamic.h"
#include "mlinfo.h"
#include "posterror.h"
#include "assemblynative.hpp"
#include "shimload.h"
#include "stringliteralmap.h"
#include "codeman.h"
#include "comcallablewrapper.h"
#include "apithreadstress.h"
#include "eventtrace.h"
#include "comdelegate.h"
#include "siginfo.hpp"
#include "typekey.h"

#include "caparser.h"
#include "ecall.h"
#include "finalizerthread.h"
#include "threadsuspend.h"

#ifdef FEATURE_PREJIT
#include "corcompile.h"
#include "compile.h"
#endif // FEATURE_PREJIT

#ifdef FEATURE_COMINTEROP
#include "comtoclrcall.h"
#include "runtimecallablewrapper.h"
#include "mngstdinterfaces.h"
#include "olevariant.h"
#include "rcwrefcache.h"
#include "olecontexthelpers.h"
#endif // FEATURE_COMINTEROP
#ifdef FEATURE_TYPEEQUIVALENCE
#include "typeequivalencehash.hpp"
#endif

#include "appdomain.inl"
#include "typeparse.h"
#include "mdaassistants.h"
#include "threadpoolrequest.h"

#include "nativeoverlapped.h"

#ifndef FEATURE_PAL
#include "dwreport.h"
#endif // !FEATURE_PAL

#include "stringarraylist.h"

#include "../binder/inc/clrprivbindercoreclr.h"


#include "clrprivtypecachewinrt.h"

// this file handles string conversion errors for itself
#undef  MAKE_TRANSLATIONFAILED

// Define these macro's to do strict validation for jit lock and class
// init entry leaks.  This defines determine if the asserts that
// verify for these leaks are defined or not.  These asserts can
// sometimes go off even if no entries have been leaked so this
// defines should be used with caution.
//
// If we are inside a .cctor when the application shut's down then the
// class init lock's head will be set and this will cause the assert
// to go off.
//
// If we are jitting a method when the application shut's down then
// the jit lock's head will be set causing the assert to go off.

//#define STRICT_CLSINITLOCK_ENTRY_LEAK_DETECTION

static const WCHAR DEFAULT_DOMAIN_FRIENDLY_NAME[] = W("DefaultDomain");
static const WCHAR OTHER_DOMAIN_FRIENDLY_NAME_PREFIX[] = W("Domain");

#define STATIC_OBJECT_TABLE_BUCKET_SIZE 1020

#define MAX_URL_LENGTH                  2084 // same as INTERNET_MAX_URL_LENGTH

//#define _DEBUG_ADUNLOAD 1

HRESULT RunDllMain(MethodDesc *pMD, HINSTANCE hInst, DWORD dwReason, LPVOID lpReserved); // clsload.cpp





// Statics

SPTR_IMPL(SystemDomain, SystemDomain, m_pSystemDomain);
SVAL_IMPL(ArrayListStatic, SystemDomain, m_appDomainIndexList);
SPTR_IMPL(SharedDomain, SharedDomain, m_pSharedDomain);
SVAL_IMPL(BOOL, SystemDomain, s_fForceDebug);
SVAL_IMPL(BOOL, SystemDomain, s_fForceProfiling);
SVAL_IMPL(BOOL, SystemDomain, s_fForceInstrument);

#ifndef DACCESS_COMPILE

// Base Domain Statics
CrstStatic          BaseDomain::m_SpecialStaticsCrst;

int                 BaseDomain::m_iNumberOfProcessors = 0;

// Shared Domain Statics
DECLSPEC_ALIGN(16) 
static BYTE         g_pSharedDomainMemory[sizeof(SharedDomain)];

// System Domain Statics
GlobalStringLiteralMap<StringLiteralEntry>* SystemDomain::m_pGlobalStringLiteralMap = NULL;
GlobalStringLiteralMap<Utf8StringLiteralEntry>* SystemDomain::m_pGlobalUtf8StringLiteralMap = NULL;

DECLSPEC_ALIGN(16) 
static BYTE         g_pSystemDomainMemory[sizeof(SystemDomain)];

#ifdef FEATURE_APPDOMAIN_RESOURCE_MONITORING
size_t              SystemDomain::m_totalSurvivedBytes = 0;
#endif //FEATURE_APPDOMAIN_RESOURCE_MONITORING

CrstStatic          SystemDomain::m_SystemDomainCrst;
CrstStatic          SystemDomain::m_DelayedUnloadCrst;

ULONG               SystemDomain::s_dNumAppDomains = 0;

ArrayListStatic     SystemDomain::m_appDomainIdList;

DWORD               SystemDomain::m_dwLowestFreeIndex        = 0;



// comparison function to be used for matching clsids in our clsid hash table
BOOL CompareCLSID(UPTR u1, UPTR u2)
{
    CONTRACTL
    {
        THROWS;
        GC_TRIGGERS;
        MODE_ANY;
        SO_INTOLERANT;
        INJECT_FAULT(COMPlusThrowOM(););
    }
    CONTRACTL_END;

    GUID *pguid = (GUID *)(u1 << 1);
    _ASSERTE(pguid != NULL);

    MethodTable *pMT= (MethodTable *)u2;
    _ASSERTE(pMT!= NULL);

    GUID guid;
    pMT->GetGuid(&guid, TRUE);
    if (!IsEqualIID(guid, *pguid))
        return FALSE;

    return TRUE;
}

#ifndef CROSSGEN_COMPILE
// Constructor for the LargeHeapHandleBucket class.
LargeHeapHandleBucket::LargeHeapHandleBucket(LargeHeapHandleBucket *pNext, DWORD Size, BaseDomain *pDomain, BOOL bCrossAD)
: m_pNext(pNext)
, m_ArraySize(Size)
, m_CurrentPos(0)
, m_CurrentEmbeddedFreePos(0) // hint for where to start a search for an embedded free item
{
    CONTRACTL
    {
        THROWS;
        GC_TRIGGERS;
        MODE_COOPERATIVE;
        PRECONDITION(CheckPointer(pDomain));
        INJECT_FAULT(COMPlusThrowOM(););
    }
    CONTRACTL_END;

    PTRARRAYREF HandleArrayObj;

    // Allocate the array in the large object heap.
    if (!bCrossAD) 
    {
        OVERRIDE_TYPE_LOAD_LEVEL_LIMIT(CLASS_LOADED);
        HandleArrayObj = (PTRARRAYREF)AllocateObjectArray(Size, g_pObjectClass, TRUE);
    }
    else 
    {
        // During AD creation we don't want to assign the handle array to the currently running AD but
        // to the AD being created.  Ensure that AllocateArrayEx doesn't set the AD and then set it here.
        AppDomain *pAD = pDomain->AsAppDomain();
        _ASSERTE(pAD);
        _ASSERTE(pAD->IsBeingCreated());

        OBJECTREF array;
        {
            OVERRIDE_TYPE_LOAD_LEVEL_LIMIT(CLASS_LOADED);
            array = AllocateArrayEx(
                ClassLoader::LoadArrayTypeThrowing(g_pObjectClass),
                (INT32 *)(&Size),
                1,
                TRUE
                DEBUG_ARG(TRUE));
        }

        array->SetAppDomain(pAD);

        HandleArrayObj = (PTRARRAYREF)array;
    }

    // Retrieve the pointer to the data inside the array. This is legal since the array
    // is located in the large object heap and is guaranteed not to move.
    m_pArrayDataPtr = (OBJECTREF *)HandleArrayObj->GetDataPtr();

    // Store the array in a strong handle to keep it alive.
    m_hndHandleArray = pDomain->CreatePinningHandle((OBJECTREF)HandleArrayObj);
}


// Destructor for the LargeHeapHandleBucket class.
LargeHeapHandleBucket::~LargeHeapHandleBucket()
{
    CONTRACTL
    {
        NOTHROW;
        GC_NOTRIGGER;
    }
    CONTRACTL_END;

    if (m_hndHandleArray)
    {
        DestroyPinningHandle(m_hndHandleArray);
        m_hndHandleArray = NULL;
    }
}


// Allocate handles from the bucket.
OBJECTREF *LargeHeapHandleBucket::AllocateHandles(DWORD nRequested)
{
    CONTRACTL
    {
        NOTHROW;
        GC_NOTRIGGER;
        MODE_COOPERATIVE;
    }
    CONTRACTL_END;

    _ASSERTE(nRequested > 0 && nRequested <= GetNumRemainingHandles());
    _ASSERTE(m_pArrayDataPtr == (OBJECTREF*)((PTRARRAYREF)ObjectFromHandle(m_hndHandleArray))->GetDataPtr());

    // Store the handles in the buffer that was passed in
    OBJECTREF* ret = &m_pArrayDataPtr[m_CurrentPos];
    m_CurrentPos += nRequested;

    return ret;
}

// look for a free item embedded in the table
OBJECTREF *LargeHeapHandleBucket::TryAllocateEmbeddedFreeHandle()
{
    CONTRACTL
    {
        NOTHROW;
        GC_NOTRIGGER;
        MODE_COOPERATIVE;
    }
    CONTRACTL_END;

    OBJECTREF pPreallocatedSentinalObject = ObjectFromHandle(g_pPreallocatedSentinelObject);
    _ASSERTE(pPreallocatedSentinalObject  != NULL);

    for (int  i = m_CurrentEmbeddedFreePos; i < m_CurrentPos; i++)
    {
        if (m_pArrayDataPtr[i] == pPreallocatedSentinalObject)
        {
            m_CurrentEmbeddedFreePos = i;
            m_pArrayDataPtr[i] = NULL;
            return &m_pArrayDataPtr[i];
        }
    }

    // didn't find it (we don't bother wrapping around for a full search, it's not worth it to try that hard, we'll get it next time)

    m_CurrentEmbeddedFreePos = 0;
    return NULL;
}


// Maximum bucket size will be 64K on 32-bit and 128K on 64-bit. 
// We subtract out a small amount to leave room for the object
// header and length of the array.

#define MAX_BUCKETSIZE (16384 - 4)

// Constructor for the LargeHeapHandleTable class.
LargeHeapHandleTable::LargeHeapHandleTable(BaseDomain *pDomain, DWORD InitialBucketSize)
: m_pHead(NULL)
, m_pDomain(pDomain)
, m_NextBucketSize(InitialBucketSize)
, m_pFreeSearchHint(NULL)
, m_cEmbeddedFree(0)
{
    CONTRACTL
    {
        THROWS;
        GC_TRIGGERS;
        MODE_COOPERATIVE;
        PRECONDITION(CheckPointer(pDomain));
        INJECT_FAULT(COMPlusThrowOM(););
    }
    CONTRACTL_END;

#ifdef _DEBUG
    m_pCrstDebug = NULL;
#endif
}


// Destructor for the LargeHeapHandleTable class.
LargeHeapHandleTable::~LargeHeapHandleTable()
{
    CONTRACTL
    {
        NOTHROW;
        GC_NOTRIGGER;
    }
    CONTRACTL_END;

    // Delete the buckets.
    while (m_pHead)
    {
        LargeHeapHandleBucket *pOld = m_pHead;
        m_pHead = pOld->GetNext();
        delete pOld;
    }
}

//*****************************************************************************
//
// LOCKING RULES FOR AllocateHandles() and ReleaseHandles()  12/08/2004
//
//
// These functions are not protected by any locking in this location but rather the callers are
// assumed to be doing suitable locking  for the handle table.  The handle table itself is
// behaving rather like a thread-agnostic collection class -- it doesn't want to know
// much about the outside world and so it is just doing its job with no awareness of
// thread notions.
//
// The instance in question is
// There are two locations you can find a LargeHeapHandleTable
// 1) there is one in every BaseDomain, it is used to keep track of the static members
//     in that domain
// 2) there is one in the System Domain that is used for the GlobalStringLiteralMap
//
// the one in (2) is not the same as the one that is in the BaseDomain object that corresponds
// to the SystemDomain -- that one is basically stilborn because the string literals don't go
// there and of course the System Domain has no code loaded into it -- only regular
// AppDomains (like Domain 0) actually execute code.  As a result handle tables are in
// practice used either for string literals or for static members but never for both.
// At least not at this writing.
//
// Now it's useful to consider what the locking discipline is for these classes.
//
// ---------
//
// First case: (easiest) is the statics members
//
// Each BaseDomain has its own critical section
//
// BaseDomain::AllocateObjRefPtrsInLargeTable takes a lock with
//        CrstHolder ch(&m_LargeHeapHandleTableCrst);
//
// it does this before it calls AllocateHandles which suffices.  It does not call ReleaseHandles
// at any time (although ReleaseHandles may be called via AllocateHandles if the request
// doesn't fit in the current block, the remaining handles at the end of the block are released
// automatically as part of allocation/recycling)
//
// note: Recycled handles are only used during String Literal allocation because we only try
// to recycle handles if the allocation request is for exactly one handle.
//
// The handles in the BaseDomain handle table are released when the Domain is unloaded
// as the GC objects become rootless at that time.
//
// This dispenses with all of the Handle tables except the one that is used for string literals
//
// ---------
//
// Second case:  Allocation for use in a string literal
//
// AppDomainStringLiteralMap::GetStringLiteral
// leads to calls to
//     LargeHeapHandleBlockHolder constructor
//     leads to calls to
//          m_Data = pOwner->AllocateHandles(nCount);
//
// before doing this  AppDomainStringLiteralMap::GetStringLiteral takes this lock
//
//    CrstHolder gch(&(SystemDomain::GetGlobalStringLiteralMap()->m_HashTableCrstGlobal));
//
// which is the lock for the hash table that it owns
//
// STRINGREF *AppDomainStringLiteralMap::GetInternedString
//
// has a similar call path and uses the same approach and  the same lock
// this covers all the paths which allocate
//
// ---------
//
// Third case:  Releases for use in a string literal entry
//
// CrstHolder gch(&(SystemDomain::GetGlobalStringLiteralMap()->m_HashTableCrstGlobal));
// taken in the AppDomainStringLiteralMap functions below protects the 4 ways that this can happen
//
// case 3a)
//
// in an appdomain unload case
//
// AppDomainStringLiteralMap::~AppDomainStringLiteralMap() takes the lock then
// leads to calls to
//     StringLiteralEntry::Release
//    which leads to
//        SystemDomain::GetGlobalStringLiteralMapNoCreate()->RemoveStringLiteralEntry(this)
//        which leads to
//            m_LargeHeapHandleTable.ReleaseHandles((OBJECTREF*)pObjRef, 1);
//
// case 3b)
//
// AppDomainStringLiteralMap::GetStringLiteral() can call StringLiteralEntry::Release in some
// error cases, leading to the same stack as above
//
// case 3c)
//
// AppDomainStringLiteralMap::GetInternedString() can call StringLiteralEntry::Release in some
// error cases, leading to the same stack as above
//
// case 3d)
//
// The same code paths in 3b and 3c and also end up releasing if an exception is thrown
// during their processing.  Both these paths use a StringLiteralEntryHolder to assist in cleanup,
// the StaticRelease method of the StringLiteralEntry gets called, which in turn calls the
// Release method.


// Allocate handles from the large heap handle table.
OBJECTREF* LargeHeapHandleTable::AllocateHandles(DWORD nRequested, BOOL bCrossAD)
{
    CONTRACTL
    {
        THROWS;
        GC_TRIGGERS;
        MODE_COOPERATIVE;
        PRECONDITION(nRequested > 0);
        INJECT_FAULT(COMPlusThrowOM(););
    }
    CONTRACTL_END;

    // SEE "LOCKING RULES FOR AllocateHandles() and ReleaseHandles()" above

    // the lock must be registered and already held by the caller per contract
#ifdef _DEBUG
    _ASSERTE(m_pCrstDebug != NULL);
    _ASSERTE(m_pCrstDebug->OwnedByCurrentThread());
#endif

    if (nRequested == 1 && m_cEmbeddedFree != 0)
    {
        // special casing singleton requests to look for slots that can be re-used

        // we need to do this because string literals are allocated one at a time and then sometimes
        // released.  we do not wish for the number of handles consumed by string literals to
        // increase forever as assemblies are loaded and unloaded

        if (m_pFreeSearchHint == NULL)
            m_pFreeSearchHint = m_pHead;

        while (m_pFreeSearchHint)
        {
            OBJECTREF* pObjRef = m_pFreeSearchHint->TryAllocateEmbeddedFreeHandle();
            if (pObjRef != NULL)
            {
                // the slot is to have been prepared with a null ready to go
                _ASSERTE(*pObjRef == NULL);
                m_cEmbeddedFree--;
                return pObjRef;
            }
            m_pFreeSearchHint = m_pFreeSearchHint->GetNext();
        }

        // the search doesn't wrap around so it's possible that we might have embedded free items
        // and not find them but that's ok, we'll get them on the next alloc... all we're trying to do
        // is to not have big leaks over time.
    }


    // Retrieve the remaining number of handles in the bucket.
    DWORD NumRemainingHandlesInBucket = (m_pHead != NULL) ? m_pHead->GetNumRemainingHandles() : 0;

    // create a new block if this request doesn't fit in the current block
    if (nRequested > NumRemainingHandlesInBucket)
    {
        if (m_pHead != NULL)
        {
            // mark the handles in that remaining region as available for re-use
            ReleaseHandles(m_pHead->CurrentPos(), NumRemainingHandlesInBucket);

            // mark what's left as having been used
            m_pHead->ConsumeRemaining();
        }

        // create a new bucket for this allocation

        // We need a block big enough to hold the requested handles
        DWORD NewBucketSize = max(m_NextBucketSize, nRequested);

        m_pHead = new LargeHeapHandleBucket(m_pHead, NewBucketSize, m_pDomain, bCrossAD);

        m_NextBucketSize = min(m_NextBucketSize * 2, MAX_BUCKETSIZE);
    }

    return m_pHead->AllocateHandles(nRequested);
}

//*****************************************************************************
// Release object handles allocated using AllocateHandles().
void LargeHeapHandleTable::ReleaseHandles(OBJECTREF *pObjRef, DWORD nReleased)
{
    CONTRACTL
    {
        NOTHROW;
        GC_NOTRIGGER;
        MODE_COOPERATIVE;
        PRECONDITION(CheckPointer(pObjRef));
    }
    CONTRACTL_END;

    // SEE "LOCKING RULES FOR AllocateHandles() and ReleaseHandles()" above

    // the lock must be registered and already held by the caller per contract
#ifdef _DEBUG
    _ASSERTE(m_pCrstDebug != NULL);
    _ASSERTE(m_pCrstDebug->OwnedByCurrentThread());
#endif

    OBJECTREF pPreallocatedSentinalObject = ObjectFromHandle(g_pPreallocatedSentinelObject);
    _ASSERTE(pPreallocatedSentinalObject  != NULL);


    // Add the released handles to the list of available handles.
    for (DWORD i = 0; i < nReleased; i++)
    {
        SetObjectReference(&pObjRef[i], pPreallocatedSentinalObject, NULL);
    }

    m_cEmbeddedFree += nReleased;
}




// Constructor for the ThreadStaticHandleBucket class.
ThreadStaticHandleBucket::ThreadStaticHandleBucket(ThreadStaticHandleBucket *pNext, DWORD Size, BaseDomain *pDomain)
: m_pNext(pNext)
, m_ArraySize(Size)
{
    CONTRACTL
    {
        THROWS;
        GC_TRIGGERS;
        MODE_COOPERATIVE;
        PRECONDITION(CheckPointer(pDomain));
        INJECT_FAULT(COMPlusThrowOM(););
    }
    CONTRACTL_END;

    PTRARRAYREF HandleArrayObj;

    // Allocate the array on the GC heap.
    OVERRIDE_TYPE_LOAD_LEVEL_LIMIT(CLASS_LOADED);
    HandleArrayObj = (PTRARRAYREF)AllocateObjectArray(Size, g_pObjectClass, FALSE);

    // Store the array in a strong handle to keep it alive.
    m_hndHandleArray = pDomain->CreateStrongHandle((OBJECTREF)HandleArrayObj);
}

// Destructor for the ThreadStaticHandleBucket class.
ThreadStaticHandleBucket::~ThreadStaticHandleBucket()
{
    CONTRACTL
    {
        NOTHROW;
        GC_NOTRIGGER;
        MODE_COOPERATIVE;
    }
    CONTRACTL_END;

    if (m_hndHandleArray)
    {
        DestroyStrongHandle(m_hndHandleArray);
        m_hndHandleArray = NULL;
    }
}

// Allocate handles from the bucket.
OBJECTHANDLE ThreadStaticHandleBucket::GetHandles()
{
    CONTRACTL
    {
        NOTHROW;
        GC_NOTRIGGER;
        MODE_COOPERATIVE;
    }
    CONTRACTL_END;

    return m_hndHandleArray;
}

// Constructor for the ThreadStaticHandleTable class.
ThreadStaticHandleTable::ThreadStaticHandleTable(BaseDomain *pDomain)
: m_pHead(NULL)
, m_pDomain(pDomain)
{
    CONTRACTL
    {
        NOTHROW;
        GC_NOTRIGGER;
        MODE_ANY;
        PRECONDITION(CheckPointer(pDomain));
    }
    CONTRACTL_END;
}

// Destructor for the ThreadStaticHandleTable class.
ThreadStaticHandleTable::~ThreadStaticHandleTable()
{
    CONTRACTL
    {
        NOTHROW;
        GC_NOTRIGGER;
    }
    CONTRACTL_END;

    // Delete the buckets.
    while (m_pHead)
    {
        ThreadStaticHandleBucket *pOld = m_pHead;
        m_pHead = pOld->GetNext();
        delete pOld;
    }
}

// Allocate handles from the large heap handle table.
OBJECTHANDLE ThreadStaticHandleTable::AllocateHandles(DWORD nRequested)
{
    CONTRACTL
    {
        THROWS;
        GC_TRIGGERS;
        MODE_COOPERATIVE;
        PRECONDITION(nRequested > 0);
        INJECT_FAULT(COMPlusThrowOM(););
    }
    CONTRACTL_END;

    // create a new bucket for this allocation
    m_pHead = new ThreadStaticHandleBucket(m_pHead, nRequested, m_pDomain);

    return m_pHead->GetHandles();
}

#endif // CROSSGEN_COMPILE


//*****************************************************************************
// BaseDomain
//*****************************************************************************
void BaseDomain::Attach()
{
    m_SpecialStaticsCrst.Init(CrstSpecialStatics);
}

BaseDomain::BaseDomain()
{
    // initialize fields so the domain can be safely destructed
    // shouldn't call anything that can fail here - use ::Init instead
    CONTRACTL
    {
        THROWS;
        GC_TRIGGERS;
        MODE_ANY;
        FORBID_FAULT;
    }
    CONTRACTL_END;

    m_fDisableInterfaceCache = FALSE;

    m_pFusionContext = NULL;
    m_pTPABinderContext = NULL;

    // Make sure the container is set to NULL so that it gets loaded when it is used.
    m_pLargeHeapHandleTable = NULL;

#ifndef CROSSGEN_COMPILE
    // Note that m_handleStore is overridden by app domains
    m_handleStore = GCHandleUtilities::GetGCHandleManager()->GetGlobalHandleStore();
#else
    m_handleStore = NULL;
#endif

    m_pMarshalingData = NULL;

#ifdef FEATURE_COMINTEROP
    m_pMngStdInterfacesInfo = NULL;
    m_pWinRtBinder = NULL;
#endif
    m_FileLoadLock.PreInit();
    m_JITLock.PreInit();
    m_ClassInitLock.PreInit();
    m_ILStubGenLock.PreInit();

#ifdef FEATURE_CODE_VERSIONING
    m_codeVersionManager.PreInit(this == (BaseDomain *)g_pSharedDomainMemory);
#endif

} //BaseDomain::BaseDomain

//*****************************************************************************
void BaseDomain::Init()
{
    CONTRACTL
    {
        THROWS;
        GC_TRIGGERS;
        MODE_ANY;
        INJECT_FAULT(COMPlusThrowOM(););
    }
    CONTRACTL_END;

    //
    // Initialize the domain locks
    //

    if (this == reinterpret_cast<BaseDomain*>(&g_pSharedDomainMemory[0]))
        m_DomainCrst.Init(CrstSharedBaseDomain);
    else if (this == reinterpret_cast<BaseDomain*>(&g_pSystemDomainMemory[0]))
        m_DomainCrst.Init(CrstSystemBaseDomain);
    else
        m_DomainCrst.Init(CrstBaseDomain);

    m_DomainCacheCrst.Init(CrstAppDomainCache);
    m_DomainLocalBlockCrst.Init(CrstDomainLocalBlock);

    m_InteropDataCrst.Init(CrstInteropData, CRST_REENTRANCY);

    m_WinRTFactoryCacheCrst.Init(CrstWinRTFactoryCache, CRST_UNSAFE_COOPGC);

    // NOTE: CRST_UNSAFE_COOPGC prevents a GC mode switch to preemptive when entering this crst.
    // If you remove this flag, we will switch to preemptive mode when entering
    // m_FileLoadLock, which means all functions that enter it will become
    // GC_TRIGGERS.  (This includes all uses of PEFileListLockHolder, LoadLockHolder, etc.)  So be sure
    // to update the contracts if you remove this flag.
    m_FileLoadLock.Init(CrstAssemblyLoader,
                        CrstFlags(CRST_HOST_BREAKABLE), TRUE);

    //
    //   The JIT lock and the CCtor locks are at the same level (and marked as
    //   UNSAFE_SAME_LEVEL) because they are all part of the same deadlock detection mechanism. We
    //   see through cycles of JITting and .cctor execution and then explicitly allow the cycle to
    //   be broken by giving access to uninitialized classes.  If there is no cycle or if the cycle
    //   involves other locks that arent part of this special deadlock-breaking semantics, then
    //   we continue to block.
    //
    m_JITLock.Init(CrstJit, CrstFlags(CRST_REENTRANCY | CRST_UNSAFE_SAMELEVEL), TRUE);
    m_ClassInitLock.Init(CrstClassInit, CrstFlags(CRST_REENTRANCY | CRST_UNSAFE_SAMELEVEL), TRUE);

    m_ILStubGenLock.Init(CrstILStubGen, CrstFlags(CRST_REENTRANCY), TRUE);

    // Large heap handle table CRST.
    m_LargeHeapHandleTableCrst.Init(CrstAppDomainHandleTable);

    m_crstLoaderAllocatorReferences.Init(CrstLoaderAllocatorReferences);
    // Has to switch thread to GC_NOTRIGGER while being held (see code:BaseDomain#AssemblyListLock)
    m_crstAssemblyList.Init(CrstAssemblyList, CrstFlags(
        CRST_GC_NOTRIGGER_WHEN_TAKEN | CRST_DEBUGGER_THREAD | CRST_TAKEN_DURING_SHUTDOWN));

    // Initialize the EE marshaling data to NULL.
    m_pMarshalingData = NULL;

#ifdef FEATURE_COMINTEROP
    // Allocate the managed standard interfaces information.
    m_pMngStdInterfacesInfo = new MngStdInterfacesInfo();
    
    {
        CLRPrivBinderWinRT::NamespaceResolutionKind fNamespaceResolutionKind = CLRPrivBinderWinRT::NamespaceResolutionKind_WindowsAPI;
        if (CLRConfig::GetConfigValue(CLRConfig::EXTERNAL_DesignerNamespaceResolutionEnabled) != FALSE)
        {
            fNamespaceResolutionKind = CLRPrivBinderWinRT::NamespaceResolutionKind_DesignerResolveEvent;
        }
        CLRPrivTypeCacheWinRT * pWinRtTypeCache = CLRPrivTypeCacheWinRT::GetOrCreateTypeCache();
        m_pWinRtBinder = CLRPrivBinderWinRT::GetOrCreateBinder(pWinRtTypeCache, fNamespaceResolutionKind);
    }
#endif // FEATURE_COMINTEROP

    // Init the COM Interop data hash
    {
        LockOwner lock = {&m_InteropDataCrst, IsOwnerOfCrst};
        m_interopDataHash.Init(0, NULL, false, &lock);
    }

    m_dwSizedRefHandles = 0;
    if (!m_iNumberOfProcessors)
    {
        m_iNumberOfProcessors = GetCurrentProcessCpuCount();
    }
}

#undef LOADERHEAP_PROFILE_COUNTER

#ifndef CROSSGEN_COMPILE
//*****************************************************************************
void BaseDomain::Terminate()
{
    CONTRACTL
    {
        NOTHROW;
        GC_TRIGGERS;
        MODE_ANY;
    }
    CONTRACTL_END;

    m_crstLoaderAllocatorReferences.Destroy();
    m_DomainCrst.Destroy();
    m_DomainCacheCrst.Destroy();
    m_DomainLocalBlockCrst.Destroy();
    m_InteropDataCrst.Destroy();

    JitListLockEntry* pJitElement;
    ListLockEntry* pElement;

    // All the threads that are in this domain had better be stopped by this
    // point.
    //
    // We might be jitting or running a .cctor so we need to empty that queue.
    pJitElement = m_JITLock.Pop(TRUE);
    while (pJitElement)
    {
#ifdef STRICT_JITLOCK_ENTRY_LEAK_DETECTION
        _ASSERTE ((m_JITLock.m_pHead->m_dwRefCount == 1
            && m_JITLock.m_pHead->m_hrResultCode == E_FAIL) ||
            dbg_fDrasticShutdown || g_fInControlC);
#endif // STRICT_JITLOCK_ENTRY_LEAK_DETECTION
        delete(pJitElement);
        pJitElement = m_JITLock.Pop(TRUE);

    }
    m_JITLock.Destroy();

    pElement = m_ClassInitLock.Pop(TRUE);
    while (pElement)
    {
#ifdef STRICT_CLSINITLOCK_ENTRY_LEAK_DETECTION
        _ASSERTE (dbg_fDrasticShutdown || g_fInControlC);
#endif
        delete(pElement);
        pElement = m_ClassInitLock.Pop(TRUE);
    }
    m_ClassInitLock.Destroy();

    FileLoadLock* pFileElement;
    pFileElement = (FileLoadLock*) m_FileLoadLock.Pop(TRUE);
    while (pFileElement)
    {
#ifdef STRICT_CLSINITLOCK_ENTRY_LEAK_DETECTION
        _ASSERTE (dbg_fDrasticShutdown || g_fInControlC);
#endif
        pFileElement->Release();
        pFileElement = (FileLoadLock*) m_FileLoadLock.Pop(TRUE);
    }
    m_FileLoadLock.Destroy();

    pElement = m_ILStubGenLock.Pop(TRUE);
    while (pElement)
    {
#ifdef STRICT_JITLOCK_ENTRY_LEAK_DETECTION
        _ASSERTE ((m_ILStubGenLock.m_pHead->m_dwRefCount == 1
            && m_ILStubGenLock.m_pHead->m_hrResultCode == E_FAIL) ||
            dbg_fDrasticShutdown || g_fInControlC);
#endif // STRICT_JITLOCK_ENTRY_LEAK_DETECTION
        delete(pElement);
        pElement = m_ILStubGenLock.Pop(TRUE);
    }
    m_ILStubGenLock.Destroy();

    m_LargeHeapHandleTableCrst.Destroy();

    if (m_pLargeHeapHandleTable != NULL)
    {
        delete m_pLargeHeapHandleTable;
        m_pLargeHeapHandleTable = NULL;
    }

    if (!IsAppDomain())
    {
        // Kind of a workaround - during unloading, we need to have an EE halt
        // around deleting this stuff. So it gets deleted in AppDomain::Terminate()
        // for those things (because there is a convenient place there.)
        GetLoaderAllocator()->CleanupStringLiteralMap();
    }

#ifdef FEATURE_COMINTEROP
    if (m_pMngStdInterfacesInfo)
    {
        delete m_pMngStdInterfacesInfo;
        m_pMngStdInterfacesInfo = NULL;
    }
    
    if (m_pWinRtBinder != NULL)
    {
        m_pWinRtBinder->Release();
    }
#endif // FEATURE_COMINTEROP

    ClearFusionContext();

    m_dwSizedRefHandles = 0;
}
#endif // CROSSGEN_COMPILE

void BaseDomain::InitVSD()
{
    STANDARD_VM_CONTRACT;

    // This is a workaround for gcc, since it fails to successfully resolve
    // "TypeIDMap::STARTING_SHARED_DOMAIN_ID" when used within the ?: operator.
    UINT32 startingId;
    if (IsSharedDomain())
    {
        startingId = TypeIDMap::STARTING_SHARED_DOMAIN_ID;
    }
    else
    {
        startingId = TypeIDMap::STARTING_UNSHARED_DOMAIN_ID;
    }

    // By passing false as the last parameter, interfaces loaded in the
    // shared domain will not be given fat type ids if RequiresFatDispatchTokens
    // is set. This is correct, as the fat dispatch tokens are only needed to solve
    // uniqueness problems involving domain specific types.
    m_typeIDMap.Init(startingId, 2, !IsSharedDomain());

#ifndef CROSSGEN_COMPILE
    GetLoaderAllocator()->InitVirtualCallStubManager(this);
#endif
}

#ifndef CROSSGEN_COMPILE

void BaseDomain::ClearFusionContext()
{
    CONTRACTL
    {
        NOTHROW;
        GC_TRIGGERS;
        MODE_PREEMPTIVE;
    }
    CONTRACTL_END;

    if(m_pFusionContext) {
        m_pFusionContext->Release();
        m_pFusionContext = NULL;
    }
    if (m_pTPABinderContext) {
        m_pTPABinderContext->Release();
        m_pTPABinderContext = NULL;
    }
}

#ifdef  FEATURE_PREJIT
void AppDomain::DeleteNativeCodeRanges()
{
    CONTRACTL
    {
        NOTHROW;
        GC_NOTRIGGER;
        MODE_PREEMPTIVE;
        FORBID_FAULT;
    }
    CONTRACTL_END;

    // Fast path to skip using the assembly iterator when the appdomain has not yet completely been initialized 
    // and yet we are destroying it.  (This is the case if we OOM during AppDomain creation.)
    if (m_Assemblies.IsEmpty())
        return;

    // Shutdown assemblies
    AssemblyIterator i = IterateAssembliesEx( (AssemblyIterationFlags)(kIncludeLoaded | kIncludeLoading | kIncludeExecution | kIncludeFailedToLoad) );
    CollectibleAssemblyHolder<DomainAssembly *> pDomainAssembly;

    while (i.Next(pDomainAssembly.This()))
    {
        Assembly * assembly = pDomainAssembly->m_pAssembly;
        if ((assembly != NULL) && !assembly->IsDomainNeutral())
            assembly->DeleteNativeCodeRanges();
    }
}
#endif

void AppDomain::ShutdownAssemblies()
{
    CONTRACTL
    {
        NOTHROW;
        GC_TRIGGERS;
        MODE_ANY;
    }
    CONTRACTL_END;

    // Fast path to skip using the assembly iterator when the appdomain has not yet completely been initialized 
    // and yet we are destroying it.  (This is the case if we OOM during AppDomain creation.)
    if (m_Assemblies.IsEmpty())
        return;

    // Shutdown assemblies
    // has two stages because Terminate needs info from the Assembly's dependencies

    // Stage 1: call code:Assembly::Terminate
    AssemblyIterator i = IterateAssembliesEx((AssemblyIterationFlags)(
        kIncludeLoaded | kIncludeLoading | kIncludeExecution | kIncludeFailedToLoad | kIncludeCollected));
    DomainAssembly * pDomainAssembly = NULL;

    while (i.Next_UnsafeNoAddRef(&pDomainAssembly))
    {
        // Note: cannot use DomainAssembly::GetAssembly() here as it asserts that the assembly has been
        // loaded to at least the FILE_LOAD_ALLOCATE level. Since domain shutdown can take place
        // asynchronously this property cannot be guaranteed. Access the m_pAssembly field directly instead.
        Assembly * assembly = pDomainAssembly->m_pAssembly;
        if (assembly && !assembly->IsDomainNeutral())
            assembly->Terminate();
    }
    
    // Stage 2: Clear the list of assemblies
    i = IterateAssembliesEx((AssemblyIterationFlags)(
        kIncludeLoaded | kIncludeLoading | kIncludeExecution | kIncludeFailedToLoad | kIncludeCollected));
    while (i.Next_UnsafeNoAddRef(&pDomainAssembly))
    {
        // We are in shutdown path, no one else can get to the list anymore
        delete pDomainAssembly;
    }
    m_Assemblies.Clear(this);
    
    // Stage 2: Clear the loader allocators registered for deletion from code:Assembly:Terminate calls in 
    // stage 1
    // Note: It is not clear to me why we cannot delete the loader allocator from within 
    // code:DomainAssembly::~DomainAssembly
    ShutdownFreeLoaderAllocators(FALSE);
} // AppDomain::ShutdownAssemblies

void AppDomain::ShutdownFreeLoaderAllocators(BOOL bFromManagedCode)
{
    // If we're called from managed code (i.e. the finalizer thread) we take a lock in
    // LoaderAllocator::CleanupFailedTypeInit, which may throw. Otherwise we're called
    // from the app-domain shutdown path in which we can avoid taking the lock.
    CONTRACTL
    {
        GC_TRIGGERS;
        if (bFromManagedCode) THROWS; else NOTHROW;
        MODE_ANY;
        CAN_TAKE_LOCK;
    }
    CONTRACTL_END;

    CrstHolder ch(GetLoaderAllocatorReferencesLock());
    
    // Shutdown the LoaderAllocators associated with collectible assemblies
    while (m_pDelayedLoaderAllocatorUnloadList != NULL)
    {
        LoaderAllocator * pCurrentLoaderAllocator = m_pDelayedLoaderAllocatorUnloadList;
        // Remove next loader allocator from the list
        m_pDelayedLoaderAllocatorUnloadList = m_pDelayedLoaderAllocatorUnloadList->m_pLoaderAllocatorDestroyNext;

        if (bFromManagedCode)
        {
            // For loader allocator finalization, we need to be careful about cleaning up per-appdomain allocations
            // and synchronizing with GC using delay unload list. We need to wait for next Gen2 GC to finish to ensure
            // that GC heap does not have any references to the MethodTables being unloaded.

            pCurrentLoaderAllocator->CleanupFailedTypeInit();

            pCurrentLoaderAllocator->CleanupHandles();

            GCX_COOP();
            SystemDomain::System()->AddToDelayedUnloadList(pCurrentLoaderAllocator);
        }
        else
        {
            // For appdomain unload, delete the loader allocator right away
            delete pCurrentLoaderAllocator;
        }
    }
} // AppDomain::ShutdownFreeLoaderAllocators

//---------------------------------------------------------------------------------------
// 
// Register the loader allocator for deletion in code:AppDomain::ShutdownFreeLoaderAllocators.
// 
void AppDomain::RegisterLoaderAllocatorForDeletion(LoaderAllocator * pLoaderAllocator)
{
    CONTRACTL
    {
        GC_TRIGGERS;
        NOTHROW;
        MODE_ANY;
        CAN_TAKE_LOCK;
    }
    CONTRACTL_END;
    
    CrstHolder ch(GetLoaderAllocatorReferencesLock());
    
    pLoaderAllocator->m_pLoaderAllocatorDestroyNext = m_pDelayedLoaderAllocatorUnloadList;
    m_pDelayedLoaderAllocatorUnloadList = pLoaderAllocator;
}

void AppDomain::ShutdownNativeDllSearchDirectories()
{
    LIMITED_METHOD_CONTRACT;
    // Shutdown assemblies
    PathIterator i = IterateNativeDllSearchDirectories();

    while (i.Next())
    {
        delete i.GetPath();
    }

    m_NativeDllSearchDirectories.Clear();
}

void AppDomain::ReleaseDomainBoundInfo()
{
    CONTRACTL
    {
        NOTHROW;
        GC_TRIGGERS;
        MODE_ANY;
    }
    CONTRACTL_END;;
    // Shutdown assemblies
    m_AssemblyCache.OnAppDomainUnload();

    AssemblyIterator i = IterateAssembliesEx( (AssemblyIterationFlags)(kIncludeFailedToLoad) );
    CollectibleAssemblyHolder<DomainAssembly *> pDomainAssembly;
    
    while (i.Next(pDomainAssembly.This()))
    {
       pDomainAssembly->ReleaseManagedData();
    }
}

void AppDomain::ReleaseFiles()
{
    STANDARD_VM_CONTRACT;

    // Shutdown assemblies
    AssemblyIterator i = IterateAssembliesEx((AssemblyIterationFlags)(
        kIncludeLoaded  | kIncludeExecution | kIncludeFailedToLoad | kIncludeLoading));
    CollectibleAssemblyHolder<DomainAssembly *> pAsm;

    while (i.Next(pAsm.This()))
    {
        if (pAsm->GetCurrentAssembly() == NULL)
        {
            // Might be domain neutral or not, but should have no live objects as it has not been
            // really loaded yet. Just reset it.
            _ASSERTE(FitsIn<DWORD>(i.GetIndex()));
            m_Assemblies.Set(this, static_cast<DWORD>(i.GetIndex()), NULL);
            delete pAsm.Extract();
        }
        else
        {
            if (!pAsm->GetCurrentAssembly()->IsDomainNeutral())
                pAsm->ReleaseFiles();
        }
    }
} // AppDomain::ReleaseFiles


OBJECTREF* BaseDomain::AllocateObjRefPtrsInLargeTable(int nRequested, OBJECTREF** ppLazyAllocate, BOOL bCrossAD)
{
    CONTRACTL
    {
        THROWS;
        GC_TRIGGERS;
        MODE_ANY;
        PRECONDITION((nRequested > 0));
        INJECT_FAULT(COMPlusThrowOM(););
    }
    CONTRACTL_END;

    if (ppLazyAllocate && *ppLazyAllocate)
    {
        // Allocation already happened
        return *ppLazyAllocate;
    }

    // Enter preemptive state, take the lock and go back to cooperative mode.
    {
        CrstHolder ch(&m_LargeHeapHandleTableCrst);
        GCX_COOP();

        if (ppLazyAllocate && *ppLazyAllocate)
        {
            // Allocation already happened
            return *ppLazyAllocate;
        }

        // Make sure the large heap handle table is initialized.
        if (!m_pLargeHeapHandleTable)
            InitLargeHeapHandleTable();

        // Allocate the handles.
        OBJECTREF* result = m_pLargeHeapHandleTable->AllocateHandles(nRequested, bCrossAD);

        if (ppLazyAllocate)
        {
            *ppLazyAllocate = result;
        }

        return result;
    }
}
#endif // CROSSGEN_COMPILE

#endif // !DACCESS_COMPILE

/*static*/
PTR_BaseDomain BaseDomain::ComputeBaseDomain(
    BaseDomain * pGenericDefinitionDomain,   // the domain that owns the generic type or method
    Instantiation classInst,                // the type arguments to the type (if any)
    Instantiation methodInst)               // the type arguments to the method (if any)
{
    CONTRACT(PTR_BaseDomain)
    {
        NOTHROW;
        GC_NOTRIGGER;
        FORBID_FAULT;
        MODE_ANY;
        POSTCONDITION(CheckPointer(RETVAL));
        SUPPORTS_DAC;
        SO_TOLERANT;
    }
    CONTRACT_END

    if (pGenericDefinitionDomain && pGenericDefinitionDomain->IsAppDomain())
        RETURN PTR_BaseDomain(pGenericDefinitionDomain);

    for (DWORD i = 0; i < classInst.GetNumArgs(); i++)
    {
        PTR_BaseDomain pArgDomain = classInst[i].GetDomain();
        if (pArgDomain->IsAppDomain())
            RETURN pArgDomain;
    }

    for (DWORD i = 0; i < methodInst.GetNumArgs(); i++)
    {
        PTR_BaseDomain pArgDomain = methodInst[i].GetDomain();
        if (pArgDomain->IsAppDomain())
            RETURN pArgDomain;
    }
    RETURN (pGenericDefinitionDomain ? 
            PTR_BaseDomain(pGenericDefinitionDomain) : 
            PTR_BaseDomain(SystemDomain::System()));
}

PTR_BaseDomain BaseDomain::ComputeBaseDomain(TypeKey * pKey)
{
    CONTRACTL
    {
        NOTHROW;
        GC_NOTRIGGER;
        MODE_ANY;
        SUPPORTS_DAC;
    }
    CONTRACTL_END;


    if (pKey->GetKind() == ELEMENT_TYPE_CLASS)
        return BaseDomain::ComputeBaseDomain(pKey->GetModule()->GetDomain(),
                                             pKey->GetInstantiation());
    else if (pKey->GetKind() != ELEMENT_TYPE_FNPTR)
        return pKey->GetElementType().GetDomain();
    else
        return BaseDomain::ComputeBaseDomain(NULL,Instantiation(pKey->GetRetAndArgTypes(), pKey->GetNumArgs()+1));
}





#ifndef DACCESS_COMPILE

// Insert class in the hash table
void AppDomain::InsertClassForCLSID(MethodTable* pMT, BOOL fForceInsert /*=FALSE*/)
{
    CONTRACTL
    {
        GC_TRIGGERS;
        MODE_ANY;
        THROWS;
        INJECT_FAULT(COMPlusThrowOM(););
    }
    CONTRACTL_END;

    CVID cvid;

    // Ensure that registered classes are activated for allocation
    pMT->EnsureInstanceActive();

    // Note that it is possible for multiple classes to claim the same CLSID, and in such a
    // case it is arbitrary which one we will return for a future query for a given app domain.

    pMT->GetGuid(&cvid, fForceInsert);

    if (!IsEqualIID(cvid, GUID_NULL))
    {
        //<TODO>@todo get a better key</TODO>
        LPVOID val = (LPVOID)pMT;
        {
            LockHolder lh(this);

            if (LookupClass(cvid) != pMT)
            {
                m_clsidHash.InsertValue(GetKeyFromGUID(&cvid), val);
            }
        }
    }
}

void AppDomain::InsertClassForCLSID(MethodTable* pMT, GUID *pGuid)
{
    CONTRACT_VOID
    {
        NOTHROW;
        PRECONDITION(CheckPointer(pMT));
        PRECONDITION(CheckPointer(pGuid));
    }
    CONTRACT_END;

    LPVOID val = (LPVOID)pMT;
    {
        LockHolder lh(this);

        CVID* cvid = pGuid;
        if (LookupClass(*cvid) != pMT)
        {
            m_clsidHash.InsertValue(GetKeyFromGUID(pGuid), val);
        }
    }

    RETURN;
}
#endif // DACCESS_COMPILE

#ifdef FEATURE_COMINTEROP

#ifndef DACCESS_COMPILE
void AppDomain::CacheTypeByName(const SString &ssClassName, const UINT vCacheVersion, TypeHandle typeHandle, BYTE bFlags, BOOL bReplaceExisting /*= FALSE*/)
{
    WRAPPER_NO_CONTRACT;
    LockHolder lh(this);
    CacheTypeByNameWorker(ssClassName, vCacheVersion, typeHandle, bFlags, bReplaceExisting);
}

void AppDomain::CacheTypeByNameWorker(const SString &ssClassName, const UINT vCacheVersion, TypeHandle typeHandle, BYTE bFlags, BOOL bReplaceExisting /*= FALSE*/)
{
    CONTRACTL
    {
        THROWS;
        GC_TRIGGERS;
        PRECONDITION(!typeHandle.IsNull());
    }
    CONTRACTL_END;

    NewArrayHolder<WCHAR> wzClassName(DuplicateStringThrowing(ssClassName.GetUnicode()));

    if (m_vNameToTypeMapVersion != vCacheVersion)
        return;

    if (m_pNameToTypeMap == nullptr)
    {
        m_pNameToTypeMap = new NameToTypeMapTable();
    }

    NameToTypeMapEntry e;
    e.m_key.m_wzName = wzClassName;
    e.m_key.m_cchName = ssClassName.GetCount();
    e.m_typeHandle = typeHandle;
    e.m_nEpoch = this->m_nEpoch;
    e.m_bFlags = bFlags;
    if (!bReplaceExisting)
        m_pNameToTypeMap->Add(e);
    else
        m_pNameToTypeMap->AddOrReplace(e);

    wzClassName.SuppressRelease();
}
#endif // DACCESS_COMPILE

TypeHandle AppDomain::LookupTypeByName(const SString &ssClassName, UINT* pvCacheVersion, BYTE *pbFlags)
{
    WRAPPER_NO_CONTRACT;
    LockHolder lh(this);
    return LookupTypeByNameWorker(ssClassName, pvCacheVersion, pbFlags);
}

TypeHandle AppDomain::LookupTypeByNameWorker(const SString &ssClassName, UINT* pvCacheVersion, BYTE *pbFlags)
{
    CONTRACTL
    {
        THROWS;
        GC_TRIGGERS;
        SUPPORTS_DAC;
        PRECONDITION(CheckPointer(pbFlags, NULL_OK));
    }
    CONTRACTL_END;

    *pvCacheVersion = m_vNameToTypeMapVersion;

    if (m_pNameToTypeMap == nullptr)
        return TypeHandle();  // a null TypeHandle

    NameToTypeMapEntry::Key key;
    key.m_cchName = ssClassName.GetCount();
    key.m_wzName  = ssClassName.GetUnicode();

    const NameToTypeMapEntry * pEntry = m_pNameToTypeMap->LookupPtr(key);
    if (pEntry == NULL)
        return TypeHandle();  // a null TypeHandle

    if (pbFlags != NULL)
        *pbFlags = pEntry->m_bFlags;

    return pEntry->m_typeHandle;
}

PTR_MethodTable AppDomain::LookupTypeByGuid(const GUID & guid)
{
    CONTRACTL
    {
        THROWS;
        GC_TRIGGERS;
        MODE_ANY;
        SUPPORTS_DAC;
    }
    CONTRACTL_END;

    SString sGuid;
    {
        WCHAR wszGuid[64];
        GuidToLPWSTR(guid, wszGuid, _countof(wszGuid));
        sGuid.Append(wszGuid);
    }
    UINT ver;
    TypeHandle th = LookupTypeByName(sGuid, &ver, NULL);

    if (!th.IsNull())
    {
        _ASSERTE(!th.IsTypeDesc());
        return th.AsMethodTable();
    }

#ifdef FEATURE_PREJIT
    else
    {
        // Next look in each ngen'ed image in turn
        AssemblyIterator assemblyIterator = IterateAssembliesEx((AssemblyIterationFlags)(
            kIncludeLoaded | kIncludeExecution));
        CollectibleAssemblyHolder<DomainAssembly *> pDomainAssembly;
        while (assemblyIterator.Next(pDomainAssembly.This()))
        {
            CollectibleAssemblyHolder<Assembly *> pAssembly = pDomainAssembly->GetLoadedAssembly();

            DomainAssembly::ModuleIterator i = pDomainAssembly->IterateModules(kModIterIncludeLoaded);
            while (i.Next())
            {
                Module * pModule = i.GetLoadedModule();
                if (!pModule->HasNativeImage())
                    continue;
                _ASSERTE(!pModule->IsCollectible());
                PTR_MethodTable pMT = pModule->LookupTypeByGuid(guid);
                if (pMT != NULL)
                {
                    return pMT;
                }
            }
        }
    }
#endif // FEATURE_PREJIT
    return NULL;
}

#ifndef DACCESS_COMPILE
void AppDomain::CacheWinRTTypeByGuid(TypeHandle typeHandle)
{
    CONTRACTL
    {
        THROWS;
        GC_TRIGGERS;
        MODE_ANY;
        PRECONDITION(!typeHandle.IsTypeDesc());
        PRECONDITION(CanCacheWinRTTypeByGuid(typeHandle));
    }
    CONTRACTL_END;

    PTR_MethodTable pMT = typeHandle.AsMethodTable();

    GUID guid;
    if (pMT->GetGuidForWinRT(&guid))
    {
        SString sGuid;

        {
            WCHAR wszGuid[64];
            GuidToLPWSTR(guid, wszGuid, _countof(wszGuid));
            sGuid.Append(wszGuid);
        }

        BYTE bFlags = 0x80;
        TypeHandle th;
        UINT vCacheVersion;
        {
            LockHolder lh(this);
            th = LookupTypeByNameWorker(sGuid, &vCacheVersion, &bFlags);

            if (th.IsNull())
            {
                // no other entry with the same GUID exists in the cache
                CacheTypeByNameWorker(sGuid, vCacheVersion, typeHandle, bFlags);
            }
            else if (typeHandle.AsMethodTable() != th.AsMethodTable() && th.IsProjectedFromWinRT())
            {
                // If we found a native WinRT type cached with the same GUID, replace it.
                // Otherwise simply add the new mapping to the cache.
                CacheTypeByNameWorker(sGuid, vCacheVersion, typeHandle, bFlags, TRUE);
            }
        }
    }
}
#endif // DACCESS_COMPILE

void AppDomain::GetCachedWinRTTypes(
                        SArray<PTR_MethodTable> * pTypes, 
                        SArray<GUID> * pGuids, 
                        UINT minEpoch, 
                        UINT * pCurEpoch)
{
    CONTRACTL
    {
        THROWS;
        GC_TRIGGERS;
        MODE_ANY;
        SUPPORTS_DAC;
    }
    CONTRACTL_END;

    LockHolder lh(this);

    for (auto it = m_pNameToTypeMap->Begin(), end = m_pNameToTypeMap->End(); 
            it != end; 
            ++it)
    {
        NameToTypeMapEntry entry = (NameToTypeMapEntry)(*it);
        TypeHandle th = entry.m_typeHandle;
        if (th.AsMethodTable() != NULL && 
            entry.m_key.m_wzName[0] == W('{') &&
            entry.m_nEpoch >= minEpoch)
        {
            _ASSERTE(!th.IsTypeDesc());
            PTR_MethodTable pMT = th.AsMethodTable();
            // we're parsing the GUID value from the cache, because projected types do not cache the 
            // COM GUID in their GetGuid() but rather the legacy GUID
            GUID iid;
            if (LPWSTRToGuid(&iid, entry.m_key.m_wzName, 38) && iid != GUID_NULL)
            {
                pTypes->Append(pMT);
                pGuids->Append(iid);
            }
        }
    }

#ifdef FEATURE_PREJIT
    // Next look in each ngen'ed image in turn
    AssemblyIterator assemblyIterator = IterateAssembliesEx((AssemblyIterationFlags)(
        kIncludeLoaded | kIncludeExecution));
    CollectibleAssemblyHolder<DomainAssembly *> pDomainAssembly;
    while (assemblyIterator.Next(pDomainAssembly.This()))
    {
        CollectibleAssemblyHolder<Assembly *> pAssembly = pDomainAssembly->GetLoadedAssembly();

        DomainAssembly::ModuleIterator i = pDomainAssembly->IterateModules(kModIterIncludeLoaded);
        while (i.Next())
        {
            Module * pModule = i.GetLoadedModule();
            if (!pModule->HasNativeImage())
                continue;
            _ASSERTE(!pModule->IsCollectible());

            pModule->GetCachedWinRTTypes(pTypes, pGuids);
        }
    }
#endif // FEATURE_PREJIT

    if (pCurEpoch != NULL)
        *pCurEpoch = m_nEpoch;
    ++m_nEpoch;
}

#ifndef CROSSGEN_COMPILE
#ifndef DACCESS_COMPILE
// static
void WinRTFactoryCacheTraits::OnDestructPerEntryCleanupAction(const WinRTFactoryCacheEntry& e)
{
    WRAPPER_NO_CONTRACT;
    if (e.m_pCtxEntry != NULL)
    {
        e.m_pCtxEntry->Release();
    }
    // the AD is going away, no need to destroy the OBJECTHANDLE
}

void AppDomain::CacheWinRTFactoryObject(MethodTable *pClassMT, OBJECTREF *refFactory, LPVOID lpCtxCookie)
{
    CONTRACTL
    {
        THROWS;
        GC_TRIGGERS;
        MODE_COOPERATIVE;
        PRECONDITION(CheckPointer(pClassMT));
    }
    CONTRACTL_END;

    CtxEntryHolder pNewCtxEntry;
    if (lpCtxCookie != NULL)
    {
        // We don't want to insert the context cookie in the cache because it's just an address
        // of an internal COM data structure which will be freed when the apartment is torn down.
        // What's worse, if another apartment is later created, its context cookie may have exactly
        // the same value leading to incorrect cache hits. We'll use our CtxEntry instead which
        // is ref-counted and keeps the COM data structure alive even after the apartment ceases
        // to exist.
        pNewCtxEntry = CtxEntryCache::GetCtxEntryCache()->FindCtxEntry(lpCtxCookie, GetThread());
    }

    WinRTFactoryCacheLockHolder lh(this);

    if (m_pWinRTFactoryCache == nullptr)
    {
        m_pWinRTFactoryCache = new WinRTFactoryCache();
    }

    WinRTFactoryCacheEntry *pEntry = const_cast<WinRTFactoryCacheEntry*>(m_pWinRTFactoryCache->LookupPtr(pClassMT));
    if (!pEntry)
    {
        //
        // No existing entry for this cache
        // Create a new one
        //
        WinRTFactoryCacheEntry e;

        OBJECTHANDLEHolder ohNewHandle(CreateHandle(*refFactory));

        e.key               = pClassMT;
        e.m_pCtxEntry       = pNewCtxEntry;
        e.m_ohFactoryObject = ohNewHandle;

        m_pWinRTFactoryCache->Add(e);
     
        // suppress release of the CtxEntry and handle after we successfully inserted the new entry
        pNewCtxEntry.SuppressRelease();
        ohNewHandle.SuppressRelease();
    }
    else
    {
        //
        // Existing entry
        //
        // release the old CtxEntry and update the entry
        CtxEntry *pTemp = pNewCtxEntry.Extract();
        pNewCtxEntry = pEntry->m_pCtxEntry;
        pEntry->m_pCtxEntry = pTemp;

        IGCHandleManager *mgr = GCHandleUtilities::GetGCHandleManager();
        mgr->StoreObjectInHandle(pEntry->m_ohFactoryObject, OBJECTREFToObject(*refFactory));
    }
}

OBJECTREF AppDomain::LookupWinRTFactoryObject(MethodTable *pClassMT, LPVOID lpCtxCookie)
{
    CONTRACTL
    {
        THROWS;
        GC_NOTRIGGER;
        MODE_COOPERATIVE;
        PRECONDITION(CheckPointer(pClassMT));
        PRECONDITION(CheckPointer(m_pWinRTFactoryCache, NULL_OK));
    }
    CONTRACTL_END;


    if (m_pWinRTFactoryCache == nullptr)
        return NULL;
            
    //
    // Retrieve cached factory
    //
    WinRTFactoryCacheLockHolder lh(this);

    const WinRTFactoryCacheEntry *pEntry = m_pWinRTFactoryCache->LookupPtr(pClassMT);
    if (pEntry == NULL)
        return NULL;
    
    //
    // Ignore factories from a different context, unless lpCtxCookie == NULL, 
    // which means the factory is free-threaded
    // Note that we cannot touch the RCW to retrieve cookie at this point
    // because the RCW might belong to a STA thread and that STA thread might die
    // and take the RCW with it. Therefore we have to save cookie in this cache    
    //
    if (pEntry->m_pCtxEntry == NULL || pEntry->m_pCtxEntry->GetCtxCookie() == lpCtxCookie)
        return ObjectFromHandle(pEntry->m_ohFactoryObject);
    
    return NULL;
}

void AppDomain::RemoveWinRTFactoryObjects(LPVOID pCtxCookie)
{
    CONTRACTL
    {
        THROWS;
        GC_TRIGGERS;
        MODE_ANY;
    }
    CONTRACTL_END;

    if (m_pWinRTFactoryCache == nullptr)
        return;

    // helper class for delayed CtxEntry cleanup
    class CtxEntryListReleaseHolder
    {
    public:
        CQuickArrayList<CtxEntry *> m_list;

        ~CtxEntryListReleaseHolder()
        {
            CONTRACTL
            {
                NOTHROW;
                GC_TRIGGERS;
                MODE_ANY;
            }
            CONTRACTL_END;

            for (SIZE_T i = 0; i < m_list.Size(); i++)
            {
                m_list[i]->Release();
            }
        }
    } ctxEntryListReleaseHolder;

    GCX_COOP();
    {
        WinRTFactoryCacheLockHolder lh(this);

        // Go through the hash table and remove items in the given context
        for (WinRTFactoryCache::Iterator it = m_pWinRTFactoryCache->Begin(); it != m_pWinRTFactoryCache->End(); it++)
        {
            if (it->m_pCtxEntry != NULL && it->m_pCtxEntry->GetCtxCookie() == pCtxCookie)
            {
                // Releasing the CtxEntry may trigger GC which we can't do under the lock so we push
                // it on our local list and release them all after we're done iterating the hashtable.
                ctxEntryListReleaseHolder.m_list.Push(it->m_pCtxEntry);

                DestroyHandle(it->m_ohFactoryObject);
                m_pWinRTFactoryCache->Remove(it);
            }
        }
    }
}

OBJECTREF AppDomain::GetMissingObject()
{
    CONTRACTL
    {
        THROWS;
        GC_TRIGGERS;
        MODE_COOPERATIVE;
    }
    CONTRACTL_END;

    if (!m_hndMissing)
    {
        // Get the field
        FieldDesc *pValueFD = MscorlibBinder::GetField(FIELD__MISSING__VALUE);

        pValueFD->CheckRunClassInitThrowing();

        // Retrieve the value static field and store it.
        OBJECTHANDLE hndMissing = CreateHandle(pValueFD->GetStaticOBJECTREF());

        if (FastInterlockCompareExchangePointer(&m_hndMissing, hndMissing, NULL) != NULL)
        {
            // Exchanged failed. The m_hndMissing did not equal NULL and was returned.
            DestroyHandle(hndMissing);
        }
    }

    return ObjectFromHandle(m_hndMissing);
}

#endif // DACCESS_COMPILE
#endif //CROSSGEN_COMPILE
#endif // FEATURE_COMINTEROP

#ifndef DACCESS_COMPILE

EEMarshalingData *BaseDomain::GetMarshalingData()
{
    CONTRACT (EEMarshalingData*)
    {
        THROWS;
        GC_TRIGGERS;
        MODE_ANY;
        INJECT_FAULT(COMPlusThrowOM());
        POSTCONDITION(CheckPointer(m_pMarshalingData));
    }
    CONTRACT_END;

    if (!m_pMarshalingData)
    {
        // Take the lock
        CrstHolder holder(&m_InteropDataCrst);

        if (!m_pMarshalingData)
        {
            LoaderHeap* pHeap = GetLoaderAllocator()->GetLowFrequencyHeap();
            m_pMarshalingData = new (pHeap) EEMarshalingData(this, pHeap, &m_DomainCrst);
        }
    }

    RETURN m_pMarshalingData;
}

void BaseDomain::DeleteMarshalingData()
{
    CONTRACTL
    {
        NOTHROW;
        GC_TRIGGERS;
        MODE_ANY;
    }
    CONTRACTL_END;

    // We are in shutdown - no need to take any lock
    if (m_pMarshalingData)
    {
        delete m_pMarshalingData;
        m_pMarshalingData = NULL;
    }
}

#ifndef CROSSGEN_COMPILE

STRINGREF *BaseDomain::IsStringInterned(STRINGREF *pString)
{
    CONTRACTL
    {
        GC_TRIGGERS;
        THROWS;
        MODE_COOPERATIVE;
        PRECONDITION(CheckPointer(pString));
        INJECT_FAULT(COMPlusThrowOM(););
    }
    CONTRACTL_END;

    return GetLoaderAllocator()->IsStringInterned(pString);
}

STRINGREF *BaseDomain::GetOrInternString(STRINGREF *pString)
{
    CONTRACTL
    {
        GC_TRIGGERS;
        THROWS;
        MODE_COOPERATIVE;
        PRECONDITION(CheckPointer(pString));
        INJECT_FAULT(COMPlusThrowOM(););
    }
    CONTRACTL_END;

    return GetLoaderAllocator()->GetOrInternString(pString);
}

UTF8STRINGREF *BaseDomain::GetOrInternUtf8String(UTF8STRINGREF *pString)
{
    CONTRACTL
    {
        GC_TRIGGERS;
        THROWS;
        MODE_COOPERATIVE;
        PRECONDITION(CheckPointer(pString));
        INJECT_FAULT(COMPlusThrowOM(););
    }
    CONTRACTL_END;

    return GetLoaderAllocator()->GetOrInternUtf8String(pString);
}

void BaseDomain::InitLargeHeapHandleTable()
{
    CONTRACTL
    {
        THROWS;
        GC_TRIGGERS;
        MODE_ANY;
        PRECONDITION(m_pLargeHeapHandleTable==NULL);
        INJECT_FAULT(COMPlusThrowOM(););
    }
    CONTRACTL_END;

    m_pLargeHeapHandleTable = new LargeHeapHandleTable(this, STATIC_OBJECT_TABLE_BUCKET_SIZE);

#ifdef _DEBUG
    m_pLargeHeapHandleTable->RegisterCrstDebug(&m_LargeHeapHandleTableCrst);
#endif
}

#ifdef FEATURE_COMINTEROP
MethodTable* AppDomain::GetLicenseInteropHelperMethodTable()
{
    CONTRACTL
    {
        THROWS;
        GC_TRIGGERS;
    }
    CONTRACTL_END;

    if(m_pLicenseInteropHelperMT == NULL)
    {
        // Do this work outside of the lock so we don't have an unbreakable lock condition

        TypeHandle licenseMgrTypeHnd;
        MethodDescCallSite  loadLM(METHOD__MARSHAL__LOAD_LICENSE_MANAGER);

        licenseMgrTypeHnd = (MethodTable*) loadLM.Call_RetLPVOID((ARG_SLOT*)NULL);

        //
        // Look up this method by name, because the type is actually declared in System.dll.  <TODO>@todo: why?</TODO>
        //

        MethodDesc *pGetLIHMD = MemberLoader::FindMethod(licenseMgrTypeHnd.AsMethodTable(),
                "GetLicenseInteropHelperType", &gsig_SM_Void_RetIntPtr);
        _ASSERTE(pGetLIHMD);

        TypeHandle lihTypeHnd;

        MethodDescCallSite getLIH(pGetLIHMD);
        lihTypeHnd = (MethodTable*) getLIH.Call_RetLPVOID((ARG_SLOT*)NULL);

        BaseDomain::LockHolder lh(this);

        if(m_pLicenseInteropHelperMT == NULL)
            m_pLicenseInteropHelperMT = lihTypeHnd.AsMethodTable();
    }
    return m_pLicenseInteropHelperMT;
}

COMorRemotingFlag AppDomain::GetComOrRemotingFlag()
{
    CONTRACTL
    {
        NOTHROW;
        GC_TRIGGERS;
        MODE_ANY;
    }
    CONTRACTL_END;

    // 0. check if the value is already been set
    if (m_COMorRemotingFlag != COMorRemoting_NotInitialized)
        return m_COMorRemotingFlag;

    // 1. check whether the process is AppX
    if (AppX::IsAppXProcess())
    {
        // do not use Remoting in AppX
        m_COMorRemotingFlag = COMorRemoting_COM;
        return m_COMorRemotingFlag;
    }

    // 2. check the xml file
    m_COMorRemotingFlag = GetPreferComInsteadOfManagedRemotingFromConfigFile();
    if (m_COMorRemotingFlag != COMorRemoting_NotInitialized)
    {
        return m_COMorRemotingFlag;
    }

    // 3. check the global setting
    if (NULL != g_pConfig && g_pConfig->ComInsteadOfManagedRemoting())
    {
        m_COMorRemotingFlag = COMorRemoting_COM;
    }
    else
    {
        m_COMorRemotingFlag = COMorRemoting_Remoting;
    }

    return m_COMorRemotingFlag;
}

BOOL AppDomain::GetPreferComInsteadOfManagedRemoting()
{
    WRAPPER_NO_CONTRACT;

    return (GetComOrRemotingFlag() == COMorRemoting_COM);
}

COMorRemotingFlag AppDomain::GetPreferComInsteadOfManagedRemotingFromConfigFile()
{
    CONTRACTL
    {
        NOTHROW;
        GC_TRIGGERS;
        MODE_ANY;
    }
    CONTRACTL_END;

    return COMorRemoting_COM;
}
#endif // FEATURE_COMINTEROP

#endif // CROSSGEN_COMPILE

//*****************************************************************************
//*****************************************************************************
//*****************************************************************************

void *SystemDomain::operator new(size_t size, void *pInPlace)
{
    LIMITED_METHOD_CONTRACT;
    return pInPlace;
}


void SystemDomain::operator delete(void *pMem)
{
    LIMITED_METHOD_CONTRACT;
    // Do nothing - new() was in-place
}


void    SystemDomain::SetCompilationOverrides(BOOL fForceDebug,
                                              BOOL fForceProfiling,
                                              BOOL fForceInstrument)
{
    LIMITED_METHOD_CONTRACT;
    s_fForceDebug = fForceDebug;
    s_fForceProfiling = fForceProfiling;
    s_fForceInstrument = fForceInstrument;
}

#endif //!DACCESS_COMPILE

void    SystemDomain::GetCompilationOverrides(BOOL * fForceDebug,
                                              BOOL * fForceProfiling,
                                              BOOL * fForceInstrument)
{
    LIMITED_METHOD_DAC_CONTRACT;
    *fForceDebug = s_fForceDebug;
    *fForceProfiling = s_fForceProfiling;
    *fForceInstrument = s_fForceInstrument;
}

#ifndef DACCESS_COMPILE

void SystemDomain::Attach()
{
    CONTRACTL
    {
        THROWS;
        GC_TRIGGERS;
        MODE_ANY;
        PRECONDITION(m_pSystemDomain == NULL);
        INJECT_FAULT(COMPlusThrowOM(););
    }
    CONTRACTL_END;

#ifndef CROSSGEN_COMPILE
    // Initialize stub managers
    PrecodeStubManager::Init();
    DelegateInvokeStubManager::Init();
    JumpStubStubManager::Init();
    RangeSectionStubManager::Init();
    ILStubManager::Init();
    InteropDispatchStubManager::Init();
    StubLinkStubManager::Init();

    ThunkHeapStubManager::Init();

    TailCallStubManager::Init();

    PerAppDomainTPCountList::InitAppDomainIndexList();
#endif // CROSSGEN_COMPILE

    m_appDomainIndexList.Init();
    m_appDomainIdList.Init();

    m_SystemDomainCrst.Init(CrstSystemDomain, (CrstFlags)(CRST_REENTRANCY | CRST_TAKEN_DURING_SHUTDOWN));
    m_DelayedUnloadCrst.Init(CrstSystemDomainDelayedUnloadList, CRST_UNSAFE_COOPGC);

    // Initialize the ID dispenser that is used for domain neutral module IDs
    g_pModuleIndexDispenser = new IdDispenser();

    // Create the global SystemDomain and initialize it.
    m_pSystemDomain = new (&g_pSystemDomainMemory[0]) SystemDomain();
    // No way it can fail since g_pSystemDomainMemory is a static array.
    CONSISTENCY_CHECK(CheckPointer(m_pSystemDomain));

    LOG((LF_CLASSLOADER,
         LL_INFO10,
         "Created system domain at %p\n",
         m_pSystemDomain));

    // We need to initialize the memory pools etc. for the system domain.
    m_pSystemDomain->BaseDomain::Init(); // Setup the memory heaps

    // Create the default domain
    m_pSystemDomain->CreateDefaultDomain();
    SharedDomain::Attach();

    // Each domain gets its own ReJitManager, and ReJitManager has its own static
    // initialization to run
    ReJitManager::InitStatic();
}

#ifndef CROSSGEN_COMPILE

void SystemDomain::DetachBegin()
{
    WRAPPER_NO_CONTRACT;
    // Shut down the domain and its children (but don't deallocate anything just
    // yet).

    // TODO: we should really not running managed DLLMain during process detach.
    if (GetThread() == NULL)
    {
        return;
    }

    if(m_pSystemDomain)
        m_pSystemDomain->Stop();
}

void SystemDomain::DetachEnd()
{
    CONTRACTL
    {
        NOTHROW;
        GC_TRIGGERS;
        MODE_ANY;
    }
    CONTRACTL_END;
    // Shut down the domain and its children (but don't deallocate anything just
    // yet).
    if(m_pSystemDomain)
    {
        GCX_PREEMP();
        m_pSystemDomain->ClearFusionContext();
        if (m_pSystemDomain->m_pDefaultDomain)
            m_pSystemDomain->m_pDefaultDomain->ClearFusionContext();
    }
}

void SystemDomain::Stop()
{
    WRAPPER_NO_CONTRACT;
    AppDomainIterator i(TRUE);

    while (i.Next())
        i.GetDomain()->Stop();
}


void SystemDomain::Terminate() // bNotifyProfiler is ignored
{
    CONTRACTL
    {
        NOTHROW;
        GC_TRIGGERS;
        MODE_ANY;
    }
    CONTRACTL_END;

    // This ignores the refences and terminates the appdomains
    AppDomainIterator i(FALSE);

    while (i.Next())
    {
        delete i.GetDomain();
        // Keep the iterator from Releasing the current domain
        i.m_pCurrent = NULL;
    }

    if (m_pSystemFile != NULL) {
        m_pSystemFile->Release();
        m_pSystemFile = NULL;
    }

    m_pSystemAssembly = NULL;

    if(m_pwDevpath) {
        delete[] m_pwDevpath;
        m_pwDevpath = NULL;
    }
    m_dwDevpath = 0;
    m_fDevpath = FALSE;

    if (m_pGlobalStringLiteralMap) {
        delete m_pGlobalStringLiteralMap;
        m_pGlobalStringLiteralMap = NULL;
    }

    if (m_pGlobalUtf8StringLiteralMap) {
        delete m_pGlobalUtf8StringLiteralMap;
        m_pGlobalUtf8StringLiteralMap = NULL;
    }


    SharedDomain::Detach();

    BaseDomain::Terminate();

#ifdef FEATURE_COMINTEROP
    if (g_pRCWCleanupList != NULL)
        delete g_pRCWCleanupList;
#endif // FEATURE_COMINTEROP
    m_GlobalAllocator.Terminate();
}


void SystemDomain::PreallocateSpecialObjects()
{
    CONTRACTL
    {
        THROWS;
        GC_TRIGGERS;
        MODE_COOPERATIVE;
        INJECT_FAULT(COMPlusThrowOM(););
    }
    CONTRACTL_END;

    _ASSERTE(g_pPreallocatedSentinelObject == NULL);

    OBJECTREF pPreallocatedSentinalObject = AllocateObject(g_pObjectClass);
    g_pPreallocatedSentinelObject = CreatePinningHandle( pPreallocatedSentinalObject );

#ifdef FEATURE_PREJIT
    if (SystemModule()->HasNativeImage())
    {
        CORCOMPILE_EE_INFO_TABLE *pEEInfo = SystemModule()->GetNativeImage()->GetNativeEEInfoTable();
        pEEInfo->emptyString = (CORINFO_Object **)StringObject::GetEmptyStringRefPtr();
    }
#endif
}

void SystemDomain::CreatePreallocatedExceptions()
{
    CONTRACTL
    {
        THROWS;
        GC_TRIGGERS;
        MODE_COOPERATIVE;
        INJECT_FAULT(COMPlusThrowOM(););
    }
    CONTRACTL_END;

    EXCEPTIONREF pBaseException = (EXCEPTIONREF)AllocateObject(g_pExceptionClass);
    pBaseException->SetHResult(COR_E_EXCEPTION);
    pBaseException->SetXCode(EXCEPTION_COMPLUS);
    _ASSERTE(g_pPreallocatedBaseException == NULL);
    g_pPreallocatedBaseException = CreateHandle(pBaseException);


    EXCEPTIONREF pOutOfMemory = (EXCEPTIONREF)AllocateObject(g_pOutOfMemoryExceptionClass);
    pOutOfMemory->SetHResult(COR_E_OUTOFMEMORY);
    pOutOfMemory->SetXCode(EXCEPTION_COMPLUS);
    _ASSERTE(g_pPreallocatedOutOfMemoryException == NULL);
    g_pPreallocatedOutOfMemoryException = CreateHandle(pOutOfMemory);


    EXCEPTIONREF pStackOverflow = (EXCEPTIONREF)AllocateObject(g_pStackOverflowExceptionClass);
    pStackOverflow->SetHResult(COR_E_STACKOVERFLOW);
    pStackOverflow->SetXCode(EXCEPTION_COMPLUS);
    _ASSERTE(g_pPreallocatedStackOverflowException == NULL);
    g_pPreallocatedStackOverflowException = CreateHandle(pStackOverflow);


    EXCEPTIONREF pExecutionEngine = (EXCEPTIONREF)AllocateObject(g_pExecutionEngineExceptionClass);
    pExecutionEngine->SetHResult(COR_E_EXECUTIONENGINE);
    pExecutionEngine->SetXCode(EXCEPTION_COMPLUS);
    _ASSERTE(g_pPreallocatedExecutionEngineException == NULL);
    g_pPreallocatedExecutionEngineException = CreateHandle(pExecutionEngine);


    EXCEPTIONREF pRudeAbortException = (EXCEPTIONREF)AllocateObject(g_pThreadAbortExceptionClass);
    pRudeAbortException->SetHResult(COR_E_THREADABORTED);
    pRudeAbortException->SetXCode(EXCEPTION_COMPLUS);
    _ASSERTE(g_pPreallocatedRudeThreadAbortException == NULL);
    g_pPreallocatedRudeThreadAbortException = CreateHandle(pRudeAbortException);


    EXCEPTIONREF pAbortException = (EXCEPTIONREF)AllocateObject(g_pThreadAbortExceptionClass);
    pAbortException->SetHResult(COR_E_THREADABORTED);
    pAbortException->SetXCode(EXCEPTION_COMPLUS);
    _ASSERTE(g_pPreallocatedThreadAbortException == NULL);
    g_pPreallocatedThreadAbortException = CreateHandle( pAbortException );
}
#endif // CROSSGEN_COMPILE

void SystemDomain::Init()
{
    STANDARD_VM_CONTRACT;

    HRESULT hr = S_OK;

#ifdef _DEBUG
    LOG((
        LF_EEMEM,
        LL_INFO10,
        "sizeof(EEClass)     = %d\n"
        "sizeof(MethodTable) = %d\n"
        "sizeof(MethodDesc)= %d\n"
        "sizeof(FieldDesc)   = %d\n"
        "sizeof(Module)      = %d\n",
        sizeof(EEClass),
        sizeof(MethodTable),
        sizeof(MethodDesc),
        sizeof(FieldDesc),
        sizeof(Module)
    ));
#endif // _DEBUG

    // The base domain is initialized in SystemDomain::Attach()
    // to allow stub caches to use the memory pool. Do not
    // initialze it here!

#ifndef CROSSGEN_COMPILE
#ifdef _DEBUG
    Context     *curCtx = GetCurrentContext();
#endif
    _ASSERTE(curCtx);
    _ASSERTE(curCtx->GetDomain() != NULL);
#endif

#ifdef FEATURE_PREJIT
    if (CLRConfig::GetConfigValue(CLRConfig::EXTERNAL_ZapDisable) != 0)
        g_fAllowNativeImages = false;
#endif

    m_pSystemFile = NULL;
    m_pSystemAssembly = NULL;

    DWORD size = 0;


    // Get the install directory so we can find mscorlib
    hr = GetInternalSystemDirectory(NULL, &size);
    if (hr != HRESULT_FROM_WIN32(ERROR_INSUFFICIENT_BUFFER))
        ThrowHR(hr);

    // GetInternalSystemDirectory returns a size, including the null!
    WCHAR *buffer = m_SystemDirectory.OpenUnicodeBuffer(size-1);
    IfFailThrow(GetInternalSystemDirectory(buffer, &size));
    m_SystemDirectory.CloseBuffer();
    m_SystemDirectory.Normalize();

    // At this point m_SystemDirectory should already be canonicalized


    m_BaseLibrary.Append(m_SystemDirectory);
    if (!m_BaseLibrary.EndsWith(DIRECTORY_SEPARATOR_CHAR_W))
    {
        m_BaseLibrary.Append(DIRECTORY_SEPARATOR_CHAR_W);
    }
    m_BaseLibrary.Append(g_pwBaseLibrary);
    m_BaseLibrary.Normalize();

    LoadBaseSystemClasses();

    {
        // We are about to start allocating objects, so we must be in cooperative mode.
        // However, many of the entrypoints to the system (DllGetClassObject and all
        // N/Direct exports) get called multiple times.  Sometimes they initialize the EE,
        // but generally they remain in preemptive mode.  So we really want to push/pop
        // the state here:
        GCX_COOP();

#ifndef CROSSGEN_COMPILE
        if (!NingenEnabled())
        {
            CreatePreallocatedExceptions();

            PreallocateSpecialObjects();
        }
#endif

        // Finish loading mscorlib now.
        m_pSystemAssembly->GetDomainAssembly()->EnsureActive();
    }

#ifdef _DEBUG
    BOOL fPause = EEConfig::GetConfigDWORD_DontUse_(CLRConfig::INTERNAL_PauseOnLoad, FALSE);

    while(fPause)
    {
        ClrSleepEx(20, TRUE);
    }
#endif // _DEBUG
}

#ifndef CROSSGEN_COMPILE
void SystemDomain::LazyInitGlobalStringLiteralMap()
{
    CONTRACTL
    {
        THROWS;
        GC_TRIGGERS;
        MODE_ANY;
        INJECT_FAULT(COMPlusThrowOM(););
    }
    CONTRACTL_END;

    // Allocate the global string literal map.
    NewHolder<GlobalStringLiteralMap<StringLiteralEntry>> pGlobalStringLiteralMap(new GlobalStringLiteralMap<StringLiteralEntry>());

    // Initialize the global string literal map.
    pGlobalStringLiteralMap->Init();

    if (InterlockedCompareExchangeT<GlobalStringLiteralMap<StringLiteralEntry> *>(&m_pGlobalStringLiteralMap, pGlobalStringLiteralMap, NULL) == NULL)
    {
        pGlobalStringLiteralMap.SuppressRelease();
    }
}

<<<<<<< HEAD
void SystemDomain::LazyInitGlobalUtf8StringLiteralMap()
{
    CONTRACTL
    {
        THROWS;
        GC_TRIGGERS;
        MODE_ANY;
        INJECT_FAULT(COMPlusThrowOM(););
    }
    CONTRACTL_END;

    // Allocate the global string literal map.
    NewHolder<GlobalStringLiteralMap<Utf8StringLiteralEntry>> pGlobalUtf8StringLiteralMap(new GlobalStringLiteralMap<Utf8StringLiteralEntry>());

    // Initialize the global string literal map.
    pGlobalUtf8StringLiteralMap->Init();

    if (InterlockedCompareExchangeT<GlobalStringLiteralMap<Utf8StringLiteralEntry> *>(&m_pGlobalUtf8StringLiteralMap, pGlobalUtf8StringLiteralMap, NULL) == NULL)
    {
        pGlobalUtf8StringLiteralMap.SuppressRelease();
    }
}

void AppDomain::CreateADUnloadStartEvent()
{
    CONTRACTL
    {
        THROWS;
        GC_NOTRIGGER;
        SO_TOLERANT;
        MODE_ANY;
    }
    CONTRACTL_END;

    g_pUnloadStartEvent = new CLREvent();
    g_pUnloadStartEvent->CreateAutoEvent(FALSE);
}

=======
>>>>>>> e0637d0e
/*static*/ void SystemDomain::EnumAllStaticGCRefs(promote_func* fn, ScanContext* sc)
{
    CONTRACT_VOID
    {
        NOTHROW;
        GC_NOTRIGGER;
        MODE_COOPERATIVE;
    }
    CONTRACT_END;

    // We don't do a normal AppDomainIterator because we can't take the SystemDomain lock from
    // here.
    // We're only supposed to call this from a Server GC. We're walking here m_appDomainIdList
    // m_appDomainIdList will have an AppDomain* or will be NULL. So the only danger is if we
    // Fetch an AppDomain and then in some other thread the AppDomain is deleted.
    //
    // If the thread deleting the AppDomain (AppDomain::~AppDomain)was in Preemptive mode
    // while doing SystemDomain::EnumAllStaticGCRefs we will issue a GCX_COOP(), which will wait
    // for the GC to finish, so we are safe
    //
    // If the thread is in cooperative mode, it must have been suspended for the GC so a delete
    // can't happen.

    _ASSERTE(GCHeapUtilities::IsGCInProgress() &&
             GCHeapUtilities::IsServerHeap()   &&
             IsGCSpecialThread());

    SystemDomain* sysDomain = SystemDomain::System();
    if (sysDomain)
    {
        DWORD i;
        DWORD count = (DWORD) m_appDomainIdList.GetCount();
        for (i = 0 ; i < count ; i++)
        {
            AppDomain* pAppDomain = (AppDomain *)m_appDomainIdList.Get(i);
            if (pAppDomain && pAppDomain->IsActive())
            {
#ifdef FEATURE_APPDOMAIN_RESOURCE_MONITORING
                if (g_fEnableARM)
                {
                    sc->pCurrentDomain = pAppDomain;
                }
#endif //FEATURE_APPDOMAIN_RESOURCE_MONITORING
                pAppDomain->EnumStaticGCRefs(fn, sc);
            }
        }
    }

    RETURN;
}

#ifdef FEATURE_APPDOMAIN_RESOURCE_MONITORING
void SystemDomain::ResetADSurvivedBytes()
{
    CONTRACT_VOID
    {
        NOTHROW;
        GC_NOTRIGGER;
        MODE_ANY;
    }
    CONTRACT_END;

    _ASSERTE(GCHeapUtilities::IsGCInProgress());

    SystemDomain* sysDomain = SystemDomain::System();
    if (sysDomain)
    {
        DWORD i;
        DWORD count = (DWORD) m_appDomainIdList.GetCount();
        for (i = 0 ; i < count ; i++)
        {
            AppDomain* pAppDomain = (AppDomain *)m_appDomainIdList.Get(i);
            if (pAppDomain && pAppDomain->IsUserActive())
            {
                pAppDomain->ResetSurvivedBytes();
            }
        }
    }

    RETURN;
}

ULONGLONG SystemDomain::GetADSurvivedBytes()
{
    CONTRACTL
    {
        NOTHROW;
        GC_NOTRIGGER;
        MODE_ANY;
    }
    CONTRACTL_END;

    SystemDomain* sysDomain = SystemDomain::System();
    ULONGLONG ullTotalADSurvived = 0;
    if (sysDomain)
    {
        DWORD i;
        DWORD count = (DWORD) m_appDomainIdList.GetCount();
        for (i = 0 ; i < count ; i++)
        {
            AppDomain* pAppDomain = (AppDomain *)m_appDomainIdList.Get(i);
            if (pAppDomain && pAppDomain->IsUserActive())
            {
                ULONGLONG ullSurvived = pAppDomain->GetSurvivedBytes();
                ullTotalADSurvived += ullSurvived;
            }
        }
    }

    return ullTotalADSurvived;
}

void SystemDomain::RecordTotalSurvivedBytes(size_t totalSurvivedBytes)
{
    CONTRACT_VOID
    {
        NOTHROW;
        GC_NOTRIGGER;
        MODE_ANY;
    }
    CONTRACT_END;

    m_totalSurvivedBytes = totalSurvivedBytes;

    SystemDomain* sysDomain = SystemDomain::System();
    if (sysDomain)
    {
        DWORD i;
        DWORD count = (DWORD) m_appDomainIdList.GetCount();
        for (i = 0 ; i < count ; i++)
        {
            AppDomain* pAppDomain = (AppDomain *)m_appDomainIdList.Get(i);
            if (pAppDomain && pAppDomain->IsUserActive())
            {
                FireEtwAppDomainMemSurvived((ULONGLONG)pAppDomain, pAppDomain->GetSurvivedBytes(), totalSurvivedBytes, GetClrInstanceId());
            }
        }
    }

    RETURN;
}
#endif //FEATURE_APPDOMAIN_RESOURCE_MONITORING

// Only called when EE is suspended.
DWORD SystemDomain::GetTotalNumSizedRefHandles()
{
    CONTRACTL
    {
        NOTHROW;
        GC_NOTRIGGER;
        MODE_ANY;
    }
    CONTRACTL_END;

    SystemDomain* sysDomain = SystemDomain::System();
    DWORD dwTotalNumSizedRefHandles = 0;
    if (sysDomain)
    {
        DWORD i;
        DWORD count = (DWORD) m_appDomainIdList.GetCount();
        for (i = 0 ; i < count ; i++)
        {
            AppDomain* pAppDomain = (AppDomain *)m_appDomainIdList.Get(i);
            if (pAppDomain && pAppDomain->IsActive())
            {
                dwTotalNumSizedRefHandles += pAppDomain->GetNumSizedRefHandles();
            }
        }
    }

    return dwTotalNumSizedRefHandles;
}
#endif // CROSSGEN_COMPILE

void SystemDomain::LoadBaseSystemClasses()
{
    STANDARD_VM_CONTRACT;

    ETWOnStartup(LdSysBases_V1, LdSysBasesEnd_V1);

    {
        m_pSystemFile = PEAssembly::OpenSystem(NULL);
    }
    // Only partially load the system assembly. Other parts of the code will want to access
    // the globals in this function before finishing the load.
    m_pSystemAssembly = DefaultDomain()->LoadDomainAssembly(NULL, m_pSystemFile, FILE_LOAD_POST_LOADLIBRARY)->GetCurrentAssembly();

    // Set up binder for mscorlib
    MscorlibBinder::AttachModule(m_pSystemAssembly->GetManifestModule());

    // Load Object
    g_pObjectClass = MscorlibBinder::GetClass(CLASS__OBJECT);

    // Now that ObjectClass is loaded, we can set up
    // the system for finalizers.  There is no point in deferring this, since we need
    // to know this before we allocate our first object.
    g_pObjectFinalizerMD = MscorlibBinder::GetMethod(METHOD__OBJECT__FINALIZE);


    g_pCanonMethodTableClass = MscorlibBinder::GetClass(CLASS____CANON);

    // NOTE: !!!IMPORTANT!!! ValueType and Enum MUST be loaded one immediately after
    //                       the other, because we have coded MethodTable::IsChildValueType
    //                       in such a way that it depends on this behaviour.
    // Load the ValueType class
    g_pValueTypeClass = MscorlibBinder::GetClass(CLASS__VALUE_TYPE);

    // Load the enum class
    g_pEnumClass = MscorlibBinder::GetClass(CLASS__ENUM);
    _ASSERTE(!g_pEnumClass->IsValueType());

    // Load System.RuntimeType
    g_pRuntimeTypeClass = MscorlibBinder::GetClass(CLASS__CLASS);
    _ASSERTE(g_pRuntimeTypeClass->IsFullyLoaded());

    // Load Array class
    g_pArrayClass = MscorlibBinder::GetClass(CLASS__ARRAY);

    // Calling a method on IList<T> for an array requires redirection to a method on
    // the SZArrayHelper class. Retrieving such methods means calling
    // GetActualImplementationForArrayGenericIListMethod, which calls FetchMethod for
    // the corresponding method on SZArrayHelper. This basically results in a class
    // load due to a method call, which the debugger cannot handle, so we pre-load
    // the SZArrayHelper class here.
    g_pSZArrayHelperClass = MscorlibBinder::GetClass(CLASS__SZARRAYHELPER);

    // Load ByReference class
    //
    // NOTE: ByReference<T> must be the first by-ref-like system type to be loaded,
    //       because MethodTable::ClassifyEightBytesWithManagedLayout depends on it.
    g_pByReferenceClass = MscorlibBinder::GetClass(CLASS__BYREFERENCE);

    // Load Nullable class
    g_pNullableClass = MscorlibBinder::GetClass(CLASS__NULLABLE);

    // Load the Object array class.
    g_pPredefinedArrayTypes[ELEMENT_TYPE_OBJECT] = ClassLoader::LoadArrayTypeThrowing(TypeHandle(g_pObjectClass)).AsArray();

    // We have delayed allocation of mscorlib's static handles until we load the object class
    MscorlibBinder::GetModule()->AllocateRegularStaticHandles(DefaultDomain());

    g_TypedReferenceMT = MscorlibBinder::GetClass(CLASS__TYPED_REFERENCE);

    // Make sure all primitive types are loaded
    for (int et = ELEMENT_TYPE_VOID; et <= ELEMENT_TYPE_R8; et++)
        MscorlibBinder::LoadPrimitiveType((CorElementType)et);

    MscorlibBinder::LoadPrimitiveType(ELEMENT_TYPE_I);
    MscorlibBinder::LoadPrimitiveType(ELEMENT_TYPE_U);

    // unfortunately, the following cannot be delay loaded since the jit
    // uses it to compute method attributes within a function that cannot
    // handle Complus exception and the following call goes through a path
    // where a complus exception can be thrown. It is unfortunate, because
    // we know that the delegate class and multidelegate class are always
    // guaranteed to be found.
    g_pDelegateClass = MscorlibBinder::GetClass(CLASS__DELEGATE);
    g_pMulticastDelegateClass = MscorlibBinder::GetClass(CLASS__MULTICAST_DELEGATE);

    // used by IsImplicitInterfaceOfSZArray
    MscorlibBinder::GetClass(CLASS__IENUMERABLEGENERIC);
    MscorlibBinder::GetClass(CLASS__ICOLLECTIONGENERIC);
    MscorlibBinder::GetClass(CLASS__ILISTGENERIC);
    MscorlibBinder::GetClass(CLASS__IREADONLYCOLLECTIONGENERIC);
    MscorlibBinder::GetClass(CLASS__IREADONLYLISTGENERIC);

    // Load String
    g_pStringClass = MscorlibBinder::LoadPrimitiveType(ELEMENT_TYPE_STRING);

    // Load Utf8String
    g_pUtf8StringClass = MscorlibBinder::GetClass(CLASS__UTF8_STRING);

    // Used by Buffer::BlockCopy
    g_pByteArrayMT = ClassLoader::LoadArrayTypeThrowing(
        TypeHandle(MscorlibBinder::GetElementType(ELEMENT_TYPE_U1))).AsArray()->GetMethodTable();

#ifndef CROSSGEN_COMPILE
    ECall::PopulateManagedStringConstructors();
#endif // CROSSGEN_COMPILE

    g_pExceptionClass = MscorlibBinder::GetClass(CLASS__EXCEPTION);
    g_pOutOfMemoryExceptionClass = MscorlibBinder::GetException(kOutOfMemoryException);
    g_pStackOverflowExceptionClass = MscorlibBinder::GetException(kStackOverflowException);
    g_pExecutionEngineExceptionClass = MscorlibBinder::GetException(kExecutionEngineException);
    g_pThreadAbortExceptionClass = MscorlibBinder::GetException(kThreadAbortException);

    g_pThreadClass = MscorlibBinder::GetClass(CLASS__THREAD);

#ifdef FEATURE_COMINTEROP
    g_pBaseCOMObject = MscorlibBinder::GetClass(CLASS__COM_OBJECT);
    g_pBaseRuntimeClass = MscorlibBinder::GetClass(CLASS__RUNTIME_CLASS);
    
    MscorlibBinder::GetClass(CLASS__IDICTIONARYGENERIC);
    MscorlibBinder::GetClass(CLASS__IREADONLYDICTIONARYGENERIC);
    MscorlibBinder::GetClass(CLASS__ATTRIBUTE);
    MscorlibBinder::GetClass(CLASS__EVENT_HANDLERGENERIC);

    MscorlibBinder::GetClass(CLASS__IENUMERABLE);
    MscorlibBinder::GetClass(CLASS__ICOLLECTION);
    MscorlibBinder::GetClass(CLASS__ILIST);
    MscorlibBinder::GetClass(CLASS__IDISPOSABLE);

#ifdef _DEBUG
    WinRTInterfaceRedirector::VerifyRedirectedInterfaceStubs();
#endif // _DEBUG
#endif

#ifdef FEATURE_ICASTABLE
    g_pICastableInterface = MscorlibBinder::GetClass(CLASS__ICASTABLE);
#endif // FEATURE_ICASTABLE

    // Load a special marker method used to detect Constrained Execution Regions
    // at jit time.
    g_pExecuteBackoutCodeHelperMethod = MscorlibBinder::GetMethod(METHOD__RUNTIME_HELPERS__EXECUTE_BACKOUT_CODE_HELPER);

    // Make sure that FCall mapping for Monitor.Enter is initialized. We need it in case Monitor.Enter is used only as JIT helper. 
    // For more details, see comment in code:JITutil_MonEnterWorker around "__me = GetEEFuncEntryPointMacro(JIT_MonEnter)".
    ECall::GetFCallImpl(MscorlibBinder::GetMethod(METHOD__MONITOR__ENTER));

#ifdef PROFILING_SUPPORTED
    // Note that g_profControlBlock.fBaseSystemClassesLoaded must be set to TRUE only after
    // all base system classes are loaded.  Profilers are not allowed to call any type-loading
    // APIs until g_profControlBlock.fBaseSystemClassesLoaded is TRUE.  It is important that
    // all base system classes need to be loaded before profilers can trigger the type loading.
    g_profControlBlock.fBaseSystemClassesLoaded = TRUE;
#endif // PROFILING_SUPPORTED

#if defined(_DEBUG) && !defined(CROSSGEN_COMPILE)
    if (!NingenEnabled())
    {
        g_Mscorlib.Check();
    }
#endif

#if defined(HAVE_GCCOVER) && defined(FEATURE_PREJIT)
    if (GCStress<cfg_instr_ngen>::IsEnabled())
    {
        // Setting up gc coverage requires the base system classes
        //  to be initialized. So we have deferred it until now for mscorlib.
        Module *pModule = MscorlibBinder::GetModule();
        _ASSERTE(pModule->IsSystem());
        if(pModule->HasNativeImage())
        {
            SetupGcCoverageForNativeImage(pModule);
        }
    }
#endif // defined(HAVE_GCCOVER) && !defined(FEATURE_PREJIT)
}

/*static*/
void SystemDomain::LoadDomain(AppDomain *pDomain)
{
    CONTRACTL
    {
        THROWS;
        GC_TRIGGERS;
        MODE_ANY;
        PRECONDITION(CheckPointer(System()));
        INJECT_FAULT(COMPlusThrowOM(););
    }
    CONTRACTL_END;

    SystemDomain::System()->AddDomain(pDomain);
}

ADIndex SystemDomain::GetNewAppDomainIndex(AppDomain *pAppDomain)
{
    STANDARD_VM_CONTRACT;

    DWORD count = m_appDomainIndexList.GetCount();
    DWORD i;

#ifdef _DEBUG
    if (count < 2000)
    {
        // So that we can keep AD index inside object header.
        // We do not want to create syncblock unless needed.
        i = count;
    }
    else
    {
#endif // _DEBUG
        //
        // Look for an unused index.  Note that in a checked build,
        // we never reuse indexes - this makes it easier to tell
        // when we are looking at a stale app domain.
        //

        i = m_appDomainIndexList.FindElement(m_dwLowestFreeIndex, NULL);
        if (i == (DWORD) ArrayList::NOT_FOUND)
            i = count;
        m_dwLowestFreeIndex = i+1;
#ifdef _DEBUG
        if (m_dwLowestFreeIndex >= 2000)
        {
            m_dwLowestFreeIndex = 0;
        }
    }
#endif // _DEBUG

    if (i == count)
        IfFailThrow(m_appDomainIndexList.Append(pAppDomain));
    else
        m_appDomainIndexList.Set(i, pAppDomain);

    _ASSERTE(i < m_appDomainIndexList.GetCount());

    // Note that index 0 means domain agile.
    return ADIndex(i+1);
}

void SystemDomain::ReleaseAppDomainIndex(ADIndex index)
{
    WRAPPER_NO_CONTRACT;
    SystemDomain::LockHolder lh;
    // Note that index 0 means domain agile.
    index.m_dwIndex--;

    _ASSERTE(m_appDomainIndexList.Get(index.m_dwIndex) != NULL);

    m_appDomainIndexList.Set(index.m_dwIndex, NULL);

#ifndef _DEBUG
    if (index.m_dwIndex < m_dwLowestFreeIndex)
        m_dwLowestFreeIndex = index.m_dwIndex;
#endif // !_DEBUG
}

#endif // !DACCESS_COMPILE

PTR_AppDomain SystemDomain::GetAppDomainAtIndex(ADIndex index)
{
    LIMITED_METHOD_CONTRACT;
    SUPPORTS_DAC;
    _ASSERTE(index.m_dwIndex != 0);

    PTR_AppDomain pAppDomain = TestGetAppDomainAtIndex(index);

    _ASSERTE(pAppDomain || !"Attempt to access unloaded app domain");

    return pAppDomain;
}

PTR_AppDomain SystemDomain::TestGetAppDomainAtIndex(ADIndex index)
{
    LIMITED_METHOD_CONTRACT;
    SUPPORTS_DAC;
    _ASSERTE(index.m_dwIndex != 0);
    index.m_dwIndex--;

#ifndef DACCESS_COMPILE
    _ASSERTE(index.m_dwIndex < (DWORD)m_appDomainIndexList.GetCount());
    AppDomain *pAppDomain = (AppDomain*) m_appDomainIndexList.Get(index.m_dwIndex);
#else // DACCESS_COMPILE
    PTR_ArrayListStatic pList = &m_appDomainIndexList;
    AppDomain *pAppDomain = dac_cast<PTR_AppDomain>(pList->Get(index.m_dwIndex));
#endif // DACCESS_COMPILE
    return PTR_AppDomain(pAppDomain);
}

#ifndef DACCESS_COMPILE

// See also code:SystemDomain::ReleaseAppDomainId
ADID SystemDomain::GetNewAppDomainId(AppDomain *pAppDomain)
{
    CONTRACTL
    {
        THROWS;
        GC_TRIGGERS;
        MODE_ANY;
        INJECT_FAULT(COMPlusThrowOM(););
    }
    CONTRACTL_END;

    DWORD i = m_appDomainIdList.GetCount();

    IfFailThrow(m_appDomainIdList.Append(pAppDomain));

    _ASSERTE(i < m_appDomainIdList.GetCount());

    return ADID(i+1);
}

AppDomain *SystemDomain::GetAppDomainAtId(ADID index)
{
    CONTRACTL
    {
#ifdef _DEBUG
        if (!SystemDomain::IsUnderDomainLock() && !IsGCThread()) { MODE_COOPERATIVE;} else { DISABLED(MODE_ANY);}
#endif
        GC_NOTRIGGER;
        SO_TOLERANT;
        NOTHROW;
    }
    CONTRACTL_END;

    if(index.m_dwId == 0)
        return NULL;
    DWORD requestedID = index.m_dwId - 1;

    if(requestedID  >= (DWORD)m_appDomainIdList.GetCount())
        return NULL;

    AppDomain * result = (AppDomain *)m_appDomainIdList.Get(requestedID);

#ifndef CROSSGEN_COMPILE
    // If the current thread can't enter the AppDomain, then don't return it.
    if (!result)
        return NULL;
#endif // CROSSGEN_COMPILE

    return result;
}

// Releases an appdomain index.   Note that today we have code that depends on these
// indexes not being recycled, so we don't actually shrink m_appDomainIdList, but 
// simply zero out an entry.   THus we 'leak' the memory associated the slot in
// m_appDomainIdList.  
// 
// TODO make this a sparse structure so that we avoid that leak.  
//
void SystemDomain::ReleaseAppDomainId(ADID index)
{
    LIMITED_METHOD_CONTRACT;
    index.m_dwId--;

    _ASSERTE(index.m_dwId < (DWORD)m_appDomainIdList.GetCount());

    m_appDomainIdList.Set(index.m_dwId, NULL);
}

#if defined(FEATURE_COMINTEROP_APARTMENT_SUPPORT) && !defined(CROSSGEN_COMPILE)

#ifdef _DEBUG
int g_fMainThreadApartmentStateSet = 0;
#endif

Thread::ApartmentState SystemDomain::GetEntryPointThreadAptState(IMDInternalImport* pScope, mdMethodDef mdMethod)
{
    STANDARD_VM_CONTRACT;

    HRESULT hr;
    IfFailThrow(hr = pScope->GetCustomAttributeByName(mdMethod,
                                                      DEFAULTDOMAIN_MTA_TYPE,
                                                      NULL,
                                                      NULL));
    BOOL fIsMTA = FALSE;
    if(hr == S_OK)
        fIsMTA = TRUE;

    IfFailThrow(hr = pScope->GetCustomAttributeByName(mdMethod,
                                                      DEFAULTDOMAIN_STA_TYPE,
                                                      NULL,
                                                      NULL));
    BOOL fIsSTA = FALSE;
    if (hr == S_OK)
        fIsSTA = TRUE;

    if (fIsSTA && fIsMTA)
        COMPlusThrowHR(COR_E_CUSTOMATTRIBUTEFORMAT);

    if (fIsSTA)
        return Thread::AS_InSTA;
    else if (fIsMTA)
        return Thread::AS_InMTA;

    return Thread::AS_Unknown;
}

void SystemDomain::SetThreadAptState (Thread::ApartmentState state)
{
    STANDARD_VM_CONTRACT;

    Thread* pThread = GetThread();
    _ASSERTE(pThread);

    if(state == Thread::AS_InSTA)
    {
        Thread::ApartmentState pState = pThread->SetApartment(Thread::AS_InSTA, TRUE);
        _ASSERTE(pState == Thread::AS_InSTA);
    }
    else
    {
        // If an apartment state was not explicitly requested, default to MTA
        Thread::ApartmentState pState = pThread->SetApartment(Thread::AS_InMTA, TRUE);
        _ASSERTE(pState == Thread::AS_InMTA);
    }

#ifdef _DEBUG
    g_fMainThreadApartmentStateSet++;
#endif
}
#endif // defined(FEATURE_COMINTEROP_APARTMENT_SUPPORT) && !defined(CROSSGEN_COMPILE)

// Looks in all the modules for the DefaultDomain attribute
// The order is assembly and then the modules. It is first
// come, first serve.
BOOL SystemDomain::SetGlobalSharePolicyUsingAttribute(IMDInternalImport* pScope, mdMethodDef mdMethod)
{
    STANDARD_VM_CONTRACT;


    return FALSE;
}

void SystemDomain::SetupDefaultDomain()
{
    CONTRACT_VOID
    {
        THROWS;
        GC_TRIGGERS;
        MODE_ANY;
        INJECT_FAULT(COMPlusThrowOM(););
    }
    CONTRACT_END;


    Thread *pThread = GetThread();
    _ASSERTE(pThread);

    AppDomain *pDomain;
    pDomain = pThread->GetDomain();
    _ASSERTE(pDomain);

    GCX_COOP();

    ENTER_DOMAIN_PTR(SystemDomain::System()->DefaultDomain(),ADV_DEFAULTAD)
    {
        // Push this frame around loading the main assembly to ensure the
        // debugger can properly recgonize any managed code that gets run
        // as "class initializaion" code.
        FrameWithCookie<DebuggerClassInitMarkFrame> __dcimf;

        {
            GCX_PREEMP();
            InitializeDefaultDomain(TRUE);
        }

        __dcimf.Pop();
    }
    END_DOMAIN_TRANSITION;

    RETURN;
}

HRESULT SystemDomain::SetupDefaultDomainNoThrow()
{
    CONTRACTL
    {
        NOTHROW;
        MODE_ANY;
    }
    CONTRACTL_END;

    HRESULT hr = S_OK;

    EX_TRY
    {
        SystemDomain::SetupDefaultDomain();
    }
    EX_CATCH_HRESULT(hr);

    return hr;
}

#ifdef _DEBUG
int g_fInitializingInitialAD = 0;
#endif

// This routine completes the initialization of the default domaine.
// After this call mananged code can be executed.
void SystemDomain::InitializeDefaultDomain(
    BOOL allowRedirects,
    ICLRPrivBinder * pBinder)
{
    STANDARD_VM_CONTRACT;

    WCHAR* pwsConfig = NULL;
    WCHAR* pwsPath = NULL;

    ETWOnStartup (InitDefaultDomain_V1, InitDefaultDomainEnd_V1);


    // Setup the default AppDomain.

#ifdef _DEBUG
    g_fInitializingInitialAD++;
#endif

    AppDomain* pDefaultDomain = SystemDomain::System()->DefaultDomain();

    if (pBinder != nullptr)
    {
        pDefaultDomain->SetLoadContextHostBinder(pBinder);
    }

    {
        GCX_COOP();

        pDefaultDomain->InitializeDomainContext(allowRedirects, pwsPath, pwsConfig);

#ifndef CROSSGEN_COMPILE
        if (!NingenEnabled())
        {
    
            if (!IsSingleAppDomain())
            {
                pDefaultDomain->InitializeDefaultDomainManager();
            }
        }
#endif // CROSSGEN_COMPILE
    }

    // DefaultDomain Load event
    ETW::LoaderLog::DomainLoad(pDefaultDomain);

#ifdef _DEBUG
    g_fInitializingInitialAD--;
#endif

    TESTHOOKCALL(RuntimeStarted(RTS_DEFAULTADREADY));
}



#ifndef CROSSGEN_COMPILE

#ifdef _DEBUG
Volatile<LONG> g_fInExecuteMainMethod = 0;
#endif




#endif // CROSSGEN_COMPILE



// Helper function to load an assembly. This is called from LoadCOMClass.
/* static */

Assembly *AppDomain::LoadAssemblyHelper(LPCWSTR wszAssembly,
                                        LPCWSTR wszCodeBase)
{
    CONTRACT(Assembly *)
    {
        THROWS;
        POSTCONDITION(CheckPointer(RETVAL));
        PRECONDITION(wszAssembly || wszCodeBase);
        INJECT_FAULT(COMPlusThrowOM(););
    }
    CONTRACT_END;

    AssemblySpec spec;
    if(wszAssembly) {
        #define MAKE_TRANSLATIONFAILED  { ThrowOutOfMemory(); }
        MAKE_UTF8PTR_FROMWIDE(szAssembly,wszAssembly);
        #undef  MAKE_TRANSLATIONFAILED
       
        IfFailThrow(spec.Init(szAssembly));
    }

    if (wszCodeBase) {
        spec.SetCodeBase(wszCodeBase);
    }
    RETURN spec.LoadAssembly(FILE_LOADED);
}

#if defined(FEATURE_CLASSIC_COMINTEROP) && !defined(CROSSGEN_COMPILE)

MethodTable *AppDomain::LoadCOMClass(GUID clsid,
                                     BOOL bLoadRecord/*=FALSE*/,
                                     BOOL* pfAssemblyInReg/*=NULL*/)
{
    // @CORESYSTODO: what to do here?
    return NULL;
}

#endif // FEATURE_CLASSIC_COMINTEROP && !CROSSGEN_COMPILE


/*static*/
bool SystemDomain::IsReflectionInvocationMethod(MethodDesc* pMeth)
{
    CONTRACTL
    {
        THROWS;
        GC_TRIGGERS;
        MODE_ANY;
    }
    CONTRACTL_END;

    MethodTable* pCaller = pMeth->GetMethodTable();

    // All Reflection Invocation methods are defined in mscorlib.dll
    if (!pCaller->GetModule()->IsSystem())
        return false;

    /* List of types that should be skipped to identify true caller */
    static const BinderClassID reflectionInvocationTypes[] = {
        CLASS__METHOD,
        CLASS__METHOD_BASE,
        CLASS__METHOD_INFO,
        CLASS__CONSTRUCTOR,
        CLASS__CONSTRUCTOR_INFO,
        CLASS__CLASS,
        CLASS__TYPE_HANDLE,
        CLASS__METHOD_HANDLE,
        CLASS__FIELD_HANDLE,
        CLASS__TYPE,
        CLASS__FIELD,
        CLASS__RT_FIELD_INFO,
        CLASS__FIELD_INFO,
        CLASS__EVENT,
        CLASS__EVENT_INFO,
        CLASS__PROPERTY,
        CLASS__PROPERTY_INFO,
        CLASS__ACTIVATOR,
        CLASS__ARRAY,
        CLASS__ASSEMBLYBASE,
        CLASS__ASSEMBLY,
        CLASS__TYPE_DELEGATOR,
        CLASS__RUNTIME_HELPERS,
        CLASS__LAZY_INITIALIZER,
        CLASS__DYNAMICMETHOD,
        CLASS__DELEGATE,
        CLASS__MULTICAST_DELEGATE,
        CLASS__APP_DOMAIN
    };

    static const BinderClassID genericReflectionInvocationTypes[] = {
        CLASS__LAZY
    };

    static mdTypeDef genericReflectionInvocationTypeDefs[NumItems(genericReflectionInvocationTypes)];

    static bool fInited = false;

    if (!VolatileLoad(&fInited))
    {
        // Make sure all types are loaded so that we can use faster GetExistingClass()
        for (unsigned i = 0; i < NumItems(reflectionInvocationTypes); i++)
        {
            MscorlibBinder::GetClass(reflectionInvocationTypes[i]);
        }

        // Make sure all types are loaded so that we can use faster GetExistingClass()
        for (unsigned i = 0; i < NumItems(genericReflectionInvocationTypes); i++)
        {
            genericReflectionInvocationTypeDefs[i] = MscorlibBinder::GetClass(genericReflectionInvocationTypes[i])->GetCl();
        }

        MscorlibBinder::GetClass(CLASS__APP_DOMAIN);

        VolatileStore(&fInited, true);
    }

    if (pCaller->HasInstantiation())
    {
        // For generic types, pCaller will be an instantiated type and never equal to the type definition.
        // So we compare their TypeDef tokens instead.
        for (unsigned i = 0; i < NumItems(genericReflectionInvocationTypeDefs); i++)
        {
            if (pCaller->GetCl() == genericReflectionInvocationTypeDefs[i])
                return true;
        }
    }
    else
    {
        for (unsigned i = 0; i < NumItems(reflectionInvocationTypes); i++)
        {
            if (MscorlibBinder::GetExistingClass(reflectionInvocationTypes[i]) == pCaller)
                return true;
        }
    }

    return false;
}

#ifndef CROSSGEN_COMPILE
struct CallersDataWithStackMark
{
    StackCrawlMark* stackMark;
    BOOL foundMe;
    MethodDesc* pFoundMethod;
    MethodDesc* pPrevMethod;
    AppDomain*  pAppDomain;
};

/*static*/
MethodDesc* SystemDomain::GetCallersMethod(StackCrawlMark* stackMark,
                                           AppDomain **ppAppDomain/*=NULL*/)

{
    CONTRACTL
    {
        THROWS;
        GC_TRIGGERS;
        MODE_ANY;
        INJECT_FAULT(COMPlusThrowOM(););
    }
    CONTRACTL_END;

    GCX_COOP();

    CallersDataWithStackMark cdata;
    ZeroMemory(&cdata, sizeof(CallersDataWithStackMark));
    cdata.stackMark = stackMark;

    GetThread()->StackWalkFrames(CallersMethodCallbackWithStackMark, &cdata, FUNCTIONSONLY | LIGHTUNWIND);

    if(cdata.pFoundMethod) {
        if (ppAppDomain)
            *ppAppDomain = cdata.pAppDomain;
        return cdata.pFoundMethod;
    } else
        return NULL;
}

/*static*/
MethodTable* SystemDomain::GetCallersType(StackCrawlMark* stackMark,
                                          AppDomain **ppAppDomain/*=NULL*/)

{
    CONTRACTL
    {
        THROWS;
        GC_TRIGGERS;
        MODE_COOPERATIVE;
        INJECT_FAULT(COMPlusThrowOM(););
    }
    CONTRACTL_END;

    CallersDataWithStackMark cdata;
    ZeroMemory(&cdata, sizeof(CallersDataWithStackMark));
    cdata.stackMark = stackMark;

    GetThread()->StackWalkFrames(CallersMethodCallbackWithStackMark, &cdata, FUNCTIONSONLY | LIGHTUNWIND);

    if(cdata.pFoundMethod) {
        if (ppAppDomain)
            *ppAppDomain = cdata.pAppDomain;
        return cdata.pFoundMethod->GetMethodTable();
    } else
        return NULL;
}

/*static*/
Module* SystemDomain::GetCallersModule(StackCrawlMark* stackMark,
                                       AppDomain **ppAppDomain/*=NULL*/)

{
    CONTRACTL
    {
        THROWS;
        GC_TRIGGERS;
        MODE_ANY;
        INJECT_FAULT(COMPlusThrowOM(););
    }
    CONTRACTL_END;

    GCX_COOP();

    CallersDataWithStackMark cdata;
    ZeroMemory(&cdata, sizeof(CallersDataWithStackMark));
    cdata.stackMark = stackMark;

    GetThread()->StackWalkFrames(CallersMethodCallbackWithStackMark, &cdata, FUNCTIONSONLY | LIGHTUNWIND);

    if(cdata.pFoundMethod) {
        if (ppAppDomain)
            *ppAppDomain = cdata.pAppDomain;
        return cdata.pFoundMethod->GetModule();
    } else
        return NULL;
}

struct CallersData
{
    int skip;
    MethodDesc* pMethod;
};

/*static*/
Assembly* SystemDomain::GetCallersAssembly(StackCrawlMark *stackMark,
                                           AppDomain **ppAppDomain/*=NULL*/)
{
    WRAPPER_NO_CONTRACT;
    Module* mod = GetCallersModule(stackMark, ppAppDomain);
    if (mod)
        return mod->GetAssembly();
    return NULL;
}

/*static*/
Module* SystemDomain::GetCallersModule(int skip)
{
    CONTRACTL
    {
        THROWS;
        GC_TRIGGERS;
        MODE_ANY;
        INJECT_FAULT(COMPlusThrowOM(););
    }
    CONTRACTL_END;

    GCX_COOP();

    CallersData cdata;
    ZeroMemory(&cdata, sizeof(CallersData));
    cdata.skip = skip;

    StackWalkFunctions(GetThread(), CallersMethodCallback, &cdata);

    if(cdata.pMethod)
        return cdata.pMethod->GetModule();
    else
        return NULL;
}

/*private static*/
StackWalkAction SystemDomain::CallersMethodCallbackWithStackMark(CrawlFrame* pCf, VOID* data)
{
    CONTRACTL
    {
        THROWS;
        GC_TRIGGERS;
        MODE_COOPERATIVE;
        SO_INTOLERANT;
        INJECT_FAULT(COMPlusThrowOM(););
    }
    CONTRACTL_END;


    MethodDesc *pFunc = pCf->GetFunction();

    /* We asked to be called back only for functions */
    _ASSERTE(pFunc);

    CallersDataWithStackMark* pCaller = (CallersDataWithStackMark*) data;
    if (pCaller->stackMark)
    {
        if (!pCf->IsInCalleesFrames(pCaller->stackMark))
        {
            // save the current in case it is the one we want
            pCaller->pPrevMethod = pFunc;
            pCaller->pAppDomain = pCf->GetAppDomain();
            return SWA_CONTINUE;
        }

        // LookForMe stack crawl marks needn't worry about reflection or
        // remoting frames on the stack. Each frame above (newer than) the
        // target will be captured by the logic above. Once we transition to
        // finding the stack mark below the AofRA, we know that we hit the
        // target last time round and immediately exit with the cached result.

        if (*(pCaller->stackMark) == LookForMe)
        {
            pCaller->pFoundMethod = pCaller->pPrevMethod;
            return SWA_ABORT;
        }
    }

    // Skip reflection and remoting frames that could lie between a stack marked
    // method and its true caller (or that caller and its own caller). These
    // frames are infrastructure and logically transparent to the stack crawling
    // algorithm.

    // Skipping remoting frames. We always skip entire client to server spans
    // (though we see them in the order server then client during a stack crawl
    // obviously).

    // We spot the server dispatcher end because all calls are dispatched
    // through a single method: StackBuilderSink._PrivateProcessMessage.

    Frame* frame = pCf->GetFrame();
    _ASSERTE(pCf->IsFrameless() || frame);



    // Skipping reflection frames. We don't need to be quite as exhaustive here
    // as the security or reflection stack walking code since we know this logic
    // is only invoked for selected methods in mscorlib itself. So we're
    // reasonably sure we won't have any sensitive methods late bound invoked on
    // constructors, properties or events. This leaves being invoked via
    // MethodInfo, Type or Delegate (and depending on which invoke overload is
    // being used, several different reflection classes may be involved).

    g_IBCLogger.LogMethodDescAccess(pFunc);

    if (SystemDomain::IsReflectionInvocationMethod(pFunc))
        return SWA_CONTINUE;

    if (frame && frame->GetFrameType() == Frame::TYPE_MULTICAST)
    {
        // This must be either a secure delegate frame or a true multicast delegate invocation.

        _ASSERTE(pFunc->GetMethodTable()->IsDelegate());

        DELEGATEREF del = (DELEGATEREF)((SecureDelegateFrame*)frame)->GetThis(); // This can throw.

        if (COMDelegate::IsSecureDelegate(del))
        {
            if (del->IsWrapperDelegate())
            {
                // On ARM, we use secure delegate infrastructure to preserve R4 register.
                return SWA_CONTINUE;
            }
            // For a secure delegate frame, we should return the delegate creator instead
            // of the delegate method itself.
            pFunc = (MethodDesc*) del->GetMethodPtrAux();
        }
        else
        {
            _ASSERTE(COMDelegate::IsTrueMulticastDelegate(del));
            return SWA_CONTINUE;
        }
    }

    // Return the first non-reflection/remoting frame if no stack mark was
    // supplied.
    if (!pCaller->stackMark)
    {
        pCaller->pFoundMethod = pFunc;
        pCaller->pAppDomain = pCf->GetAppDomain();
        return SWA_ABORT;
    }

    // If we got here, we must already be in the frame containing the stack mark and we are not looking for "me".
    _ASSERTE(pCaller->stackMark &&
             pCf->IsInCalleesFrames(pCaller->stackMark) &&
             *(pCaller->stackMark) != LookForMe);

    // When looking for caller's caller, we delay returning results for another
    // round (the way this is structured, we will still be able to skip
    // reflection and remoting frames between the caller and the caller's
    // caller).

    if ((*(pCaller->stackMark) == LookForMyCallersCaller) &&
        (pCaller->pFoundMethod == NULL))
    {
        pCaller->pFoundMethod = pFunc;
        return SWA_CONTINUE;
    }

    // If remoting is not available, we only set the caller if the crawlframe is from the same domain.
    // Why? Because if the callerdomain is different from current domain,
    // there have to be interop/native frames in between.
    // For example, in the CORECLR, if we find the caller to be in a different domain, then the 
    // call into reflection is due to an unmanaged call into mscorlib. For that
    // case, the caller really is an INTEROP method.
    // In general, if the caller is INTEROP, we set the caller/callerdomain to be NULL 
    // (To be precise: they are already NULL and we don't change them).
    if (pCf->GetAppDomain() == GetAppDomain())
    // We must either be looking for the caller, or the caller's caller when
    // we've already found the caller (we used a non-null value in pFoundMethod
    // simply as a flag, the correct method to return in both case is the
    // current method).
    {
        pCaller->pFoundMethod = pFunc;
        pCaller->pAppDomain = pCf->GetAppDomain();
    }

    return SWA_ABORT;
}

/*private static*/
StackWalkAction SystemDomain::CallersMethodCallback(CrawlFrame* pCf, VOID* data)
{
    LIMITED_METHOD_CONTRACT;
    STATIC_CONTRACT_SO_TOLERANT;
    MethodDesc *pFunc = pCf->GetFunction();

    /* We asked to be called back only for functions */
    _ASSERTE(pFunc);

    CallersData* pCaller = (CallersData*) data;
    if(pCaller->skip == 0) {
        pCaller->pMethod = pFunc;
        return SWA_ABORT;
    }
    else {
        pCaller->skip--;
        return SWA_CONTINUE;
    }

}
#endif // CROSSGEN_COMPILE

#ifdef CROSSGEN_COMPILE
// defined in compile.cpp
extern CompilationDomain * theDomain;
#endif

void SystemDomain::CreateDefaultDomain()
{
    STANDARD_VM_CONTRACT;

#ifdef CROSSGEN_COMPILE
    AppDomainRefHolder pDomain(theDomain);
#else
    AppDomainRefHolder pDomain(new AppDomain());
#endif

    SystemDomain::LockHolder lh;
    pDomain->Init();

    // need to make this assignment here since we'll be releasing
    // the lock before calling AddDomain. So any other thread
    // grabbing this lock after we release it will find that
    // the COM Domain has already been created
    m_pDefaultDomain = pDomain;
    _ASSERTE (pDomain->GetId().m_dwId == DefaultADID);

    // allocate a Virtual Call Stub Manager for the default domain
    m_pDefaultDomain->InitVSD();

    pDomain->SetStage(AppDomain::STAGE_OPEN);
    pDomain.SuppressRelease();

    LOG((LF_CLASSLOADER | LF_CORDB,
         LL_INFO10,
         "Created default domain at %p\n", m_pDefaultDomain));
}

#ifdef DEBUGGING_SUPPORTED

void SystemDomain::PublishAppDomainAndInformDebugger (AppDomain *pDomain)
{
    CONTRACTL
    {
        if(!g_fEEInit) {THROWS;} else {DISABLED(NOTHROW);};
        if(!g_fEEInit) {GC_TRIGGERS;} else {DISABLED(GC_NOTRIGGER);};
        MODE_ANY;
    }
    CONTRACTL_END;

    LOG((LF_CORDB, LL_INFO100, "SD::PADAID: Adding 0x%x\n", pDomain));

    // Call the publisher API to add this appdomain entry to the list
    // The publisher will handle failures, so we don't care if this succeeds or fails.
    if (g_pDebugInterface != NULL)
    {
        g_pDebugInterface->AddAppDomainToIPC(pDomain);
    }
}

#endif // DEBUGGING_SUPPORTED

void SystemDomain::AddDomain(AppDomain* pDomain)
{
    CONTRACTL
    {
        NOTHROW;
        MODE_ANY;
        GC_TRIGGERS;
        PRECONDITION(CheckPointer((pDomain)));
    }
    CONTRACTL_END;

    {
        LockHolder lh;

        _ASSERTE (pDomain->m_Stage != AppDomain::STAGE_CREATING);
        if (pDomain->m_Stage == AppDomain::STAGE_READYFORMANAGEDCODE ||
            pDomain->m_Stage == AppDomain::STAGE_ACTIVE)
        {
            pDomain->SetStage(AppDomain::STAGE_OPEN);
            IncrementNumAppDomains(); // Maintain a count of app domains added to the list.
        }
    }

    // Note that if you add another path that can reach here without calling
    // PublishAppDomainAndInformDebugger, then you should go back & make sure
    // that PADAID gets called.  Right after this call, if not sooner.
    LOG((LF_CORDB, LL_INFO1000, "SD::AD:Would have added domain here! 0x%x\n",
        pDomain));
}

BOOL SystemDomain::RemoveDomain(AppDomain* pDomain)
{
    CONTRACTL
    {
        NOTHROW;
        GC_TRIGGERS;
        MODE_ANY;
        PRECONDITION(CheckPointer(pDomain));
        PRECONDITION(!pDomain->IsDefaultDomain());    
    }
    CONTRACTL_END;

    // You can not remove the default domain.


    if (!pDomain->IsActive())
        return FALSE;

    pDomain->Release();

    return TRUE;
}


#ifdef PROFILING_SUPPORTED
void SystemDomain::NotifyProfilerStartup()
{
    CONTRACTL
    {
        NOTHROW;
        GC_TRIGGERS;
        MODE_PREEMPTIVE;
    }
    CONTRACTL_END;

    {
        BEGIN_PIN_PROFILER(CORProfilerTrackAppDomainLoads());
        _ASSERTE(System());
        g_profControlBlock.pProfInterface->AppDomainCreationStarted((AppDomainID) System());
        END_PIN_PROFILER();
    }

    {
        BEGIN_PIN_PROFILER(CORProfilerTrackAppDomainLoads());
        _ASSERTE(System());
        g_profControlBlock.pProfInterface->AppDomainCreationFinished((AppDomainID) System(), S_OK);
        END_PIN_PROFILER();
    }

    {
        BEGIN_PIN_PROFILER(CORProfilerTrackAppDomainLoads());
        _ASSERTE(System()->DefaultDomain());
        g_profControlBlock.pProfInterface->AppDomainCreationStarted((AppDomainID) System()->DefaultDomain());
        END_PIN_PROFILER();
    }

    {
        BEGIN_PIN_PROFILER(CORProfilerTrackAppDomainLoads());
        _ASSERTE(System()->DefaultDomain());
        g_profControlBlock.pProfInterface->AppDomainCreationFinished((AppDomainID) System()->DefaultDomain(), S_OK);
        END_PIN_PROFILER();
    }

    {
        BEGIN_PIN_PROFILER(CORProfilerTrackAppDomainLoads());
        _ASSERTE(SharedDomain::GetDomain());
        g_profControlBlock.pProfInterface->AppDomainCreationStarted((AppDomainID) SharedDomain::GetDomain());
        END_PIN_PROFILER();
    }

    {
        BEGIN_PIN_PROFILER(CORProfilerTrackAppDomainLoads());
        _ASSERTE(SharedDomain::GetDomain());
        g_profControlBlock.pProfInterface->AppDomainCreationFinished((AppDomainID) SharedDomain::GetDomain(), S_OK);
        END_PIN_PROFILER();
    }
}

HRESULT SystemDomain::NotifyProfilerShutdown()
{
    CONTRACTL
    {
        NOTHROW;
        GC_TRIGGERS;
        MODE_PREEMPTIVE;
    }
    CONTRACTL_END;

    {
        BEGIN_PIN_PROFILER(CORProfilerTrackAppDomainLoads());
        _ASSERTE(System());
        g_profControlBlock.pProfInterface->AppDomainShutdownStarted((AppDomainID) System());
        END_PIN_PROFILER();
    }

    {
        BEGIN_PIN_PROFILER(CORProfilerTrackAppDomainLoads());
        _ASSERTE(System());
        g_profControlBlock.pProfInterface->AppDomainShutdownFinished((AppDomainID) System(), S_OK);
        END_PIN_PROFILER();
    }

    {
        BEGIN_PIN_PROFILER(CORProfilerTrackAppDomainLoads());
        _ASSERTE(System()->DefaultDomain());
        g_profControlBlock.pProfInterface->AppDomainShutdownStarted((AppDomainID) System()->DefaultDomain());
        END_PIN_PROFILER();
    }

    {
        BEGIN_PIN_PROFILER(CORProfilerTrackAppDomainLoads());
        _ASSERTE(System()->DefaultDomain());
        g_profControlBlock.pProfInterface->AppDomainShutdownFinished((AppDomainID) System()->DefaultDomain(), S_OK);
        END_PIN_PROFILER();
    }
    return (S_OK);
}
#endif // PROFILING_SUPPORTED


#ifdef _DEBUG
struct AppDomain::ThreadTrackInfo {
    Thread *pThread;
    CDynArray<Frame *> frameStack;
};
#endif // _DEBUG

AppDomain::AppDomain()
{
    // initialize fields so the appdomain can be safely destructed
    // shouldn't call anything that can fail here - use ::Init instead
    CONTRACTL
    {
        THROWS;
        GC_TRIGGERS;
        MODE_ANY;
        FORBID_FAULT;
    }
    CONTRACTL_END;

    m_cRef=1;

    // Initialize Shared state. Assemblies are loaded
    // into each domain by default.
#ifdef FEATURE_LOADER_OPTIMIZATION    
    m_SharePolicy = SHARE_POLICY_UNSPECIFIED;
#endif

    m_pRootAssembly = NULL;

    m_pwDynamicDir = NULL;

    m_dwFlags = 0;
    m_pDefaultContext = NULL;
#ifdef FEATURE_COMINTEROP
    m_pComCallWrapperCache = NULL;
    m_pRCWCache = NULL;
    m_pRCWRefCache = NULL;
    m_pLicenseInteropHelperMT = NULL;
    m_COMorRemotingFlag = COMorRemoting_NotInitialized;
    memset(m_rpCLRTypes, 0, sizeof(m_rpCLRTypes));
#endif // FEATURE_COMINTEROP

    m_pUMEntryThunkCache = NULL;

    m_pAsyncPool = NULL;
    m_handleStore = NULL;

    m_ExposedObject = NULL;
    m_pComIPForExposedObject = NULL;

 #ifdef _DEBUG
    m_pThreadTrackInfoList = NULL;
    m_TrackSpinLock = 0;
    m_Assemblies.Debug_SetAppDomain(this);
#endif // _DEBUG

    m_dwThreadEnterCount = 0;
    m_dwThreadsStillInAppDomain = (ULONG)-1;

#ifdef FEATURE_COMINTEROP
    m_pRefDispIDCache = NULL;
    m_hndMissing = NULL;
#endif

    m_pRefClassFactHash = NULL;
    m_anonymouslyHostedDynamicMethodsAssembly = NULL;

    m_ReversePInvokeCanEnter=TRUE;
    m_ForceTrivialWaitOperations = false;
    m_Stage=STAGE_CREATING;

#ifdef _DEBUG
    m_dwIterHolders=0;
    m_dwRefTakers=0;
    m_dwCreationHolders=0;
#endif

#ifdef FEATURE_APPDOMAIN_RESOURCE_MONITORING
    m_ullTotalProcessorUsage = 0;
    m_pullAllocBytes = NULL;
    m_pullSurvivedBytes = NULL;
#endif //FEATURE_APPDOMAIN_RESOURCE_MONITORING

#ifdef FEATURE_TYPEEQUIVALENCE
    m_pTypeEquivalenceTable = NULL;
#endif // FEATURE_TYPEEQUIVALENCE

#ifdef FEATURE_COMINTEROP
    m_pNameToTypeMap = NULL;
    m_vNameToTypeMapVersion = 0;
    m_nEpoch = 0;
    m_pWinRTFactoryCache = NULL;
#endif // FEATURE_COMINTEROP

#ifdef FEATURE_PREJIT
    m_pDomainFileWithNativeImageList = NULL;
#endif

    m_fIsBindingModelLocked.Store(FALSE);

} // AppDomain::AppDomain

AppDomain::~AppDomain()
{
    CONTRACTL
    {
        NOTHROW;
        GC_TRIGGERS;
        MODE_ANY;
    }
    CONTRACTL_END;

#ifndef CROSSGEN_COMPILE

    _ASSERTE(m_dwCreationHolders == 0);

    // release the TPIndex.  note that since TPIndex values are recycled the TPIndex
    // can only be released once all threads in the AppDomain have exited.
    if (GetTPIndex().m_dwIndex != 0)
        PerAppDomainTPCountList::ResetAppDomainIndex(GetTPIndex());

    if (m_dwId.m_dwId!=0)
        SystemDomain::ReleaseAppDomainId(m_dwId);

    m_AssemblyCache.Clear();

    if(!g_fEEInit)
        Terminate();




#ifdef FEATURE_COMINTEROP
    if (m_pNameToTypeMap != nullptr)
    {
        delete m_pNameToTypeMap;
        m_pNameToTypeMap = nullptr;
    }
    if (m_pWinRTFactoryCache != nullptr)
    {
        delete m_pWinRTFactoryCache;
        m_pWinRTFactoryCache = nullptr;
    }
#endif //FEATURE_COMINTEROP
    
#ifdef _DEBUG
    // If we were tracking thread AD transitions, cleanup the list on shutdown
    if (m_pThreadTrackInfoList)
    {
        while (m_pThreadTrackInfoList->Count() > 0)
        {
            // Get the very last element
            ThreadTrackInfo *pElem = *(m_pThreadTrackInfoList->Get(m_pThreadTrackInfoList->Count() - 1));
            _ASSERTE(pElem);

            // Free the memory
            delete pElem;

            // Remove pointer entry from the list
            m_pThreadTrackInfoList->Delete(m_pThreadTrackInfoList->Count() - 1);
        }

        // Now delete the list itself
        delete m_pThreadTrackInfoList;
        m_pThreadTrackInfoList = NULL;
    }
#endif // _DEBUG

#endif // CROSSGEN_COMPILE
}

//*****************************************************************************
//*****************************************************************************
//*****************************************************************************
void AppDomain::Init()
{
    CONTRACTL
    {
        STANDARD_VM_CHECK;
        PRECONDITION(SystemDomain::IsUnderDomainLock());
    }
    CONTRACTL_END;

    m_pDelayedLoaderAllocatorUnloadList = NULL;

    SetStage( STAGE_CREATING);


    // The lock is taken also during stack walking (GC or profiler)
    //  - To prevent deadlock with GC thread, we cannot trigger GC while holding the lock
    //  - To prevent deadlock with profiler thread, we cannot allow thread suspension
    m_crstHostAssemblyMap.Init(
        CrstHostAssemblyMap, 
        (CrstFlags)(CRST_GC_NOTRIGGER_WHEN_TAKEN 
                    | CRST_DEBUGGER_THREAD 
                    INDEBUG(| CRST_DEBUG_ONLY_CHECK_FORBID_SUSPEND_THREAD)));
    m_crstHostAssemblyMapAdd.Init(CrstHostAssemblyMapAdd);

    m_dwId = SystemDomain::GetNewAppDomainId(this);

    m_LoaderAllocator.Init(this);

#ifndef CROSSGEN_COMPILE
    //Allocate the threadpool entry before the appdomain id list. Otherwise,
    //the thread pool list will be out of sync if insertion of id in 
    //the appdomain fails. 
    m_tpIndex = PerAppDomainTPCountList::AddNewTPIndex();    
#endif // CROSSGEN_COMPILE

    m_dwIndex = SystemDomain::GetNewAppDomainIndex(this);

#ifndef CROSSGEN_COMPILE
    PerAppDomainTPCountList::SetAppDomainId(m_tpIndex, m_dwId);
#endif

    BaseDomain::Init();

    // Set up the IL stub cache
    m_ILStubCache.Init(GetLoaderAllocator()->GetHighFrequencyHeap());

// Set up the binding caches
    m_AssemblyCache.Init(&m_DomainCacheCrst, GetHighFrequencyHeap());
    m_UnmanagedCache.InitializeTable(this, &m_DomainCacheCrst);

    m_MemoryPressure = 0;

    m_sDomainLocalBlock.Init(this);

#ifndef CROSSGEN_COMPILE

#ifdef FEATURE_APPDOMAIN_RESOURCE_MONITORING
    // NOTE: it's important that we initialize ARM data structures before calling
    // IGCHandleManager::CreateHandleStore, this is because AD::Init() can race with GC
    // and once we add ourselves to the handle table map the GC can start walking
    // our handles and calling AD::RecordSurvivedBytes() which touches ARM data.
    if (GCHeapUtilities::IsServerHeap())
        m_dwNumHeaps = CPUGroupInfo::CanEnableGCCPUGroups() ?
                           CPUGroupInfo::GetNumActiveProcessors() :
                           GetCurrentProcessCpuCount();
    else
        m_dwNumHeaps = 1;
    m_pullAllocBytes = new ULONGLONG [m_dwNumHeaps * ARM_CACHE_LINE_SIZE_ULL];
    m_pullSurvivedBytes = new ULONGLONG [m_dwNumHeaps * ARM_CACHE_LINE_SIZE_ULL];
    for (DWORD i = 0; i < m_dwNumHeaps; i++)
    {
        m_pullAllocBytes[i * ARM_CACHE_LINE_SIZE_ULL] = 0;
        m_pullSurvivedBytes[i * ARM_CACHE_LINE_SIZE_ULL] = 0;
    }
    m_ullLastEtwAllocBytes = 0;
#endif //FEATURE_APPDOMAIN_RESOURCE_MONITORING

    // Default domain reuses the handletablemap that was created during EEStartup since
    // default domain cannot be unloaded.
    if (GetId().m_dwId == DefaultADID)
    {
        m_handleStore = GCHandleUtilities::GetGCHandleManager()->GetGlobalHandleStore();
    }
    else
    {
        m_handleStore = GCHandleUtilities::GetGCHandleManager()->CreateHandleStore((void*)(uintptr_t)m_dwIndex.m_dwIndex);
    }

    if (!m_handleStore)
    {
        COMPlusThrowOM();
    }

#endif // CROSSGEN_COMPILE

#ifdef FEATURE_TYPEEQUIVALENCE
    m_TypeEquivalenceCrst.Init(CrstTypeEquivalenceMap);
#endif

    m_ReflectionCrst.Init(CrstReflection, CRST_UNSAFE_ANYMODE);
    m_RefClassFactCrst.Init(CrstClassFactInfoHash);

    {
        LockOwner lock = {&m_DomainCrst, IsOwnerOfCrst};
        m_clsidHash.Init(0,&CompareCLSID,true, &lock); // init hash table
    }

    SetStage(STAGE_READYFORMANAGEDCODE);

#ifndef CROSSGEN_COMPILE
    m_pDefaultContext = new Context(this);

    m_ExposedObject = CreateHandle(NULL);

    // Create the Application Security Descriptor

    COUNTER_ONLY(GetPerfCounters().m_Loading.cAppDomains++);

#ifdef FEATURE_COMINTEROP
    if (!AppX::IsAppXProcess())
    {
    }
#endif //FEATURE_COMINTEROP

#ifdef FEATURE_TIERED_COMPILATION
    m_tieredCompilationManager.Init(GetId());
#endif
#endif // CROSSGEN_COMPILE
} // AppDomain::Init


/*********************************************************************/

BOOL AppDomain::IsCompilationDomain()
{
    LIMITED_METHOD_CONTRACT;

    BOOL isCompilationDomain = (m_dwFlags & COMPILATION_DOMAIN) != 0;
#ifdef FEATURE_PREJIT
    _ASSERTE(!isCompilationDomain ||
             (IsCompilationProcess() && IsPassiveDomain()));
#endif // FEATURE_PREJIT
    return isCompilationDomain;
}

#ifndef CROSSGEN_COMPILE

void AppDomain::Stop()
{
    CONTRACTL
    {
        NOTHROW;
        MODE_ANY;
        GC_TRIGGERS;
    }
    CONTRACTL_END;

#ifdef FEATURE_MULTICOREJIT
    GetMulticoreJitManager().StopProfile(true);
#endif

    // Set the unloaded flag before notifying the debugger
    GetLoaderAllocator()->SetIsUnloaded();

#ifdef DEBUGGING_SUPPORTED
    if (IsDebuggerAttached())
        NotifyDebuggerUnload();
#endif // DEBUGGING_SUPPORTED

    m_pRootAssembly = NULL; // This assembly is in the assembly list;

#ifdef DEBUGGING_SUPPORTED
    if (NULL != g_pDebugInterface)
    {
        // Call the publisher API to delete this appdomain entry from the list
        CONTRACT_VIOLATION(ThrowsViolation);
        g_pDebugInterface->RemoveAppDomainFromIPC (this);
    }
#endif // DEBUGGING_SUPPORTED
}

void AppDomain::Terminate()
{
    CONTRACTL
    {
        NOTHROW;
        GC_TRIGGERS;
        MODE_ANY;
    }
    CONTRACTL_END;

    GCX_PREEMP();


    _ASSERTE(m_dwThreadEnterCount == 0 || IsDefaultDomain());

    if (m_pComIPForExposedObject)
    {
        m_pComIPForExposedObject->Release();
        m_pComIPForExposedObject = NULL;
    }

    delete m_pDefaultContext;
    m_pDefaultContext = NULL;

    if (m_pUMEntryThunkCache)
    {
        delete m_pUMEntryThunkCache;
        m_pUMEntryThunkCache = NULL;
    }

#ifdef FEATURE_COMINTEROP
    if (m_pRCWCache)
    {
        delete m_pRCWCache;
        m_pRCWCache = NULL;
    }

    if (m_pRCWRefCache)
    {
        delete m_pRCWRefCache;
        m_pRCWRefCache = NULL;
    }
    
    if (m_pComCallWrapperCache)
    {
        m_pComCallWrapperCache->Neuter();
        m_pComCallWrapperCache->Release();
    }

    // if the above released the wrapper cache, then it will call back and reset our
    // m_pComCallWrapperCache to null. If not null, then need to set it's domain pointer to
    // null.
    if (! m_pComCallWrapperCache)
    {
        LOG((LF_APPDOMAIN, LL_INFO10, "AppDomain::Terminate ComCallWrapperCache released\n"));
    }
#ifdef _DEBUG
    else
    {
        m_pComCallWrapperCache = NULL;
        LOG((LF_APPDOMAIN, LL_INFO10, "AppDomain::Terminate ComCallWrapperCache not released\n"));
    }
#endif // _DEBUG

#endif // FEATURE_COMINTEROP


    if (!IsAtProcessExit())
    {
        // if we're not shutting down everything then clean up the string literals associated
        // with this appdomain -- note that is no longer needs to happen while suspended
        // because the appropriate locks are taken in the GlobalStringLiteralMap
        // this is important as this locks have a higher lock number than does the
        // thread-store lock which is taken when we suspend.
        GetLoaderAllocator()->CleanupStringLiteralMap();

        // Suspend the EE to do some clean up that can only occur
        // while no threads are running.
        GCX_COOP (); // SuspendEE may require current thread to be in Coop mode
        ThreadSuspend::SuspendEE(ThreadSuspend::SUSPEND_FOR_APPDOMAIN_SHUTDOWN);
    }

    // Note that this must be performed before restarting the EE. It will clean
    // the cache and prevent others from using stale cache entries.
    //@TODO: Would be nice to get this back to BaseDomain, but need larger fix for that.
    // NOTE: Must have the runtime suspended to unlink managers
    // NOTE: May be NULL due to OOM during initialization. Can skip in that case.
    GetLoaderAllocator()->UninitVirtualCallStubManager();
    MethodTable::ClearMethodDataCache();
    ClearJitGenericHandleCache(this);

    // @TODO s_TPMethodTableCrst prevents us from from keeping the whole
    // assembly shutdown logic here. See if we can do better in the next milestone
#ifdef  FEATURE_PREJIT
    DeleteNativeCodeRanges();
#endif

    if (!IsAtProcessExit())
    {
        // Resume the EE.
        ThreadSuspend::RestartEE(FALSE, TRUE);
    }

    ShutdownAssemblies();
    ShutdownNativeDllSearchDirectories();

    if (m_pRefClassFactHash)
    {
        m_pRefClassFactHash->Destroy();
        // storage for m_pRefClassFactHash itself is allocated on the loader heap
    }

#ifdef FEATURE_TYPEEQUIVALENCE
    m_TypeEquivalenceCrst.Destroy();
#endif

    m_ReflectionCrst.Destroy();
    m_RefClassFactCrst.Destroy();

    m_LoaderAllocator.Terminate();

    BaseDomain::Terminate();

    if (m_handleStore)
    {
        GCHandleUtilities::GetGCHandleManager()->DestroyHandleStore(m_handleStore);
        m_handleStore = NULL;
    }

#ifdef FEATURE_APPDOMAIN_RESOURCE_MONITORING
    if (m_pullAllocBytes)
    {
        delete [] m_pullAllocBytes;
    }
    if (m_pullSurvivedBytes)
    {
        delete [] m_pullSurvivedBytes;
    }
#endif //FEATURE_APPDOMAIN_RESOURCE_MONITORING

    if(m_dwIndex.m_dwIndex != 0)
        SystemDomain::ReleaseAppDomainIndex(m_dwIndex);
} // AppDomain::Terminate

void AppDomain::CloseDomain()
{
    CONTRACTL
    {
        NOTHROW;
        GC_TRIGGERS;
        MODE_ANY;
    }
    CONTRACTL_END;


    BOOL bADRemoved=FALSE;;

    AddRef();  // Hold a reference
    AppDomainRefHolder AdHolder(this);
    {
        SystemDomain::LockHolder lh;

        SystemDomain::System()->DecrementNumAppDomains(); // Maintain a count of app domains added to the list.
        bADRemoved = SystemDomain::System()->RemoveDomain(this);
    }

    if(bADRemoved)
        Stop();
}

/*********************************************************************/

struct GetExposedObject_Args
{
    AppDomain *pDomain;
    OBJECTREF *ref;
};

OBJECTREF AppDomain::GetExposedObject()
{
    CONTRACTL
    {
        MODE_COOPERATIVE;
        THROWS;
        GC_TRIGGERS;
        INJECT_FAULT(COMPlusThrowOM(););
    }
    CONTRACTL_END;

    OBJECTREF ref = GetRawExposedObject();
    if (ref == NULL)
    {
        APPDOMAINREF obj = NULL;

        MethodTable *pMT = MscorlibBinder::GetClass(CLASS__APP_DOMAIN);

        // Create the module object
        obj = (APPDOMAINREF) AllocateObject(pMT);
        obj->SetDomain(this);

        if (!StoreFirstObjectInHandle(m_ExposedObject, (OBJECTREF) obj))
        {
            obj = (APPDOMAINREF) GetRawExposedObject();
            _ASSERTE(obj);
        }

        return (OBJECTREF) obj;
    }

    return ref;
}



OBJECTREF AppDomain::DoSetup(OBJECTREF* setupInfo)
{
    CONTRACTL
    {
        MODE_COOPERATIVE;
        THROWS;
        GC_TRIGGERS;
        INJECT_FAULT(COMPlusThrowOM(););
    }
    CONTRACTL_END;

    ADID adid=GetAppDomain()->GetId();

    OBJECTREF retval=NULL;
    GCPROTECT_BEGIN(retval);    

    ENTER_DOMAIN_PTR(this,ADV_CREATING);

    MethodDescCallSite setup(METHOD__APP_DOMAIN__SETUP);

    ARG_SLOT args[1];

    args[0]=ObjToArgSlot(*setupInfo);

    OBJECTREF activator;
    activator=setup.Call_RetOBJECTREF(args);
    _ASSERTE(activator==NULL);
    
#if defined(FEATURE_MULTICOREJIT)
    // Disable AutoStartProfile in default domain from this code path.
    // It's called from SystemDomain::ExecuteMainMethod for normal program, not needed for SL and Asp.Net
    if (! IsDefaultDomain())
    {
        GCX_PREEMP();

        GetMulticoreJitManager().AutoStartProfile(this);
    }
#endif

    END_DOMAIN_TRANSITION;
    GCPROTECT_END();
    return retval;
}

#endif // !CROSSGEN_COMPILE

#ifdef FEATURE_COMINTEROP
#ifndef CROSSGEN_COMPILE
HRESULT AppDomain::GetComIPForExposedObject(IUnknown **pComIP)
{
    // Assumption: This function is called for AppDomain's that the current
    //             thread is in or has entered, or the AppDomain is kept alive.
    //
    // Assumption: This function can now throw.  The caller is responsible for any
    //             BEGIN_EXTERNAL_ENTRYPOINT, EX_TRY, or other
    //             techniques to convert to a COM HRESULT protocol.
    CONTRACTL
    {
        THROWS;
        GC_TRIGGERS;
        MODE_ANY;
    }
    CONTRACTL_END;

    HRESULT hr = S_OK;
    Thread *pThread = GetThread();
    if (m_pComIPForExposedObject)
    {
        GCX_PREEMP_THREAD_EXISTS(pThread);
        m_pComIPForExposedObject->AddRef();
        *pComIP = m_pComIPForExposedObject;
        return S_OK;
    }

    IUnknown* punk = NULL;

    OBJECTREF ref = NULL;
    GCPROTECT_BEGIN(ref);

    EnsureComStarted();

    ENTER_DOMAIN_PTR(this,ADV_DEFAULTAD)
    {
        ref = GetExposedObject();
        punk = GetComIPFromObjectRef(&ref);
        if (FastInterlockCompareExchangePointer(&m_pComIPForExposedObject, punk, NULL) == NULL)
        {
            GCX_PREEMP_THREAD_EXISTS(pThread);
            m_pComIPForExposedObject->AddRef();
        }
    }
    END_DOMAIN_TRANSITION;

    GCPROTECT_END();

    if(SUCCEEDED(hr))
    {
        *pComIP = m_pComIPForExposedObject;
    }

    return hr;
}
#endif //#ifndef CROSSGEN_COMPILE

MethodTable *AppDomain::GetRedirectedType(WinMDAdapter::RedirectedTypeIndex index)
{
    CONTRACTL
    {
        THROWS;
        GC_TRIGGERS;
        MODE_ANY;
    }
    CONTRACTL_END;

    // If we have the type loaded already, use that
    if (m_rpCLRTypes[index] != nullptr)
    {
        return m_rpCLRTypes[index];
    }

    WinMDAdapter::FrameworkAssemblyIndex frameworkAssemblyIndex;
    WinMDAdapter::GetRedirectedTypeInfo(index, nullptr, nullptr, nullptr, &frameworkAssemblyIndex, nullptr, nullptr);
    MethodTable * pMT = LoadRedirectedType(index, frameworkAssemblyIndex);
    m_rpCLRTypes[index] = pMT;
    return pMT;
}

MethodTable* AppDomain::LoadRedirectedType(WinMDAdapter::RedirectedTypeIndex index, WinMDAdapter::FrameworkAssemblyIndex assembly)
{
    CONTRACTL
    {
        THROWS;
        GC_TRIGGERS;
        MODE_ANY;
        PRECONDITION(index < WinMDAdapter::RedirectedTypeIndex_Count);
    }
    CONTRACTL_END;

    LPCSTR szClrNamespace;
    LPCSTR szClrName;
    LPCSTR szFullWinRTName;
    WinMDAdapter::FrameworkAssemblyIndex nFrameworkAssemblyIndex;

    WinMDAdapter::GetRedirectedTypeInfo(index, &szClrNamespace, &szClrName, &szFullWinRTName, &nFrameworkAssemblyIndex, nullptr, nullptr);

    _ASSERTE(nFrameworkAssemblyIndex >= WinMDAdapter::FrameworkAssembly_Mscorlib &&
             nFrameworkAssemblyIndex < WinMDAdapter::FrameworkAssembly_Count);

    if (assembly != nFrameworkAssemblyIndex)
    {
        // The framework type does not live in the assembly we were requested to load redirected types from
        return nullptr;
    }
    else if (nFrameworkAssemblyIndex == WinMDAdapter::FrameworkAssembly_Mscorlib)
    {
        return ClassLoader::LoadTypeByNameThrowing(MscorlibBinder::GetModule()->GetAssembly(),
                                                   szClrNamespace,
                                                   szClrName,
                                                   ClassLoader::ThrowIfNotFound,
                                                   ClassLoader::LoadTypes,
                                                   CLASS_LOAD_EXACTPARENTS).GetMethodTable();
    }
    else
    {
        LPCSTR pSimpleName;
        AssemblyMetaDataInternal context;
        const BYTE * pbKeyToken;
        DWORD cbKeyTokenLength;
        DWORD dwFlags;

        WinMDAdapter::GetExtraAssemblyRefProps(nFrameworkAssemblyIndex,
                                               &pSimpleName,
                                               &context,
                                               &pbKeyToken,
                                               &cbKeyTokenLength,
                                               &dwFlags);

        Assembly* pAssembly = AssemblySpec::LoadAssembly(pSimpleName,
                                                         &context,
                                                         pbKeyToken,
                                                         cbKeyTokenLength,
                                                         dwFlags);

        return ClassLoader::LoadTypeByNameThrowing(
            pAssembly,
            szClrNamespace,
            szClrName,
            ClassLoader::ThrowIfNotFound,
            ClassLoader::LoadTypes,
            CLASS_LOAD_EXACTPARENTS).GetMethodTable();
    }
}
#endif //FEATURE_COMINTEROP

#endif //!DACCESS_COMPILE

#ifndef DACCESS_COMPILE

bool IsPlatformAssembly(LPCSTR szName, DomainAssembly *pDomainAssembly)
{
    CONTRACTL
    {
        THROWS;
        GC_TRIGGERS;
        MODE_ANY;
        PRECONDITION(CheckPointer(szName));
        PRECONDITION(CheckPointer(pDomainAssembly));
    }
    CONTRACTL_END;

    PEAssembly *pPEAssembly = pDomainAssembly->GetFile();

    if (strcmp(szName, pPEAssembly->GetSimpleName()) != 0)
    {
        return false;
    }
    
    DWORD cbPublicKey;
    const BYTE *pbPublicKey = static_cast<const BYTE *>(pPEAssembly->GetPublicKey(&cbPublicKey));
    if (pbPublicKey == nullptr)
    {
        return false;
    }

    return StrongNameIsSilverlightPlatformKey(pbPublicKey, cbPublicKey);
}

void AppDomain::AddAssembly(DomainAssembly * assem)
{
    CONTRACTL
    {
        THROWS;
        GC_TRIGGERS;
        MODE_ANY;
        INJECT_FAULT(COMPlusThrowOM(););
    }
    CONTRACTL_END;
    
    {
        CrstHolder ch(GetAssemblyListLock());
    
        // Attempt to find empty space in assemblies list
        DWORD asmCount = m_Assemblies.GetCount_Unlocked();
        for (DWORD i = 0; i < asmCount; ++i)
        {
            if (m_Assemblies.Get_UnlockedNoReference(i) == NULL)
            {
                m_Assemblies.Set_Unlocked(i, assem);
                return;
            }
        }

        // If empty space not found, simply add to end of list
        IfFailThrow(m_Assemblies.Append_Unlocked(assem));
    }
}

void AppDomain::RemoveAssembly(DomainAssembly * pAsm)
{
    CONTRACTL
    {
        NOTHROW;
        GC_NOTRIGGER;
    }
    CONTRACTL_END;
    
    CrstHolder ch(GetAssemblyListLock());
    DWORD asmCount = m_Assemblies.GetCount_Unlocked();
    for (DWORD i = 0; i < asmCount; ++i)
    {
        if (m_Assemblies.Get_UnlockedNoReference(i) == pAsm)
        {
            m_Assemblies.Set_Unlocked(i, NULL);
            return;
        }
    }
    
    _ASSERTE(!"Unreachable");
}

BOOL AppDomain::ContainsAssembly(Assembly * assem)
{
    WRAPPER_NO_CONTRACT;
    AssemblyIterator i = IterateAssembliesEx((AssemblyIterationFlags)(
        kIncludeLoaded | kIncludeExecution));
    CollectibleAssemblyHolder<DomainAssembly *> pDomainAssembly;

    while (i.Next(pDomainAssembly.This()))
    {
        CollectibleAssemblyHolder<Assembly *> pAssembly = pDomainAssembly->GetLoadedAssembly();
        if (pAssembly == assem)
            return TRUE;
    }

    return FALSE;
}

EEClassFactoryInfoHashTable* AppDomain::SetupClassFactHash()
{
    CONTRACTL
    {
        THROWS;
        GC_TRIGGERS;
        MODE_ANY;
        INJECT_FAULT(COMPlusThrowOM(););
    }
    CONTRACTL_END;

    CrstHolder ch(&m_ReflectionCrst);

    if (m_pRefClassFactHash == NULL)
    {
        AllocMemHolder<void> pCache(GetLowFrequencyHeap()->AllocMem(S_SIZE_T(sizeof (EEClassFactoryInfoHashTable))));
        EEClassFactoryInfoHashTable *tmp = new (pCache) EEClassFactoryInfoHashTable;
        LockOwner lock = {&m_RefClassFactCrst,IsOwnerOfCrst};
        if (!tmp->Init(20, &lock))
            COMPlusThrowOM();
        pCache.SuppressRelease();
        m_pRefClassFactHash = tmp;
    }

    return m_pRefClassFactHash;
}

#ifdef FEATURE_COMINTEROP
DispIDCache* AppDomain::SetupRefDispIDCache()
{
    CONTRACTL
    {
        THROWS;
        GC_TRIGGERS;
        MODE_ANY;
        INJECT_FAULT(COMPlusThrowOM(););
    }
    CONTRACTL_END;

    CrstHolder ch(&m_ReflectionCrst);

    if (m_pRefDispIDCache == NULL)
    {
        AllocMemHolder<void> pCache = GetLowFrequencyHeap()->AllocMem(S_SIZE_T(sizeof (DispIDCache)));

        DispIDCache *tmp = new (pCache) DispIDCache;
        tmp->Init();

        pCache.SuppressRelease();
        m_pRefDispIDCache = tmp;
    }

    return m_pRefDispIDCache;
}

#endif // FEATURE_COMINTEROP

FileLoadLock *FileLoadLock::Create(PEFileListLock *pLock, PEFile *pFile, DomainFile *pDomainFile)
{
    CONTRACTL
    {
        THROWS;
        GC_TRIGGERS;
        MODE_ANY;
        PRECONDITION(pLock->HasLock());
        PRECONDITION(pLock->FindFileLock(pFile) == NULL);
        INJECT_FAULT(COMPlusThrowOM(););
    }
    CONTRACTL_END;

    NewHolder<FileLoadLock> result(new FileLoadLock(pLock, pFile, pDomainFile));

    pLock->AddElement(result);
    result->AddRef(); // Add one ref on behalf of the ListLock's reference. The corresponding Release() happens in FileLoadLock::CompleteLoadLevel.
    return result.Extract();
}

FileLoadLock::~FileLoadLock()
{
    CONTRACTL
    {
        DESTRUCTOR_CHECK;
        NOTHROW;
        GC_TRIGGERS;
        MODE_ANY;
    }
    CONTRACTL_END;
    ((PEFile *) m_data)->Release();
}

DomainFile *FileLoadLock::GetDomainFile()
{
    LIMITED_METHOD_CONTRACT;
    return m_pDomainFile;
}

FileLoadLevel FileLoadLock::GetLoadLevel()
{
    LIMITED_METHOD_CONTRACT;
    return m_level;
}

ADID FileLoadLock::GetAppDomainId()
{
    LIMITED_METHOD_CONTRACT;
    return m_AppDomainId;
}

// Acquire will return FALSE and not take the lock if the file
// has already been loaded to the target level.  Otherwise,
// it will return TRUE and take the lock.
//
// Note that the taker must release the lock via IncrementLoadLevel.

BOOL FileLoadLock::Acquire(FileLoadLevel targetLevel)
{
    WRAPPER_NO_CONTRACT;

    // If we are already loaded to the desired level, the lock is "free".
    if (m_level >= targetLevel)
        return FALSE;

    if (!DeadlockAwareEnter())
    {
        // We failed to get the lock due to a deadlock.
        return FALSE;
    }

    if (m_level >= targetLevel)
    {
        Leave();
        return FALSE;
    }

    return TRUE;
}

BOOL FileLoadLock::CanAcquire(FileLoadLevel targetLevel)
{
    // If we are already loaded to the desired level, the lock is "free".
    if (m_level >= targetLevel)
        return FALSE;

    return CanDeadlockAwareEnter();
}

#if !defined(DACCESS_COMPILE) && (defined(LOGGING) || defined(STRESS_LOG))
static const char *fileLoadLevelName[] =
{
    "CREATE",                             // FILE_LOAD_CREATE
    "BEGIN",                              // FILE_LOAD_BEGIN
    "FIND_NATIVE_IMAGE",                  // FILE_LOAD_FIND_NATIVE_IMAGE
    "VERIFY_NATIVE_IMAGE_DEPENDENCIES",   // FILE_LOAD_VERIFY_NATIVE_IMAGE_DEPENDENCIES
    "ALLOCATE",                           // FILE_LOAD_ALLOCATE
    "ADD_DEPENDENCIES",                   // FILE_LOAD_ADD_DEPENDENCIES
    "PRE_LOADLIBRARY",                    // FILE_LOAD_PRE_LOADLIBRARY
    "LOADLIBRARY",                        // FILE_LOAD_LOADLIBRARY
    "POST_LOADLIBRARY",                   // FILE_LOAD_POST_LOADLIBRARY                
    "EAGER_FIXUPS",                       // FILE_LOAD_EAGER_FIXUPS
    "VTABLE FIXUPS",                      // FILE_LOAD_VTABLE_FIXUPS
    "DELIVER_EVENTS",                     // FILE_LOAD_DELIVER_EVENTS
    "LOADED",                             // FILE_LOADED
    "VERIFY_EXECUTION",                   // FILE_LOAD_VERIFY_EXECUTION
    "ACTIVE",                             // FILE_ACTIVE
};
#endif // !DACCESS_COMPILE && (LOGGING || STRESS_LOG)

BOOL FileLoadLock::CompleteLoadLevel(FileLoadLevel level, BOOL success)
{
    CONTRACTL
    {
        MODE_ANY;
        GC_TRIGGERS;
        THROWS;
        PRECONDITION(HasLock());
    }
    CONTRACTL_END;

    // Increment may happen more than once if reentrancy occurs (e.g. LoadLibrary)
    if (level > m_level)
    {
        // Must complete each level in turn, unless we have an error
        CONSISTENCY_CHECK(m_pDomainFile->IsError() || (level == (m_level+1)));
        // Remove the lock from the list if the load is completed
        if (level >= FILE_ACTIVE)
        {
            {
                GCX_COOP();
                PEFileListLockHolder lock((PEFileListLock*)m_pList);

#if _DEBUG
                BOOL fDbgOnly_SuccessfulUnlink =
#endif                
                    m_pList->Unlink(this);
                _ASSERTE(fDbgOnly_SuccessfulUnlink);

                m_pDomainFile->ClearLoading();

                CONSISTENCY_CHECK(m_dwRefCount >= 2); // Caller (LoadDomainFile) should have 1 refcount and m_pList should have another which was acquired in FileLoadLock::Create.

                m_level = (FileLoadLevel)level;

                // Dev11 bug 236344
                // In AppDomain::IsLoading, if the lock is taken on m_pList and then FindFileLock returns NULL,
                // we depend on the DomainFile's load level being up to date. Hence we must update the load
                // level while the m_pList lock is held.
                if (success)
                    m_pDomainFile->SetLoadLevel(level);
            }


            Release(); // Release m_pList's refcount on this lock, which was acquired in FileLoadLock::Create

        }
        else
        {
            m_level = (FileLoadLevel)level;

            if (success)
                m_pDomainFile->SetLoadLevel(level);
        }

#ifndef DACCESS_COMPILE
        switch(level)
        {
            case FILE_LOAD_ALLOCATE:
            case FILE_LOAD_ADD_DEPENDENCIES:
            case FILE_LOAD_DELIVER_EVENTS:
            case FILE_LOADED:
            case FILE_ACTIVE: // The timing of stress logs is not critical, so even for the FILE_ACTIVE stage we need not do it while the m_pList lock is held.
                STRESS_LOG4(LF_CLASSLOADER, LL_INFO100, "Completed Load Level %s for DomainFile %p in AD %i - success = %i\n", fileLoadLevelName[level], m_pDomainFile, m_AppDomainId.m_dwId, success);
                break;
            default:
                break;
        }
#endif

        return TRUE;
    }
    else
        return FALSE;
}

void FileLoadLock::SetError(Exception *ex)
{
    CONTRACTL
    {
        MODE_ANY;
        GC_TRIGGERS;
        THROWS;
        PRECONDITION(CheckPointer(ex));
        PRECONDITION(HasLock());
        INJECT_FAULT(COMPlusThrowOM(););
    }
    CONTRACTL_END;

    m_cachedHR = ex->GetHR();

    LOG((LF_LOADER, LL_WARNING, "LOADER: %x:***%s*\t!!!Non-transient error 0x%x\n",
         m_pDomainFile->GetAppDomain(), m_pDomainFile->GetSimpleName(), m_cachedHR));

    m_pDomainFile->SetError(ex);

    CompleteLoadLevel(FILE_ACTIVE, FALSE);
}

void FileLoadLock::AddRef()
{
    LIMITED_METHOD_CONTRACT;
    FastInterlockIncrement((LONG *) &m_dwRefCount);
}

UINT32 FileLoadLock::Release()
{
    CONTRACTL
    {
        NOTHROW;
        GC_TRIGGERS;
        MODE_ANY;
    }
    CONTRACTL_END;

    LONG count = FastInterlockDecrement((LONG *) &m_dwRefCount);
    if (count == 0)
        delete this;

    return count;
}

FileLoadLock::FileLoadLock(PEFileListLock *pLock, PEFile *pFile, DomainFile *pDomainFile)
  : ListLockEntry(pLock, pFile, "File load lock"),
    m_level((FileLoadLevel) (FILE_LOAD_CREATE)),
    m_pDomainFile(pDomainFile),
    m_cachedHR(S_OK),
    m_AppDomainId(pDomainFile->GetAppDomain()->GetId())
{
    WRAPPER_NO_CONTRACT;
    pFile->AddRef();
}

void FileLoadLock::HolderLeave(FileLoadLock *pThis)
{
    LIMITED_METHOD_CONTRACT;
    pThis->Leave();
}






//
// Assembly loading:
//
// Assembly loading is carefully layered to avoid deadlocks in the
// presence of circular loading dependencies.
// A LoadLevel is associated with each assembly as it is being loaded.  During the
// act of loading (abstractly, increasing its load level), its lock is
// held, and the current load level is stored on the thread.  Any
// recursive loads during that period are automatically restricted to
// only partially load the dependent assembly to the same level as the
// caller (or to one short of that level in the presence of a deadlock
// loop.)
//
// Each loading stage must be carfully constructed so that
// this constraint is expected and can be dealt with.
//
// Note that there is one case where this still doesn't handle recursion, and that is the
// security subsytem. The security system runs managed code, and thus must typically fully
// initialize assemblies of permission sets it is trying to use. (And of course, these may be used
// while those assemblies are initializing.)  This is dealt with in the historical manner - namely
// the security system passes in a special flag which says that it will deal with null return values
// in the case where a load cannot be safely completed due to such issues.
//

void AppDomain::LoadSystemAssemblies()
{
    STANDARD_VM_CONTRACT;

    // The only reason to make an assembly a "system assembly" is if the EE is caching
    // pointers to stuff in the assembly.  Because this is going on, we need to preserve
    // the invariant that the assembly is loaded into every app domain.
    //
    // Right now we have only one system assembly. We shouldn't need to add any more.

    LoadAssembly(NULL, SystemDomain::System()->SystemFile(), FILE_ACTIVE);
}

FileLoadLevel AppDomain::GetDomainFileLoadLevel(DomainFile *pFile)
{
    CONTRACTL
    {
        THROWS;
        GC_TRIGGERS;
        MODE_ANY;
    }
    CONTRACTL_END

    LoadLockHolder lock(this);

    FileLoadLock* pLockEntry = (FileLoadLock *) lock->FindFileLock(pFile->GetFile());

    if (pLockEntry == NULL)
        return pFile->GetLoadLevel();
    else
        return pLockEntry->GetLoadLevel();
}

// This checks if the thread has initiated (or completed) loading at the given level.  A false guarantees that
// (a) The current thread (or a thread blocking on the current thread) has not started loading the file
//      at the given level, and
// (b) No other thread had started loading the file at this level at the start of this function call.

// Note that another thread may start loading the file at that level in a race with the completion of
// this function.  However, the caller still has the guarantee that such a load started after this
// function was called (and e.g. any state in place before the function call will be seen by the other thread.)
//
// Conversely, a true guarantees that either the current thread has started the load step, or another
// thread has completed the load step.
//

BOOL AppDomain::IsLoading(DomainFile *pFile, FileLoadLevel level)
{
    // Cheap out
    if (pFile->GetLoadLevel() < level)
    {
        FileLoadLock *pLock = NULL;
        {
            LoadLockHolder lock(this);

            pLock = (FileLoadLock *) lock->FindFileLock(pFile->GetFile());

            if (pLock == NULL)
            {
                // No thread involved with loading
                return pFile->GetLoadLevel() >= level;
            }

            pLock->AddRef();
        }

        FileLoadLockRefHolder lockRef(pLock);

        if (pLock->Acquire(level))
        {
            // We got the lock - therefore no other thread has started this loading step yet.
            pLock->Leave();
            return FALSE;
        }

        // We didn't get the lock - either this thread is already doing the load,
        // or else the load has already finished.
    }
    return TRUE;
}

// CheckLoading is a weaker form of IsLoading, which will not block on
// other threads waiting for their status.  This is appropriate for asserts.
CHECK AppDomain::CheckLoading(DomainFile *pFile, FileLoadLevel level)
{
    // Cheap out
    if (pFile->GetLoadLevel() < level)
    {
        FileLoadLock *pLock = NULL;

        LoadLockHolder lock(this);

        pLock = (FileLoadLock *) lock->FindFileLock(pFile->GetFile());

        if (pLock != NULL
            && pLock->CanAcquire(level))
        {
            // We can get the lock - therefore no other thread has started this loading step yet.
            CHECK_FAILF(("Loading step %d has not been initiated yet", level));
        }

        // We didn't get the lock - either this thread is already doing the load,
        // or else the load has already finished.
    }

    CHECK_OK;
}

CHECK AppDomain::CheckCanLoadTypes(Assembly *pAssembly)
{
    CONTRACTL
    {
        THROWS;
        GC_TRIGGERS;
        MODE_ANY;
    }
    CONTRACTL_END;
    CHECK_MSG(CheckValidModule(pAssembly->GetManifestModule()),
              "Type loading can occur only when executing in the assembly's app domain");
    CHECK_OK;
}

CHECK AppDomain::CheckCanExecuteManagedCode(MethodDesc* pMD)
{
    CONTRACTL
    {
        THROWS;
        GC_TRIGGERS;
        MODE_ANY;
    }
    CONTRACTL_END;

    Module* pModule=pMD->GetModule();

    CHECK_MSG(CheckValidModule(pModule),
              "Managed code can only run when executing in the module's app domain");

    if (!pMD->IsInterface() || pMD->IsStatic()) //interfaces require no activation for instance methods
    {
        //cctor could have been interupted by ADU
        CHECK_MSG(pModule->CheckActivated(),
              "Managed code can only run when its module has been activated in the current app domain");
    }

    CHECK_MSG(!IsPassiveDomain() || pModule->CanExecuteCode(),
              "Executing managed code from an unsafe assembly in a Passive AppDomain");

    CHECK_OK;
}

#endif // !DACCESS_COMPILE

void AppDomain::LoadDomainFile(DomainFile *pFile,
                               FileLoadLevel targetLevel)
{
    CONTRACTL
    {
        if (FORBIDGC_LOADER_USE_ENABLED()) NOTHROW; else THROWS;
        if (FORBIDGC_LOADER_USE_ENABLED()) GC_NOTRIGGER; else GC_TRIGGERS;
        if (FORBIDGC_LOADER_USE_ENABLED()) FORBID_FAULT; else { INJECT_FAULT(COMPlusThrowOM();); }
        INJECT_FAULT(COMPlusThrowOM(););
    }
    CONTRACTL_END;

    // Quick exit if finished
    if (pFile->GetLoadLevel() >= targetLevel)
        return;

    // Handle the error case
    pFile->ThrowIfError(targetLevel);


#ifndef DACCESS_COMPILE

    if (pFile->IsLoading())
    {
        GCX_PREEMP();

        // Load some more if appropriate
        LoadLockHolder lock(this);

        FileLoadLock* pLockEntry = (FileLoadLock *) lock->FindFileLock(pFile->GetFile());
        if (pLockEntry == NULL)
        {
            _ASSERTE (!pFile->IsLoading());
            return;
        }

        pLockEntry->AddRef();

        lock.Release();

        LoadDomainFile(pLockEntry, targetLevel);
    }

#else // DACCESS_COMPILE
    DacNotImpl();
#endif // DACCESS_COMPILE
}

#ifndef DACCESS_COMPILE

FileLoadLevel AppDomain::GetThreadFileLoadLevel()
{
    WRAPPER_NO_CONTRACT;
    if (GetThread()->GetLoadLevelLimiter() == NULL)
        return FILE_ACTIVE;
    else
        return (FileLoadLevel)(GetThread()->GetLoadLevelLimiter()->GetLoadLevel()-1);
}


Assembly *AppDomain::LoadAssembly(AssemblySpec* pIdentity,
                                  PEAssembly *pFile,
                                  FileLoadLevel targetLevel)
{
    CONTRACT(Assembly *)
    {
        GC_TRIGGERS;
        THROWS;
        MODE_ANY;
        PRECONDITION(CheckPointer(pFile));
        POSTCONDITION(CheckPointer(RETVAL, NULL_OK)); // May be NULL in recursive load case
        INJECT_FAULT(COMPlusThrowOM(););
    }
    CONTRACT_END;

    DomainAssembly *pAssembly = LoadDomainAssembly(pIdentity, pFile, targetLevel);
    PREFIX_ASSUME(pAssembly != NULL);

    RETURN pAssembly->GetAssembly();
}

#ifndef CROSSGEN_COMPILE
// Thread stress
class LoadDomainAssemblyStress : APIThreadStress
{
public:
    AppDomain *pThis;
    AssemblySpec* pSpec;
    PEAssembly *pFile;
    FileLoadLevel targetLevel;

    LoadDomainAssemblyStress(AppDomain *pThis, AssemblySpec* pSpec, PEAssembly *pFile, FileLoadLevel targetLevel)
        : pThis(pThis), pSpec(pSpec), pFile(pFile), targetLevel(targetLevel) {LIMITED_METHOD_CONTRACT;}

    void Invoke()
    {
        WRAPPER_NO_CONTRACT;
        STATIC_CONTRACT_SO_INTOLERANT;
        SetupThread();
        pThis->LoadDomainAssembly(pSpec, pFile, targetLevel);
    }
};
#endif // CROSSGEN_COMPILE

extern BOOL AreSameBinderInstance(ICLRPrivBinder *pBinderA, ICLRPrivBinder *pBinderB);

DomainAssembly* AppDomain::LoadDomainAssembly( AssemblySpec* pSpec,
                                                PEAssembly *pFile, 
                                                FileLoadLevel targetLevel)
{
    STATIC_CONTRACT_THROWS;

    if (pSpec == nullptr)
    {
        // skip caching, since we don't have anything to base it on
        return LoadDomainAssemblyInternal(pSpec, pFile, targetLevel);
    }

    DomainAssembly* pRetVal = NULL;
    EX_TRY
    {
        pRetVal = LoadDomainAssemblyInternal(pSpec, pFile, targetLevel);
    }
    EX_HOOK
    {
        Exception* pEx=GET_EXCEPTION();
        if (!pEx->IsTransient())
        {
            // Setup the binder reference in AssemblySpec from the PEAssembly if one is not already set.
            ICLRPrivBinder* pCurrentBindingContext = pSpec->GetBindingContext();
            ICLRPrivBinder* pBindingContextFromPEAssembly = pFile->GetBindingContext();
            
            if (pCurrentBindingContext == NULL)
            {
                // Set the binding context we got from the PEAssembly if AssemblySpec does not
                // have that information
                _ASSERTE(pBindingContextFromPEAssembly != NULL);
                pSpec->SetBindingContext(pBindingContextFromPEAssembly);
            }
#if defined(_DEBUG)            
            else
            {
                // Binding context in the spec should be the same as the binding context in the PEAssembly
                _ASSERTE(AreSameBinderInstance(pCurrentBindingContext, pBindingContextFromPEAssembly));
            }
#endif // _DEBUG            

            if (!EEFileLoadException::CheckType(pEx))
            {
                StackSString name;
                pSpec->GetFileOrDisplayName(0, name);
                pEx=new EEFileLoadException(name, pEx->GetHR(), NULL, pEx);
                AddExceptionToCache(pSpec, pEx);
                PAL_CPP_THROW(Exception *, pEx);
            }
            else
                AddExceptionToCache(pSpec, pEx);
        }
    }
    EX_END_HOOK;

    return pRetVal;
}


DomainAssembly *AppDomain::LoadDomainAssemblyInternal(AssemblySpec* pIdentity,
                                              PEAssembly *pFile,
                                              FileLoadLevel targetLevel)
{
    CONTRACT(DomainAssembly *)
    {
        GC_TRIGGERS;
        THROWS;
        MODE_ANY;
        PRECONDITION(CheckPointer(pFile));
        PRECONDITION(pFile->IsSystem() || ::GetAppDomain()==this);
        POSTCONDITION(CheckPointer(RETVAL));
        POSTCONDITION(RETVAL->GetLoadLevel() >= GetThreadFileLoadLevel()
                      || RETVAL->GetLoadLevel() >= targetLevel);
        POSTCONDITION(RETVAL->CheckNoError(targetLevel));
        INJECT_FAULT(COMPlusThrowOM(););
    }
    CONTRACT_END;


    DomainAssembly * result;

#ifndef CROSSGEN_COMPILE
    LoadDomainAssemblyStress ts (this, pIdentity, pFile, targetLevel);
#endif

    // Go into preemptive mode since this may take a while.
    GCX_PREEMP();

    // Check for existing fully loaded assembly, or for an assembly which has failed during the loading process.
    result = FindAssembly(pFile, FindAssemblyOptions_IncludeFailedToLoad);
    
    if (result == NULL)
    {
        LoaderAllocator *pLoaderAllocator = NULL;

#ifndef CROSSGEN_COMPILE
        ICLRPrivBinder *pFileBinder = pFile->GetBindingContext();
        if (pFileBinder != NULL)
        {
            // Assemblies loaded with AssemblyLoadContext need to use a different LoaderAllocator if
            // marked as collectible
            pFileBinder->GetLoaderAllocator((LPVOID*)&pLoaderAllocator);
        }
#endif // !CROSSGEN_COMPILE

        if (pLoaderAllocator == NULL)
        {
            pLoaderAllocator = this->GetLoaderAllocator();
        }

        // Allocate the DomainAssembly a bit early to avoid GC mode problems. We could potentially avoid
        // a rare redundant allocation by moving this closer to FileLoadLock::Create, but it's not worth it.
        NewHolder<DomainAssembly> pDomainAssembly = new DomainAssembly(this, pFile, pLoaderAllocator);

        LoadLockHolder lock(this);

        // Find the list lock entry
        FileLoadLock * fileLock = (FileLoadLock *)lock->FindFileLock(pFile);
        if (fileLock == NULL)
        {
            // Check again in case we were racing
            result = FindAssembly(pFile, FindAssemblyOptions_IncludeFailedToLoad);
            if (result == NULL)
            {
                // We are the first one in - create the DomainAssembly
                fileLock = FileLoadLock::Create(lock, pFile, pDomainAssembly);
                pDomainAssembly.SuppressRelease();
#ifndef CROSSGEN_COMPILE
                if (pDomainAssembly->IsCollectible())
                {
                    // We add the assembly to the LoaderAllocator only when we are sure that it can be added
                    // and won't be deleted in case of a concurrent load from the same ALC
                    ((AssemblyLoaderAllocator *)pLoaderAllocator)->AddDomainAssembly(pDomainAssembly);
                }
#endif // !CROSSGEN_COMPILE
            }
        }
        else
        {
            fileLock->AddRef();
        }

        lock.Release();

        if (result == NULL)
        {
            // We pass our ref on fileLock to LoadDomainFile to release.

            // Note that if we throw here, we will poison fileLock with an error condition,
            // so it will not be removed until app domain unload.  So there is no need
            // to release our ref count.
            result = (DomainAssembly *)LoadDomainFile(fileLock, targetLevel);
        }
        else
        {
            result->EnsureLoadLevel(targetLevel);
        }
    }
    else
        result->EnsureLoadLevel(targetLevel);

    // Malformed metadata may contain a Module reference to what is actually
    // an Assembly. In this case we need to throw an exception, since returning
    // a DomainModule as a DomainAssembly is a type safety violation.
    if (!result->IsAssembly())
    {
        ThrowHR(COR_E_ASSEMBLYEXPECTED);
    }

    // Cache result in all cases, since found pFile could be from a different AssemblyRef than pIdentity
    // Do not cache WindowsRuntime assemblies, they are cached in code:CLRPrivTypeCacheWinRT
    if ((pIdentity != NULL) && (pIdentity->CanUseWithBindingCache()) && (result->CanUseWithBindingCache()))
        GetAppDomain()->AddAssemblyToCache(pIdentity, result);
    
    RETURN result;
} // AppDomain::LoadDomainAssembly


struct LoadFileArgs
{
    FileLoadLock *pLock;
    FileLoadLevel targetLevel;
    DomainFile *result;
};

DomainFile *AppDomain::LoadDomainFile(FileLoadLock *pLock, FileLoadLevel targetLevel)
{
    CONTRACT(DomainFile *)
    {
        STANDARD_VM_CHECK;
        PRECONDITION(CheckPointer(pLock));
        PRECONDITION(pLock->GetDomainFile()->GetAppDomain() == this);
        POSTCONDITION(RETVAL->GetLoadLevel() >= GetThreadFileLoadLevel()
                      || RETVAL->GetLoadLevel() >= targetLevel);
        POSTCONDITION(RETVAL->CheckNoError(targetLevel));
    }
    CONTRACT_END;


    if(!CanLoadCode())
        COMPlusThrow(kAppDomainUnloadedException);

    // Thread stress
    APIThreadStress::SyncThreadStress();

    DomainFile *pFile = pLock->GetDomainFile();

    // Make sure we release the lock on exit
    FileLoadLockRefHolder lockRef(pLock);

    // We need to perform the early steps of loading mscorlib without a domain transition.  This is
    // important for bootstrapping purposes - we need to get mscorlib at least partially loaded
    // into a domain before we can run serialization code to do the transition.
    //
    // Note that we cannot do this in general for all assemblies, because some of the security computations
    // require the managed exposed object, which must be created in the correct app domain.

    if (this != GetAppDomain()
        && pFile->GetFile()->IsSystem()
        && targetLevel > FILE_LOAD_ALLOCATE)
    {
        // Re-call the routine with a limited load level. This will cause the first part of the load to
        // get performed in the current app domain.

        pLock->AddRef();
        LoadDomainFile(pLock, targetLevel > FILE_LOAD_ALLOCATE ? FILE_LOAD_ALLOCATE : targetLevel);

        // Now continue on to complete the rest of the load, if any.
    }

    // Do a quick out check for the already loaded case.
    if (pLock->GetLoadLevel() >= targetLevel)
    {
        pFile->ThrowIfError(targetLevel);

        RETURN pFile;
    }

    // Initialize a loading queue.  This will hold any loads which are triggered recursively but
    // which cannot be immediately satisfied due to anti-deadlock constraints.

    // PendingLoadQueues are allocated on the stack during a load, and
    // shared with all nested loads on the same thread. (Note that we won't use
    // "candidate" if we are in a recursive load; that's OK since they are cheap to
    // construct.)
    FileLoadLevel immediateTargetLevel = targetLevel;
    {
        LoadLevelLimiter limit;
        limit.Activate();

        // We cannot set a target level higher than that allowed by the limiter currently.
        // This is because of anti-deadlock constraints.
        if (immediateTargetLevel > limit.GetLoadLevel())
            immediateTargetLevel = limit.GetLoadLevel();

        LOG((LF_LOADER, LL_INFO100, "LOADER: %x:***%s*\t>>>Load initiated, %s/%s\n",
             pFile->GetAppDomain(), pFile->GetSimpleName(),
             fileLoadLevelName[immediateTargetLevel], fileLoadLevelName[targetLevel]));

        // Now loop and do the load incrementally to the target level.
        if (pLock->GetLoadLevel() < immediateTargetLevel)
        {
            // Thread stress
            APIThreadStress::SyncThreadStress();

            while (pLock->Acquire(immediateTargetLevel))
            {
                FileLoadLevel workLevel;
                {
                    FileLoadLockHolder fileLock(pLock);

                    // Work level is next step to do
                    workLevel = (FileLoadLevel)(fileLock->GetLoadLevel()+1);

                    // Set up the anti-deadlock constraint: we cannot safely recursively load any assemblies
                    // on this thread to a higher level than this assembly is being loaded now.
                    // Note that we do allow work at a parallel level; any deadlocks caused here will
                    // be resolved by the deadlock detection in the FileLoadLocks.
                    limit.SetLoadLevel(workLevel);

                    LOG((LF_LOADER,
                         (workLevel == FILE_LOAD_BEGIN
                          || workLevel == FILE_LOADED
                          || workLevel == FILE_ACTIVE)
                         ? LL_INFO10 : LL_INFO1000,
                         "LOADER: %p:***%s*\t   loading at level %s\n",
                         this, pFile->GetSimpleName(), fileLoadLevelName[workLevel]));

                    TryIncrementalLoad(pFile, workLevel, fileLock);
                }
                TESTHOOKCALL(CompletedFileLoadLevel(GetId().m_dwId,pFile,workLevel));
            }

            if (pLock->GetLoadLevel() == immediateTargetLevel-1)
            {
                LOG((LF_LOADER, LL_INFO100, "LOADER: %x:***%s*\t<<<Load limited due to detected deadlock, %s\n",
                     pFile->GetAppDomain(), pFile->GetSimpleName(),
                     fileLoadLevelName[immediateTargetLevel-1]));
            }
        }

        LOG((LF_LOADER, LL_INFO100, "LOADER: %x:***%s*\t<<<Load completed, %s\n",
             pFile->GetAppDomain(), pFile->GetSimpleName(),
             fileLoadLevelName[pLock->GetLoadLevel()]));

    }

    // There may have been an error stored on the domain file by another thread, or from a previous load
    pFile->ThrowIfError(targetLevel);

    // There are two normal results from the above loop.
    //
    // 1. We succeeded in loading the file to the current thread's load level.
    // 2. We succeeded in loading the file to the current thread's load level - 1, due
    //      to deadlock condition with another thread loading the same assembly.
    //
    // Either of these are considered satisfactory results, as code inside a load must expect
    // a parial load result.
    //
    // However, if load level elevation has occurred, then it is possible for a deadlock to
    // prevent us from loading an assembly which was loading before the elevation at a radically
    // lower level.  In such a case, we throw an exception which transiently fails the current
    // load, since it is likely we have not satisfied the caller.
    // (An alternate, and possibly preferable, strategy here would be for all callers to explicitly
    // identify the minimum load level acceptable via CheckLoadDomainFile and throw from there.)

    pFile->RequireLoadLevel((FileLoadLevel)(immediateTargetLevel-1));


    RETURN pFile;
}

void AppDomain::TryIncrementalLoad(DomainFile *pFile, FileLoadLevel workLevel, FileLoadLockHolder &lockHolder)
{
    STANDARD_VM_CONTRACT;

    // This is factored out so we don't call EX_TRY in a loop (EX_TRY can _alloca)

    BOOL released = FALSE;
    FileLoadLock* pLoadLock = lockHolder.GetValue();

    EX_TRY
    {

        // Special case: for LoadLibrary, we cannot hold the lock during the
        // actual LoadLibrary call, because we might get a callback from _CorDllMain on any
        // other thread.  (Note that this requires DomainFile's LoadLibrary to be independently threadsafe.)

        if (workLevel == FILE_LOAD_LOADLIBRARY)
        {
            lockHolder.Release();
            released = TRUE;
        }

        // Do the work
        TESTHOOKCALL(NextFileLoadLevel(GetId().m_dwId,pFile,workLevel));
        BOOL success = pFile->DoIncrementalLoad(workLevel);
        TESTHOOKCALL(CompletingFileLoadLevel(GetId().m_dwId,pFile,workLevel));
        if (released)
        {
            // Reobtain lock to increment level. (Note that another thread may
            // have already done it which is OK.
            if (pLoadLock->Acquire(workLevel))
            {
                // note lockHolder.Acquire isn't wired up to actually take the lock
                lockHolder = pLoadLock;
                released = FALSE;
            }
        }

        if (!released)
        {
            // Complete the level.
            if (pLoadLock->CompleteLoadLevel(workLevel, success) &&
                pLoadLock->GetLoadLevel()==FILE_LOAD_DELIVER_EVENTS)
            {
                lockHolder.Release();
                released = TRUE;
                pFile->DeliverAsyncEvents();
            };
        }
    }
    EX_HOOK
    {
        Exception *pEx = GET_EXCEPTION();


        //We will cache this error and wire this load to forever fail,
        // unless the exception is transient or the file is loaded OK but just cannot execute
        if (!pEx->IsTransient() && !pFile->IsLoaded())
        {

            if (released)
            {
                // Reobtain lock to increment level. (Note that another thread may
                // have already done it which is OK.
                if (pLoadLock->Acquire(workLevel)) // note pLockHolder->Acquire isn't wired up to actually take the lock
                {
                    // note lockHolder.Acquire isn't wired up to actually take the lock
                    lockHolder = pLoadLock;
                    released = FALSE;
                }
            }

            if (!released)
            {
                // Report the error in the lock
                pLoadLock->SetError(pEx);
            }

            if (!EEFileLoadException::CheckType(pEx))
                EEFileLoadException::Throw(pFile->GetFile(), pEx->GetHR(), pEx);
        }

        // Otherwise, we simply abort this load, and can retry later on.
        // @todo cleanup: make sure that each level is restartable after an exception, and
        // leaves no bad side effects
    }
    EX_END_HOOK;
}

// Checks whether the module is valid to be in the given app domain (need not be yet loaded)
CHECK AppDomain::CheckValidModule(Module * pModule)
{
    CONTRACTL
    {
        THROWS;
        GC_TRIGGERS;
        MODE_ANY;
    }
    CONTRACTL_END;

    if (pModule->FindDomainFile(this) != NULL)
        CHECK_OK;

    CCHECK_START
    {
        Assembly * pAssembly = pModule->GetAssembly();

        CCHECK(pAssembly->IsDomainNeutral());
#ifdef FEATURE_LOADER_OPTIMIZATION        
        Assembly * pSharedAssembly = NULL;
        _ASSERTE(this == ::GetAppDomain());
        {
            SharedAssemblyLocator locator(pAssembly->GetManifestFile());
            pSharedAssembly = SharedDomain::GetDomain()->FindShareableAssembly(&locator);
        }

        CCHECK(pAssembly == pSharedAssembly);
#endif         
    }
    CCHECK_END;

    CHECK_OK;
}

#ifdef FEATURE_LOADER_OPTIMIZATION
// Loads an existing Module into an AppDomain
// WARNING: this can only be done in a very limited scenario - the Module must be an unloaded domain neutral
// dependency in the app domain in question.  Normal code should not call this!
DomainFile *AppDomain::LoadDomainNeutralModuleDependency(Module *pModule, FileLoadLevel targetLevel)
{
    CONTRACT(DomainFile *)
    {
        THROWS;
        GC_TRIGGERS;
        MODE_ANY;
        PRECONDITION(::GetAppDomain()==this);
        PRECONDITION(CheckPointer(pModule));
        POSTCONDITION(CheckValidModule(pModule));
        POSTCONDITION(CheckPointer(RETVAL));
        POSTCONDITION(RETVAL->GetModule() == pModule);
    }
    CONTRACT_END;

    DomainFile *pDomainFile = pModule->FindDomainFile(this);

    STRESS_LOG3(LF_CLASSLOADER, LL_INFO100,"LDNMD: DomainFile %p for module %p in AppDomain %i\n",pDomainFile,pModule,GetId().m_dwId);

    if (pDomainFile == NULL)
    {
        GCX_PREEMP();

        Assembly *pAssembly = pModule->GetAssembly();

        DomainAssembly *pDomainAssembly = pAssembly->FindDomainAssembly(this);
        if (pDomainAssembly == NULL)
        {
            AssemblySpec spec(this);
            spec.InitializeSpec(pAssembly->GetManifestFile());

            pDomainAssembly = spec.LoadDomainAssembly(targetLevel);
        }
        else
        {
            //if the domain assembly already exists, we need to load it to the target level
            pDomainAssembly->EnsureLoadLevel (targetLevel);
        }

        if(pAssembly != pDomainAssembly->GetAssembly())
        {
            ThrowHR(SECURITY_E_INCOMPATIBLE_SHARE);
        }

        _ASSERTE (pModule == pAssembly->GetManifestModule());
        pDomainFile = pDomainAssembly;
    }
    else
    {
        // If the DomainFile already exists, we need to load it to the target level.
        pDomainFile->EnsureLoadLevel (targetLevel);
    }

    RETURN pDomainFile;
}

AppDomain::SharePolicy AppDomain::GetSharePolicy()
{
    LIMITED_METHOD_CONTRACT;

    return SHARE_POLICY_NEVER;
}
#endif // FEATURE_LOADER_OPTIMIZATION


static void NormalizeAssemblySpecForNativeDependencies(AssemblySpec * pSpec)
{
    CONTRACTL
    {
        THROWS;
        GC_NOTRIGGER;
        MODE_ANY;
    }
    CONTRACTL_END;

    if (pSpec->IsStrongNamed() && pSpec->HasPublicKey())
    {
        pSpec->ConvertPublicKeyToToken();
    }

    //
    // CoreCLR binder unifies assembly versions. Ignore assembly version here to 
    // detect more types of potential mismatches.
    //
    AssemblyMetaDataInternal * pContext = pSpec->GetContext();
    pContext->usMajorVersion = (USHORT)-1;
    pContext->usMinorVersion = (USHORT)-1;
    pContext->usBuildNumber = (USHORT)-1;
    pContext->usRevisionNumber = (USHORT)-1;

    // Ignore the WinRT type while considering if two assemblies have the same identity.
    pSpec->SetWindowsRuntimeType(NULL, NULL);    
}

void AppDomain::CheckForMismatchedNativeImages(AssemblySpec * pSpec, const GUID * pGuid)
{
    STANDARD_VM_CONTRACT;

    //
    // The native images are ever used only for trusted images in CoreCLR.
    // We don't wish to open the IL file at runtime so we just forgo any
    // eager consistency checking. But we still want to prevent mistmatched 
    // NGen images from being used. We record all mappings between assembly 
    // names and MVID, and fail once we detect mismatch.
    //
    NormalizeAssemblySpecForNativeDependencies(pSpec);

    CrstHolder ch(&m_DomainCrst);

    const NativeImageDependenciesEntry * pEntry = m_NativeImageDependencies.Lookup(pSpec);

    if (pEntry != NULL)
    {
        if (*pGuid != pEntry->m_guidMVID)
        {
            SString msg;
            msg.Printf("ERROR: Native images generated against multiple versions of assembly %s. ", pSpec->GetName());
            WszOutputDebugString(msg.GetUnicode());
            COMPlusThrowNonLocalized(kFileLoadException, msg.GetUnicode());
        }
    }
    else
    {
        //
        // No entry yet - create one
        //
        NativeImageDependenciesEntry * pNewEntry = new NativeImageDependenciesEntry();
        pNewEntry->m_AssemblySpec.CopyFrom(pSpec);
        pNewEntry->m_AssemblySpec.CloneFields(AssemblySpec::ALL_OWNED);
        pNewEntry->m_guidMVID = *pGuid;
        m_NativeImageDependencies.Add(pNewEntry);
    }
}

BOOL AppDomain::RemoveNativeImageDependency(AssemblySpec * pSpec)
{
    CONTRACTL
    {
        GC_NOTRIGGER;
        PRECONDITION(CheckPointer(pSpec));
    }
    CONTRACTL_END;

    BOOL result = FALSE;
    NormalizeAssemblySpecForNativeDependencies(pSpec);

    CrstHolder ch(&m_DomainCrst);

    const NativeImageDependenciesEntry * pEntry = m_NativeImageDependencies.Lookup(pSpec);

    if (pEntry != NULL)
    {
        m_NativeImageDependencies.Remove(pSpec);
        delete pEntry;
        result = TRUE;
    }

    return result;
}

void AppDomain::SetupSharedStatics()
{
    CONTRACTL
    {
        THROWS;
        GC_TRIGGERS;
        MODE_ANY;
        INJECT_FAULT(COMPlusThrowOM(););
    }
    CONTRACTL_END;

#ifndef CROSSGEN_COMPILE
    if (NingenEnabled())
        return;

    LOG((LF_CLASSLOADER, LL_INFO10000, "STATICS: SetupSharedStatics()"));

    // don't do any work in init stage. If not init only do work in non-shared case if are default domain
    _ASSERTE(!g_fEEInit);

    // Because we are allocating/referencing objects, need to be in cooperative mode
    GCX_COOP();

    static OBJECTHANDLE hSharedStaticsHandle = NULL;

    if (hSharedStaticsHandle == NULL) {
        // Note that there is no race here since the default domain is always set up first
        _ASSERTE(IsDefaultDomain());

        MethodTable *pMT = MscorlibBinder::GetClass(CLASS__SHARED_STATICS);
        _ASSERTE(pMT->IsClassPreInited());

        hSharedStaticsHandle = CreateGlobalHandle(AllocateObject(pMT));
    }

    DomainLocalModule *pLocalModule;

    if (IsSingleAppDomain())
    {
        pLocalModule = MscorlibBinder::GetModule()->GetDomainLocalModule();
    }
    else
    {
        pLocalModule = GetDomainLocalBlock()->GetModuleSlot(
            MscorlibBinder::GetModule()->GetModuleIndex());
    }

    FieldDesc *pFD = MscorlibBinder::GetField(FIELD__SHARED_STATICS__SHARED_STATICS);

    OBJECTREF* pHandle = (OBJECTREF*)
        ((TADDR)pLocalModule->GetPrecomputedGCStaticsBasePointer()+pFD->GetOffset());
    SetObjectReference( pHandle, ObjectFromHandle(hSharedStaticsHandle), this );

    // This is a convenient place to initialize String.Empty.
    // It is treated as intrinsic by the JIT as so the static constructor would never run.
    // Leaving it uninitialized would confuse debuggers.

    // String should not have any static constructors.
    _ASSERTE(g_pStringClass->IsClassPreInited());

    FieldDesc * pEmptyStringFD = MscorlibBinder::GetField(FIELD__STRING__EMPTY);
    OBJECTREF* pEmptyStringHandle = (OBJECTREF*)
        ((TADDR)pLocalModule->GetPrecomputedGCStaticsBasePointer()+pEmptyStringFD->GetOffset());
    SetObjectReference( pEmptyStringHandle, StringObject::GetEmptyString(), this );
#endif // CROSSGEN_COMPILE
}

DomainAssembly * AppDomain::FindAssembly(PEAssembly * pFile, FindAssemblyOptions options/* = FindAssemblyOptions_None*/)
{
    CONTRACTL
    {
        THROWS;
        GC_TRIGGERS;
        MODE_ANY;
        INJECT_FAULT(COMPlusThrowOM(););
    }
    CONTRACTL_END;

    const bool includeFailedToLoad = (options & FindAssemblyOptions_IncludeFailedToLoad) != 0;

    if (pFile->HasHostAssembly())
    {
        DomainAssembly * pDA = FindAssembly(pFile->GetHostAssembly());
        if (pDA != nullptr && (pDA->IsLoaded() || (includeFailedToLoad && pDA->IsError())))
        {
            return pDA;
        }
        return nullptr;
    }

    AssemblyIterator i = IterateAssembliesEx((AssemblyIterationFlags)(
        kIncludeLoaded | 
        (includeFailedToLoad ? kIncludeFailedToLoad : 0) |
        kIncludeExecution));
    CollectibleAssemblyHolder<DomainAssembly *> pDomainAssembly;

    while (i.Next(pDomainAssembly.This()))
    {
        PEFile * pManifestFile = pDomainAssembly->GetFile();
        if (pManifestFile && 
            !pManifestFile->IsResource() && 
            pManifestFile->Equals(pFile))
        {
            // Caller already has PEAssembly, so we can give DomainAssembly away freely without AddRef
            return pDomainAssembly.Extract();
        }
    }
    return NULL;
}

static const AssemblyIterationFlags STANDARD_IJW_ITERATOR_FLAGS = 
    (AssemblyIterationFlags)(kIncludeLoaded | kIncludeLoading | kIncludeExecution | kExcludeCollectible);


void AppDomain::SetFriendlyName(LPCWSTR pwzFriendlyName, BOOL fDebuggerCares/*=TRUE*/)
{
    CONTRACTL
    {
        THROWS;
        if (GetThread()) {GC_TRIGGERS;} else {DISABLED(GC_NOTRIGGER);}
        MODE_ANY;
        INJECT_FAULT(COMPlusThrowOM(););
    }
    CONTRACTL_END;

    // Do all computations into a temporary until we're ensured of success
    SString tmpFriendlyName;


    if (pwzFriendlyName)
        tmpFriendlyName.Set(pwzFriendlyName);
    else
    {
        // If there is an assembly, try to get the name from it.
        // If no assembly, but if it's the DefaultDomain, then give it a name

        if (m_pRootAssembly)
        {
            tmpFriendlyName.SetUTF8(m_pRootAssembly->GetSimpleName());

            SString::Iterator i = tmpFriendlyName.End();
            if (tmpFriendlyName.FindBack(i, '.'))
                tmpFriendlyName.Truncate(i);
        }
        else
        {
            if (IsDefaultDomain())
                tmpFriendlyName.Set(DEFAULT_DOMAIN_FRIENDLY_NAME);

            // This is for the profiler - if they call GetFriendlyName on an AppdomainCreateStarted
            // event, then we want to give them a temporary name they can use.
            else if (GetId().m_dwId != 0)
            {
                tmpFriendlyName.Clear();
                tmpFriendlyName.Printf(W("%s %d"), OTHER_DOMAIN_FRIENDLY_NAME_PREFIX, GetId().m_dwId);
            }
        }

    }

    tmpFriendlyName.Normalize();


    m_friendlyName = tmpFriendlyName;
    m_friendlyName.Normalize();

    if(g_pDebugInterface) 
    {
        // update the name in the IPC publishing block
        if (SUCCEEDED(g_pDebugInterface->UpdateAppDomainEntryInIPC(this)))
        {
            // inform the attached debugger that the name of this appdomain has changed.
            if (IsDebuggerAttached() && fDebuggerCares)
                g_pDebugInterface->NameChangeEvent(this, NULL);
        }
    }
}

void AppDomain::ResetFriendlyName(BOOL fDebuggerCares/*=TRUE*/)
{
    WRAPPER_NO_CONTRACT;
    SetFriendlyName(NULL, fDebuggerCares);
}

LPCWSTR AppDomain::GetFriendlyName(BOOL fDebuggerCares/*=TRUE*/)
{
    CONTRACT (LPCWSTR)
    {
        THROWS;
        if (GetThread()) {GC_TRIGGERS;} else {DISABLED(GC_NOTRIGGER);}
        MODE_ANY;
        POSTCONDITION(CheckPointer(RETVAL, NULL_OK));
        INJECT_FAULT(COMPlusThrowOM(););
    }
    CONTRACT_END;

#if _DEBUG
    // Handle NULL this pointer - this happens sometimes when printing log messages
    // but in general shouldn't occur in real code
    if (this == NULL)
        RETURN NULL;
#endif // _DEBUG

    if (m_friendlyName.IsEmpty())
        SetFriendlyName(NULL, fDebuggerCares);

    RETURN m_friendlyName;
}

LPCWSTR AppDomain::GetFriendlyNameForLogging()
{
    CONTRACT(LPWSTR)
    {
        NOTHROW;
        GC_NOTRIGGER;
        MODE_ANY;
        POSTCONDITION(CheckPointer(RETVAL,NULL_OK));
    }
    CONTRACT_END;
#if _DEBUG
    // Handle NULL this pointer - this happens sometimes when printing log messages
    // but in general shouldn't occur in real code
    if (this == NULL)
        RETURN NULL;
#endif // _DEBUG
    RETURN (m_friendlyName.IsEmpty() ?W(""):(LPCWSTR)m_friendlyName);
}

LPCWSTR AppDomain::GetFriendlyNameForDebugger()
{
    CONTRACT (LPCWSTR)
    {
        NOTHROW;
        if (GetThread()) {GC_TRIGGERS;} else {DISABLED(GC_NOTRIGGER);}
        MODE_ANY;
        POSTCONDITION(CheckPointer(RETVAL));
    }
    CONTRACT_END;


    if (m_friendlyName.IsEmpty())
    {
        BOOL fSuccess = FALSE;

        EX_TRY
        {
            SetFriendlyName(NULL);

            fSuccess = TRUE;
        }
        EX_CATCH
        {
            // Gobble all exceptions.
        }
        EX_END_CATCH(SwallowAllExceptions);

        if (!fSuccess)
        {
            RETURN W("");
        }
    }

    RETURN m_friendlyName;
}


#endif // !DACCESS_COMPILE

#ifdef DACCESS_COMPILE

PVOID AppDomain::GetFriendlyNameNoSet(bool* isUtf8)
{
    SUPPORTS_DAC;

    if (!m_friendlyName.IsEmpty())
    {
        *isUtf8 = false;
        return m_friendlyName.DacGetRawContent();
    }
    else if (m_pRootAssembly)
    {
        *isUtf8 = true;
        return (PVOID)m_pRootAssembly->GetSimpleName();
    }
    else if (dac_cast<TADDR>(this) ==
             dac_cast<TADDR>(SystemDomain::System()->DefaultDomain()))
    {
        *isUtf8 = false;
        return (PVOID)DEFAULT_DOMAIN_FRIENDLY_NAME;
    }
    else
    {
        return NULL;
    }
}

#endif // DACCESS_COMPILE

#ifndef DACCESS_COMPILE

BOOL AppDomain::AddFileToCache(AssemblySpec* pSpec, PEAssembly *pFile, BOOL fAllowFailure)
{
    CONTRACTL
    {
        THROWS;
        GC_TRIGGERS;
        MODE_ANY;
        PRECONDITION(CheckPointer(pSpec));
        // Hosted fusion binder makes an exception here, so we cannot assert.
        //PRECONDITION(pSpec->CanUseWithBindingCache());
        //PRECONDITION(pFile->CanUseWithBindingCache());
        INJECT_FAULT(COMPlusThrowOM(););
    }
    CONTRACTL_END;

    CrstHolder holder(&m_DomainCacheCrst);
    // !!! suppress exceptions
    if(!m_AssemblyCache.StoreFile(pSpec, pFile) && !fAllowFailure)
    {
        // TODO: Disabling the below assertion as currently we experience
        // inconsistency on resolving the Microsoft.Office.Interop.MSProject.dll
        // This causes below assertion to fire and crashes the VS. This issue
        // is being tracked with Dev10 Bug 658555. Brought back it when this bug 
        // is fixed.
        // _ASSERTE(FALSE);

        EEFileLoadException::Throw(pSpec, FUSION_E_CACHEFILE_FAILED, NULL);
    }

    return TRUE;
}

BOOL AppDomain::AddAssemblyToCache(AssemblySpec* pSpec, DomainAssembly *pAssembly)
{
    CONTRACTL
    {
        THROWS;
        GC_TRIGGERS;
        MODE_ANY;
        PRECONDITION(CheckPointer(pSpec));
        PRECONDITION(CheckPointer(pAssembly));
        PRECONDITION(pSpec->CanUseWithBindingCache());
        PRECONDITION(pAssembly->CanUseWithBindingCache());
        INJECT_FAULT(COMPlusThrowOM(););
    }
    CONTRACTL_END;
    
    CrstHolder holder(&m_DomainCacheCrst);
    // !!! suppress exceptions
    BOOL bRetVal = m_AssemblyCache.StoreAssembly(pSpec, pAssembly);
    return bRetVal;
}

BOOL AppDomain::AddExceptionToCache(AssemblySpec* pSpec, Exception *ex)
{
    CONTRACTL
    {
        THROWS;
        GC_TRIGGERS;
        MODE_ANY;
        PRECONDITION(CheckPointer(pSpec));
        PRECONDITION(pSpec->CanUseWithBindingCache());
        INJECT_FAULT(COMPlusThrowOM(););
    }
    CONTRACTL_END;
    
    if (ex->IsTransient())
        return TRUE;

    CrstHolder holder(&m_DomainCacheCrst);
    // !!! suppress exceptions
    return m_AssemblyCache.StoreException(pSpec, ex);
}

void AppDomain::AddUnmanagedImageToCache(LPCWSTR libraryName, HMODULE hMod)
{
    CONTRACTL
    {
        THROWS;
        GC_TRIGGERS;
        MODE_ANY;
        PRECONDITION(CheckPointer(libraryName));
        INJECT_FAULT(COMPlusThrowOM(););
    }
    CONTRACTL_END;
    if (libraryName)
    {
        AssemblySpec spec;
        spec.SetCodeBase(libraryName);
        m_UnmanagedCache.InsertEntry(&spec, hMod);
    }
    return ;
}


HMODULE AppDomain::FindUnmanagedImageInCache(LPCWSTR libraryName)
{
    CONTRACT(HMODULE)
    {
        THROWS;
        GC_TRIGGERS;
        MODE_ANY;
        PRECONDITION(CheckPointer(libraryName,NULL_OK));
        POSTCONDITION(CheckPointer(RETVAL,NULL_OK));
        INJECT_FAULT(COMPlusThrowOM(););
    }
    CONTRACT_END;
    if(libraryName == NULL) RETURN NULL;

    AssemblySpec spec;
    spec.SetCodeBase(libraryName);
    RETURN (HMODULE) m_UnmanagedCache.LookupEntry(&spec, 0);
}

BOOL AppDomain::RemoveFileFromCache(PEAssembly *pFile)
{
    CONTRACTL
    {
        GC_TRIGGERS;
        PRECONDITION(CheckPointer(pFile));
    }
    CONTRACTL_END;

    LoadLockHolder lock(this);
    FileLoadLock *fileLock = (FileLoadLock *)lock->FindFileLock(pFile);

    if (fileLock == NULL)
        return FALSE;

    VERIFY(lock->Unlink(fileLock));

    fileLock->Release();

    return TRUE;
}

BOOL AppDomain::RemoveAssemblyFromCache(DomainAssembly* pAssembly)
{
    CONTRACTL
    {
        THROWS;
        GC_TRIGGERS;
        MODE_ANY;
        PRECONDITION(CheckPointer(pAssembly));
        INJECT_FAULT(COMPlusThrowOM(););
    }
    CONTRACTL_END;
    
    CrstHolder holder(&m_DomainCacheCrst);

    return m_AssemblyCache.RemoveAssembly(pAssembly);
}

BOOL AppDomain::IsCached(AssemblySpec *pSpec)
{
    WRAPPER_NO_CONTRACT;

    // Check to see if this fits our rather loose idea of a reference to mscorlib.
    // If so, don't use fusion to bind it - do it ourselves.
    if (pSpec->IsMscorlib())
        return TRUE;

    return m_AssemblyCache.Contains(pSpec);
}

void AppDomain::GetCacheAssemblyList(SetSHash<PTR_DomainAssembly>& assemblyList)
{
    CrstHolder holder(&m_DomainCacheCrst);
    m_AssemblyCache.GetAllAssemblies(assemblyList);
}

PEAssembly* AppDomain::FindCachedFile(AssemblySpec* pSpec, BOOL fThrow /*=TRUE*/)
{
    CONTRACTL
    {
        if (fThrow) {
            GC_TRIGGERS;
            THROWS;
        }
        else {
            GC_NOTRIGGER;
            NOTHROW;
        }
        MODE_ANY;
    }
    CONTRACTL_END;

    // Check to see if this fits our rather loose idea of a reference to mscorlib.
    // If so, don't use fusion to bind it - do it ourselves.
    if (fThrow && pSpec->IsMscorlib())
    {
        CONSISTENCY_CHECK(SystemDomain::System()->SystemAssembly() != NULL);
        PEAssembly *pFile = SystemDomain::System()->SystemFile();
        pFile->AddRef();
        return pFile;
    }

    return m_AssemblyCache.LookupFile(pSpec, fThrow);
}


BOOL AppDomain::PostBindResolveAssembly(AssemblySpec  *pPrePolicySpec,
                                        AssemblySpec  *pPostPolicySpec,
                                        HRESULT        hrBindResult,
                                        AssemblySpec **ppFailedSpec)
{
    STATIC_CONTRACT_THROWS;
    STATIC_CONTRACT_GC_TRIGGERS;
    PRECONDITION(CheckPointer(pPrePolicySpec));
    PRECONDITION(CheckPointer(pPostPolicySpec));
    PRECONDITION(CheckPointer(ppFailedSpec));

    BOOL fFailure = TRUE;
    *ppFailedSpec = pPrePolicySpec;


    PEAssemblyHolder result;

    if ((EEFileLoadException::GetFileLoadKind(hrBindResult) == kFileNotFoundException) ||
        (hrBindResult == FUSION_E_REF_DEF_MISMATCH) ||
        (hrBindResult == FUSION_E_INVALID_NAME))
    {
        result = TryResolveAssembly(*ppFailedSpec, FALSE /* fPreBind */);

        if (result != NULL && pPrePolicySpec->CanUseWithBindingCache() && result->CanUseWithBindingCache())
        {
            fFailure = FALSE;

            // Given the post-policy resolve event construction of the CLR binder,
            // chained managed resolve events can race with each other, therefore we do allow
            // the adding of the result to fail. Checking for already chached specs
            // is not an option as it would introduce another race window.
            // The binder does a re-fetch of the
            // orignal binding spec and therefore will not cause inconsistency here.
            // For the purposes of the resolve event, failure to add to the cache still is a success.
            AddFileToCache(pPrePolicySpec, result, TRUE /* fAllowFailure */);
            if (*ppFailedSpec != pPrePolicySpec && pPostPolicySpec->CanUseWithBindingCache())
            {
                AddFileToCache(pPostPolicySpec, result, TRUE /* fAllowFailure */ );
            }
        }
    }

    return fFailure;
}

//----------------------------------------------------------------------------------------
// Helper class for hosted binder

class PEAssemblyAsPrivAssemblyInfo : public IUnknownCommon<ICLRPrivAssemblyInfo>
{
public:
    //------------------------------------------------------------------------------------
    // Ctor

    PEAssemblyAsPrivAssemblyInfo(PEAssembly *pPEAssembly)
    {
        LIMITED_METHOD_CONTRACT;
        STATIC_CONTRACT_THROWS;

        if (pPEAssembly == nullptr)
            ThrowHR(E_UNEXPECTED);

        pPEAssembly->AddRef();
        m_pPEAssembly = pPEAssembly;
    }

    //------------------------------------------------------------------------------------
    // ICLRPrivAssemblyInfo methods

    //------------------------------------------------------------------------------------
    STDMETHOD(GetAssemblyName)(
        __in  DWORD cchBuffer,
        __out_opt LPDWORD pcchBuffer,
        __out_ecount_part_opt(cchBuffer, *pcchBuffer) LPWSTR wzBuffer)
    {
        CONTRACTL
        {
            NOTHROW;
            GC_TRIGGERS;
            MODE_ANY;
        }
        CONTRACTL_END;

        HRESULT hr = S_OK;

        if ((cchBuffer == 0) != (wzBuffer == nullptr))
        {
            return E_INVALIDARG;
        }

        LPCUTF8 szName = m_pPEAssembly->GetSimpleName();

        bool bIsAscii;
        DWORD cchName;
        IfFailRet(FString::Utf8_Unicode_Length(szName, &bIsAscii, &cchName));

        if (cchBuffer < cchName + 1)
        {
            if (pcchBuffer != nullptr)
            {
                *pcchBuffer = cchName + 1;
            }
            return HRESULT_FROM_WIN32(ERROR_INSUFFICIENT_BUFFER);
        }
        else
        {
            IfFailRet(FString::Utf8_Unicode(szName, bIsAscii, wzBuffer, cchName));
            if (pcchBuffer != nullptr)
            {
                *pcchBuffer = cchName;
            }
            return S_OK;
        }
    }

    //------------------------------------------------------------------------------------
    STDMETHOD(GetAssemblyVersion)(
        USHORT *pMajor,
        USHORT *pMinor,
        USHORT *pBuild,
        USHORT *pRevision)
    {
        WRAPPER_NO_CONTRACT;
        return m_pPEAssembly->GetVersion(pMajor, pMinor, pBuild, pRevision);
    }

    //------------------------------------------------------------------------------------
    STDMETHOD(GetAssemblyPublicKey)(
        DWORD cbBuffer,
        LPDWORD pcbBuffer,
        BYTE *pbBuffer)
    {
        STATIC_CONTRACT_LIMITED_METHOD;
        STATIC_CONTRACT_CAN_TAKE_LOCK;

        VALIDATE_PTR_RET(pcbBuffer);
        VALIDATE_CONDITION((pbBuffer == nullptr) == (cbBuffer == 0), return E_INVALIDARG);

        HRESULT hr = S_OK;

        EX_TRY
        {
            // Note: PEAssembly::GetPublicKey will return bogus data pointer when *pcbBuffer == 0
            LPCVOID pbKey = m_pPEAssembly->GetPublicKey(pcbBuffer);

            if (*pcbBuffer != 0)
            {
                if (pbBuffer != nullptr && cbBuffer >= *pcbBuffer)
                {
                    memcpy(pbBuffer, pbKey, *pcbBuffer);
                    hr = S_OK;
                }
                else
                {
                    hr = HRESULT_FROM_WIN32(ERROR_INSUFFICIENT_BUFFER);
                }
            }
            else
            {
                hr = S_FALSE; // ==> No public key
            }
        }
        EX_CATCH_HRESULT(hr);

        return hr;
    }

private:
    ReleaseHolder<PEAssembly> m_pPEAssembly;
};

//-----------------------------------------------------------------------------------------------------------------
static HRESULT VerifyBindHelper(
    ICLRPrivAssembly *pPrivAssembly,
    IAssemblyName *pAssemblyName,
    PEAssembly *pPEAssembly)
{
    STATIC_CONTRACT_THROWS;
    STATIC_CONTRACT_GC_TRIGGERS;

    HRESULT hr = S_OK;
    // Create an ICLRPrivAssemblyInfo to call to ICLRPrivAssembly::VerifyBind
    NewHolder<PEAssemblyAsPrivAssemblyInfo> pPrivAssemblyInfoImpl = new PEAssemblyAsPrivAssemblyInfo(pPEAssembly);
    ReleaseHolder<ICLRPrivAssemblyInfo> pPrivAssemblyInfo;
    IfFailRet(pPrivAssemblyInfoImpl->QueryInterface(__uuidof(ICLRPrivAssemblyInfo), (LPVOID *)&pPrivAssemblyInfo));
    pPrivAssemblyInfoImpl.SuppressRelease();

    // Call VerifyBind to give the host a chance to reject the bind based on assembly image contents.
    IfFailRet(pPrivAssembly->VerifyBind(pAssemblyName, pPrivAssembly, pPrivAssemblyInfo));

    return hr;
}

//-----------------------------------------------------------------------------------------------------------------
HRESULT AppDomain::BindAssemblySpecForHostedBinder(
    AssemblySpec *   pSpec, 
    IAssemblyName *  pAssemblyName, 
    ICLRPrivBinder * pBinder, 
    PEAssembly **    ppAssembly)
{
    STANDARD_VM_CONTRACT;
    
    PRECONDITION(CheckPointer(pSpec));
    PRECONDITION(pSpec->GetAppDomain() == this);
    PRECONDITION(CheckPointer(ppAssembly));
    PRECONDITION(pSpec->GetCodeBase() == nullptr);

    HRESULT hr = S_OK;


    // The Fusion binder can throw (to preserve compat, since it will actually perform an assembly
    // load as part of it's bind), so we need to be careful here to catch any FileNotFoundException
    // objects if fThrowIfNotFound is false.
    ReleaseHolder<ICLRPrivAssembly> pPrivAssembly;

    // We return HRESULTs here on failure instead of throwing as failures here are not necessarily indicative
    // of an actual application problem. Returning an error code is substantially faster than throwing, and
    // should be used when possible.
    IfFailRet(pBinder->BindAssemblyByName(pAssemblyName, &pPrivAssembly));

    IfFailRet(BindHostedPrivAssembly(nullptr, pPrivAssembly, pAssemblyName, ppAssembly));


    return S_OK;
}

//-----------------------------------------------------------------------------------------------------------------
HRESULT 
AppDomain::BindHostedPrivAssembly(
    PEAssembly *       pParentAssembly,
    ICLRPrivAssembly * pPrivAssembly, 
    IAssemblyName *    pAssemblyName, 
    PEAssembly **      ppAssembly)
{
    STANDARD_VM_CONTRACT;

    PRECONDITION(CheckPointer(pPrivAssembly));
    PRECONDITION(CheckPointer(ppAssembly));
    
    HRESULT hr = S_OK;
    
    *ppAssembly = nullptr;
    
    // See if result has been previously loaded.
    {
        DomainAssembly* pDomainAssembly = FindAssembly(pPrivAssembly);
        if (pDomainAssembly != nullptr)
        {
            *ppAssembly = clr::SafeAddRef(pDomainAssembly->GetFile());
        }
    }

    if (*ppAssembly != nullptr)
    {   // Already exists: ask the binder to verify and return the assembly.
        return VerifyBindHelper(pPrivAssembly, pAssemblyName, *ppAssembly);
    }

    // Get the IL PEFile.
    PEImageHolder pPEImageIL;
    {
        // Does not already exist, so get the resource for the assembly and load it.
        DWORD dwImageType;
        ReleaseHolder<ICLRPrivResource> pIResourceIL;

        IfFailRet(pPrivAssembly->GetImageResource(ASSEMBLY_IMAGE_TYPE_IL, &dwImageType, &pIResourceIL));
        _ASSERTE(dwImageType == ASSEMBLY_IMAGE_TYPE_IL);

        pPEImageIL = PEImage::OpenImage(pIResourceIL, MDInternalImport_Default);
    }

    // See if an NI is available.
    DWORD dwAvailableImages;
    IfFailRet(pPrivAssembly->GetAvailableImageTypes(&dwAvailableImages));
    _ASSERTE(dwAvailableImages & ASSEMBLY_IMAGE_TYPE_IL); // Just double checking that IL bit is always set.

    // Get the NI PEFile if available.
    PEImageHolder pPEImageNI;
    if (dwAvailableImages & ASSEMBLY_IMAGE_TYPE_NATIVE)
    {
        DWORD dwImageType;
        ReleaseHolder<ICLRPrivResource> pIResourceNI;

        IfFailRet(pPrivAssembly->GetImageResource(ASSEMBLY_IMAGE_TYPE_NATIVE, &dwImageType, &pIResourceNI));
        _ASSERTE(dwImageType == ASSEMBLY_IMAGE_TYPE_NATIVE || FAILED(hr));

        pPEImageNI = PEImage::OpenImage(pIResourceNI, MDInternalImport_TrustedNativeImage);
    }
    _ASSERTE(pPEImageIL != nullptr);
    
    // Create a PEAssembly using the IL and NI images.
    PEAssemblyHolder pPEAssembly = PEAssembly::Open(pParentAssembly, pPEImageIL, pPEImageNI, pPrivAssembly);


    // Ask the binder to verify.
    IfFailRet(VerifyBindHelper(pPrivAssembly, pAssemblyName, pPEAssembly));

    // The result.    
    *ppAssembly = pPEAssembly.Extract();

    return S_OK;
} // AppDomain::BindHostedPrivAssembly

//---------------------------------------------------------------------------------------------------------------------
PEAssembly * AppDomain::BindAssemblySpec(
    AssemblySpec *         pSpec, 
    BOOL                   fThrowOnFileNotFound, 
    StackCrawlMark *       pCallerStackMark, 
    BOOL                   fUseHostBinderIfAvailable)
{
    STATIC_CONTRACT_THROWS;
    STATIC_CONTRACT_GC_TRIGGERS;
    PRECONDITION(CheckPointer(pSpec));
    PRECONDITION(pSpec->GetAppDomain() == this);
    PRECONDITION(this==::GetAppDomain());

    GCX_PREEMP();

    BOOL fForceReThrow = FALSE;

#if defined(FEATURE_COMINTEROP)
    // Handle WinRT assemblies in the classic/hybrid scenario. If this is an AppX process,
    // then this case will be handled by the previous block as part of the full set of
    // available binding hosts.
    if (pSpec->IsContentType_WindowsRuntime())
    {
        HRESULT hr = S_OK;

        // Get the assembly display name.
        ReleaseHolder<IAssemblyName> pAssemblyName;

        IfFailThrow(pSpec->CreateFusionName(&pAssemblyName, TRUE, TRUE));


        PEAssemblyHolder pAssembly;

        EX_TRY
        {
            hr = BindAssemblySpecForHostedBinder(pSpec, pAssemblyName, m_pWinRtBinder, &pAssembly);
            if (FAILED(hr))
                goto EndTry2; // Goto end of try block.
EndTry2:;
        }
        // The combination of this conditional catch/ the following if statement which will throw reduces the count of exceptions 
        // thrown in scenarios where the exception does not escape the method. We cannot get rid of the try/catch block, as
        // there are cases within some of the clrpriv binder's which throw.
        // Note: In theory, FileNotFound should always come here as HRESULT, never as exception.
        EX_CATCH_HRESULT_IF(hr,
            !fThrowOnFileNotFound && Assembly::FileNotFound(hr))

        if (FAILED(hr) && (fThrowOnFileNotFound || !Assembly::FileNotFound(hr)))
        {
            if (Assembly::FileNotFound(hr))
            {
                _ASSERTE(fThrowOnFileNotFound);
                // Uses defaultScope
                EEFileLoadException::Throw(pSpec, hr);
            }

            // WinRT type bind failures
            _ASSERTE(pSpec->IsContentType_WindowsRuntime());
            if (hr == HRESULT_FROM_WIN32(APPMODEL_ERROR_NO_PACKAGE)) // Returned by RoResolveNamespace when using 3rd party WinRT types in classic process
            {
                if (fThrowOnFileNotFound)
                {   // Throw NotSupportedException (with custom message) wrapped by TypeLoadException to give user type name for diagnostics
                    // Note: TypeLoadException is equivalent of FileNotFound in WinRT world
                    EEMessageException ex(kNotSupportedException, IDS_EE_WINRT_THIRDPARTY_NOTSUPPORTED);
                    EX_THROW_WITH_INNER(EETypeLoadException, (pSpec->GetWinRtTypeNamespace(), pSpec->GetWinRtTypeClassName(), nullptr, nullptr, IDS_EE_WINRT_LOADFAILURE), &ex);
                }
            }
            else if ((hr == CLR_E_BIND_UNRECOGNIZED_IDENTITY_FORMAT) || // Returned e.g. for WinRT type name without namespace
                     (hr == COR_E_PLATFORMNOTSUPPORTED)) // Using WinRT on pre-Win8 OS
            {
                if (fThrowOnFileNotFound)
                {   // Throw ArgumentException/PlatformNotSupportedException wrapped by TypeLoadException to give user type name for diagnostics
                    // Note: TypeLoadException is equivalent of FileNotFound in WinRT world
                    EEMessageException ex(hr);
                    EX_THROW_WITH_INNER(EETypeLoadException, (pSpec->GetWinRtTypeNamespace(), pSpec->GetWinRtTypeClassName(), nullptr, nullptr, IDS_EE_WINRT_LOADFAILURE), &ex);
                }
            }
            else
            {
                IfFailThrow(hr);
            }
        }
        _ASSERTE((FAILED(hr) && !fThrowOnFileNotFound) || pAssembly != nullptr);

        return pAssembly.Extract();
    }
    else
#endif // FEATURE_COMINTEROP
    if (pSpec->HasUniqueIdentity())
    {
        HRESULT hrBindResult = S_OK;
        PEAssemblyHolder result;
        

        EX_TRY
        {
            if (!IsCached(pSpec))
            {

                {
                    bool fAddFileToCache = false;

                    // Use CoreClr's fusion alternative
                    CoreBindResult bindResult;

                    pSpec->Bind(this, fThrowOnFileNotFound, &bindResult, FALSE /* fNgenExplicitBind */, FALSE /* fExplicitBindToNativeImage */, pCallerStackMark);
                    hrBindResult = bindResult.GetHRBindResult();

                    if (bindResult.Found()) 
                    {
                        if (SystemDomain::SystemFile() && bindResult.IsMscorlib())
                        {
                            // Avoid rebinding to another copy of mscorlib
                            result = SystemDomain::SystemFile();
                            result.SuppressRelease(); // Didn't get a refcount
                        }
                        else
                        {
                            // IsSystem on the PEFile should be false, even for mscorlib satellites
                            result = PEAssembly::Open(&bindResult,
                                                      FALSE);
                        }
                        fAddFileToCache = true;
                        
                        // Setup the reference to the binder, which performed the bind, into the AssemblySpec
                        ICLRPrivBinder* pBinder = result->GetBindingContext();
                        _ASSERTE(pBinder != NULL);
                        pSpec->SetBindingContext(pBinder);
                    }


                    if (fAddFileToCache)
                    {


                        if (pSpec->CanUseWithBindingCache() && result->CanUseWithBindingCache())
                        {
                            // Failure to add simply means someone else beat us to it. In that case
                            // the FindCachedFile call below (after catch block) will update result
                            // to the cached value.
                            AddFileToCache(pSpec, result, TRUE /*fAllowFailure*/);
                        }
                    }
                    else
                    {
                        _ASSERTE(fThrowOnFileNotFound == FALSE);

                        // Don't trigger the resolve event for the CoreLib satellite assembly. A misbehaving resolve event may
                        // return an assembly that does not match, and this can cause recursive resource lookups during error
                        // reporting. The CoreLib satellite assembly is loaded from relative locations based on the culture, see
                        // AssemblySpec::Bind().
                        if (!pSpec->IsMscorlibSatellite())
                        {
                            // Trigger the resolve event also for non-throw situation.
                            // However, this code path will behave as if the resolve handler has thrown,
                            // that is, not trigger an MDA.

                            AssemblySpec NewSpec(this);
                            AssemblySpec *pFailedSpec = NULL;

                            fForceReThrow = TRUE; // Managed resolve event handler can throw

                            // Purposly ignore return value
                            PostBindResolveAssembly(pSpec, &NewSpec, hrBindResult, &pFailedSpec);
                        }
                    }
                }
            }
        }
        EX_CATCH
        {
            Exception *ex = GET_EXCEPTION();

            AssemblySpec NewSpec(this);
            AssemblySpec *pFailedSpec = NULL;

            // Let transient exceptions or managed resolve event handler exceptions propagate
            if (ex->IsTransient() || fForceReThrow)
            {
                EX_RETHROW;
            }

            {
                // This is not executed for SO exceptions so we need to disable the backout
                // stack validation to prevent false violations from being reported.
                DISABLE_BACKOUT_STACK_VALIDATION;

                BOOL fFailure = PostBindResolveAssembly(pSpec, &NewSpec, ex->GetHR(), &pFailedSpec);
                if (fFailure)
                {
                    BOOL bFileNotFoundException =
                        (EEFileLoadException::GetFileLoadKind(ex->GetHR()) == kFileNotFoundException);
                
                    if (!bFileNotFoundException)
                    {
                        fFailure = AddExceptionToCache(pFailedSpec, ex);
                    } // else, fFailure stays TRUE
                    // Effectively, fFailure == bFileNotFoundException || AddExceptionToCache(pFailedSpec, ex)

                    // Only throw this exception if we are the first in the cache
                    if (fFailure)
                    {
                        //
                        // If the BindingFailure MDA is enabled, trigger one for this failure
                        // Note: TryResolveAssembly() can also throw if an AssemblyResolve event subscriber throws
                        //       and the MDA isn't sent in this case (or for transient failure cases)
                        //
#ifdef MDA_SUPPORTED
                        MdaBindingFailure* pProbe = MDA_GET_ASSISTANT(BindingFailure);
                        if (pProbe)
                        {
                            // Transition to cooperative GC mode before using any OBJECTREFs.
                            GCX_COOP();

                            OBJECTREF exceptionObj = GET_THROWABLE();
                            GCPROTECT_BEGIN(exceptionObj)
                            {
                                pProbe->BindFailed(pFailedSpec, &exceptionObj);
                            }
                            GCPROTECT_END();
                        }
#endif

                        // In the same cases as for the MDA, store the failure information for DAC to read
                        if (IsDebuggerAttached()) {
                            FailedAssembly *pFailed = new FailedAssembly();
                            pFailed->Initialize(pFailedSpec, ex);
                            IfFailThrow(m_failedAssemblies.Append(pFailed));
                        }

                        if (!bFileNotFoundException || fThrowOnFileNotFound)
                        {

                            // V1.1 App-compatibility workaround. See VSW530166 if you want to whine about it.
                            //
                            // In Everett, if we failed to download an assembly because of a broken network cable,
                            // we returned a FileNotFoundException with a COR_E_FILENOTFOUND hr embedded inside
                            // (which would be exposed when marshaled to native.)
                            //
                            // In Whidbey, we now set the more appropriate INET_E_RESOURCE_NOT_FOUND hr. But
                            // the online/offline switch code in VSTO for Everett hardcoded a check for
                            // COR_E_FILENOTFOUND. 
                            //
                            // So now, to keep that code from breaking, we have to remap INET_E_RESOURCE_NOT_FOUND
                            // back to COR_E_FILENOTFOUND. We're doing it here rather down in Fusion so as to affect
                            // the least number of callers.
                            
                            if (ex->GetHR() == INET_E_RESOURCE_NOT_FOUND)
                            {
                                EEFileLoadException::Throw(pFailedSpec, COR_E_FILENOTFOUND, ex);
                            }

                            if (EEFileLoadException::CheckType(ex))
                            {
                                if (pFailedSpec == pSpec)
                                {
                                    EX_RETHROW; //preserve the information
                                }
                                else
                                {
                                    StackSString exceptionDisplayName, failedSpecDisplayName;

                                    ((EEFileLoadException*)ex)->GetName(exceptionDisplayName);
                                    pFailedSpec->GetFileOrDisplayName(0, failedSpecDisplayName);

                                    if (exceptionDisplayName.CompareCaseInsensitive(failedSpecDisplayName) == 0)
                                    {
                                        EX_RETHROW; // Throw the original exception. Otherwise, we'd throw an exception that contains the same message twice.
                                    }
                                }
                            }
                            
                            EEFileLoadException::Throw(pFailedSpec, ex->GetHR(), ex);
                        }

                    }
                }
            }
        }
        EX_END_CATCH(RethrowTerminalExceptions);

        // Now, if it's a cacheable bind we need to re-fetch the result from the cache, as we may have been racing with another
        // thread to store our result.  Note that we may throw from here, if there is a cached exception.
        // This will release the refcount of the current result holder (if any), and will replace
        // it with a non-addref'ed result
        if (pSpec->CanUseWithBindingCache() && (result== NULL || result->CanUseWithBindingCache()))
        {
            result = FindCachedFile(pSpec);

            if (result != NULL)
                result->AddRef();
        }

        return result.Extract();
    }
    else
    {
        // Unsupported content type
        if (fThrowOnFileNotFound)
        {
            ThrowHR(COR_E_BADIMAGEFORMAT);
        }
        return nullptr;
    }
} // AppDomain::BindAssemblySpec



PEAssembly *AppDomain::TryResolveAssembly(AssemblySpec *pSpec, BOOL fPreBind)
{
    STATIC_CONTRACT_THROWS;
    STATIC_CONTRACT_GC_TRIGGERS;
    STATIC_CONTRACT_MODE_ANY;

    PEAssembly *result = NULL;

    EX_TRY
    {
        result = pSpec->ResolveAssemblyFile(this, fPreBind);
    }
    EX_HOOK
    {
        Exception *pEx = GET_EXCEPTION();

        if (!pEx->IsTransient())
        {
            AddExceptionToCache(pSpec, pEx);
            if (!EEFileLoadException::CheckType(pEx))
                EEFileLoadException::Throw(pSpec, pEx->GetHR(), pEx);
        }
    }
    EX_END_HOOK;

    return result;
}


ULONG AppDomain::AddRef()
{
    LIMITED_METHOD_CONTRACT;
    return InterlockedIncrement(&m_cRef);
}

ULONG AppDomain::Release()
{
    CONTRACTL
    {
        NOTHROW;
        GC_TRIGGERS;
        MODE_ANY;
        PRECONDITION(m_cRef > 0);
    }
    CONTRACTL_END;

    ULONG   cRef = InterlockedDecrement(&m_cRef);
    if (!cRef)
    {
        _ASSERTE (m_Stage == STAGE_CREATING);
        ADID adid=GetId();
        delete this;
        TESTHOOKCALL(AppDomainDestroyed(adid.m_dwId));
    }
    return (cRef);
}


#ifndef CROSSGEN_COMPILE

void AppDomain::RaiseLoadingAssemblyEvent(DomainAssembly *pAssembly)
{
    CONTRACTL
    {
        NOTHROW;
        GC_TRIGGERS;
        PRECONDITION(this == GetAppDomain());
        MODE_ANY;
    }
    CONTRACTL_END;

    GCX_COOP();
    FAULT_NOT_FATAL();
    OVERRIDE_TYPE_LOAD_LEVEL_LIMIT(CLASS_LOADED);

    EX_TRY
    {
        struct _gc {
            APPDOMAINREF AppDomainRef;
            OBJECTREF    orThis;
        } gc;
        ZeroMemory(&gc, sizeof(gc));

        if ((gc.AppDomainRef = (APPDOMAINREF) GetRawExposedObject()) != NULL) {
            if (gc.AppDomainRef->m_pAssemblyEventHandler != NULL)
            {
                ARG_SLOT args[2];
                GCPROTECT_BEGIN(gc);

                gc.orThis = pAssembly->GetExposedAssemblyObject();

                MethodDescCallSite  onAssemblyLoad(METHOD__APP_DOMAIN__ON_ASSEMBLY_LOAD, &gc.orThis);

                // GetExposedAssemblyObject may cause a gc, so call this before filling args[0]
                args[1] = ObjToArgSlot(gc.orThis);
                args[0] = ObjToArgSlot(gc.AppDomainRef);

                onAssemblyLoad.Call(args);

                GCPROTECT_END();
            }
        }
    }
    EX_CATCH
    {
    }
    EX_END_CATCH(SwallowAllExceptions);
}


BOOL AppDomain::OnUnhandledException(OBJECTREF *pThrowable, BOOL isTerminating/*=TRUE*/) 
{
    STATIC_CONTRACT_NOTHROW;
    STATIC_CONTRACT_GC_TRIGGERS;
    STATIC_CONTRACT_MODE_ANY;

    BOOL retVal= FALSE;

    GCX_COOP();

    // The Everett behavior was to send the unhandled exception event only to the Default
    // AppDomain (since that's the only place that exceptions actually went unhandled).
    //
    // During Whidbey development, we broadcast the event to all AppDomains in the process.
    //
    // But the official shipping Whidbey behavior is that the unhandled exception event is
    // sent to the Default AppDomain and to whatever AppDomain the exception went unhandled
    // in.  To achieve this, we declare the exception to be unhandled *BEFORE* we marshal
    // it back to the Default AppDomain at the base of the Finalizer, threadpool and managed
    // threads.
    //
    // The rationale for sending the event to the Default AppDomain as well as the one the
    // exception went unhandled in is:
    //
    // 1)  This is compatible with the pre-Whidbey behavior, where only the Default AppDomain
    //     received the notification.
    //
    // 2)  This is convenient for hosts, which don't want to bother injecting listeners into
    //     every single AppDomain.

    AppDomain *pAppDomain = GetAppDomain();
    OBJECTREF orSender = 0;

    GCPROTECT_BEGIN(orSender);

    orSender = pAppDomain->GetRawExposedObject();

    retVal = pAppDomain->RaiseUnhandledExceptionEventNoThrow(&orSender, pThrowable, isTerminating);

    GCPROTECT_END();

    return retVal;
}


// Move outside of the AppDomain iteration, to avoid issues with the GC Frames being outside
// the domain transition.  This is a chronic issue that causes us to report roots for an AppDomain
// after we have left it.  This causes problems with AppDomain unloading that we only find
// with stress coverage..
void AppDomain::RaiseOneExitProcessEvent()
{
    CONTRACTL
    {
        THROWS;
        GC_TRIGGERS;
        MODE_COOPERATIVE;
    }
    CONTRACTL_END;

    struct _gc
    {
        APPDOMAINREF Domain;
        OBJECTREF    Delegate;
    } gc;
    ZeroMemory(&gc, sizeof(gc));

    GCPROTECT_BEGIN(gc);
    gc.Domain = (APPDOMAINREF) SystemDomain::GetCurrentDomain()->GetRawExposedObject();
    if (gc.Domain != NULL)
    {
        gc.Delegate = gc.Domain->m_pProcessExitEventHandler;
        if (gc.Delegate != NULL)
            DistributeEvent(&gc.Delegate, (OBJECTREF *) &gc.Domain);
    }
    GCPROTECT_END();
}

// Local wrapper used in AppDomain::RaiseExitProcessEvent,
// introduced solely to avoid stack overflow because of _alloca in the loop.
// It's just factored out body of the loop, but it has to be a member method of AppDomain,
// because it calls private RaiseOneExitProcessEvent
/*static*/ void AppDomain::RaiseOneExitProcessEvent_Wrapper(AppDomainIterator* pi)
{
    STATIC_CONTRACT_MODE_COOPERATIVE;
    STATIC_CONTRACT_THROWS;
    STATIC_CONTRACT_GC_TRIGGERS;

    ENTER_DOMAIN_PTR(pi->GetDomain(), ADV_ITERATOR)
    AppDomain::RaiseOneExitProcessEvent();
    END_DOMAIN_TRANSITION;
}

static LONG s_ProcessedExitProcessEventCount = 0;

LONG GetProcessedExitProcessEventCount()
{
    LIMITED_METHOD_CONTRACT;
    return s_ProcessedExitProcessEventCount;
}

void AppDomain::RaiseExitProcessEvent()
{
    if (!g_fEEStarted)
        return;

    STATIC_CONTRACT_MODE_COOPERATIVE;
    STATIC_CONTRACT_THROWS;
    STATIC_CONTRACT_GC_TRIGGERS;

    // Only finalizer thread during shutdown can call this function.
    _ASSERTE ((g_fEEShutDown&ShutDown_Finalize1) && GetThread() == FinalizerThread::GetFinalizerThread());

    _ASSERTE (GetThread()->PreemptiveGCDisabled());

    _ASSERTE (GetThread()->GetDomain()->IsDefaultDomain());

    AppDomainIterator i(TRUE);
    while (i.Next())
    {
        RaiseOneExitProcessEvent_Wrapper(&i);
        FastInterlockIncrement(&s_ProcessedExitProcessEventCount);
    }
}


BOOL
AppDomain::RaiseUnhandledExceptionEventNoThrow(OBJECTREF *pSender, OBJECTREF *pThrowable, BOOL isTerminating)
{
    CONTRACTL
    {
        NOTHROW;
        GC_TRIGGERS;
        MODE_COOPERATIVE;
    }
    CONTRACTL_END;
    BOOL bRetVal=FALSE;

    EX_TRY
    {
        bRetVal = RaiseUnhandledExceptionEvent(pSender, pThrowable, isTerminating);
    }
    EX_CATCH
    {
    }
    EX_END_CATCH(SwallowAllExceptions)  // Swallow any errors.
    return bRetVal;

}

BOOL
AppDomain::HasUnhandledExceptionEventHandler()
{
    CONTRACTL
    {
        MODE_COOPERATIVE;
        GC_NOTRIGGER; //essential
        NOTHROW;
    }
    CONTRACTL_END;
    if (GetRawExposedObject()==NULL)
        return FALSE;
    return (((APPDOMAINREF)GetRawExposedObject())->m_pUnhandledExceptionEventHandler!=NULL);
}

BOOL
AppDomain::RaiseUnhandledExceptionEvent(OBJECTREF *pSender, OBJECTREF *pThrowable, BOOL isTerminating)
{
    CONTRACTL
    {
        THROWS;
        GC_TRIGGERS;
        MODE_COOPERATIVE;
        INJECT_FAULT(COMPlusThrowOM(););
    }
    CONTRACTL_END;

    if (!HasUnhandledExceptionEventHandler())
        return FALSE;

    BOOL result = FALSE;

    _ASSERTE(pThrowable != NULL && IsProtectedByGCFrame(pThrowable));
    _ASSERTE(pSender    != NULL && IsProtectedByGCFrame(pSender));

    _ASSERTE(this == GetThread()->GetDomain());


    OBJECTREF orDelegate = NULL;

    GCPROTECT_BEGIN(orDelegate);

    APPDOMAINREF orAD = (APPDOMAINREF) GetAppDomain()->GetRawExposedObject();

    if (orAD != NULL)
    {
        orDelegate = orAD->m_pUnhandledExceptionEventHandler;
        if (orDelegate != NULL)
        {
            result = TRUE;
            DistributeUnhandledExceptionReliably(&orDelegate, pSender, pThrowable, isTerminating);
        }
    }
    GCPROTECT_END();
    return result;
}



#endif // CROSSGEN_COMPILE

// You must be in the correct context before calling this
// routine. Therefore, it is only good for initializing the
// default domain.
void AppDomain::InitializeDomainContext(BOOL allowRedirects,
                                        LPCWSTR pwszPath,
                                        LPCWSTR pwszConfig)
{
    CONTRACTL
    {
        MODE_COOPERATIVE;
        GC_TRIGGERS;
        THROWS;
        INJECT_FAULT(COMPlusThrowOM(););
    }
    CONTRACTL_END;

    if (NingenEnabled())
    {

        CreateFusionContext();

        return;
    }

#ifndef CROSSGEN_COMPILE
    struct _gc {
        STRINGREF pFilePath;
        STRINGREF pConfig;
        OBJECTREF ref;
        PTRARRAYREF propertyNames;
        PTRARRAYREF propertyValues;
    } gc;
    ZeroMemory(&gc, sizeof(gc));

    GCPROTECT_BEGIN(gc);
    if(pwszPath)
    {
        gc.pFilePath = StringObject::NewString(pwszPath);
    }

    if(pwszConfig)
    {
        gc.pConfig = StringObject::NewString(pwszConfig);
    }


    if ((gc.ref = GetExposedObject()) != NULL)
    {
        MethodDescCallSite setupDomain(METHOD__APP_DOMAIN__SETUP_DOMAIN);

        ARG_SLOT args[] =
        {
            ObjToArgSlot(gc.ref),
            BoolToArgSlot(allowRedirects),
            ObjToArgSlot(gc.pFilePath),
            ObjToArgSlot(gc.pConfig),
            ObjToArgSlot(gc.propertyNames),
            ObjToArgSlot(gc.propertyValues)
        };
        setupDomain.Call(args);
    }
    GCPROTECT_END();
#endif // CROSSGEN_COMPILE
}


IUnknown *AppDomain::CreateFusionContext()
{
    CONTRACT(IUnknown *)
    {
        GC_TRIGGERS;
        THROWS;
        MODE_ANY;
        POSTCONDITION(CheckPointer(RETVAL));
        INJECT_FAULT(COMPlusThrowOM(););
    }
    CONTRACT_END;

    if (!m_pFusionContext)
    {
        ETWOnStartup (FusionAppCtx_V1, FusionAppCtxEnd_V1);
        CLRPrivBinderCoreCLR *pTPABinder = NULL;

        GCX_PREEMP();

        // Initialize the assembly binder for the default context loads for CoreCLR.
        IfFailThrow(CCoreCLRBinderHelper::DefaultBinderSetupContext(GetId().m_dwId, &pTPABinder));
        m_pFusionContext = reinterpret_cast<IUnknown *>(pTPABinder);
        
        // By default, initial binding context setup for CoreCLR is also the TPABinding context
        (m_pTPABinderContext = pTPABinder)->AddRef();

    }

    RETURN m_pFusionContext;
}



//---------------------------------------------------------------------------------------
//
// AppDomain::IsDebuggerAttached - is a debugger attached to this process
//
// Arguments:
//    None
//
// Return Value:
//    TRUE if a debugger is attached to this process, FALSE otherwise.
//
// Notes:
//    This is identical to CORDebuggerAttached.  This exists idependantly for legacy reasons - we used to
//    support attaching to individual AppDomains.  This should probably go away eventually.
//

BOOL AppDomain::IsDebuggerAttached()
{
    LIMITED_METHOD_CONTRACT;

    if (CORDebuggerAttached())
    {
        return TRUE;
    }
    else
    {
        return FALSE;
    }
}

#ifdef DEBUGGING_SUPPORTED

// This is called from the debugger to request notification events from
// Assemblies, Modules, Types in this appdomain.
BOOL AppDomain::NotifyDebuggerLoad(int flags, BOOL attaching)
{
    WRAPPER_NO_CONTRACT;
    BOOL result = FALSE;

    if (!attaching && !IsDebuggerAttached())
        return FALSE;

    AssemblyIterator i;

    // Attach to our assemblies
    LOG((LF_CORDB, LL_INFO100, "AD::NDA: Iterating assemblies\n"));
    i = IterateAssembliesEx((AssemblyIterationFlags)(kIncludeLoaded | kIncludeLoading | kIncludeExecution));
    CollectibleAssemblyHolder<DomainAssembly *> pDomainAssembly;
    while (i.Next(pDomainAssembly.This()))
    {
        result = (pDomainAssembly->NotifyDebuggerLoad(flags, attaching) || 
                  result);
    }

    return result;
}

void AppDomain::NotifyDebuggerUnload()
{
    WRAPPER_NO_CONTRACT;    
    if (!IsDebuggerAttached())
        return;

    LOG((LF_CORDB, LL_INFO10, "AD::NDD domain [%d] %#08x %ls\n",
         GetId().m_dwId, this, GetFriendlyNameForLogging()));

    LOG((LF_CORDB, LL_INFO100, "AD::NDD: Interating domain bound assemblies\n"));
    AssemblyIterator i = IterateAssembliesEx((AssemblyIterationFlags)(kIncludeLoaded |  kIncludeLoading  | kIncludeExecution));
    CollectibleAssemblyHolder<DomainAssembly *> pDomainAssembly;

    // Detach from our assemblies
    while (i.Next(pDomainAssembly.This()))
    {
        LOG((LF_CORDB, LL_INFO100, "AD::NDD: Iterating assemblies\n"));
        pDomainAssembly->NotifyDebuggerUnload();
    }
}
#endif // DEBUGGING_SUPPORTED

void AppDomain::SetSystemAssemblyLoadEventSent(BOOL fFlag)
{
    LIMITED_METHOD_CONTRACT;
    if (fFlag == TRUE)
        m_dwFlags |= LOAD_SYSTEM_ASSEMBLY_EVENT_SENT;
    else
        m_dwFlags &= ~LOAD_SYSTEM_ASSEMBLY_EVENT_SENT;
}

BOOL AppDomain::WasSystemAssemblyLoadEventSent(void)
{
    LIMITED_METHOD_CONTRACT;
    return ((m_dwFlags & LOAD_SYSTEM_ASSEMBLY_EVENT_SENT) == 0) ? FALSE : TRUE;
}

#ifndef CROSSGEN_COMPILE
// U->M thunks created in this domain and not associated with a delegate.
UMEntryThunkCache *AppDomain::GetUMEntryThunkCache()
{
    CONTRACTL
    {
        THROWS;
        GC_TRIGGERS;
        MODE_ANY;
        INJECT_FAULT(COMPlusThrowOM(););
    }
    CONTRACTL_END;

    if (!m_pUMEntryThunkCache)
    {
        UMEntryThunkCache *pUMEntryThunkCache = new UMEntryThunkCache(this);

        if (FastInterlockCompareExchangePointer(&m_pUMEntryThunkCache, pUMEntryThunkCache, NULL) != NULL)
        {
            // some thread swooped in and set the field
            delete pUMEntryThunkCache;
        }
    }
    _ASSERTE(m_pUMEntryThunkCache);
    return m_pUMEntryThunkCache;
}

#ifdef FEATURE_COMINTEROP

ComCallWrapperCache *AppDomain::GetComCallWrapperCache()
{
    CONTRACTL
    {
        THROWS;
        GC_TRIGGERS;
        MODE_ANY;
        INJECT_FAULT(COMPlusThrowOM(););
    }
    CONTRACTL_END;

    if (! m_pComCallWrapperCache)
    {
        BaseDomain::LockHolder lh(this);

        if (! m_pComCallWrapperCache)
            m_pComCallWrapperCache = ComCallWrapperCache::Create(this);
    }
    _ASSERTE(m_pComCallWrapperCache);
    return m_pComCallWrapperCache;
}

RCWRefCache *AppDomain::GetRCWRefCache()
{
    CONTRACT(RCWRefCache*)
    {
        THROWS;
        GC_NOTRIGGER;
        MODE_ANY;
        POSTCONDITION(CheckPointer(RETVAL));
    }
    CONTRACT_END;

    if (!m_pRCWRefCache) {
        NewHolder<RCWRefCache> pRCWRefCache = new RCWRefCache(this);
        if (FastInterlockCompareExchangePointer(&m_pRCWRefCache, (RCWRefCache *)pRCWRefCache, NULL) == NULL)
        {
            pRCWRefCache.SuppressRelease();    
        }        
    }
    RETURN m_pRCWRefCache;
}

RCWCache *AppDomain::CreateRCWCache()
{
    CONTRACT(RCWCache*)
    {
        THROWS;
        GC_TRIGGERS;
        MODE_ANY;
        INJECT_FAULT(COMPlusThrowOM(););
        POSTCONDITION(CheckPointer(RETVAL));
    }
    CONTRACT_END;

    // Initialize the global RCW cleanup list here as well. This is so that it
    // it guaranteed to exist if any RCW's are created, but it is not created
    // unconditionally.
    if (!g_pRCWCleanupList)
    {
        SystemDomain::LockHolder lh;

        if (!g_pRCWCleanupList)
            g_pRCWCleanupList = new RCWCleanupList();
    }
    _ASSERTE(g_pRCWCleanupList);

    {
        BaseDomain::LockHolder lh(this);

        if (!m_pRCWCache)
            m_pRCWCache = new RCWCache(this);
    }

    RETURN m_pRCWCache;
}

void AppDomain::ReleaseRCWs(LPVOID pCtxCookie)
{
    WRAPPER_NO_CONTRACT;
    if (m_pRCWCache)
        m_pRCWCache->ReleaseWrappersWorker(pCtxCookie);

    RemoveWinRTFactoryObjects(pCtxCookie);
}

void AppDomain::DetachRCWs()
{
    WRAPPER_NO_CONTRACT;
    if (m_pRCWCache)
        m_pRCWCache->DetachWrappersWorker();
}

#endif // FEATURE_COMINTEROP

void AppDomain::ExceptionUnwind(Frame *pFrame)
{
    CONTRACTL
    {
        DISABLED(GC_TRIGGERS);  // EEResourceException
        DISABLED(THROWS);   // EEResourceException
        MODE_ANY;
    }
    CONTRACTL_END;

    LOG((LF_APPDOMAIN, LL_INFO10, "AppDomain::ExceptionUnwind for %8.8x\n", pFrame));
#if _DEBUG_ADUNLOAD
    printf("%x AppDomain::ExceptionUnwind for %8.8p\n", GetThread()->GetThreadId(), pFrame);
#endif
    Thread *pThread = GetThread();
    _ASSERTE(pThread);

    LOG((LF_APPDOMAIN, LL_INFO10, "AppDomain::ExceptionUnwind: not first transition or abort\n"));
}

BOOL AppDomain::StopEEAndUnwindThreads(unsigned int retryCount, BOOL *pFMarkUnloadRequestThread)
{
    CONTRACTL
    {
        THROWS;
        GC_TRIGGERS;
        MODE_ANY;
        SO_INTOLERANT;
    }
    CONTRACTL_END;

    Thread *pThread = NULL;
    DWORD nThreadsNeedMoreWork=0;
    if (retryCount != (unsigned int)-1 && retryCount < g_pConfig->AppDomainUnloadRetryCount())
    {
        Thread *pCurThread = GetThread();
        if (pCurThread->CatchAtSafePoint())
            pCurThread->PulseGCMode();

        m_dwThreadsStillInAppDomain=nThreadsNeedMoreWork;
        return !nThreadsNeedMoreWork;
    }

    // For now piggyback on the GC's suspend EE mechanism
    ThreadSuspend::SuspendEE(ThreadSuspend::SUSPEND_FOR_APPDOMAIN_SHUTDOWN);
#ifdef _DEBUG
    // <TODO>@todo: what to do with any threads that didn't stop?</TODO>
    _ASSERTE(ThreadStore::s_pThreadStore->DbgBackgroundThreadCount() > 0);
#endif // _DEBUG

    int totalADCount = 0;
    int finalizerADCount = 0;
    pThread = NULL;

    RuntimeExceptionKind reKind = kLastException;
    UINT resId = 0;
    SmallStackSString ssThreadId;

    while ((pThread = ThreadStore::GetThreadList(pThread)) != NULL)
    {
        // we already checked that we're not running in the unload domain
        if (pThread == GetThread())
        {
            continue;
        }

#ifdef _DEBUG
        void PrintStackTraceWithADToLog(Thread *pThread);
        if (LoggingOn(LF_APPDOMAIN, LL_INFO100)) {
            LOG((LF_APPDOMAIN, LL_INFO100, "\nStackTrace for %x\n", pThread->GetThreadId()));
            PrintStackTraceWithADToLog(pThread);
        }
#endif // _DEBUG
        int count = 0;
        Frame *pFrame = pThread->GetFirstTransitionInto(this, &count);
        if (! pFrame) {
            _ASSERTE(count == 0);
            continue;
        }

        if (pThread != FinalizerThread::GetFinalizerThread())
        {
            totalADCount += count;
            nThreadsNeedMoreWork++;
        }
        else
        {
            finalizerADCount = count;
        }

        // don't setup the exception info for the unloading thread unless it's the last one in
        if (retryCount != ((unsigned int) -1) && retryCount > g_pConfig->AppDomainUnloadRetryCount() && reKind == kLastException)
        {
#ifdef AD_BREAK_ON_CANNOT_UNLOAD
            static int breakOnCannotUnload = CLRConfig::GetConfigValue(CLRConfig::INTERNAL_ADBreakOnCannotUnload);
            if (breakOnCannotUnload)
                _ASSERTE(!"Cannot unload AD");
#endif // AD_BREAK_ON_CANNOT_UNLOAD
            reKind = kCannotUnloadAppDomainException;
            resId = IDS_EE_ADUNLOAD_CANT_UNWIND_THREAD;
            ssThreadId.Printf(W("%x"), pThread->GetThreadId());
            STRESS_LOG2(LF_APPDOMAIN, LL_INFO10, "AppDomain::UnwindThreads cannot stop thread %x with %d transitions\n", pThread->GetThreadId(), count);
            // don't break out of this early or the assert totalADCount == (int)m_dwThreadEnterCount below will fire
            // it's better to chew a little extra time here and make sure our counts are consistent
        }
        // only abort the thread requesting the unload if it's the last one in, that way it will get
        // notification that the unload failed for some other thread not being aborted. And don't abort
        // the finalizer thread - let it finish it's work as it's allowed to be in there. If it won't finish,
        // then we will eventually get a CannotUnloadException on it.

        if (pThread != FinalizerThread::GetFinalizerThread())
        {

            STRESS_LOG2(LF_APPDOMAIN, LL_INFO100, "AppDomain::UnwindThreads stopping %x with %d transitions\n", pThread->GetThreadId(), count);
            LOG((LF_APPDOMAIN, LL_INFO100, "AppDomain::UnwindThreads stopping %x with %d transitions\n", pThread->GetThreadId(), count));
#if _DEBUG_ADUNLOAD
            printf("AppDomain::UnwindThreads %x stopping %x with first frame %8.8p\n", GetThread()->GetThreadId(), pThread->GetThreadId(), pFrame);
#endif
            pThread->SetAbortRequest(EEPolicy::TA_V1Compatible);
        }
        TESTHOOKCALL(UnwindingThreads(GetId().m_dwId)) ;
    }
    _ASSERTE(totalADCount + finalizerADCount == (int)m_dwThreadEnterCount);

    //@TODO: This is intended to catch a stress bug. Remove when no longer needed.
    if (totalADCount + finalizerADCount != (int)m_dwThreadEnterCount)
        FreeBuildDebugBreak();

    // if our count did get messed up, set it to whatever count we actually found in the domain to avoid looping
    // or other problems related to incorrect count. This is very much a bug if this happens - a thread should always
    // exit the domain gracefully.
    // m_dwThreadEnterCount = totalADCount;

    // CommonTripThread will handle the abort for any threads that we've marked
    ThreadSuspend::RestartEE(FALSE, TRUE);
    if (reKind != kLastException)
        COMPlusThrow(reKind, resId, ssThreadId.GetUnicode());

    _ASSERTE((totalADCount==0 && nThreadsNeedMoreWork==0) ||(totalADCount!=0 && nThreadsNeedMoreWork!=0));
    
    m_dwThreadsStillInAppDomain=nThreadsNeedMoreWork;
    return (totalADCount == 0);
}

void AppDomain::UnwindThreads()
{
    // This function should guarantee appdomain
    // consistency even if it fails. Everything that is going
    // to make the appdomain impossible to reenter
    // should be factored out

    // <TODO>@todo: need real synchronization here!!!</TODO>
    CONTRACTL
    {
        MODE_COOPERATIVE;
        THROWS;
        GC_TRIGGERS;
    }
    CONTRACTL_END;

    int retryCount = -1;
    m_dwThreadsStillInAppDomain=(ULONG)-1;
    ULONGLONG startTime = CLRGetTickCount64();

    // Force threads to go through slow path during AD unload.
    TSSuspendHolder shTrap;

    BOOL fMarkUnloadRequestThread = TRUE;

    // now wait for all the threads running in our AD to get out
    do
    {
        DWORD timeout = GetEEPolicy()->GetTimeout(OPR_AppDomainUnload);
        EPolicyAction action = GetEEPolicy()->GetActionOnTimeout(OPR_AppDomainUnload, NULL);
        if (timeout != INFINITE && action >= eExitProcess) {
            // Escalation policy specified.
            ULONGLONG curTime = CLRGetTickCount64();
            ULONGLONG elapseTime = curTime - startTime;
            if (elapseTime > timeout)
            {
                // Escalate
                switch (action)
                {
                case eExitProcess:
                case eFastExitProcess:
                case eRudeExitProcess:
                case eDisableRuntime:
                    GetEEPolicy()->NotifyHostOnTimeout(OPR_AppDomainUnload, action);
                    EEPolicy::HandleExitProcessFromEscalation(action, HOST_E_EXITPROCESS_TIMEOUT);
                    _ASSERTE (!"Should not reach here");
                    break;
                default:
                    break;
                }
            }
        }
#ifdef _DEBUG
        if (LoggingOn(LF_APPDOMAIN, LL_INFO100))
            DumpADThreadTrack();
#endif // _DEBUG
        if (StopEEAndUnwindThreads(retryCount, &fMarkUnloadRequestThread))
            break;
        if (timeout != INFINITE)
        {
            // Turn off the timeout used by AD.
            retryCount = 1;
        }
        else
        {
            // GCStress takes a long time to unwind, due to expensive creation of
            // a threadabort exception.
            if (!GCStress<cfg_any>::IsEnabled())
                ++retryCount;
            LOG((LF_APPDOMAIN, LL_INFO10, "AppDomain::UnwindThreads iteration %d waiting on thread count %d\n", retryCount, m_dwThreadEnterCount));
#if _DEBUG_ADUNLOAD
            printf("AppDomain::UnwindThreads iteration %d waiting on thread count %d\n", retryCount, m_dwThreadEnterCount);
#endif
        }

        if (m_dwThreadEnterCount != 0)
        {
#ifdef _DEBUG
            GetThread()->UserSleep(20);
#else // !_DEBUG
            GetThread()->UserSleep(10);
#endif // !_DEBUG
        }
    }
    while (TRUE) ;
}

void AppDomain::ClearGCRoots()
{
    CONTRACTL
    {
        GC_TRIGGERS;
        MODE_COOPERATIVE;
        NOTHROW;
    }
    CONTRACTL_END;

    Thread *pThread = NULL;
    ThreadSuspend::SuspendEE(ThreadSuspend::SUSPEND_FOR_APPDOMAIN_SHUTDOWN);

    // Tell the JIT managers to delete any entries in their structures. All the cooperative mode threads are stopped at
    // this point, so only need to synchronize the preemptive mode threads.
    ExecutionManager::Unload(GetLoaderAllocator());

    while ((pThread = ThreadStore::GetAllThreadList(pThread, 0, 0)) != NULL)
    {
        // Delete the thread local static store
        pThread->DeleteThreadStaticData(this);

        // <TODO>@TODO: A pre-allocated AppDomainUnloaded exception might be better.</TODO>
        if (m_handleStore->ContainsHandle(pThread->m_LastThrownObjectHandle))
        {
            // Never delete a handle to a preallocated exception object.
            if (!CLRException::IsPreallocatedExceptionHandle(pThread->m_LastThrownObjectHandle))
            {
                DestroyHandle(pThread->m_LastThrownObjectHandle);
            }

            pThread->m_LastThrownObjectHandle = NULL;
        }

        // Clear out the exceptions objects held by a thread.
        pThread->GetExceptionState()->ClearThrowablesForUnload(m_handleStore);
    }

    //delete them while we still have the runtime suspended
    // This must be deleted before the loader heaps are deleted.
    if (m_pMarshalingData != NULL)
    {
        delete m_pMarshalingData;
        m_pMarshalingData = NULL;
    }

    if (m_pLargeHeapHandleTable != NULL)
    {
        delete m_pLargeHeapHandleTable;
        m_pLargeHeapHandleTable = NULL;
    }

    ThreadSuspend::RestartEE(FALSE, TRUE);
}

#ifdef _DEBUG

void AppDomain::TrackADThreadEnter(Thread *pThread, Frame *pFrame)
{
    CONTRACTL
    {
        NOTHROW;
        GC_NOTRIGGER;
        // REENTRANT
        PRECONDITION(CheckPointer(pThread));
        PRECONDITION(pFrame != (Frame*)(size_t) INVALID_POINTER_CD);
    }
    CONTRACTL_END;

    while (FastInterlockCompareExchange((LONG*)&m_TrackSpinLock, 1, 0) != 0)
        ;
    if (m_pThreadTrackInfoList == NULL)
        m_pThreadTrackInfoList = new (nothrow) ThreadTrackInfoList;
    // If we don't assert here, we will AV in the for loop below
    _ASSERTE(m_pThreadTrackInfoList);

    ThreadTrackInfoList *pTrackList= m_pThreadTrackInfoList;

    ThreadTrackInfo *pTrack = NULL;
    int i;
    for (i=0; i < pTrackList->Count(); i++) {
        if ((*(pTrackList->Get(i)))->pThread == pThread) {
            pTrack = *(pTrackList->Get(i));
            break;
        }
    }
    if (! pTrack) {
        pTrack = new (nothrow) ThreadTrackInfo;
        // If we don't assert here, we will AV in the for loop below.
        _ASSERTE(pTrack);
        pTrack->pThread = pThread;
        ThreadTrackInfo **pSlot = pTrackList->Append();
        *pSlot = pTrack;
    }

    InterlockedIncrement((LONG*)&m_dwThreadEnterCount);
    Frame **pSlot;
    if (pTrack)
    {
        pSlot = pTrack->frameStack.Insert(0);
        *pSlot = pFrame;
    }
    int totThreads = 0;
    for (i=0; i < pTrackList->Count(); i++)
        totThreads += (*(pTrackList->Get(i)))->frameStack.Count();
    _ASSERTE(totThreads == (int)m_dwThreadEnterCount);

    InterlockedExchange((LONG*)&m_TrackSpinLock, 0);
}


void AppDomain::TrackADThreadExit(Thread *pThread, Frame *pFrame)
{
    CONTRACTL
    {
        if (GetThread()) {MODE_COOPERATIVE;}
        NOTHROW;
        GC_NOTRIGGER;
    }
    CONTRACTL_END;

    while (FastInterlockCompareExchange((LONG*)&m_TrackSpinLock, 1, 0) != 0)
        ;
    ThreadTrackInfoList *pTrackList= m_pThreadTrackInfoList;
    _ASSERTE(pTrackList);
    ThreadTrackInfo *pTrack = NULL;
    int i;
    for (i=0; i < pTrackList->Count(); i++)
    {
        if ((*(pTrackList->Get(i)))->pThread == pThread)
        {
            pTrack = *(pTrackList->Get(i));
            break;
        }
    }
    _ASSERTE(pTrack);
    _ASSERTE(*(pTrack->frameStack.Get(0)) == pFrame);
    pTrack->frameStack.Delete(0);
    InterlockedDecrement((LONG*)&m_dwThreadEnterCount);

    int totThreads = 0;
    for (i=0; i < pTrackList->Count(); i++)
        totThreads += (*(pTrackList->Get(i)))->frameStack.Count();
    _ASSERTE(totThreads == (int)m_dwThreadEnterCount);

    InterlockedExchange((LONG*)&m_TrackSpinLock, 0);
}

void AppDomain::DumpADThreadTrack()
{
    CONTRACTL
    {
        NOTHROW;
        GC_NOTRIGGER;
        MODE_COOPERATIVE;
    }
    CONTRACTL_END;

    while (FastInterlockCompareExchange((LONG*)&m_TrackSpinLock, 1, 0) != 0)
        ;
    ThreadTrackInfoList *pTrackList= m_pThreadTrackInfoList;
    if (!pTrackList)
        goto end;

    {
        LOG((LF_APPDOMAIN, LL_INFO10000, "\nThread dump of %d threads for [%d] %#08x %S\n",
             m_dwThreadEnterCount, GetId().m_dwId, this, GetFriendlyNameForLogging()));
        int totThreads = 0;
        for (int i=0; i < pTrackList->Count(); i++)
        {
            ThreadTrackInfo *pTrack = *(pTrackList->Get(i));
            if (pTrack->frameStack.Count()==0)
                continue;
            LOG((LF_APPDOMAIN, LL_INFO100, "  ADEnterCount for %x is %d\n", pTrack->pThread->GetThreadId(), pTrack->frameStack.Count()));
            totThreads += pTrack->frameStack.Count();
            for (int j=0; j < pTrack->frameStack.Count(); j++)
                LOG((LF_APPDOMAIN, LL_INFO100, "      frame %8.8x\n", *(pTrack->frameStack.Get(j))));
        }
        _ASSERTE(totThreads == (int)m_dwThreadEnterCount);
    }
end:
    InterlockedExchange((LONG*)&m_TrackSpinLock, 0);
}
#endif // _DEBUG


#endif // CROSSGEN_COMPILE

void *SharedDomain::operator new(size_t size, void *pInPlace)
{
    LIMITED_METHOD_CONTRACT;
    return pInPlace;
}

void SharedDomain::operator delete(void *pMem)
{
    LIMITED_METHOD_CONTRACT;
    // Do nothing - new() was in-place
}


void SharedDomain::Attach()
{
    CONTRACTL
    {
        THROWS;
        GC_TRIGGERS;
        MODE_ANY;
        INJECT_FAULT(COMPlusThrowOM(););
    }
    CONTRACTL_END;

    // Create the global SharedDomain and initialize it.
    m_pSharedDomain = new (&g_pSharedDomainMemory[0]) SharedDomain();
    SystemDomain::GetGlobalLoaderAllocator()->m_pDomain = m_pSharedDomain;
    // This cannot fail since g_pSharedDomainMemory is a static array.
    CONSISTENCY_CHECK(CheckPointer(m_pSharedDomain));

    LOG((LF_CLASSLOADER,
         LL_INFO10,
         "Created shared domain at %p\n",
         m_pSharedDomain));

    // We need to initialize the memory pools etc. for the system domain.
    m_pSharedDomain->Init(); // Setup the memory heaps

    // allocate a Virtual Call Stub Manager for the shared domain
    m_pSharedDomain->InitVSD();
}

#ifndef CROSSGEN_COMPILE
void SharedDomain::Detach()
{
    if (m_pSharedDomain)
    {
        m_pSharedDomain->Terminate();
        delete m_pSharedDomain;
        m_pSharedDomain = NULL;
    }
}
#endif // CROSSGEN_COMPILE

#endif // !DACCESS_COMPILE

SharedDomain *SharedDomain::GetDomain()
{
    LIMITED_METHOD_DAC_CONTRACT;

    return m_pSharedDomain;
}

#ifndef DACCESS_COMPILE

#define INITIAL_ASSEMBLY_MAP_SIZE 17
void SharedDomain::Init()
{
    CONTRACTL
    {
        THROWS;
        GC_TRIGGERS;
        MODE_ANY;
        INJECT_FAULT(COMPlusThrowOM(););
    }
    CONTRACTL_END;

    BaseDomain::Init();

#ifdef FEATURE_LOADER_OPTIMIZATION
    m_FileCreateLock.Init(CrstSharedAssemblyCreate, CRST_DEFAULT,TRUE);

    LockOwner lock = { &m_DomainCrst, IsOwnerOfCrst };
    m_assemblyMap.Init(INITIAL_ASSEMBLY_MAP_SIZE, CompareSharedAssembly, TRUE, &lock);
#endif // FEATURE_LOADER_OPTIMIZATION 

    ETW::LoaderLog::DomainLoad(this);
}

#ifndef CROSSGEN_COMPILE
void SharedDomain::Terminate()
{
    // make sure we delete the StringLiteralMap before unloading
    // the asemblies since the string literal map entries can
    // point to metadata string literals.
    GetLoaderAllocator()->CleanupStringLiteralMap();

#ifdef FEATURE_LOADER_OPTIMIZATION    
    PtrHashMap::PtrIterator i = m_assemblyMap.begin();

    while (!i.end())
    {
        Assembly *pAssembly = (Assembly*) i.GetValue();
        delete pAssembly;
        ++i;
    }

    ListLockEntry* pElement;
    pElement = m_FileCreateLock.Pop(TRUE);
    while (pElement)
    {
#ifdef STRICT_CLSINITLOCK_ENTRY_LEAK_DETECTION
        _ASSERTE (dbg_fDrasticShutdown || g_fInControlC);
#endif
        delete(pElement);
        pElement = (FileLoadLock*) m_FileCreateLock.Pop(TRUE);
    }
    m_FileCreateLock.Destroy();
#endif // FEATURE_LOADER_OPTIMIZATION    
    BaseDomain::Terminate();
}
#endif // CROSSGEN_COMPILE



#ifdef FEATURE_LOADER_OPTIMIZATION

BOOL SharedDomain::CompareSharedAssembly(UPTR u1, UPTR u2)
{
    CONTRACTL
    {
        THROWS;
        GC_TRIGGERS;
        MODE_ANY;
    }
    CONTRACTL_END;

    // This is the input to the lookup
    SharedAssemblyLocator *pLocator = (SharedAssemblyLocator *) (u1<<1);

    // This is the value stored in the table
    Assembly *pAssembly = (Assembly *) u2;
    if (pLocator->GetType()==SharedAssemblyLocator::DOMAINASSEMBLY)
    {
        if (!pAssembly->GetManifestFile()->Equals(pLocator->GetDomainAssembly()->GetFile()))
            return FALSE;

        return pAssembly->CanBeShared(pLocator->GetDomainAssembly());
    }
    else
    if (pLocator->GetType()==SharedAssemblyLocator::PEASSEMBLY)
        return pAssembly->GetManifestFile()->Equals(pLocator->GetPEAssembly());
    else
    if (pLocator->GetType()==SharedAssemblyLocator::PEASSEMBLYEXACT)
        return pAssembly->GetManifestFile() == pLocator->GetPEAssembly();
     _ASSERTE(!"Unexpected type of assembly locator");
    return FALSE;
}

DWORD SharedAssemblyLocator::Hash()
{
    CONTRACTL
    {
        THROWS;
        GC_TRIGGERS;
        MODE_ANY;
        INJECT_FAULT(COMPlusThrowOM(););
    }
    CONTRACTL_END;
    if (m_type==DOMAINASSEMBLY)
        return GetDomainAssembly()->HashIdentity();
    if (m_type==PEASSEMBLY||m_type==PEASSEMBLYEXACT)
        return GetPEAssembly()->HashIdentity();
     _ASSERTE(!"Unexpected type of assembly locator");
     return 0;
}

Assembly * SharedDomain::FindShareableAssembly(SharedAssemblyLocator * pLocator)
{
    CONTRACTL
    {
        THROWS;
        GC_TRIGGERS;
        MODE_ANY;
        INJECT_FAULT(COMPlusThrowOM(););
    }
    CONTRACTL_END;

    Assembly * match= (Assembly *) m_assemblyMap.LookupValue(pLocator->Hash(), pLocator);
    if (match != (Assembly *) INVALIDENTRY)
        return match;
    else
        return NULL;
}

SIZE_T SharedDomain::GetShareableAssemblyCount()
{
    LIMITED_METHOD_CONTRACT;

    return m_assemblyMap.GetCount();
}

void SharedDomain::AddShareableAssembly(Assembly * pAssembly)
{
    CONTRACTL
    {
        THROWS;
        GC_TRIGGERS;
        MODE_ANY;
        INJECT_FAULT(COMPlusThrowOM(););
    }
    CONTRACTL_END;

    // We have a lock on the file. There should be no races to add the same assembly.

    {
        LockHolder holder(this);

        EX_TRY
        {
            pAssembly->SetIsTenured();
            m_assemblyMap.InsertValue(pAssembly->HashIdentity(), pAssembly);
        }
        EX_HOOK
        {
            // There was an error adding the assembly to the assembly hash (probably an OOM),
            // so we need to unset the tenured bit so that correct cleanup can happen.
            pAssembly->UnsetIsTenured();
        }
        EX_END_HOOK
    }

    LOG((LF_CODESHARING,
         LL_INFO100,
         "Successfully added shareable assembly \"%s\".\n",
         pAssembly->GetManifestFile()->GetSimpleName()));
}

#endif // FEATURE_LOADER_OPTIMIZATION
#endif // !DACCESS_COMPILE

DWORD DomainLocalModule::GetClassFlags(MethodTable* pMT, DWORD iClassIndex /*=(DWORD)-1*/)
{
    CONTRACTL {
        NOTHROW;
        GC_NOTRIGGER;
        SO_TOLERANT;
    } CONTRACTL_END;

    {   // SO tolerance exception for debug-only assertion.
        CONTRACT_VIOLATION(SOToleranceViolation);
        CONSISTENCY_CHECK(GetDomainFile()->GetModule() == pMT->GetModuleForStatics());
    }

    if (pMT->IsDynamicStatics())
    {
        _ASSERTE(!pMT->ContainsGenericVariables());
        DWORD dynamicClassID = pMT->GetModuleDynamicEntryID();
        if(m_aDynamicEntries <= dynamicClassID)
            return FALSE;
        return (m_pDynamicClassTable[dynamicClassID].m_dwFlags);
    }
    else
    {
        if (iClassIndex == (DWORD)-1)
            iClassIndex = pMT->GetClassIndex();
        return GetPrecomputedStaticsClassData()[iClassIndex];
    }
}

#ifndef DACCESS_COMPILE

void DomainLocalModule::SetClassInitialized(MethodTable* pMT)
{
    CONTRACTL
    {
        THROWS;
        GC_TRIGGERS;
        MODE_ANY;
    }
    CONTRACTL_END;

    BaseDomain::DomainLocalBlockLockHolder lh(GetDomainFile()->GetAppDomain());

    _ASSERTE(!IsClassInitialized(pMT));
    _ASSERTE(!IsClassInitError(pMT));

    SetClassFlags(pMT, ClassInitFlags::INITIALIZED_FLAG);
}

void DomainLocalModule::SetClassInitError(MethodTable* pMT)
{
    WRAPPER_NO_CONTRACT;

    BaseDomain::DomainLocalBlockLockHolder lh(GetDomainFile()->GetAppDomain());

    SetClassFlags(pMT, ClassInitFlags::ERROR_FLAG);
}

void DomainLocalModule::SetClassFlags(MethodTable* pMT, DWORD dwFlags)
{
    CONTRACTL {
        THROWS;
        GC_TRIGGERS;
        PRECONDITION(GetDomainFile()->GetModule() == pMT->GetModuleForStatics());
        // Assumes BaseDomain::DomainLocalBlockLockHolder is taken
        PRECONDITION(GetDomainFile()->GetAppDomain()->OwnDomainLocalBlockLock());
    } CONTRACTL_END;

    if (pMT->IsDynamicStatics())
    {
        _ASSERTE(!pMT->ContainsGenericVariables());
        DWORD dwID = pMT->GetModuleDynamicEntryID();
        EnsureDynamicClassIndex(dwID);
        m_pDynamicClassTable[dwID].m_dwFlags |= dwFlags;
    }
    else
    {
        GetPrecomputedStaticsClassData()[pMT->GetClassIndex()] |= dwFlags;
    }
}

void DomainLocalModule::EnsureDynamicClassIndex(DWORD dwID)
{
    CONTRACTL
    {
        THROWS;
        GC_TRIGGERS;
        MODE_ANY;
        INJECT_FAULT(COMPlusThrowOM(););
        // Assumes BaseDomain::DomainLocalBlockLockHolder is taken
        PRECONDITION(GetDomainFile()->GetAppDomain()->OwnDomainLocalBlockLock());
    }
    CONTRACTL_END;

    if (dwID < m_aDynamicEntries)
    {
        _ASSERTE(m_pDynamicClassTable.Load() != NULL);
        return;
    }

    SIZE_T aDynamicEntries = max(16, m_aDynamicEntries.Load());
    while (aDynamicEntries <= dwID)
    {
        aDynamicEntries *= 2;
    }

    DynamicClassInfo* pNewDynamicClassTable;
    pNewDynamicClassTable = (DynamicClassInfo*)
        (void*)GetDomainFile()->GetLoaderAllocator()->GetHighFrequencyHeap()->AllocMem(
            S_SIZE_T(sizeof(DynamicClassInfo)) * S_SIZE_T(aDynamicEntries));

    memcpy(pNewDynamicClassTable, m_pDynamicClassTable, sizeof(DynamicClassInfo) * m_aDynamicEntries);

    // Note: Memory allocated on loader heap is zero filled
    // memset(pNewDynamicClassTable + m_aDynamicEntries, 0, (aDynamicEntries - m_aDynamicEntries) * sizeof(DynamicClassInfo));

    _ASSERTE(m_aDynamicEntries%2 == 0);

    // Commit new dynamic table. The lock-free helpers depend on the order.
    MemoryBarrier();
    m_pDynamicClassTable = pNewDynamicClassTable;
    MemoryBarrier();
    m_aDynamicEntries = aDynamicEntries;
}

#ifndef CROSSGEN_COMPILE
void    DomainLocalModule::AllocateDynamicClass(MethodTable *pMT)
{
    CONTRACTL
    {
        THROWS;
        GC_TRIGGERS;
        // Assumes BaseDomain::DomainLocalBlockLockHolder is taken
        PRECONDITION(GetDomainFile()->GetAppDomain()->OwnDomainLocalBlockLock());
    }
    CONTRACTL_END;

    _ASSERTE(!pMT->ContainsGenericVariables());
    _ASSERTE(!pMT->IsSharedByGenericInstantiations());
    _ASSERTE(GetDomainFile()->GetModule() == pMT->GetModuleForStatics());
    _ASSERTE(pMT->IsDynamicStatics());

    DWORD dynamicEntryIDIndex = pMT->GetModuleDynamicEntryID();

    EnsureDynamicClassIndex(dynamicEntryIDIndex);

    _ASSERTE(m_aDynamicEntries > dynamicEntryIDIndex);

    EEClass *pClass = pMT->GetClass();

    DWORD dwStaticBytes = pClass->GetNonGCRegularStaticFieldBytes();
    DWORD dwNumHandleStatics = pClass->GetNumHandleRegularStatics();

    _ASSERTE(!IsClassAllocated(pMT));
    _ASSERTE(!IsClassInitialized(pMT));
    _ASSERTE(!IsClassInitError(pMT));

    DynamicEntry *pDynamicStatics = m_pDynamicClassTable[dynamicEntryIDIndex].m_pDynamicEntry;

    // We need this check because maybe a class had a cctor but no statics
    if (dwStaticBytes > 0 || dwNumHandleStatics > 0)
    {
        if (pDynamicStatics == NULL)
        {
            LoaderHeap * pLoaderAllocator = GetDomainFile()->GetLoaderAllocator()->GetHighFrequencyHeap();

            if (pMT->Collectible())
            {
                pDynamicStatics = (DynamicEntry*)(void*)pLoaderAllocator->AllocMem(S_SIZE_T(sizeof(CollectibleDynamicEntry)));
            }
            else
            {
                SIZE_T dynamicEntrySize = DynamicEntry::GetOffsetOfDataBlob() + dwStaticBytes;

#ifdef FEATURE_64BIT_ALIGNMENT
                // Allocate memory with extra alignment only if it is really necessary
                if (dwStaticBytes >= MAX_PRIMITIVE_FIELD_SIZE)
                {
                    static_assert_no_msg(sizeof(NormalDynamicEntry) % MAX_PRIMITIVE_FIELD_SIZE == 0);
                    pDynamicStatics = (DynamicEntry*)(void*)pLoaderAllocator->AllocAlignedMem(dynamicEntrySize, MAX_PRIMITIVE_FIELD_SIZE);
                }
                else
#endif
                    pDynamicStatics = (DynamicEntry*)(void*)pLoaderAllocator->AllocMem(S_SIZE_T(dynamicEntrySize));
            }

            // Note: Memory allocated on loader heap is zero filled

            m_pDynamicClassTable[dynamicEntryIDIndex].m_pDynamicEntry = pDynamicStatics;
        }

        if (pMT->Collectible() && (dwStaticBytes != 0))
        {
            GCX_COOP();
            OBJECTREF nongcStaticsArray = NULL;
            GCPROTECT_BEGIN(nongcStaticsArray);
#ifdef FEATURE_64BIT_ALIGNMENT
            // Allocate memory with extra alignment only if it is really necessary
            if (dwStaticBytes >= MAX_PRIMITIVE_FIELD_SIZE)
                nongcStaticsArray = AllocatePrimitiveArray(ELEMENT_TYPE_I8, (dwStaticBytes + (sizeof(CLR_I8)-1)) / (sizeof(CLR_I8)));
            else
#endif
                nongcStaticsArray = AllocatePrimitiveArray(ELEMENT_TYPE_U1, dwStaticBytes);
            ((CollectibleDynamicEntry *)pDynamicStatics)->m_hNonGCStatics = GetDomainFile()->GetModule()->GetLoaderAllocator()->AllocateHandle(nongcStaticsArray);
            GCPROTECT_END();
        }
        if (dwNumHandleStatics > 0)
        {
            if (!pMT->Collectible())
            {
                GetAppDomain()->AllocateStaticFieldObjRefPtrs(dwNumHandleStatics,
                                                              &((NormalDynamicEntry *)pDynamicStatics)->m_pGCStatics);
            }
            else
            {
                GCX_COOP();
                OBJECTREF gcStaticsArray = NULL;
                GCPROTECT_BEGIN(gcStaticsArray);
                gcStaticsArray = AllocateObjectArray(dwNumHandleStatics, g_pObjectClass);
                ((CollectibleDynamicEntry *)pDynamicStatics)->m_hGCStatics = GetDomainFile()->GetModule()->GetLoaderAllocator()->AllocateHandle(gcStaticsArray);
                GCPROTECT_END();
            }
        }
    }
}


void DomainLocalModule::PopulateClass(MethodTable *pMT)
{
    CONTRACTL
    {
        THROWS;
        GC_TRIGGERS;
    }
    CONTRACTL_END;

    _ASSERTE(!pMT->ContainsGenericVariables());

    // <todo> the only work actually done here for non-dynamics is the freezing related work.
    // See if we can eliminate this and make this a dynamic-only path </todo>
    DWORD iClassIndex = pMT->GetClassIndex();

    if (!IsClassAllocated(pMT, iClassIndex))
    {
        BaseDomain::DomainLocalBlockLockHolder lh(GetDomainFile()->GetAppDomain());

        if (!IsClassAllocated(pMT, iClassIndex))
        {
            // Allocate dynamic space if necessary
            if (pMT->IsDynamicStatics())
                AllocateDynamicClass(pMT);

            // determine flags to set on the statics block
            DWORD dwFlags = ClassInitFlags::ALLOCATECLASS_FLAG;

            if (!pMT->HasClassConstructor() && !pMT->HasBoxedRegularStatics())
            {
                _ASSERTE(!IsClassInitialized(pMT));
                _ASSERTE(!IsClassInitError(pMT));
                dwFlags |= ClassInitFlags::INITIALIZED_FLAG;
            }

            if (pMT->Collectible())
            {
                dwFlags |= ClassInitFlags::COLLECTIBLE_FLAG;
            }

            // Set all flags at the same time to avoid races
            SetClassFlags(pMT, dwFlags);
        }
    }

    return;
}
#endif // CROSSGEN_COMPILE

void DomainLocalBlock::EnsureModuleIndex(ModuleIndex index)
{
    CONTRACTL
    {
        THROWS;
        GC_TRIGGERS;
        MODE_ANY;
        INJECT_FAULT(COMPlusThrowOM(););
        // Assumes BaseDomain::DomainLocalBlockLockHolder is taken
        PRECONDITION(m_pDomain->OwnDomainLocalBlockLock());
    }
    CONTRACTL_END;

    if (m_aModuleIndices > index.m_dwIndex)
    {
        _ASSERTE(m_pModuleSlots != NULL);
        return;
    }

    SIZE_T aModuleIndices = max(16, m_aModuleIndices);
    while (aModuleIndices <= index.m_dwIndex)
    {
        aModuleIndices *= 2;
    }

    PTR_DomainLocalModule* pNewModuleSlots = (PTR_DomainLocalModule*) (void*)m_pDomain->GetHighFrequencyHeap()->AllocMem(S_SIZE_T(sizeof(PTR_DomainLocalModule)) * S_SIZE_T(aModuleIndices));

    memcpy(pNewModuleSlots, m_pModuleSlots, sizeof(SIZE_T)*m_aModuleIndices);

    // Note: Memory allocated on loader heap is zero filled
    // memset(pNewModuleSlots + m_aModuleIndices, 0 , (aModuleIndices - m_aModuleIndices)*sizeof(PTR_DomainLocalModule) );

    // Commit new table. The lock-free helpers depend on the order.
    MemoryBarrier();
    m_pModuleSlots = pNewModuleSlots;
    MemoryBarrier();
    m_aModuleIndices = aModuleIndices;

}

void DomainLocalBlock::SetModuleSlot(ModuleIndex index, PTR_DomainLocalModule pLocalModule)
{
    // Need to synchronize with table growth in this domain
    BaseDomain::DomainLocalBlockLockHolder lh(m_pDomain);

    EnsureModuleIndex(index);

    _ASSERTE(index.m_dwIndex < m_aModuleIndices);

    // We would like this assert here, unfortunately, loading a module in this appdomain can fail
    // after here  and we will keep the module around and reuse the slot when we retry (if
    // the failure happened due to a transient error, such as OOM). In that case the slot wont
    // be null.
    //_ASSERTE(m_pModuleSlots[index.m_dwIndex] == 0);

    m_pModuleSlots[index.m_dwIndex] = pLocalModule;
}

#ifndef CROSSGEN_COMPILE

DomainAssembly* AppDomain::RaiseTypeResolveEventThrowing(DomainAssembly* pAssembly, LPCSTR szName, ASSEMBLYREF *pResultingAssemblyRef)
{
    CONTRACTL
    {
        MODE_ANY;
        GC_TRIGGERS;
        THROWS;
        INJECT_FAULT(COMPlusThrowOM(););
    }
    CONTRACTL_END;

    OVERRIDE_TYPE_LOAD_LEVEL_LIMIT(CLASS_LOADED);


    DomainAssembly* pResolvedAssembly = NULL;
    _ASSERTE(strcmp(szName, g_AppDomainClassName));

    GCX_COOP();

    struct _gc {
        OBJECTREF AppDomainRef;
        OBJECTREF AssemblyRef;
        STRINGREF str;
    } gc;
    ZeroMemory(&gc, sizeof(gc));

    GCPROTECT_BEGIN(gc);
    if ((gc.AppDomainRef = GetRawExposedObject()) != NULL)
    {
        if (pAssembly != NULL)
            gc.AssemblyRef = pAssembly->GetExposedAssemblyObject();

        MethodDescCallSite onTypeResolve(METHOD__APP_DOMAIN__ON_TYPE_RESOLVE, &gc.AppDomainRef);

        gc.str = StringObject::NewString(szName);
        ARG_SLOT args[3] =
        {
            ObjToArgSlot(gc.AppDomainRef),
            ObjToArgSlot(gc.AssemblyRef),
            ObjToArgSlot(gc.str)
        };
        ASSEMBLYREF ResultingAssemblyRef = (ASSEMBLYREF) onTypeResolve.Call_RetOBJECTREF(args);

        if (ResultingAssemblyRef != NULL)
        {
            pResolvedAssembly = ResultingAssemblyRef->GetDomainAssembly();

            if (pResultingAssemblyRef)
                *pResultingAssemblyRef = ResultingAssemblyRef;
            else
            {
                if (pResolvedAssembly->IsCollectible())
                {
                    COMPlusThrow(kNotSupportedException, W("NotSupported_CollectibleBoundNonCollectible"));
                }
            }
        }
    }
    GCPROTECT_END();

    return pResolvedAssembly;
}


Assembly* AppDomain::RaiseResourceResolveEvent(DomainAssembly* pAssembly, LPCSTR szName)
{
    CONTRACT(Assembly*)
    {
        THROWS;
        GC_TRIGGERS;
        MODE_ANY;
        POSTCONDITION(CheckPointer(RETVAL, NULL_OK));
        INJECT_FAULT(COMPlusThrowOM(););
    }
    CONTRACT_END;

    Assembly* pResolvedAssembly = NULL;

    GCX_COOP();

    struct _gc {
        OBJECTREF AppDomainRef;
        OBJECTREF AssemblyRef;
        STRINGREF str;
    } gc;
    ZeroMemory(&gc, sizeof(gc));

    GCPROTECT_BEGIN(gc);
    if ((gc.AppDomainRef = GetRawExposedObject()) != NULL)
    {
        if (pAssembly != NULL)
            gc.AssemblyRef=pAssembly->GetExposedAssemblyObject();

        MethodDescCallSite onResourceResolve(METHOD__APP_DOMAIN__ON_RESOURCE_RESOLVE, &gc.AppDomainRef);
        gc.str = StringObject::NewString(szName);
        ARG_SLOT args[3] =
        {
            ObjToArgSlot(gc.AppDomainRef),
            ObjToArgSlot(gc.AssemblyRef),
            ObjToArgSlot(gc.str)
        };
        ASSEMBLYREF ResultingAssemblyRef = (ASSEMBLYREF) onResourceResolve.Call_RetOBJECTREF(args);
        if (ResultingAssemblyRef != NULL)
        {
            pResolvedAssembly = ResultingAssemblyRef->GetAssembly();
            if (pResolvedAssembly->IsCollectible())
            {
                COMPlusThrow(kNotSupportedException, W("NotSupported_CollectibleAssemblyResolve"));
            }
        }
    }
    GCPROTECT_END();

    RETURN pResolvedAssembly;
}


Assembly * 
AppDomain::RaiseAssemblyResolveEvent(
    AssemblySpec * pSpec, 
    BOOL           fPreBind)
{
    CONTRACT(Assembly*)
    {
        THROWS;
        GC_TRIGGERS;
        MODE_ANY;
        POSTCONDITION(CheckPointer(RETVAL, NULL_OK));
        INJECT_FAULT(COMPlusThrowOM(););
    }
    CONTRACT_END;

    BinderMethodID methodId;
    StackSString ssName;
    pSpec->GetFileOrDisplayName(0, ssName);
    
    if (!fPreBind) 
    {
        methodId = METHOD__APP_DOMAIN__ON_ASSEMBLY_RESOLVE;  // post-bind execution event (the classic V1.0 event)
    }
    else
    {
        RETURN NULL;
    }
        

    // Elevate threads allowed loading level.  This allows the host to load an assembly even in a restricted
    // condition.  Note, however, that this exposes us to possible recursion failures, if the host tries to
    // load the assemblies currently being loaded.  (Such cases would then throw an exception.)

    OVERRIDE_LOAD_LEVEL_LIMIT(FILE_ACTIVE);
    OVERRIDE_TYPE_LOAD_LEVEL_LIMIT(CLASS_LOADED);

    GCX_COOP();

    Assembly* pAssembly = NULL;

    struct _gc {
        OBJECTREF AppDomainRef;
        OBJECTREF AssemblyRef;
        STRINGREF str;
    } gc;
    ZeroMemory(&gc, sizeof(gc));

    GCPROTECT_BEGIN(gc);
    if ((gc.AppDomainRef = GetRawExposedObject()) != NULL)
    {
        if (pSpec->GetParentAssembly() != NULL)
        {
            {
                gc.AssemblyRef=pSpec->GetParentAssembly()->GetExposedAssemblyObject();
            }
        }
        MethodDescCallSite onAssemblyResolve(methodId, &gc.AppDomainRef);

        gc.str = StringObject::NewString(ssName);
        ARG_SLOT args[3] = {
            ObjToArgSlot(gc.AppDomainRef),
            ObjToArgSlot(gc.AssemblyRef),
            ObjToArgSlot(gc.str)
        };
            
        ASSEMBLYREF ResultingAssemblyRef = (ASSEMBLYREF) onAssemblyResolve.Call_RetOBJECTREF(args);
            
        if (ResultingAssemblyRef != NULL)
        {
            pAssembly = ResultingAssemblyRef->GetAssembly();
            if (pAssembly->IsCollectible())
            {
                COMPlusThrow(kNotSupportedException, W("NotSupported_CollectibleAssemblyResolve"));
            }
        }
    }
    GCPROTECT_END();

    if (pAssembly != NULL)
    {
        // Check that the public key token matches the one specified in the spec
        // MatchPublicKeys throws as appropriate
        pSpec->MatchPublicKeys(pAssembly);
    }

    RETURN pAssembly;
} // AppDomain::RaiseAssemblyResolveEvent


//---------------------------------------------------------------------------------------
//
// Determine the type of AppDomainManager to use for the default AppDomain
//
// Notes:
//   v2.0 of the CLR used environment variables APPDOMAIN_MANAGER_ASM and APPDOMAIN_MANAGER_TYPE to set the
//   domain manager. For compatibility these are still supported, along with appDomainManagerAsm and
//   appDomainManagerType config file switches. If the config switches are supplied, the entry point must be
//   fully trusted.  
//

void AppDomain::InitializeDefaultDomainManager()
{
    CONTRACTL
    {
        MODE_COOPERATIVE;
        GC_TRIGGERS;
        THROWS;
        INJECT_FAULT(COMPlusThrowOM(););
        PRECONDITION(GetId().m_dwId == DefaultADID);
    }
    CONTRACTL_END;

    OBJECTREF orThis = GetExposedObject();
    GCPROTECT_BEGIN(orThis);

    MethodDescCallSite initCompatFlags(METHOD__APP_DOMAIN__INITIALIZE_COMPATIBILITY_FLAGS);
    ARG_SLOT args[] =
    {
        ObjToArgSlot(orThis)
    };

    initCompatFlags.Call(args);

    GCPROTECT_END();
}

ULONGLONG g_ObjFinalizeStartTime = 0;
Volatile<BOOL> g_FinalizerIsRunning = FALSE;
Volatile<ULONG> g_FinalizerLoopCount = 0;

ULONGLONG GetObjFinalizeStartTime()
{
    LIMITED_METHOD_CONTRACT;
    return g_ObjFinalizeStartTime;
}

void FinalizerThreadAbortOnTimeout()
{
    STATIC_CONTRACT_NOTHROW;
    STATIC_CONTRACT_MODE_COOPERATIVE;
    STATIC_CONTRACT_GC_TRIGGERS;

    {
        // If finalizer thread is blocked because scheduler is running another task,
        // or it is waiting for another thread, we first see if we get finalizer thread
        // running again.
        Thread::ThreadAbortWatchDog();
    }

    EX_TRY
    {
        Thread *pFinalizerThread = FinalizerThread::GetFinalizerThread();
        EPolicyAction action = GetEEPolicy()->GetActionOnTimeout(OPR_FinalizerRun, pFinalizerThread);
        switch (action)
        {
        case eAbortThread:
            GetEEPolicy()->NotifyHostOnTimeout(OPR_FinalizerRun, action);
            pFinalizerThread->UserAbort(Thread::TAR_Thread,
                                        EEPolicy::TA_Safe,
                                        INFINITE,
                                        Thread::UAC_FinalizerTimeout);
            break;
        case eRudeAbortThread:
            GetEEPolicy()->NotifyHostOnTimeout(OPR_FinalizerRun, action);
            pFinalizerThread->UserAbort(Thread::TAR_Thread,
                                        EEPolicy::TA_Rude,
                                        INFINITE,
                                        Thread::UAC_FinalizerTimeout);
            break;
        case eUnloadAppDomain:
            {
                AppDomain *pDomain = pFinalizerThread->GetDomain();
                pFinalizerThread->UserAbort(Thread::TAR_Thread,
                                            EEPolicy::TA_Safe,
                                            INFINITE,
                                            Thread::UAC_FinalizerTimeout);
            }
            break;
        case eRudeUnloadAppDomain:
            {
                AppDomain *pDomain = pFinalizerThread->GetDomain();
                pFinalizerThread->UserAbort(Thread::TAR_Thread,
                                            EEPolicy::TA_Rude,
                                            INFINITE,
                                            Thread::UAC_FinalizerTimeout);
            }
            break;
        case eExitProcess:
        case eFastExitProcess:
        case eRudeExitProcess:
        case eDisableRuntime:
            GetEEPolicy()->NotifyHostOnTimeout(OPR_FinalizerRun, action);
            EEPolicy::HandleExitProcessFromEscalation(action, HOST_E_EXITPROCESS_TIMEOUT);
            _ASSERTE (!"Should not get here");
            break;
        default:
            break;
        }
    }
    EX_CATCH
    {
    }
    EX_END_CATCH(SwallowAllExceptions);
}

enum WorkType
{
    WT_UnloadDomain = 0x1,
    WT_ThreadAbort = 0x2,
    WT_FinalizerThread = 0x4
};

static Volatile<DWORD> s_WorkType = 0;

void SystemDomain::ProcessDelayedUnloadLoaderAllocators()
{
    CONTRACTL
    {
        NOTHROW;
        GC_TRIGGERS;
        MODE_COOPERATIVE;
    }
    CONTRACTL_END;    

    int iGCRefPoint=GCHeapUtilities::GetGCHeap()->CollectionCount(GCHeapUtilities::GetGCHeap()->GetMaxGeneration());
    if (GCHeapUtilities::GetGCHeap()->IsConcurrentGCInProgress())
        iGCRefPoint--;

    LoaderAllocator * pAllocatorsToDelete = NULL;

    {
        CrstHolder lh(&m_DelayedUnloadCrst); 

        LoaderAllocator ** ppAllocator=&m_pDelayedUnloadListOfLoaderAllocators;
        while (*ppAllocator!= NULL)
        {
            LoaderAllocator * pAllocator = *ppAllocator;
            if (0 < iGCRefPoint - pAllocator->GetGCRefPoint())
            {
                *ppAllocator = pAllocator->m_pLoaderAllocatorDestroyNext;

                pAllocator->m_pLoaderAllocatorDestroyNext = pAllocatorsToDelete;
                pAllocatorsToDelete = pAllocator;
            }
            else
            {
                ppAllocator = &pAllocator->m_pLoaderAllocatorDestroyNext;
            }
        }
    }

    // Delete collected loader allocators on the finalizer thread. We cannot offload it to appdomain unload thread because of 
    // there is not guaranteed to be one, and it is not that expensive operation anyway.
    while (pAllocatorsToDelete != NULL)
    {
        LoaderAllocator * pAllocator = pAllocatorsToDelete;
        pAllocatorsToDelete = pAllocator->m_pLoaderAllocatorDestroyNext;
        delete pAllocator;
    }
}

#endif // CROSSGEN_COMPILE

void AppDomain::EnumStaticGCRefs(promote_func* fn, ScanContext* sc)
{
    CONTRACT_VOID
    {
        NOTHROW;
        GC_NOTRIGGER;
    }
    CONTRACT_END;

    _ASSERTE(GCHeapUtilities::IsGCInProgress() &&
             GCHeapUtilities::IsServerHeap()   &&
             IsGCSpecialThread());

    AppDomain::AssemblyIterator asmIterator = IterateAssembliesEx((AssemblyIterationFlags)(kIncludeLoaded | kIncludeExecution));
    CollectibleAssemblyHolder<DomainAssembly *> pDomainAssembly;
    while (asmIterator.Next(pDomainAssembly.This()))
    {
        // @TODO: Review when DomainAssemblies get added.
        _ASSERTE(pDomainAssembly != NULL);
        pDomainAssembly->EnumStaticGCRefs(fn, sc);
    }

    RETURN;
}

#endif // !DACCESS_COMPILE

//------------------------------------------------------------------------
UINT32 BaseDomain::GetTypeID(PTR_MethodTable pMT) {
    CONTRACTL {
        THROWS;
        GC_TRIGGERS;
        PRECONDITION(pMT->GetDomain() == this);
    } CONTRACTL_END;

    return m_typeIDMap.GetTypeID(pMT);
}

//------------------------------------------------------------------------
// Returns the ID of the type if found. If not found, returns INVALID_TYPE_ID
UINT32 BaseDomain::LookupTypeID(PTR_MethodTable pMT)
{
    CONTRACTL {
        NOTHROW;
        SO_TOLERANT;
        WRAPPER(GC_TRIGGERS);
        PRECONDITION(pMT->GetDomain() == this);
    } CONTRACTL_END;

    return m_typeIDMap.LookupTypeID(pMT);
}

//------------------------------------------------------------------------
PTR_MethodTable BaseDomain::LookupType(UINT32 id) {
    CONTRACTL {
        NOTHROW;
        SO_TOLERANT;
        WRAPPER(GC_TRIGGERS);
        CONSISTENCY_CHECK(id != TYPE_ID_THIS_CLASS);
    } CONTRACTL_END;

    PTR_MethodTable pMT = m_typeIDMap.LookupType(id);
    if (pMT == NULL && !IsSharedDomain()) {
        pMT = SharedDomain::GetDomain()->LookupType(id);
    }

    CONSISTENCY_CHECK(CheckPointer(pMT));
    CONSISTENCY_CHECK(pMT->IsInterface());
    return pMT;
}

//---------------------------------------------------------------------------------------
// 
BOOL 
AppDomain::AssemblyIterator::Next(
    CollectibleAssemblyHolder<DomainAssembly *> * pDomainAssemblyHolder)
{
    CONTRACTL {
        NOTHROW;
        WRAPPER(GC_TRIGGERS); // Triggers only in MODE_COOPERATIVE (by taking the lock)
        MODE_ANY;
    } CONTRACTL_END;
    
    CrstHolder ch(m_pAppDomain->GetAssemblyListLock());
    return Next_Unlocked(pDomainAssemblyHolder);
}

//---------------------------------------------------------------------------------------
// 
// Note: Does not lock the assembly list, but locks collectible assemblies for adding references.
// 
BOOL 
AppDomain::AssemblyIterator::Next_Unlocked(
    CollectibleAssemblyHolder<DomainAssembly *> * pDomainAssemblyHolder)
{
    CONTRACTL {
        NOTHROW;
        GC_NOTRIGGER;
        MODE_ANY;
    } CONTRACTL_END;
    
#ifndef DACCESS_COMPILE
    _ASSERTE(m_pAppDomain->GetAssemblyListLock()->OwnedByCurrentThread());
#endif
    
    while (m_Iterator.Next())
    {
        // Get element from the list/iterator (without adding reference to the assembly)
        DomainAssembly * pDomainAssembly = dac_cast<PTR_DomainAssembly>(m_Iterator.GetElement());
        if (pDomainAssembly == NULL)
        {
            continue;
        }

        if (pDomainAssembly->IsError())
        {
            if (m_assemblyIterationFlags & kIncludeFailedToLoad)
            {
                *pDomainAssemblyHolder = pDomainAssembly;
                return TRUE;
            }
            continue; // reject
        }

        // First, reject DomainAssemblies whose load status is not to be included in
        // the enumeration
        
        if (pDomainAssembly->IsAvailableToProfilers() && 
            (m_assemblyIterationFlags & kIncludeAvailableToProfilers))
        {
            // The assembly has reached the state at which we would notify profilers,
            // and we're supposed to include such assemblies in the enumeration. So
            // don't reject it (i.e., noop here, and don't bother with the rest of
            // the load status checks). Check for this first, since
            // kIncludeAvailableToProfilers contains some loaded AND loading
            // assemblies.
        }
        else if (pDomainAssembly->IsLoaded())
        {
            // A loaded assembly
            if (!(m_assemblyIterationFlags & kIncludeLoaded))
            {
                continue; // reject
            }
        }
        else
        {
            // A loading assembly
            if (!(m_assemblyIterationFlags & kIncludeLoading))
            {
                continue; // reject
            }
        }

        // Next, reject DomainAssemblies whose execution status is
        // not to be included in the enumeration
        
        // execution assembly
        if (!(m_assemblyIterationFlags & kIncludeExecution))
        {
            continue; // reject
        }

        // Next, reject collectible assemblies
        if (pDomainAssembly->IsCollectible())
        {
            if (m_assemblyIterationFlags & kExcludeCollectible)
            {
                _ASSERTE(!(m_assemblyIterationFlags & kIncludeCollected));
                continue; // reject
            }
            
            // Un-tenured collectible assemblies should not be returned. (This can only happen in a brief
            // window during collectible assembly creation. No thread should need to have a pointer
            // to the just allocated DomainAssembly at this stage.)
            if (!pDomainAssembly->GetAssembly()->GetManifestModule()->IsTenured())
            {
                continue; // reject
            }

            if (pDomainAssembly->GetLoaderAllocator()->AddReferenceIfAlive())
            {   // The assembly is alive
                
                // Set the holder value (incl. increasing ref-count)
                *pDomainAssemblyHolder = pDomainAssembly;
                
                // Now release the reference we took in the if-condition
                pDomainAssembly->GetLoaderAllocator()->Release();
                return TRUE;
            }
            // The assembly is not alive anymore (and we didn't increase its ref-count in the 
            // if-condition)
            
            if (!(m_assemblyIterationFlags & kIncludeCollected))
            {
                continue; // reject
            }
            // Set the holder value to assembly with 0 ref-count without increasing the ref-count (won't 
            // call Release either)
            pDomainAssemblyHolder->Assign(pDomainAssembly, FALSE);
            return TRUE;
        }

        *pDomainAssemblyHolder = pDomainAssembly;
        return TRUE;
    }

    *pDomainAssemblyHolder = NULL;
    return FALSE;
} // AppDomain::AssemblyIterator::Next_Unlocked

#ifndef DACCESS_COMPILE

//---------------------------------------------------------------------------------------
// 
// Can be called only from AppDomain shutdown code:AppDomain::ShutdownAssemblies.
// Does not add-ref collectible assemblies (as the LoaderAllocator might not be reachable from the 
// DomainAssembly anymore).
// 
BOOL 
AppDomain::AssemblyIterator::Next_UnsafeNoAddRef(
    DomainAssembly ** ppDomainAssembly)
{
    CONTRACTL {
        NOTHROW;
        GC_TRIGGERS;
        MODE_ANY;
    } CONTRACTL_END;
    
    // Make sure we are iterating all assemblies (see the only caller code:AppDomain::ShutdownAssemblies)
    _ASSERTE(m_assemblyIterationFlags == 
        (kIncludeLoaded | kIncludeLoading | kIncludeExecution | kIncludeFailedToLoad | kIncludeCollected));
    // It also means that we do not exclude anything
    _ASSERTE((m_assemblyIterationFlags & kExcludeCollectible) == 0);
    
    // We are on shutdown path, so lock shouldn't be neccessary, but all _Unlocked methods on AssemblyList 
    // have asserts that the lock is held, so why not to take it ...
    CrstHolder ch(m_pAppDomain->GetAssemblyListLock());
    
    while (m_Iterator.Next())
    {
        // Get element from the list/iterator (without adding reference to the assembly)
        *ppDomainAssembly = dac_cast<PTR_DomainAssembly>(m_Iterator.GetElement());
        if (*ppDomainAssembly == NULL)
        {
            continue;
        }
        
        return TRUE;
    }
    
    *ppDomainAssembly = NULL;
    return FALSE;
} // AppDomain::AssemblyIterator::Next_UnsafeNoAddRef


//---------------------------------------------------------------------------------------
// 
BOOL AppDomain::IsImageFromTrustedPath(PEImage* pPEImage)
{
    CONTRACTL
    {
        MODE_ANY;
        GC_TRIGGERS;
        THROWS;
        PRECONDITION(CheckPointer(pPEImage));
    }
    CONTRACTL_END;

    const SString &sImagePath = pPEImage->GetPath();

    return !sImagePath.IsEmpty();
}

#endif //!DACCESS_COMPILE

#if !defined(DACCESS_COMPILE) && !defined(CROSSGEN_COMPILE)

// Returns a BOOL indicating if the binding model has been locked for the AppDomain
BOOL AppDomain::IsBindingModelLocked()
{
    CONTRACTL
    {
        NOTHROW;
        GC_NOTRIGGER;
        MODE_ANY;
    }
    CONTRACTL_END;
    
    return m_fIsBindingModelLocked.Load();
}

// Marks the binding model locked for AppDomain
BOOL AppDomain::LockBindingModel()
{
    LIMITED_METHOD_CONTRACT;
    
    BOOL fDidWeLockBindingModel = FALSE;
    
    if (InterlockedCompareExchangeT<BOOL>(&m_fIsBindingModelLocked, TRUE, FALSE) == FALSE)
    {
        fDidWeLockBindingModel = TRUE;
    }
    
    return fDidWeLockBindingModel;
}

BOOL AppDomain::IsHostAssemblyResolverInUse()
{
    LIMITED_METHOD_CONTRACT;
    
    return (GetFusionContext() != GetTPABinderContext());
}

// Helper used by the assembly binder to check if the specified AppDomain can use apppath assembly resolver
BOOL RuntimeCanUseAppPathAssemblyResolver(DWORD adid)
{
    CONTRACTL
    {
        NOTHROW; // Cannot throw since it is invoked by the Binder that expects to get a hresult
        GC_TRIGGERS;
        MODE_ANY;
    }
    CONTRACTL_END;

    ADID id(adid);

    // We need to be in COOP mode to get the AppDomain*
    GCX_COOP();
        
    AppDomain *pTargetDomain = SystemDomain::GetAppDomainFromId(id, ADV_CURRENTAD);
    _ASSERTE(pTargetDomain != NULL);

    pTargetDomain->LockBindingModel();
        
    return !pTargetDomain->IsHostAssemblyResolverInUse();
}

// Returns S_OK if the assembly was successfully loaded
HRESULT RuntimeInvokeHostAssemblyResolver(INT_PTR pManagedAssemblyLoadContextToBindWithin, IAssemblyName *pIAssemblyName, CLRPrivBinderCoreCLR *pTPABinder, BINDER_SPACE::AssemblyName *pAssemblyName, ICLRPrivAssembly **ppLoadedAssembly)
{
    CONTRACTL
    {
        THROWS;
        GC_TRIGGERS;
        MODE_ANY;
        PRECONDITION(ppLoadedAssembly != NULL);
    }
    CONTRACTL_END;
    
    HRESULT hr = E_FAIL;

    // DevDiv #933506: Exceptions thrown during AssemblyLoadContext.Load should propagate
    // EX_TRY
    {
        // Switch to COOP mode since we are going to work with managed references
        GCX_COOP();
        
        struct 
        {
            ASSEMBLYNAMEREF oRefAssemblyName;
            ASSEMBLYREF oRefLoadedAssembly;
        } _gcRefs;
        
        ZeroMemory(&_gcRefs, sizeof(_gcRefs));
        
        GCPROTECT_BEGIN(_gcRefs);
        
        ICLRPrivAssembly *pAssemblyBindingContext = NULL;

        bool fInvokedForTPABinder = (pTPABinder == NULL)?true:false;
        
        // Prepare to invoke System.Runtime.Loader.AssemblyLoadContext.Resolve method.
        //
        // First, initialize an assembly spec for the requested assembly
        //
        AssemblySpec spec;
        hr = spec.Init(pIAssemblyName);
        if (SUCCEEDED(hr))
        {
            bool fResolvedAssembly = false;
            bool fResolvedAssemblyViaTPALoadContext = false;

            // Allocate an AssemblyName managed object
            _gcRefs.oRefAssemblyName = (ASSEMBLYNAMEREF) AllocateObject(MscorlibBinder::GetClass(CLASS__ASSEMBLY_NAME));
            
            // Initialize the AssemblyName object from the AssemblySpec
            spec.AssemblyNameInit(&_gcRefs.oRefAssemblyName, NULL);
                
            if (!fInvokedForTPABinder)
            {
                // Step 2 (of CLRPrivBinderAssemblyLoadContext::BindUsingAssemblyName) - Invoke Load method
                // This is not invoked for TPA Binder since it always returns NULL.

                // Finally, setup arguments for invocation
                BinderMethodID idHAR_Resolve = METHOD__ASSEMBLYLOADCONTEXT__RESOLVE;
                MethodDescCallSite methLoadAssembly(idHAR_Resolve);
                
                // Setup the arguments for the call
                ARG_SLOT args[2] =
                {
                    PtrToArgSlot(pManagedAssemblyLoadContextToBindWithin), // IntPtr for managed assembly load context instance
                    ObjToArgSlot(_gcRefs.oRefAssemblyName), // AssemblyName instance
                };

                // Make the call
                _gcRefs.oRefLoadedAssembly = (ASSEMBLYREF) methLoadAssembly.Call_RetOBJECTREF(args);
                if (_gcRefs.oRefLoadedAssembly != NULL)
                {
                    fResolvedAssembly = true;
                }
            
                // Step 3 (of CLRPrivBinderAssemblyLoadContext::BindUsingAssemblyName)
                if (!fResolvedAssembly)
                {
                    // If we could not resolve the assembly using Load method, then attempt fallback with TPA Binder.
                    // Since TPA binder cannot fallback to itself, this fallback does not happen for binds within TPA binder.
                    //
                    // Switch to pre-emp mode before calling into the binder
                    GCX_PREEMP();
                    ICLRPrivAssembly *pCoreCLRFoundAssembly = NULL;
                    hr = pTPABinder->BindAssemblyByName(pIAssemblyName, &pCoreCLRFoundAssembly);
                    if (SUCCEEDED(hr))
                    {
                        pAssemblyBindingContext = pCoreCLRFoundAssembly;
                        fResolvedAssembly = true;
                        fResolvedAssemblyViaTPALoadContext = true;
                    }
                }
            }
            
            if (!fResolvedAssembly)
            {
                // Step 4 (of CLRPrivBinderAssemblyLoadContext::BindUsingAssemblyName)
                //
                // If we couldnt resolve the assembly using TPA LoadContext as well, then
                // attempt to resolve it using the Resolving event.
                // Finally, setup arguments for invocation
                BinderMethodID idHAR_ResolveUsingEvent = METHOD__ASSEMBLYLOADCONTEXT__RESOLVEUSINGEVENT;
                MethodDescCallSite methLoadAssembly(idHAR_ResolveUsingEvent);
                
                // Setup the arguments for the call
                ARG_SLOT args[2] =
                {
                    PtrToArgSlot(pManagedAssemblyLoadContextToBindWithin), // IntPtr for managed assembly load context instance
                    ObjToArgSlot(_gcRefs.oRefAssemblyName), // AssemblyName instance
                };

                // Make the call
                _gcRefs.oRefLoadedAssembly = (ASSEMBLYREF) methLoadAssembly.Call_RetOBJECTREF(args);
                if (_gcRefs.oRefLoadedAssembly != NULL)
                {
                    // Set the flag indicating we found the assembly
                    fResolvedAssembly = true;
                }
            }
            
            if (fResolvedAssembly && !fResolvedAssemblyViaTPALoadContext)
            {
                // If we are here, assembly was successfully resolved via Load or Resolving events.
                _ASSERTE(_gcRefs.oRefLoadedAssembly != NULL);
                    
                // We were able to get the assembly loaded. Now, get its name since the host could have
                // performed the resolution using an assembly with different name.
                DomainAssembly *pDomainAssembly = _gcRefs.oRefLoadedAssembly->GetDomainAssembly();
                PEAssembly *pLoadedPEAssembly = NULL;
                bool fFailLoad = false;
                if (!pDomainAssembly)
                {
                    // Reflection emitted assemblies will not have a domain assembly.
                    fFailLoad = true;
                }
                else
                {
                    pLoadedPEAssembly = pDomainAssembly->GetFile();
                    if (pLoadedPEAssembly->HasHostAssembly() != true)
                    {
                        // Reflection emitted assemblies will not have a domain assembly.
                        fFailLoad = true;
                    }
                }
                
                // The loaded assembly's ICLRPrivAssembly* is saved as HostAssembly in PEAssembly
                if (fFailLoad)
                {
                    SString name;
                    spec.GetFileOrDisplayName(0, name);
                    COMPlusThrowHR(COR_E_INVALIDOPERATION, IDS_HOST_ASSEMBLY_RESOLVER_DYNAMICALLY_EMITTED_ASSEMBLIES_UNSUPPORTED, name);
                }
                
                // Is the assembly already bound using a binding context that will be incompatible?
                // An example is attempting to consume an assembly bound to WinRT binder.
                pAssemblyBindingContext = pLoadedPEAssembly->GetHostAssembly();
            }
            
#ifdef FEATURE_COMINTEROP
            if (AreSameBinderInstance(pAssemblyBindingContext, GetAppDomain()->GetWinRtBinder()))
            {
                // It is invalid to return an assembly bound to an incompatible binder
                *ppLoadedAssembly = NULL;
                SString name;
                spec.GetFileOrDisplayName(0, name);
                COMPlusThrowHR(COR_E_INVALIDOPERATION, IDS_HOST_ASSEMBLY_RESOLVER_INCOMPATIBLE_BINDING_CONTEXT, name);
            }
#endif // FEATURE_COMINTEROP

            // Get the ICLRPrivAssembly reference to return back to.
            *ppLoadedAssembly = clr::SafeAddRef(pAssemblyBindingContext);
            hr = S_OK;
        }
        
        GCPROTECT_END();
    }
    // EX_CATCH_HRESULT(hr);
    
    return hr;
    
}
#endif // !defined(DACCESS_COMPILE) && !defined(CROSSGEN_COMPILE)

//approximate size of loader data
//maintained for each assembly
#define APPROX_LOADER_DATA_PER_ASSEMBLY 8196

size_t AppDomain::EstimateSize()
{
    CONTRACTL
    {
        NOTHROW;
        GC_TRIGGERS;
        MODE_ANY;
    }
    CONTRACTL_END;
    
    size_t retval = sizeof(AppDomain);
    retval += GetLoaderAllocator()->EstimateSize();
    //very rough estimate
    retval += GetAssemblyCount() * APPROX_LOADER_DATA_PER_ASSEMBLY;
    return retval;
}

#ifdef DACCESS_COMPILE

void
DomainLocalModule::EnumMemoryRegions(CLRDataEnumMemoryFlags flags)
{
    SUPPORTS_DAC;

    // Enumerate the DomainLocalModule itself. DLMs are allocated to be larger than
    // sizeof(DomainLocalModule) to make room for ClassInit flags and non-GC statics.
    // "DAC_ENUM_DTHIS()" probably does not account for this, so we might not enumerate
    // all of the ClassInit flags and non-GC statics.
    // sizeof(DomainLocalModule) == 0x28
    DAC_ENUM_DTHIS();

    if (m_pDomainFile.IsValid())
    {
        m_pDomainFile->EnumMemoryRegions(flags);
    }

    if (m_pDynamicClassTable.Load().IsValid())
    {
        DacEnumMemoryRegion(dac_cast<TADDR>(m_pDynamicClassTable.Load()),
                            m_aDynamicEntries * sizeof(DynamicClassInfo));

        for (SIZE_T i = 0; i < m_aDynamicEntries; i++)
        {
            PTR_DynamicEntry entry = dac_cast<PTR_DynamicEntry>(m_pDynamicClassTable[i].m_pDynamicEntry.Load());
            if (entry.IsValid())
            {
                // sizeof(DomainLocalModule::DynamicEntry) == 8
                entry.EnumMem();
            }
        }
    }
}

void
DomainLocalBlock::EnumMemoryRegions(CLRDataEnumMemoryFlags flags)
{
    SUPPORTS_DAC;
    // Block is contained in AppDomain, don't enum this.

    if (m_pModuleSlots.IsValid())
    {
        DacEnumMemoryRegion(dac_cast<TADDR>(m_pModuleSlots),
                            m_aModuleIndices * sizeof(TADDR));

        for (SIZE_T i = 0; i < m_aModuleIndices; i++)
        {
            PTR_DomainLocalModule domMod = m_pModuleSlots[i];
            if (domMod.IsValid())
            {
                domMod->EnumMemoryRegions(flags);
            }
        }
    }
}

void
BaseDomain::EnumMemoryRegions(CLRDataEnumMemoryFlags flags,
                              bool enumThis)
{
    SUPPORTS_DAC;
    if (enumThis)
    {
        // This is wrong.  Don't do it.
        // BaseDomain cannot be instantiated.
        // The only thing this code can hope to accomplish is to potentially break
        // memory enumeration walking through the derived class if we
        // explicitly call the base class enum first.
//        DAC_ENUM_VTHIS();
    }

    EMEM_OUT(("MEM: %p BaseDomain\n", dac_cast<TADDR>(this)));
}

void
AppDomain::EnumMemoryRegions(CLRDataEnumMemoryFlags flags,
                             bool enumThis)
{
    SUPPORTS_DAC;

    if (enumThis)
    {
        //sizeof(AppDomain) == 0xeb0
        DAC_ENUM_VTHIS();
    }
    BaseDomain::EnumMemoryRegions(flags, false);

    // We don't need AppDomain name in triage dumps.
    if (flags != CLRDATA_ENUM_MEM_TRIAGE)
    {
        m_friendlyName.EnumMemoryRegions(flags);
    }

    m_Assemblies.EnumMemoryRegions(flags);
    AssemblyIterator assem = IterateAssembliesEx((AssemblyIterationFlags)(kIncludeLoaded | kIncludeExecution));
    CollectibleAssemblyHolder<DomainAssembly *> pDomainAssembly;
    
    while (assem.Next(pDomainAssembly.This()))
    {
        pDomainAssembly->EnumMemoryRegions(flags);
    }

    m_sDomainLocalBlock.EnumMemoryRegions(flags);

    m_LoaderAllocator.EnumMemoryRegions(flags);
}

void
SystemDomain::EnumMemoryRegions(CLRDataEnumMemoryFlags flags,
                                bool enumThis)
{
    SUPPORTS_DAC;
    if (enumThis)
    {
        DAC_ENUM_VTHIS();
    }
    BaseDomain::EnumMemoryRegions(flags, false);

    if (m_pSystemFile.IsValid())
    {
        m_pSystemFile->EnumMemoryRegions(flags);
    }
    if (m_pSystemAssembly.IsValid())
    {
        m_pSystemAssembly->EnumMemoryRegions(flags);
    }
    if (m_pDefaultDomain.IsValid())
    {
        m_pDefaultDomain->EnumMemoryRegions(flags, true);
    }

    m_appDomainIndexList.EnumMem();
    (&m_appDomainIndexList)->EnumMemoryRegions(flags);
}

void
SharedDomain::EnumMemoryRegions(CLRDataEnumMemoryFlags flags,
                                bool enumThis)
{
    SUPPORTS_DAC;
    if (enumThis)
    {
        DAC_ENUM_VTHIS();
    }
    BaseDomain::EnumMemoryRegions(flags, false);
#ifdef FEATURE_LOADER_OPTIMIZATION
    m_assemblyMap.EnumMemoryRegions(flags);
    SharedAssemblyIterator assem;
    while (assem.Next())
    {
        assem.GetAssembly()->EnumMemoryRegions(flags);
    }
#endif    
}

#endif //DACCESS_COMPILE


PTR_LoaderAllocator SystemDomain::GetGlobalLoaderAllocator()
{
    return PTR_LoaderAllocator(PTR_HOST_MEMBER_TADDR(SystemDomain,System(),m_GlobalAllocator));
}

#ifdef FEATURE_APPDOMAIN_RESOURCE_MONITORING

#ifndef CROSSGEN_COMPILE
// Return the total processor time (user and kernel) used by threads executing in this AppDomain so far. The
// result is in 100ns units.
ULONGLONG AppDomain::QueryProcessorUsage()
{
    CONTRACTL
    {
        NOTHROW;
        GC_TRIGGERS;
        MODE_ANY;
    }
    CONTRACTL_END;

#ifndef DACCESS_COMPILE
    Thread *pThread = NULL;

    // Need to update our accumulated processor time count with current values from each thread that is
    // currently executing in this domain.

    // Take the thread store lock while we enumerate threads.
    ThreadStoreLockHolder tsl;
    while ((pThread = ThreadStore::GetThreadList(pThread)) != NULL)
    {
        // Skip unstarted and dead threads and those that are currently executing in a different AppDomain.
        if (pThread->IsUnstarted() || pThread->IsDead() || pThread->GetDomain(INDEBUG(TRUE)) != this)
            continue;

        // Add the amount of time spent by the thread in the AppDomain since the last time we asked (calling
        // Thread::QueryThreadProcessorUsage() will reset the thread's counter).
        UpdateProcessorUsage(pThread->QueryThreadProcessorUsage());
    }
#endif // !DACCESS_COMPILE

    // Return the updated total.
    return m_ullTotalProcessorUsage;
}

// Add to the current count of processor time used by threads within this AppDomain. This API is called by
// threads transitioning between AppDomains.
void AppDomain::UpdateProcessorUsage(ULONGLONG ullAdditionalUsage)
{
    LIMITED_METHOD_CONTRACT;

    // Need to be careful to synchronize here, multiple threads could be racing to update this count.
    ULONGLONG ullOldValue;
    ULONGLONG ullNewValue;
    do
    {
        ullOldValue = m_ullTotalProcessorUsage;
        ullNewValue = ullOldValue + ullAdditionalUsage;
    } while (InterlockedCompareExchange64((LONGLONG*)&m_ullTotalProcessorUsage,
                                          (LONGLONG)ullNewValue,
                                          (LONGLONG)ullOldValue) != (LONGLONG)ullOldValue);
}
#endif // CROSSGEN_COMPILE

#endif // FEATURE_APPDOMAIN_RESOURCE_MONITORING

#if defined(FEATURE_TYPEEQUIVALENCE)

#ifndef DACCESS_COMPILE
TypeEquivalenceHashTable * AppDomain::GetTypeEquivalenceCache()
{
    CONTRACTL
    {
        THROWS;
        GC_TRIGGERS;
        INJECT_FAULT(COMPlusThrowOM());
        MODE_ANY;
    }
    CONTRACTL_END;

    // Take the critical section all of the time in debug builds to ensure that it is safe to take
    // the critical section in the unusual times when it may actually be needed in retail builds
#ifdef _DEBUG
    CrstHolder ch(&m_TypeEquivalenceCrst);
#endif

    if (m_pTypeEquivalenceTable.Load() == NULL)
    {
#ifndef _DEBUG
        CrstHolder ch(&m_TypeEquivalenceCrst);
#endif
        if (m_pTypeEquivalenceTable.Load() == NULL)
        {
            m_pTypeEquivalenceTable = TypeEquivalenceHashTable::Create(this, 12, &m_TypeEquivalenceCrst);
        }
    }
    return m_pTypeEquivalenceTable;
}
#endif //!DACCESS_COMPILE

#endif //FEATURE_TYPEEQUIVALENCE

#if !defined(DACCESS_COMPILE)

//---------------------------------------------------------------------------------------------------------------------
void AppDomain::PublishHostedAssembly(
    DomainAssembly * pDomainAssembly)
{
    CONTRACTL
    {
        THROWS;
        GC_NOTRIGGER;
        MODE_ANY;
    }
    CONTRACTL_END

    if (pDomainAssembly->GetFile()->HasHostAssembly())
    {
        // We have to serialize all Add operations
        CrstHolder lockAdd(&m_crstHostAssemblyMapAdd);
        _ASSERTE(m_hostAssemblyMap.Lookup(pDomainAssembly->GetFile()->GetHostAssembly()) == nullptr);
        
        // Wrapper for m_hostAssemblyMap.Add that avoids call out into host
        HostAssemblyMap::AddPhases addCall;
        
        // 1. Preallocate one element
        addCall.PreallocateForAdd(&m_hostAssemblyMap);
        {
            // 2. Take the reader lock which can be taken during stack walking
            // We cannot call out into host from ForbidSuspend region (i.e. no allocations/deallocations)
            ForbidSuspendThreadHolder suspend;
            {
                CrstHolder lock(&m_crstHostAssemblyMap);
                // 3. Add the element to the hash table (no call out into host)
                addCall.Add(pDomainAssembly);
            }
        }
        // 4. Cleanup the old memory (if any)
        addCall.DeleteOldTable();
    }
    else
    {
    }
}

//---------------------------------------------------------------------------------------------------------------------
void AppDomain::UpdatePublishHostedAssembly(
    DomainAssembly * pAssembly, 
    PTR_PEFile       pFile)
{
    CONTRACTL
    {
        THROWS;
        GC_NOTRIGGER;
        MODE_ANY;
        CAN_TAKE_LOCK;
    }
    CONTRACTL_END

    if (pAssembly->GetFile()->HasHostAssembly())
    {
        // We have to serialize all Add operations
        CrstHolder lockAdd(&m_crstHostAssemblyMapAdd);
        {
            // Wrapper for m_hostAssemblyMap.Add that avoids call out into host
            OriginalFileHostAssemblyMap::AddPhases addCall;
            bool fAddOrigFile = false;
        
            // For cases where the pefile is being updated 
            // 1. Preallocate one element
            if (pFile != pAssembly->GetFile())
            {
                addCall.PreallocateForAdd(&m_hostAssemblyMapForOrigFile);
                fAddOrigFile = true;
            }

            {
                // We cannot call out into host from ForbidSuspend region (i.e. no allocations/deallocations)
                ForbidSuspendThreadHolder suspend;
                {
                    CrstHolder lock(&m_crstHostAssemblyMap);
                
                    // Remove from hash table.
                    _ASSERTE(m_hostAssemblyMap.Lookup(pAssembly->GetFile()->GetHostAssembly()) != nullptr);
                    m_hostAssemblyMap.Remove(pAssembly->GetFile()->GetHostAssembly());
                
                    // Update PEFile on DomainAssembly. (This may cause the key for the hash to change, which is why we need this function)
                    pAssembly->UpdatePEFileWorker(pFile);
                
                    _ASSERTE(fAddOrigFile == (pAssembly->GetOriginalFile() != pAssembly->GetFile()));
                    if (fAddOrigFile)
                    {
                        // Add to the orig file hash table if we might be in a case where we've cached the original pefile and not the final pe file (for use during GetAssemblyIfLoaded)
                        addCall.Add(pAssembly);
                    }

                    // Add back to the hashtable (the call to Remove above guarantees that we will not call into host for table reallocation)
                    _ASSERTE(m_hostAssemblyMap.Lookup(pAssembly->GetFile()->GetHostAssembly()) == nullptr);
                    m_hostAssemblyMap.Add(pAssembly);
                }
            }

            // 4. Cleanup the old memory (if any)
            if (fAddOrigFile)
                addCall.DeleteOldTable();
        }
    }
    else
    {

        pAssembly->UpdatePEFileWorker(pFile);
    }
}

//---------------------------------------------------------------------------------------------------------------------
void AppDomain::UnPublishHostedAssembly(
    DomainAssembly * pAssembly)
{
    CONTRACTL
    {
        NOTHROW;
        GC_NOTRIGGER;
        MODE_ANY;
        CAN_TAKE_LOCK;
    }
    CONTRACTL_END

    if (pAssembly->GetFile()->HasHostAssembly())
    {
        ForbidSuspendThreadHolder suspend;
        {
            CrstHolder lock(&m_crstHostAssemblyMap);
            _ASSERTE(m_hostAssemblyMap.Lookup(pAssembly->GetFile()->GetHostAssembly()) != nullptr);
            m_hostAssemblyMap.Remove(pAssembly->GetFile()->GetHostAssembly());

            // We also have an entry in m_hostAssemblyMapForOrigFile. Handle that case.
            if (pAssembly->GetOriginalFile() != pAssembly->GetFile())
            {
                m_hostAssemblyMapForOrigFile.Remove(pAssembly->GetOriginalFile()->GetHostAssembly());
            }
        }
    }
    else
    {
        // In AppX processes, all PEAssemblies that are reach this stage should have host binders.
        _ASSERTE(!AppX::IsAppXProcess());
    }
}

#if defined(FEATURE_COMINTEROP)
HRESULT AppDomain::SetWinrtApplicationContext(SString &appLocalWinMD)
{
    STANDARD_VM_CONTRACT;
    
    _ASSERTE(WinRTSupported());
    _ASSERTE(m_pWinRtBinder != nullptr);

    _ASSERTE(GetTPABinderContext() != NULL);
    BINDER_SPACE::ApplicationContext *pApplicationContext = GetTPABinderContext()->GetAppContext();
    _ASSERTE(pApplicationContext != NULL);
    
    return m_pWinRtBinder->SetApplicationContext(pApplicationContext, appLocalWinMD);
}

#endif // FEATURE_COMINTEROP

#endif //!DACCESS_COMPILE

//---------------------------------------------------------------------------------------------------------------------
PTR_DomainAssembly AppDomain::FindAssembly(PTR_ICLRPrivAssembly pHostAssembly)
{
    CONTRACTL
    {
        NOTHROW;
        GC_NOTRIGGER;
        MODE_ANY;
        SUPPORTS_DAC;
    }
    CONTRACTL_END
    
    if (pHostAssembly == nullptr)
        return NULL;
    
    {
        ForbidSuspendThreadHolder suspend;
        {
            CrstHolder lock(&m_crstHostAssemblyMap);
            PTR_DomainAssembly returnValue = m_hostAssemblyMap.Lookup(pHostAssembly);
            if (returnValue == NULL)
            {
                // If not found in the m_hostAssemblyMap, look in the m_hostAssemblyMapForOrigFile
                // This is necessary as it may happen during in a second AppDomain that the PEFile 
                // first discovered in the AppDomain may not be used by the DomainFile, but the CLRPrivBinderFusion
                // will in some cases find the pHostAssembly associated with this no longer used PEFile
                // instead of the PEFile that was finally decided upon.
                returnValue = m_hostAssemblyMapForOrigFile.Lookup(pHostAssembly);
            }

            return returnValue;
        }
    }
}

#if !defined(DACCESS_COMPILE) && defined(FEATURE_NATIVE_IMAGE_GENERATION)

void ZapperSetBindingPaths(ICorCompilationDomain *pDomain, SString &trustedPlatformAssemblies, SString &platformResourceRoots, SString &appPaths, SString &appNiPaths)
{
    CLRPrivBinderCoreCLR *pBinder = static_cast<CLRPrivBinderCoreCLR*>(((CompilationDomain *)pDomain)->GetFusionContext());
    _ASSERTE(pBinder != NULL);
    pBinder->SetupBindingPaths(trustedPlatformAssemblies, platformResourceRoots, appPaths, appNiPaths);
#ifdef FEATURE_COMINTEROP
    SString emptString;
    ((CompilationDomain*)pDomain)->SetWinrtApplicationContext(emptString);
#endif
}

#endif<|MERGE_RESOLUTION|>--- conflicted
+++ resolved
@@ -2467,7 +2467,6 @@
     }
 }
 
-<<<<<<< HEAD
 void SystemDomain::LazyInitGlobalUtf8StringLiteralMap()
 {
     CONTRACTL
@@ -2491,23 +2490,6 @@
     }
 }
 
-void AppDomain::CreateADUnloadStartEvent()
-{
-    CONTRACTL
-    {
-        THROWS;
-        GC_NOTRIGGER;
-        SO_TOLERANT;
-        MODE_ANY;
-    }
-    CONTRACTL_END;
-
-    g_pUnloadStartEvent = new CLREvent();
-    g_pUnloadStartEvent->CreateAutoEvent(FALSE);
-}
-
-=======
->>>>>>> e0637d0e
 /*static*/ void SystemDomain::EnumAllStaticGCRefs(promote_func* fn, ScanContext* sc)
 {
     CONTRACT_VOID
