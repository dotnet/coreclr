// Licensed to the .NET Foundation under one or more agreements.
// The .NET Foundation licenses this file to you under the MIT license.
// See the LICENSE file in the project root for more information.
//
// File: stubs.cpp
//
// This file contains stub functions for unimplemented features need to
// run on the ARM platform.

#include "common.h"
#include "jitinterface.h"
#include "comdelegate.h"
#include "invokeutil.h"
#include "excep.h"
#include "class.h"
#include "field.h"
#include "dllimportcallback.h"
#include "dllimport.h"
#include "eeconfig.h"
#include "cgensys.h"
#include "asmconstants.h"
#include "virtualcallstub.h"
#include "gcdump.h"
#include "rtlfunctions.h"
#include "codeman.h"
#include "ecall.h"
#include "threadsuspend.h"

// target write barriers
EXTERN_C void JIT_WriteBarrier(Object **dst, Object *ref);
EXTERN_C void JIT_WriteBarrier_End();
EXTERN_C void JIT_CheckedWriteBarrier(Object **dst, Object *ref);
EXTERN_C void JIT_CheckedWriteBarrier_End();
EXTERN_C void JIT_ByRefWriteBarrier_End();
EXTERN_C void JIT_ByRefWriteBarrier_SP(Object **dst, Object *ref);

// source write barriers
EXTERN_C void JIT_WriteBarrier_SP_Pre(Object **dst, Object *ref);
EXTERN_C void JIT_WriteBarrier_SP_Pre_End();
EXTERN_C void JIT_WriteBarrier_SP_Post(Object **dst, Object *ref);
EXTERN_C void JIT_WriteBarrier_SP_Post_End();
EXTERN_C void JIT_WriteBarrier_MP_Pre(Object **dst, Object *ref);
EXTERN_C void JIT_WriteBarrier_MP_Pre_End();
EXTERN_C void JIT_WriteBarrier_MP_Post(Object **dst, Object *ref);
EXTERN_C void JIT_WriteBarrier_MP_Post_End();

EXTERN_C void JIT_CheckedWriteBarrier_SP_Pre(Object **dst, Object *ref);
EXTERN_C void JIT_CheckedWriteBarrier_SP_Pre_End();
EXTERN_C void JIT_CheckedWriteBarrier_SP_Post(Object **dst, Object *ref);
EXTERN_C void JIT_CheckedWriteBarrier_SP_Post_End();
EXTERN_C void JIT_CheckedWriteBarrier_MP_Pre(Object **dst, Object *ref);
EXTERN_C void JIT_CheckedWriteBarrier_MP_Pre_End();
EXTERN_C void JIT_CheckedWriteBarrier_MP_Post(Object **dst, Object *ref);
EXTERN_C void JIT_CheckedWriteBarrier_MP_Post_End();

EXTERN_C void JIT_ByRefWriteBarrier_SP_Pre();
EXTERN_C void JIT_ByRefWriteBarrier_SP_Pre_End();
EXTERN_C void JIT_ByRefWriteBarrier_SP_Post();
EXTERN_C void JIT_ByRefWriteBarrier_SP_Post_End();
EXTERN_C void JIT_ByRefWriteBarrier_MP_Pre();
EXTERN_C void JIT_ByRefWriteBarrier_MP_Pre_End();
EXTERN_C void JIT_ByRefWriteBarrier_MP_Post(Object **dst, Object *ref);
EXTERN_C void JIT_ByRefWriteBarrier_MP_Post_End();

EXTERN_C void JIT_PatchedWriteBarrierStart();
EXTERN_C void JIT_PatchedWriteBarrierLast();

#ifndef DACCESS_COMPILE
//-----------------------------------------------------------------------
// InstructionFormat for conditional jump.
//-----------------------------------------------------------------------
class ThumbCondJump : public InstructionFormat
{
    public:
        ThumbCondJump() : InstructionFormat(InstructionFormat::k16)
        {
            LIMITED_METHOD_CONTRACT;
        }

        virtual UINT GetSizeOfInstruction(UINT refsize, UINT variationCode)
        {
            LIMITED_METHOD_CONTRACT

            _ASSERTE(refsize == InstructionFormat::k16);

            return 2;
        }

        virtual UINT GetHotSpotOffset(UINT refsize, UINT variationCode)
        {
            LIMITED_METHOD_CONTRACT

            _ASSERTE(refsize == InstructionFormat::k16);

            return 4;
        }

        //CB{N}Z Rn, <Label>
        //Encoding 1|0|1|1|op|0|i|1|imm5|Rn
        //op = Bit3(variation)
        //Rn = Bits2-0(variation)
        virtual VOID EmitInstruction(UINT refsize, __int64 fixedUpReference, BYTE *pOutBuffer, UINT variationCode, BYTE *pDataBuffer)
        {
            LIMITED_METHOD_CONTRACT

            _ASSERTE(refsize == InstructionFormat::k16);

            if(fixedUpReference <0 || fixedUpReference > 126)
                COMPlusThrow(kNotSupportedException);

            _ASSERTE((fixedUpReference & 0x1) == 0);

            pOutBuffer[0] = static_cast<BYTE>(((0x3e & fixedUpReference) << 2) | (0x7 & variationCode));
            pOutBuffer[1] = static_cast<BYTE>(0xb1 | (0x8 & variationCode)| ((0x40 & fixedUpReference)>>5));
        }
};

//-----------------------------------------------------------------------
// InstructionFormat for near Jump and short Jump
//-----------------------------------------------------------------------
class ThumbNearJump : public InstructionFormat
{
    public:
        ThumbNearJump() : InstructionFormat(InstructionFormat::k16|InstructionFormat::k32)
        {
            LIMITED_METHOD_CONTRACT;
        }

        virtual UINT GetSizeOfInstruction(UINT refsize, UINT variationCode)
        {
            LIMITED_METHOD_CONTRACT

            if(refsize == InstructionFormat::k16)
                return 2;
            else if(refsize == InstructionFormat::k32)
                return 4;
            else
                _ASSERTE(!"Unknown refsize");
            return 0;
        }

        virtual VOID EmitInstruction(UINT refsize, __int64 fixedUpReference, BYTE *pOutBuffer, UINT cond, BYTE *pDataBuffer)
        {
            LIMITED_METHOD_CONTRACT

            _ASSERTE(cond <15);

            //offsets must be in multiples of 2
            _ASSERTE((fixedUpReference & 0x1) == 0);

            if(cond == 0xe) //Always execute
            {
                if(fixedUpReference >= -2048 && fixedUpReference <= 2046)
                {
                    if(refsize != InstructionFormat::k16)
                        _ASSERTE(!"Expected refSize to be 2");

                    //Emit T2 encoding of B<c> <label> instruction
                    pOutBuffer[0] = static_cast<BYTE>((fixedUpReference & 0x1fe)>>1);
                    pOutBuffer[1] = static_cast<BYTE>(0xe0 | ((fixedUpReference & 0xe00)>>9));
                }
                else if(fixedUpReference >= -16777216 && fixedUpReference <= 16777214)
                {
                    if(refsize != InstructionFormat::k32)
                        _ASSERTE(!"Expected refSize to be 4");

                    //Emit T4 encoding of B<c> <label> instruction
                    int s = (fixedUpReference & 0x1000000) >> 24;
                    int i1 = (fixedUpReference & 0x800000) >> 23;
                    int i2 = (fixedUpReference & 0x400000) >> 22;
                    pOutBuffer[0] = static_cast<BYTE>((fixedUpReference & 0xff000) >> 12);
                    pOutBuffer[1] = static_cast<BYTE>(0xf0 | (s << 2) |( (fixedUpReference & 0x300000) >>20));
                    pOutBuffer[2] = static_cast<BYTE>((fixedUpReference & 0x1fe) >> 1);
                    pOutBuffer[3] = static_cast<BYTE>(0x90 | (~(i1^s)) << 5 | (~(i2^s)) << 3 | (fixedUpReference & 0xe00) >> 9);
                }
                else
                {
                    COMPlusThrow(kNotSupportedException);
                }
            }
            else // conditional branch based on flags
            {
                if(fixedUpReference >= -256 && fixedUpReference <= 254)
                {
                    if(refsize != InstructionFormat::k16)
                        _ASSERTE(!"Expected refSize to be 2");

                    //Emit T1 encoding of B<c> <label> instruction
                    pOutBuffer[0] = static_cast<BYTE>((fixedUpReference & 0x1fe)>>1);
                    pOutBuffer[1] = static_cast<BYTE>(0xd0 | (cond & 0xf));
                }
                else if(fixedUpReference >= -1048576 && fixedUpReference <= 1048574)
                {
                    if(refsize != InstructionFormat::k32)
                        _ASSERTE(!"Expected refSize to be 4");

                    //Emit T3 encoding of B<c> <label> instruction
                    pOutBuffer[0] = static_cast<BYTE>(((cond & 0x3) << 6) | ((fixedUpReference & 0x3f000) >>12));
                    pOutBuffer[1] = static_cast<BYTE>(0xf0 | ((fixedUpReference & 0x100000) >>18) | ((cond & 0xc) >> 2));
                    pOutBuffer[2] = static_cast<BYTE>((fixedUpReference & 0x1fe) >> 1);
                    pOutBuffer[3] = static_cast<BYTE>(0x80 | ((fixedUpReference & 0x40000) >> 13) | ((fixedUpReference & 0x80000) >> 16) | ((fixedUpReference & 0xe00) >> 9));
                }
                else
                {
                    COMPlusThrow(kNotSupportedException);
                }
            }
        }

        virtual BOOL CanReach(UINT refsize, UINT variationCode, BOOL fExternal, INT_PTR offset)
        {
            LIMITED_METHOD_CONTRACT

            if (fExternal)
            {
                _ASSERTE(0);
                return FALSE;
            }
            else
            {
                switch (refsize)
                {
                case InstructionFormat::k16:
                    if(variationCode == 0xe)
                        return  (offset >= -2048 && offset <= 2046 && (offset & 0x1) == 0);
                    else
                        return (offset >= -256 && offset <= 254 && (offset & 0x1) == 0);
                case InstructionFormat::k32:
                    if(variationCode == 0xe)
                        return  ((offset >= -16777216) && (offset <= 16777214) && ((offset & 0x1) == 0));
                    else
                        return  ((offset >= -1048576) && (offset <= 1048574) && ((offset & 0x1) == 0));
                default:
                    _ASSERTE(!"Unknown refsize");
                    return FALSE;
                }
             }
        }

        virtual UINT GetHotSpotOffset(UINT refsize, UINT variationCode)
        {
            LIMITED_METHOD_CONTRACT

            _ASSERTE(refsize == InstructionFormat::k16 || refsize == InstructionFormat::k32);

            return 4;
        }
};


//static conditional jump instruction format object
static BYTE gThumbCondJump[sizeof(ThumbCondJump)];

//static near jump instruction format object
static BYTE gThumbNearJump[sizeof(ThumbNearJump)];

void StubLinkerCPU::Init(void)
{
    //Initialize the object
    new (gThumbCondJump) ThumbCondJump();
    new (gThumbNearJump) ThumbNearJump();
}

#ifndef CROSSGEN_COMPILE

// GC write barrier support.
//
// To optimize our write barriers we code the values of several GC globals (e.g. g_lowest_address) directly
// into the barrier function itself, thus avoiding a double memory indirection. Every time the GC modifies one
// of these globals we need to update all of the write barriers accordingly.
//
// In order to keep this process non-brittle we don't hard code the offsets of the instructions that need to
// be changed. Instead the code used to create these barriers is implemented using special macros that record
// the necessary offsets in a descriptor table. Search for "GC write barrier support" in vm\arm\asmhelpers.asm
// for more details.

// Structure describing the layout of a single write barrier descriptor. This must be kept in sync with the
// code in vm\arm\asmhelpers.asm in the WRITE_BARRIER_END macro. Each offset recorded is for one of the
// supported GC globals (an offset of 0xffff is encoded if that global is not used by the particular barrier
// function). We currently only support one usage of each global by any single barrier function. The offset is
// the byte offset from the start of the function at which a movw,movt instruction pair is used to load the
// value of the global into a register.
struct WriteBarrierDescriptor
{
    BYTE *  m_pFuncStart;                   // Pointer to the start of the barrier function
    BYTE *  m_pFuncEnd;                     // Pointer to the end of the barrier function
    DWORD   m_dw_g_lowest_address_offset;   // Offset of the instruction reading g_lowest_address
    DWORD   m_dw_g_highest_address_offset;  // Offset of the instruction reading g_highest_address
    DWORD   m_dw_g_ephemeral_low_offset;    // Offset of the instruction reading g_ephemeral_low
    DWORD   m_dw_g_ephemeral_high_offset;   // Offset of the instruction reading g_ephemeral_high
    DWORD   m_dw_g_card_table_offset;       // Offset of the instruction reading g_card_table
};

// Infrastructure used for mapping of the source and destination of current WB patching
struct WriteBarrierMapping
{
    PBYTE to;    // Pointer to the write-barrier where it was copied over
    PBYTE from;  // Pointer to write-barrier from which it was copied
};

const int WriteBarrierIndex         = 0;
const int CheckedWriteBarrierIndex  = 1;
const int ByRefWriteBarrierIndex    = 2;
const int MaxWriteBarrierIndex      = 3;

WriteBarrierMapping wbMapping[MaxWriteBarrierIndex] =
                                    {
                                        {(PBYTE)JIT_WriteBarrier, NULL},
                                        {(PBYTE)JIT_CheckedWriteBarrier, NULL},
                                        {(PBYTE)JIT_ByRefWriteBarrier, NULL}
                                    };

PBYTE FindWBMapping(PBYTE from)
{
    for(int i = 0; i < MaxWriteBarrierIndex; ++i)
    {
        if(wbMapping[i].from == from)
            return wbMapping[i].to;
    }
    return NULL;
}

// Pointer to the start of the descriptor table. The end of the table is marked by a sentinel entry
// (m_pFuncStart is NULL).
EXTERN_C WriteBarrierDescriptor g_rgWriteBarrierDescriptors;

// Determine the range of memory containing all the write barrier implementations (these are clustered
// together and should fit in a page or maybe two).
void ComputeWriteBarrierRange(BYTE ** ppbStart, DWORD * pcbLength)
{
    DWORD size = (PBYTE)JIT_PatchedWriteBarrierLast - (PBYTE)JIT_PatchedWriteBarrierStart;
    *ppbStart = (PBYTE)JIT_PatchedWriteBarrierStart;
    *pcbLength = size;
}

void CopyWriteBarrier(PCODE dstCode, PCODE srcCode, PCODE endCode)
{
    TADDR dst = PCODEToPINSTR(dstCode);
    TADDR src = PCODEToPINSTR(srcCode);
    TADDR end = PCODEToPINSTR(endCode);

    size_t size = (PBYTE)end - (PBYTE)src;
    memcpy((PVOID)dst, (PVOID)src, size);
}

#if _DEBUG
void ValidateWriteBarriers()
{
    // Post-grow WB are bigger than pre-grow so validating that target WB has space to accomodate those
    _ASSERTE( ((PBYTE)JIT_WriteBarrier_End - (PBYTE)JIT_WriteBarrier) >= ((PBYTE)JIT_WriteBarrier_MP_Post_End - (PBYTE)JIT_WriteBarrier_MP_Post));
    _ASSERTE( ((PBYTE)JIT_WriteBarrier_End - (PBYTE)JIT_WriteBarrier) >= ((PBYTE)JIT_WriteBarrier_SP_Post_End - (PBYTE)JIT_WriteBarrier_SP_Post));

    _ASSERTE( ((PBYTE)JIT_CheckedWriteBarrier_End - (PBYTE)JIT_CheckedWriteBarrier) >= ((PBYTE)JIT_CheckedWriteBarrier_MP_Post_End - (PBYTE)JIT_CheckedWriteBarrier_MP_Post));
    _ASSERTE( ((PBYTE)JIT_CheckedWriteBarrier_End - (PBYTE)JIT_CheckedWriteBarrier) >= ((PBYTE)JIT_CheckedWriteBarrier_SP_Post_End - (PBYTE)JIT_CheckedWriteBarrier_SP_Post));

    _ASSERTE( ((PBYTE)JIT_ByRefWriteBarrier_End - (PBYTE)JIT_ByRefWriteBarrier) >= ((PBYTE)JIT_ByRefWriteBarrier_MP_Post_End - (PBYTE)JIT_ByRefWriteBarrier_MP_Post));
    _ASSERTE( ((PBYTE)JIT_ByRefWriteBarrier_End - (PBYTE)JIT_ByRefWriteBarrier) >= ((PBYTE)JIT_ByRefWriteBarrier_SP_Post_End - (PBYTE)JIT_ByRefWriteBarrier_SP_Post));

}
#endif // _DEBUG

#define UPDATE_WB(_proc,_grow)   \
    CopyWriteBarrier((PCODE)JIT_WriteBarrier, (PCODE)JIT_WriteBarrier_ ## _proc ## _ ## _grow , (PCODE)JIT_WriteBarrier_ ## _proc ## _ ## _grow ## _End); \
    wbMapping[WriteBarrierIndex].from = (PBYTE)JIT_WriteBarrier_ ## _proc ## _ ## _grow ; \
    \
    CopyWriteBarrier((PCODE)JIT_CheckedWriteBarrier, (PCODE)JIT_CheckedWriteBarrier_ ## _proc ## _ ## _grow , (PCODE)JIT_CheckedWriteBarrier_ ## _proc ## _ ## _grow ## _End); \
    wbMapping[CheckedWriteBarrierIndex].from = (PBYTE)JIT_CheckedWriteBarrier_ ## _proc ## _ ## _grow ; \
    \
    CopyWriteBarrier((PCODE)JIT_ByRefWriteBarrier, (PCODE)JIT_ByRefWriteBarrier_ ## _proc ## _ ## _grow , (PCODE)JIT_ByRefWriteBarrier_ ## _proc ## _ ## _grow ## _End); \
    wbMapping[ByRefWriteBarrierIndex].from = (PBYTE)JIT_ByRefWriteBarrier_ ## _proc ## _ ## _grow ; \

// Update the instructions in our various write barrier implementations that refer directly to the values
// of GC globals such as g_lowest_address and g_card_table. We don't particularly care which values have
// changed on each of these callbacks, it's pretty cheap to refresh them all.
void UpdateGCWriteBarriers(bool postGrow = false)
{
    // Define a helper macro that abstracts the minutia of patching the instructions to access the value of a
    // particular GC global.

#if _DEBUG
    ValidateWriteBarriers();
#endif // _DEBUG

    static bool wbCopyRequired = true; // We begin with a wb copy
    static bool wbIsPostGrow = false;  // We begin with pre-Grow write barrier

    if(postGrow && !wbIsPostGrow)
    {
        wbIsPostGrow = true;
        wbCopyRequired = true;
    }

    if(wbCopyRequired)
    {
        BOOL mp = g_SystemInfo.dwNumberOfProcessors > 1;
        if(mp)
        {
            if(wbIsPostGrow)
            {
                UPDATE_WB(MP,Post);
            }
            else
            {
                UPDATE_WB(MP,Pre);
            }
        }
        else
        {
            if(wbIsPostGrow)
            {
                UPDATE_WB(SP,Post);
            }
            else
            {
                UPDATE_WB(SP,Pre);
            }
        }

        wbCopyRequired = false;
    }
#define GWB_PATCH_OFFSET(_global)                                       \
    if (pDesc->m_dw_##_global##_offset != 0xffff)                       \
        PutThumb2Mov32((UINT16*)(to + pDesc->m_dw_##_global##_offset - 1), (UINT32)(dac_cast<TADDR>(_global)));

    // Iterate through the write barrier patch table created in the .clrwb section
    // (see write barrier asm code)
    WriteBarrierDescriptor * pDesc = &g_rgWriteBarrierDescriptors;
    while (pDesc->m_pFuncStart)
    {
        // If the write barrier is being currently used (as in copied over to the patchable site)
        // then read the patch location from the table and use the offset to patch the target asm code
        PBYTE to = FindWBMapping(pDesc->m_pFuncStart);
        if(to)
        {
            GWB_PATCH_OFFSET(g_lowest_address);
            GWB_PATCH_OFFSET(g_highest_address);
            GWB_PATCH_OFFSET(g_ephemeral_low);
            GWB_PATCH_OFFSET(g_ephemeral_high);
            GWB_PATCH_OFFSET(g_card_table);
        }

        pDesc++;
    }
}

int StompWriteBarrierResize(bool isRuntimeSuspended, bool bReqUpperBoundsCheck)
{
    // The runtime is not always suspended when this is called (unlike StompWriteBarrierEphemeral) but we have
    // no way to update the barrier code atomically on ARM since each 32-bit value we change is loaded over
    // two instructions. So we have to suspend the EE (which forces code out of the barrier functions) before
    // proceeding. Luckily the case where the runtime is not already suspended is relatively rare (allocation
    // of a new large object heap segment). Skip the suspend for the case where we're called during runtime
    // startup.

    // suspend/resuming the EE under GC stress will trigger a GC and if we're holding the
    // GC lock due to allocating a LOH segment it will cause a deadlock so disable it here.
    GCStressPolicy::InhibitHolder iholder;
    int stompWBCompleteActions = SWB_ICACHE_FLUSH;

    if (!isRuntimeSuspended)
    {
        ThreadSuspend::SuspendEE(ThreadSuspend::SUSPEND_OTHER);
        stompWBCompleteActions |= SWB_EE_RESTART;
    }

    UpdateGCWriteBarriers(bReqUpperBoundsCheck);

    return stompWBCompleteActions;
}

int StompWriteBarrierEphemeral(bool isRuntimeSuspended)
{
    UNREFERENCED_PARAMETER(isRuntimeSuspended);
    _ASSERTE(isRuntimeSuspended);
    UpdateGCWriteBarriers();
    return SWB_ICACHE_FLUSH;
}

void FlushWriteBarrierInstructionCache()
{
    // We've changed code so we must flush the instruction cache.
    BYTE *pbAlteredRange;
    DWORD cbAlteredRange;
    ComputeWriteBarrierRange(&pbAlteredRange, &cbAlteredRange);
    FlushInstructionCache(GetCurrentProcess(), pbAlteredRange, cbAlteredRange);
}

#endif // CROSSGEN_COMPILE

#endif // !DACCESS_COMPILE

#ifndef CROSSGEN_COMPILE
void LazyMachState::unwindLazyState(LazyMachState* baseState,
                                    MachState* unwoundstate,
                                    DWORD threadId,
                                    int funCallDepth,
                                    HostCallPreference hostCallPreference)
{
    T_CONTEXT                         ctx;
    T_KNONVOLATILE_CONTEXT_POINTERS   nonVolRegPtrs;

    ctx.Pc = baseState->captureIp;
    ctx.Sp = baseState->captureSp;

    ctx.R4 = unwoundstate->captureR4_R11[0] = baseState->captureR4_R11[0];
    ctx.R5 = unwoundstate->captureR4_R11[1] = baseState->captureR4_R11[1];
    ctx.R6 = unwoundstate->captureR4_R11[2] = baseState->captureR4_R11[2];
    ctx.R7 = unwoundstate->captureR4_R11[3] = baseState->captureR4_R11[3];
    ctx.R8 = unwoundstate->captureR4_R11[4] = baseState->captureR4_R11[4];
    ctx.R9 = unwoundstate->captureR4_R11[5] = baseState->captureR4_R11[5];
    ctx.R10 = unwoundstate->captureR4_R11[6] = baseState->captureR4_R11[6];
    ctx.R11 = unwoundstate->captureR4_R11[7] = baseState->captureR4_R11[7];

#if !defined(DACCESS_COMPILE)
    // For DAC, if we get here, it means that the LazyMachState is uninitialized and we have to unwind it.
    // The API we use to unwind in DAC is StackWalk64(), which does not support the context pointers.
    //
    // Restore the integer registers to KNONVOLATILE_CONTEXT_POINTERS to be used for unwinding.
    nonVolRegPtrs.R4 = &unwoundstate->captureR4_R11[0];
    nonVolRegPtrs.R5 = &unwoundstate->captureR4_R11[1];
    nonVolRegPtrs.R6 = &unwoundstate->captureR4_R11[2];
    nonVolRegPtrs.R7 = &unwoundstate->captureR4_R11[3];
    nonVolRegPtrs.R8 = &unwoundstate->captureR4_R11[4];
    nonVolRegPtrs.R9 = &unwoundstate->captureR4_R11[5];
    nonVolRegPtrs.R10 = &unwoundstate->captureR4_R11[6];
    nonVolRegPtrs.R11 = &unwoundstate->captureR4_R11[7];
#endif // DACCESS_COMPILE

    LOG((LF_GCROOTS, LL_INFO100000, "STACKWALK    LazyMachState::unwindLazyState(ip:%p,sp:%p)\n", baseState->captureIp, baseState->captureSp));

    PCODE pvControlPc;

    do
    {
#ifndef FEATURE_PAL
        pvControlPc = Thread::VirtualUnwindCallFrame(&ctx, &nonVolRegPtrs);
#else // !FEATURE_PAL
#ifdef DACCESS_COMPILE
        HRESULT hr = DacVirtualUnwind(threadId, &ctx, &nonVolRegPtrs);
        if (FAILED(hr))
        {
            DacError(hr);
        }
#else // DACCESS_COMPILE
        BOOL success = PAL_VirtualUnwind(&ctx, &nonVolRegPtrs);
        if (!success)
        {
            _ASSERTE(!"unwindLazyState: Unwinding failed");
            EEPOLICY_HANDLE_FATAL_ERROR(COR_E_EXECUTIONENGINE);
        }
#endif // DACCESS_COMPILE
        pvControlPc = GetIP(&ctx);
#endif // !FEATURE_PAL
        if (funCallDepth > 0)
        {
            --funCallDepth;
            if (funCallDepth == 0)
                break;
        }
        else
        {
            // Determine  whether given IP resides in JITted code. (It returns nonzero in that case.)
            // Use it now to see if we've unwound to managed code yet.
            BOOL fFailedReaderLock = FALSE;
            BOOL fIsManagedCode = ExecutionManager::IsManagedCode(pvControlPc, hostCallPreference, &fFailedReaderLock);
            if (fFailedReaderLock)
            {
                // We don't know if we would have been able to find a JIT
                // manager, because we couldn't enter the reader lock without
                // yielding (and our caller doesn't want us to yield).  So abort
                // now.

                // Invalidate the lazyState we're returning, so the caller knows
                // we aborted before we could fully unwind
                unwoundstate->_isValid = false;
                return;
            }

            if (fIsManagedCode)
                break;
        }
    }
    while(TRUE);

    //
    // Update unwoundState so that HelperMethodFrameRestoreState knows which
    // registers have been potentially modified.
    //

    unwoundstate->_pc = ctx.Pc;
    unwoundstate->_sp = ctx.Sp;

#ifdef DACCESS_COMPILE
    // For DAC builds, we update the registers directly since we dont have context pointers
    unwoundstate->captureR4_R11[0] = ctx.R4;
    unwoundstate->captureR4_R11[1] = ctx.R5;
    unwoundstate->captureR4_R11[2] = ctx.R6;
    unwoundstate->captureR4_R11[3] = ctx.R7;
    unwoundstate->captureR4_R11[4] = ctx.R8;
    unwoundstate->captureR4_R11[5] = ctx.R9;
    unwoundstate->captureR4_R11[6] = ctx.R10;
    unwoundstate->captureR4_R11[7] = ctx.R11;
#else // !DACCESS_COMPILE
    // For non-DAC builds, update the register state from context pointers
    unwoundstate->_R4_R11[0] = (PDWORD)nonVolRegPtrs.R4;
    unwoundstate->_R4_R11[1] = (PDWORD)nonVolRegPtrs.R5;
    unwoundstate->_R4_R11[2] = (PDWORD)nonVolRegPtrs.R6;
    unwoundstate->_R4_R11[3] = (PDWORD)nonVolRegPtrs.R7;
    unwoundstate->_R4_R11[4] = (PDWORD)nonVolRegPtrs.R8;
    unwoundstate->_R4_R11[5] = (PDWORD)nonVolRegPtrs.R9;
    unwoundstate->_R4_R11[6] = (PDWORD)nonVolRegPtrs.R10;
    unwoundstate->_R4_R11[7] = (PDWORD)nonVolRegPtrs.R11;
#endif // DACCESS_COMPILE

    unwoundstate->_isValid = true;
}

void HelperMethodFrame::UpdateRegDisplay(const PREGDISPLAY pRD)
{
    CONTRACTL
    {
        NOTHROW;
        GC_NOTRIGGER;
        MODE_ANY;
        SUPPORTS_DAC;
    }
    CONTRACTL_END;

    pRD->IsCallerContextValid = FALSE;
    pRD->IsCallerSPValid      = FALSE;        // Don't add usage of this field.  This is only temporary.

    //
    // Copy the saved state from the frame to the current context.
    //

    LOG((LF_GCROOTS, LL_INFO100000, "STACKWALK    HelperMethodFrame::UpdateRegDisplay cached ip:%p, sp:%p\n", m_MachState._pc, m_MachState._sp));

 #if defined(DACCESS_COMPILE)
    // For DAC, we may get here when the HMF is still uninitialized.
    // So we may need to unwind here.
    if (!m_MachState.isValid())
    {
        // This allocation throws on OOM.
        MachState* pUnwoundState = (MachState*)DacAllocHostOnlyInstance(sizeof(*pUnwoundState), true);

        InsureInit(false, pUnwoundState);

        pRD->pCurrentContext->Pc = pRD->ControlPC = pUnwoundState->_pc;
        pRD->pCurrentContext->Sp = pRD->SP        = pUnwoundState->_sp;

        pRD->pCurrentContext->R4 = (DWORD)(pUnwoundState->captureR4_R11[0]);
        pRD->pCurrentContext->R5 = (DWORD)(pUnwoundState->captureR4_R11[1]);
        pRD->pCurrentContext->R6 = (DWORD)(pUnwoundState->captureR4_R11[2]);
        pRD->pCurrentContext->R7 = (DWORD)(pUnwoundState->captureR4_R11[3]);
        pRD->pCurrentContext->R8 = (DWORD)(pUnwoundState->captureR4_R11[4]);
        pRD->pCurrentContext->R9 = (DWORD)(pUnwoundState->captureR4_R11[5]);
        pRD->pCurrentContext->R10 = (DWORD)(pUnwoundState->captureR4_R11[6]);
        pRD->pCurrentContext->R11 = (DWORD)(pUnwoundState->captureR4_R11[7]);

        return;
    }
#endif // DACCESS_COMPILE

    // reset pContext; it's only valid for active (top-most) frame
    pRD->pContext = NULL;
    pRD->ControlPC = GetReturnAddress();
    pRD->SP = (DWORD)(size_t)m_MachState._sp;

    pRD->pCurrentContext->Pc = pRD->ControlPC;
    pRD->pCurrentContext->Sp = pRD->SP;

    pRD->pCurrentContext->R4 = *m_MachState._R4_R11[0];
    pRD->pCurrentContext->R5 = *m_MachState._R4_R11[1];
    pRD->pCurrentContext->R6 = *m_MachState._R4_R11[2];
    pRD->pCurrentContext->R7 = *m_MachState._R4_R11[3];
    pRD->pCurrentContext->R8 = *m_MachState._R4_R11[4];
    pRD->pCurrentContext->R9 = *m_MachState._R4_R11[5];
    pRD->pCurrentContext->R10 = *m_MachState._R4_R11[6];
    pRD->pCurrentContext->R11 = *m_MachState._R4_R11[7];

    pRD->pCurrentContextPointers->R4 = m_MachState._R4_R11[0];
    pRD->pCurrentContextPointers->R5 = m_MachState._R4_R11[1];
    pRD->pCurrentContextPointers->R6 = m_MachState._R4_R11[2];
    pRD->pCurrentContextPointers->R7 = m_MachState._R4_R11[3];
    pRD->pCurrentContextPointers->R8 = m_MachState._R4_R11[4];
    pRD->pCurrentContextPointers->R9 = m_MachState._R4_R11[5];
    pRD->pCurrentContextPointers->R10 = m_MachState._R4_R11[6];
    pRD->pCurrentContextPointers->R11 = m_MachState._R4_R11[7];
    pRD->pCurrentContextPointers->Lr = NULL;
}
#endif // !CROSSGEN_COMPILE

TADDR FixupPrecode::GetMethodDesc()
{
    LIMITED_METHOD_DAC_CONTRACT;

    // This lookup is also manually inlined in PrecodeFixupThunk assembly code
    TADDR base = *PTR_TADDR(GetBase());
    if (base == NULL)
        return NULL;
    return base + (m_MethodDescChunkIndex * MethodDesc::ALIGNMENT);
}

#ifdef DACCESS_COMPILE
void FixupPrecode::EnumMemoryRegions(CLRDataEnumMemoryFlags flags)
{
    SUPPORTS_DAC;
    DacEnumMemoryRegion(dac_cast<TADDR>(this), sizeof(FixupPrecode));

    DacEnumMemoryRegion(GetBase(), sizeof(TADDR));
}
#endif // DACCESS_COMPILE

#ifndef DACCESS_COMPILE

void StubPrecode::Init(MethodDesc* pMD, LoaderAllocator *pLoaderAllocator)
{
    WRAPPER_NO_CONTRACT;

    int n = 0;

    m_rgCode[n++] = 0xf8df; // ldr r12, [pc, #8]
    m_rgCode[n++] = 0xc008;
    m_rgCode[n++] = 0xf8df; // ldr pc, [pc, #0]
    m_rgCode[n++] = 0xf000;

    _ASSERTE(n == _countof(m_rgCode));

    m_pTarget = GetPreStubEntryPoint();
    m_pMethodDesc = (TADDR)pMD;
}

#ifdef FEATURE_NATIVE_IMAGE_GENERATION
void StubPrecode::Fixup(DataImage *image)
{
    WRAPPER_NO_CONTRACT;

    image->FixupFieldToNode(this, offsetof(StubPrecode, m_pTarget),
                            image->GetHelperThunk(CORINFO_HELP_EE_PRESTUB),
                            0,
                            IMAGE_REL_BASED_PTR);

    image->FixupField(this, offsetof(StubPrecode, m_pMethodDesc),
                      (void*)GetMethodDesc(),
                      0,
                      IMAGE_REL_BASED_PTR);
}
#endif // FEATURE_NATIVE_IMAGE_GENERATION

void NDirectImportPrecode::Init(MethodDesc* pMD, LoaderAllocator *pLoaderAllocator)
{
    WRAPPER_NO_CONTRACT;

    int n = 0;

    m_rgCode[n++] = 0xf8df; // ldr r12, [pc, #4]
    m_rgCode[n++] = 0xc004;
    m_rgCode[n++] = 0xf8df; // ldr pc, [pc, #4]
    m_rgCode[n++] = 0xf004;

    _ASSERTE(n == _countof(m_rgCode));

    m_pMethodDesc = (TADDR)pMD;
    m_pTarget = GetEEFuncEntryPoint(NDirectImportThunk);
}

#ifdef FEATURE_NATIVE_IMAGE_GENERATION
void NDirectImportPrecode::Fixup(DataImage *image)
{
    WRAPPER_NO_CONTRACT;

    image->FixupField(this, offsetof(NDirectImportPrecode, m_pMethodDesc),
                      (void*)GetMethodDesc(),
                      0,
                      IMAGE_REL_BASED_PTR);

    image->FixupFieldToNode(this, offsetof(NDirectImportPrecode, m_pTarget),
                            image->GetHelperThunk(CORINFO_HELP_EE_PINVOKE_FIXUP),
                            0,
                            IMAGE_REL_BASED_PTR);
}
#endif

void FixupPrecode::Init(MethodDesc* pMD, LoaderAllocator *pLoaderAllocator, int iMethodDescChunkIndex /*=0*/, int iPrecodeChunkIndex /*=0*/)
{
    WRAPPER_NO_CONTRACT;

    m_rgCode[0] = 0x46fc;   // mov r12, pc
    m_rgCode[1] = 0xf8df;   // ldr pc, [pc, #4]
    m_rgCode[2] = 0xf004;

    // Initialize chunk indices only if they are not initialized yet. This is necessary to make MethodDesc::Reset work.
    if (m_PrecodeChunkIndex == 0)
    {
        _ASSERTE(FitsInU1(iPrecodeChunkIndex));
        m_PrecodeChunkIndex = static_cast<BYTE>(iPrecodeChunkIndex);
    }

    if (iMethodDescChunkIndex != -1)
    {
        if (m_MethodDescChunkIndex == 0)
        {
            _ASSERTE(FitsInU1(iMethodDescChunkIndex));
            m_MethodDescChunkIndex = static_cast<BYTE>(iMethodDescChunkIndex);
        }

        if (*(void**)GetBase() == NULL)
            *(void**)GetBase() = (BYTE*)pMD - (iMethodDescChunkIndex * MethodDesc::ALIGNMENT);
    }

    _ASSERTE(GetMethodDesc() == (TADDR)pMD);

    if (pLoaderAllocator != NULL)
    {
        m_pTarget = GetEEFuncEntryPoint(PrecodeFixupThunk);
    }
}

#ifdef FEATURE_NATIVE_IMAGE_GENERATION
// Partial initialization. Used to save regrouped chunks.
void FixupPrecode::InitForSave(int iPrecodeChunkIndex)
{
    STANDARD_VM_CONTRACT;

    m_rgCode[0] = 0x46fc;   // mov r12, pc
    m_rgCode[1] = 0xf8df;   // ldr pc, [pc, #4]
    m_rgCode[2] = 0xf004;

    _ASSERTE(FitsInU1(iPrecodeChunkIndex));
    m_PrecodeChunkIndex = static_cast<BYTE>(iPrecodeChunkIndex);

    // The rest is initialized in code:FixupPrecode::Fixup
}

void FixupPrecode::Fixup(DataImage *image, MethodDesc * pMD)
{
    STANDARD_VM_CONTRACT;

    // Note that GetMethodDesc() does not return the correct value because of
    // regrouping of MethodDescs into hot and cold blocks. That's why the caller
    // has to supply the actual MethodDesc

    SSIZE_T mdChunkOffset;
    ZapNode * pMDChunkNode = image->GetNodeForStructure(pMD, &mdChunkOffset);
    ZapNode * pHelperThunk = image->GetHelperThunk(CORINFO_HELP_EE_PRECODE_FIXUP);

    image->FixupFieldToNode(this, offsetof(FixupPrecode, m_pTarget), pHelperThunk);

    // Set the actual chunk index
    FixupPrecode * pNewPrecode = (FixupPrecode *)image->GetImagePointer(this);

    size_t mdOffset   = mdChunkOffset - sizeof(MethodDescChunk);
    size_t chunkIndex = mdOffset / MethodDesc::ALIGNMENT;
    _ASSERTE(FitsInU1(chunkIndex));
    pNewPrecode->m_MethodDescChunkIndex = (BYTE) chunkIndex;

    // Fixup the base of MethodDescChunk
    if (m_PrecodeChunkIndex == 0)
    {
        image->FixupFieldToNode(this, (BYTE *)GetBase() - (BYTE *)this,
            pMDChunkNode, sizeof(MethodDescChunk));
    }
}
#endif // FEATURE_NATIVE_IMAGE_GENERATION

void ThisPtrRetBufPrecode::Init(MethodDesc* pMD, LoaderAllocator *pLoaderAllocator)
{
    WRAPPER_NO_CONTRACT;

    int n = 0;

    m_rgCode[n++] = 0x4684; // mov r12, r0
    m_rgCode[n++] = 0x4608; // mov r0, r1
    m_rgCode[n++] = 0xea4f; // mov r1, r12
    m_rgCode[n++] = 0x010c;
    m_rgCode[n++] = 0xf8df; // ldr pc, [pc, #0]
    m_rgCode[n++] = 0xf000;

    _ASSERTE(n == _countof(m_rgCode));

    m_pTarget = GetPreStubEntryPoint();
    m_pMethodDesc = (TADDR)pMD;
}


#ifndef CROSSGEN_COMPILE
/*
Rough pseudo-code of interface dispatching:

  // jitted code sets r0, r4:
  r0 = object;
  r4 = indirectionCell;
  // jitted code calls *indirectionCell
  switch (*indirectionCell)
  {
      case LookupHolder._stub:
          // ResolveWorkerAsmStub:
          *indirectionCell = DispatchHolder._stub;
          call ResolveWorkerStatic, jump to target method;
      case DispatchHolder._stub:
          if (r0.methodTable == expectedMethodTable) jump to target method;
          // ResolveHolder._stub._failEntryPoint:
          jump to case ResolveHolder._stub._resolveEntryPoint;
      case ResolveHolder._stub._resolveEntryPoint:
          if (r0.methodTable in hashTable) jump to target method;
          // ResolveHolder._stub._slowEntryPoint:
          // ResolveWorkerChainLookupAsmStub:
          // ResolveWorkerAsmStub:
          if (_failEntryPoint called too many times) *indirectionCell = ResolveHolder._stub._resolveEntryPoint;
          call ResolveWorkerStatic, jump to target method;
  }

Note that ResolveWorkerChainLookupAsmStub currently points directly
to ResolveWorkerAsmStub; in the future, this could be separate.
*/

void  LookupHolder::Initialize(PCODE resolveWorkerTarget, size_t dispatchToken)
{
    // Called directly by JITTED code
    // See ResolveWorkerAsmStub

    // ldr r12, [pc + 8]    ; #_token
    _stub._entryPoint[0] = 0xf8df;
    _stub._entryPoint[1] = 0xc008;
    // ldr pc, [pc]         ; #_resolveWorkerTarget
    _stub._entryPoint[2] = 0xf8df;
    _stub._entryPoint[3] = 0xf000;

    _stub._resolveWorkerTarget = resolveWorkerTarget;
    _stub._token               = dispatchToken;
    _ASSERTE(4 == LookupStub::entryPointLen);
}

void  DispatchHolder::Initialize(PCODE implTarget, PCODE failTarget, size_t expectedMT)
{
    // Called directly by JITTED code
    // DispatchHolder._stub._entryPoint(r0:object, r1, r2, r3, r4:IndirectionCell)
    // {
    //     if (r0.methodTable == this._expectedMT) (this._implTarget)(r0, r1, r2, r3);
    //     else (this._failTarget)(r0, r1, r2, r3, r4);
    // }

    int n = 0;
    WORD offset;

    // We rely on the stub entry-point being DWORD aligned (so we can tell whether any subsequent WORD is
    // DWORD-aligned or not, which matters in the calculation of PC-relative offsets).
    _ASSERTE(((UINT_PTR)_stub._entryPoint & 0x3) == 0);

// Compute a PC-relative offset for use in an instruction encoding. Must call this prior to emitting the
// instruction halfword to which it applies. For thumb-2 encodings the offset must be computed before emitting
// the first of the halfwords.
#undef PC_REL_OFFSET
#define PC_REL_OFFSET(_field) (WORD)(offsetof(DispatchStub, _field) - (offsetof(DispatchStub, _entryPoint[n + 2]) & 0xfffffffc))

    // r0 : object. It can be null as well.
    // when it is null the code causes an AV. This AV is seen by the VM's personality routine
    // and it converts it into nullRef. We want the AV to happen before modifying the stack so that we can get the
    // call stack in windbg at the point of AV. So therefore "ldr r12, [r0]" should be the first instruction.

    // ldr r12, [r0 + #Object.m_pMethTab]
    _stub._entryPoint[n++] = DISPATCH_STUB_FIRST_WORD;
    _stub._entryPoint[n++] = 0xc000;

    // push {r5}
    _stub._entryPoint[n++] = 0xb420;

    // ldr r5, [pc + #_expectedMT]
    offset = PC_REL_OFFSET(_expectedMT);
    _ASSERTE((offset & 0x3) == 0);
    _stub._entryPoint[n++] = 0x4d00 | (offset >> 2);

    // cmp r5, r12
    _stub._entryPoint[n++] = 0x4565;

    // pop {r5}
    _stub._entryPoint[n++] = 0xbc20;

    // bne failTarget
    _stub._entryPoint[n++] = 0xd101;

    // ldr pc, [pc + #_implTarget]
    offset = PC_REL_OFFSET(_implTarget);
    _stub._entryPoint[n++] = 0xf8df;
    _stub._entryPoint[n++] = 0xf000 | offset;

    // failTarget:
    // ldr pc, [pc + #_failTarget]
    offset = PC_REL_OFFSET(_failTarget);
    _stub._entryPoint[n++] = 0xf8df;
    _stub._entryPoint[n++] = 0xf000 | offset;

    // nop - insert padding
    _stub._entryPoint[n++] = 0xbf00;

    _ASSERTE(n == DispatchStub::entryPointLen);

    // Make sure that the data members below are aligned
    _ASSERTE((n & 1) == 0);

    _stub._expectedMT = DWORD(expectedMT);
    _stub._failTarget = failTarget;
    _stub._implTarget = implTarget;
}

void ResolveHolder::Initialize(PCODE resolveWorkerTarget, PCODE patcherTarget,
                                size_t dispatchToken, UINT32 hashedToken,
                                void * cacheAddr, INT32 * counterAddr)
{
    // Called directly by JITTED code
    // ResolveStub._resolveEntryPoint(r0:Object*, r1, r2, r3, r4:IndirectionCellAndFlags)
    // {
    //    MethodTable mt = r0.m_pMethTab;
    //    int i = ((mt + mt >> 12) ^ this._hashedToken) & this._cacheMask
    //    ResolveCacheElem e = this._cacheAddress + i
    //    do
    //    {
    //        if (mt == e.pMT && this._token == e.token) (e.target)(r0, r1, r2, r3);
    //        e = e.pNext;
    //    } while (e != null)
    //    (this._slowEntryPoint)(r0, r1, r2, r3, r4);
    // }
    //

    int n = 0;
    WORD offset;

    // We rely on the stub entry-point being DWORD aligned (so we can tell whether any subsequent WORD is
    // DWORD-aligned or not, which matters in the calculation of PC-relative offsets).
    _ASSERTE(((UINT_PTR)_stub._resolveEntryPoint & 0x3) == 0);

// Compute a PC-relative offset for use in an instruction encoding. Must call this prior to emitting the
// instruction halfword to which it applies. For thumb-2 encodings the offset must be computed before emitting
// the first of the halfwords.
#undef PC_REL_OFFSET
#define PC_REL_OFFSET(_field) (WORD)(offsetof(ResolveStub, _field) - (offsetof(ResolveStub, _resolveEntryPoint[n + 2]) & 0xfffffffc))

    // ldr r12, [r0 + #Object.m_pMethTab]
    _stub._resolveEntryPoint[n++] = RESOLVE_STUB_FIRST_WORD;
    _stub._resolveEntryPoint[n++] = 0xc000;

    // ;; We need two scratch registers, r5 and r6
    // push {r5,r6}
    _stub._resolveEntryPoint[n++] = 0xb460;

    // ;; Compute i = ((mt + mt >> 12) ^ this._hashedToken) & this._cacheMask

    // add r6, r12, r12 lsr #12
    _stub._resolveEntryPoint[n++] = 0xeb0c;
    _stub._resolveEntryPoint[n++] = 0x361c;

    // ldr r5, [pc + #_hashedToken]
    offset = PC_REL_OFFSET(_hashedToken);
    _ASSERTE((offset & 0x3) == 0);
    _stub._resolveEntryPoint[n++] = 0x4d00 | (offset >> 2);

    // eor r6, r6, r5
    _stub._resolveEntryPoint[n++] = 0xea86;
    _stub._resolveEntryPoint[n++] = 0x0605;

    // ldr r5, [pc + #_cacheMask]
    offset = PC_REL_OFFSET(_cacheMask);
    _ASSERTE((offset & 0x3) == 0);
    _stub._resolveEntryPoint[n++] = 0x4d00 | (offset >> 2);

    // and r6, r6, r5
    _stub._resolveEntryPoint[n++] = 0xea06;
    _stub._resolveEntryPoint[n++] = 0x0605;

    // ;; ResolveCacheElem e = this._cacheAddress + i
    // ldr r5, [pc + #_cacheAddress]
    offset = PC_REL_OFFSET(_cacheAddress);
    _ASSERTE((offset & 0x3) == 0);
    _stub._resolveEntryPoint[n++] = 0x4d00 | (offset >> 2);

    // ldr r6, [r5 + r6] ;; r6 = e = this._cacheAddress + i
    _stub._resolveEntryPoint[n++] = 0x59ae;

    // ;; do {
    int loop = n;

    // ;; Check mt == e.pMT
    // ldr r5, [r6 + #ResolveCacheElem.pMT]
    offset = offsetof(ResolveCacheElem, pMT);
    _ASSERTE(offset <= 124 && (offset & 0x3) == 0);
    _stub._resolveEntryPoint[n++] = 0x6835 | (offset<< 4);

    // cmp r12, r5
    _stub._resolveEntryPoint[n++] = 0x45ac;

    // bne nextEntry
    _stub._resolveEntryPoint[n++] = 0xd108;

    // ;; Check this._token == e.token
    // ldr r5, [pc + #_token]
    offset = PC_REL_OFFSET(_token);
    _ASSERTE((offset & 0x3) == 0);
    _stub._resolveEntryPoint[n++] = 0x4d00 | (offset>>2);

    // ldr r12, [r6 + #ResolveCacheElem.token]
    offset = offsetof(ResolveCacheElem, token);
    _stub._resolveEntryPoint[n++] = 0xf8d6;
    _stub._resolveEntryPoint[n++] = 0xc000 | offset;

    // cmp r12, r5
    _stub._resolveEntryPoint[n++] = 0x45ac;

    // bne nextEntry
    _stub._resolveEntryPoint[n++] = 0xd103;

    // ldr r12, [r6 + #ResolveCacheElem.target] ;; r12 : e.target
    offset = offsetof(ResolveCacheElem, target);
    _stub._resolveEntryPoint[n++] = 0xf8d6;
    _stub._resolveEntryPoint[n++] = 0xc000 | offset;

    // ;; Restore r5 and r6
    // pop {r5,r6}
    _stub._resolveEntryPoint[n++] = 0xbc60;

    // ;; Branch to e.target
    // bx       r12 ;; (e.target)(r0,r1,r2,r3)
    _stub._resolveEntryPoint[n++] = 0x4760;

    // nextEntry:
    // ;; e = e.pNext;
    // ldr r6, [r6 + #ResolveCacheElem.pNext]
    offset = offsetof(ResolveCacheElem, pNext);
    _ASSERTE(offset <=124 && (offset & 0x3) == 0);
    _stub._resolveEntryPoint[n++] = 0x6836 | (offset << 4);

    // ;; } while(e != null);
    // cbz r6, slowEntryPoint
    _stub._resolveEntryPoint[n++] = 0xb116;

    // ldr r12, [r0 + #Object.m_pMethTab]
    _stub._resolveEntryPoint[n++] = 0xf8d0;
    _stub._resolveEntryPoint[n++] = 0xc000;

    // b loop
    offset = (WORD)((loop - (n + 2)) * sizeof(WORD));
    offset = (offset >> 1) & 0x07ff;
    _stub._resolveEntryPoint[n++] = 0xe000 | offset;

    // slowEntryPoint:
    // pop {r5,r6}
    _stub._resolveEntryPoint[n++] = 0xbc60;

    // nop for alignment
    _stub._resolveEntryPoint[n++] = 0xbf00;

    // the slow entry point be DWORD-aligned (see _ASSERTE below) insert nops if necessary .

    // ARMSTUB TODO: promotion

    // fall through to slow case
    _ASSERTE(_stub._resolveEntryPoint + n == _stub._slowEntryPoint);
    _ASSERTE(n == ResolveStub::resolveEntryPointLen);

    // ResolveStub._slowEntryPoint(r0:MethodToken, r1, r2, r3, r4:IndirectionCellAndFlags)
    // {
    //     r12 = this._tokenSlow;
    //     this._resolveWorkerTarget(r0, r1, r2, r3, r4, r12);
    // }

    // The following macro relies on this entry point being DWORD-aligned. We've already asserted that the
    // overall stub is aligned above, just need to check that the preceding stubs occupy an even number of
    // WORD slots.
    _ASSERTE((n & 1) == 0);

#undef PC_REL_OFFSET
#define PC_REL_OFFSET(_field) (WORD)(offsetof(ResolveStub, _field) - (offsetof(ResolveStub, _slowEntryPoint[n + 2]) & 0xfffffffc))

    n = 0;

    // ldr r12, [pc + #_tokenSlow]
    offset = PC_REL_OFFSET(_tokenSlow);
    _stub._slowEntryPoint[n++] = 0xf8df;
    _stub._slowEntryPoint[n++] = 0xc000 | offset;

    // ldr pc, [pc + #_resolveWorkerTarget]
    offset = PC_REL_OFFSET(_resolveWorkerTarget);
    _stub._slowEntryPoint[n++] = 0xf8df;
    _stub._slowEntryPoint[n++] = 0xf000 | offset;

    _ASSERTE(n == ResolveStub::slowEntryPointLen);

    // ResolveStub._failEntryPoint(r0:MethodToken, r1, r2, r3, r4:IndirectionCellAndFlags)
    // {
    //     if(--*(this._pCounter) < 0) r4 = r4 | SDF_ResolveBackPatch;
    //     this._resolveEntryPoint(r0, r1, r2, r3, r4);
    // }

    // The following macro relies on this entry point being DWORD-aligned. We've already asserted that the
    // overall stub is aligned above, just need to check that the preceding stubs occupy an even number of
    // WORD slots.
    _ASSERTE((n & 1) == 0);

#undef PC_REL_OFFSET
#define PC_REL_OFFSET(_field) (WORD)(offsetof(ResolveStub, _field) - (offsetof(ResolveStub, _failEntryPoint[n + 2]) & 0xfffffffc))

    n = 0;

    // push {r5}
    _stub._failEntryPoint[n++] = 0xb420;

    // ldr r5, [pc + #_pCounter]
    offset = PC_REL_OFFSET(_pCounter);
    _ASSERTE((offset & 0x3) == 0);
    _stub._failEntryPoint[n++] = 0x4d00 | (offset >>2);

    // ldr r12, [r5]
    _stub._failEntryPoint[n++] = 0xf8d5;
    _stub._failEntryPoint[n++] = 0xc000;

    // subs r12, r12, #1
    _stub._failEntryPoint[n++] = 0xf1bc;
    _stub._failEntryPoint[n++] = 0x0c01;

    // str r12, [r5]
    _stub._failEntryPoint[n++] = 0xf8c5;
    _stub._failEntryPoint[n++] = 0xc000;

    // pop {r5}
    _stub._failEntryPoint[n++] = 0xbc20;

    // bge resolveEntryPoint
    _stub._failEntryPoint[n++] = 0xda01;

    // or r4, r4, SDF_ResolveBackPatch
    _ASSERTE(SDF_ResolveBackPatch < 256);
    _stub._failEntryPoint[n++] = 0xf044;
    _stub._failEntryPoint[n++] = 0x0400 | SDF_ResolveBackPatch;

    // resolveEntryPoint:
    // b _resolveEntryPoint
    offset = (WORD)(offsetof(ResolveStub, _resolveEntryPoint) - offsetof(ResolveStub, _failEntryPoint[n + 2]));
    _ASSERTE((offset & 1) == 0);
    offset = (offset >> 1) & 0x07ff;
    _stub._failEntryPoint[n++] = 0xe000 | offset;

    // nop for alignment
    _stub._failEntryPoint[n++] = 0xbf00;

    _ASSERTE(n == ResolveStub::failEntryPointLen);

    _stub._pCounter            = counterAddr;
    _stub._hashedToken         = hashedToken << LOG2_PTRSIZE;
    _stub._cacheAddress        = (size_t) cacheAddr;
    _stub._token               = dispatchToken;
    _stub._tokenSlow           = dispatchToken;
    _stub._resolveWorkerTarget = resolveWorkerTarget;
    _stub._cacheMask           = CALL_STUB_CACHE_MASK * sizeof(void*);

    _ASSERTE(resolveWorkerTarget == (PCODE)ResolveWorkerChainLookupAsmStub);
    _ASSERTE(patcherTarget == NULL);
}

BOOL DoesSlotCallPrestub(PCODE pCode)
{
    PTR_WORD pInstr = dac_cast<PTR_WORD>(PCODEToPINSTR(pCode));

#ifdef HAS_COMPACT_ENTRYPOINTS
    if (MethodDescChunk::GetMethodDescFromCompactEntryPoint(pCode, TRUE) != NULL)
    {
        return TRUE;
    }
#endif // HAS_COMPACT_ENTRYPOINTS

    // FixupPrecode
    if (pInstr[0] == 0x46fc && // // mov r12, pc
        pInstr[1] == 0xf8df &&
        pInstr[2] == 0xf004)
    {
        PCODE pTarget = dac_cast<PTR_FixupPrecode>(pInstr)->m_pTarget;

        // Check for jump stub (NGen case)
        if (isJump(pTarget))
        {
            pTarget = decodeJump(pTarget);
        }

        return pTarget == (TADDR)PrecodeFixupThunk;
    }

    // StubPrecode
    if (pInstr[0] == 0xf8df && // ldr r12, [pc + 8]
        pInstr[1] == 0xc008 &&
        pInstr[2] == 0xf8df && // ldr pc, [pc]
        pInstr[3] == 0xf000)
    {
        PCODE pTarget = dac_cast<PTR_StubPrecode>(pInstr)->m_pTarget;

        // Check for jump stub (NGen case)
        if (isJump(pTarget))
        {
            pTarget = decodeJump(pTarget);
        }

        return pTarget == GetPreStubEntryPoint();
    }

    return FALSE;
}

Stub *GenerateInitPInvokeFrameHelper()
{
    CONTRACT(Stub*)
    {
        THROWS;
        GC_NOTRIGGER;
        MODE_ANY;

        POSTCONDITION(CheckPointer(RETVAL));
    }
    CONTRACT_END;

    CPUSTUBLINKER sl;
    CPUSTUBLINKER *psl = &sl;

    CORINFO_EE_INFO::InlinedCallFrameInfo FrameInfo;
    InlinedCallFrame::GetEEInfo(&FrameInfo);

    // R4 contains address of the frame on stack (the frame ptr, not its neg space)
    unsigned negSpace = FrameInfo.offsetOfFrameVptr;

    ThumbReg regFrame   = ThumbReg(4);
    ThumbReg regThread  = ThumbReg(5);
    ThumbReg regScratch = ThumbReg(6);
    ThumbReg regR9 = ThumbReg(9);

#ifdef FEATURE_PAL
    // Erect frame to perform call to GetThread
    psl->ThumbEmitProlog(1, sizeof(ArgumentRegisters), FALSE); // Save r4 for aligned stack

    // Save argument registers around the GetThread call. Don't bother with using ldm/stm since this inefficient path anyway.
    for (int reg = 0; reg < 4; reg++)
        psl->ThumbEmitStoreRegIndirect(ThumbReg(reg), thumbRegSp, offsetof(ArgumentRegisters, r[reg]));
#endif

    psl->ThumbEmitGetThread(regThread);

#ifdef FEATURE_PAL
    for (int reg = 0; reg < 4; reg++)
        psl->ThumbEmitLoadRegIndirect(ThumbReg(reg), thumbRegSp, offsetof(ArgumentRegisters, r[reg]));
#endif

    // mov [regFrame + FrameInfo.offsetOfGSCookie], GetProcessGSCookie()
    psl->ThumbEmitMovConstant(regScratch, GetProcessGSCookie());
    psl->ThumbEmitStoreRegIndirect(regScratch, regFrame, FrameInfo.offsetOfGSCookie - negSpace);

    // mov [regFrame + FrameInfo.offsetOfFrameVptr], InlinedCallFrame::GetMethodFrameVPtr()
    psl->ThumbEmitMovConstant(regScratch, InlinedCallFrame::GetMethodFrameVPtr());
    psl->ThumbEmitStoreRegIndirect(regScratch, regFrame, FrameInfo.offsetOfFrameVptr - negSpace);

    // ldr regScratch, [regThread + offsetof(Thread, m_pFrame)]
    // str regScratch, [regFrame + FrameInfo.offsetOfFrameLink]
    psl->ThumbEmitLoadRegIndirect(regScratch, regThread, offsetof(Thread, m_pFrame));
    psl->ThumbEmitStoreRegIndirect(regScratch, regFrame, FrameInfo.offsetOfFrameLink - negSpace);

    // str FP, [regFrame + FrameInfo.offsetOfCalleeSavedFP]
    psl->ThumbEmitStoreRegIndirect(thumbRegFp, regFrame, FrameInfo.offsetOfCalleeSavedFP - negSpace);

    // str R9, [regFrame + FrameInfo.offsetOfSPAfterProlog]
    psl->ThumbEmitStoreRegIndirect(regR9, regFrame, FrameInfo.offsetOfSPAfterProlog - negSpace);

    // mov [regFrame + FrameInfo.offsetOfReturnAddress], 0
    psl->ThumbEmitMovConstant(regScratch, 0);
    psl->ThumbEmitStoreRegIndirect(regScratch, regFrame, FrameInfo.offsetOfReturnAddress - negSpace);

#ifdef FEATURE_PAL
    DWORD cbSavedRegs = sizeof(ArgumentRegisters) + 2 * 4; // r0-r3, r4, lr
    psl->ThumbEmitAdd(regScratch, thumbRegSp, cbSavedRegs);
    psl->ThumbEmitStoreRegIndirect(regScratch, regFrame, FrameInfo.offsetOfCallSiteSP - negSpace);
#else
    // str SP, [regFrame + FrameInfo.offsetOfCallSiteSP]
    psl->ThumbEmitStoreRegIndirect(thumbRegSp, regFrame, FrameInfo.offsetOfCallSiteSP - negSpace);
#endif

    // mov [regThread + offsetof(Thread, m_pFrame)], regFrame
    psl->ThumbEmitStoreRegIndirect(regFrame, regThread, offsetof(Thread, m_pFrame));

    // leave current Thread in R4

#ifdef FEATURE_PAL
    psl->ThumbEmitEpilog();
#else
    // Return. The return address has been restored into LR at this point.
    // bx lr
    psl->ThumbEmitJumpRegister(thumbRegLr);
#endif

    // A single process-wide stub that will never unload
    RETURN psl->Link(SystemDomain::GetGlobalLoaderAllocator()->GetStubHeap());
}

void StubLinkerCPU::ThumbEmitGetThread(ThumbReg dest)
{
#ifdef FEATURE_PAL

    ThumbEmitMovConstant(ThumbReg(0), (TADDR)GetThread);

    ThumbEmitCallRegister(ThumbReg(0));

    if (dest != ThumbReg(0))
    {
        ThumbEmitMovRegReg(dest, ThumbReg(0));
    }

#else // FEATURE_PAL

    // mrc p15, 0, dest, c13, c0, 2
    Emit16(0xee1d);
    Emit16((WORD)(0x0f50 | (dest << 12)));

    ThumbEmitLoadRegIndirect(dest, dest, offsetof(TEB, ThreadLocalStoragePointer));

    ThumbEmitLoadRegIndirect(dest, dest, sizeof(void *) * (g_TlsIndex & 0xFFFF));

    ThumbEmitLoadRegIndirect(dest, dest, (g_TlsIndex & 0x7FFF0000) >> 16);

#endif // FEATURE_PAL
}
#endif // CROSSGEN_COMPILE


// Emits code to adjust for a static delegate target.
VOID StubLinkerCPU::EmitShuffleThunk(ShuffleEntry *pShuffleEntryArray)
{
    // Scan the shuffle entries to see if there any stack-to-stack operations. If there aren't we can emit a
    // much simpler thunk (simply because we generate code that doesn't require more than one scratch
    // register).
    bool fSimpleCase = true;
    ShuffleEntry *pEntry = pShuffleEntryArray;
    while (pEntry->srcofs != ShuffleEntry::SENTINEL)
    {
        // It's enough to check whether we have a destination stack location (there are no register to stack
        // scenarios).
        if (!(pEntry->dstofs & ShuffleEntry::REGMASK))
        {
            fSimpleCase = false;
            break;
        }
        pEntry++;
    }

    if (fSimpleCase)
    {
        // No real prolog for the simple case, we're a tail call so we shouldn't be on the stack for any walk
        // or unwind.

        // On entry r0 holds the delegate instance. Look up the real target address stored in the MethodPtrAux
        // field and stash it in r12.
        //  ldr r12, [r0, #offsetof(DelegateObject, _methodPtrAux)]
        ThumbEmitLoadRegIndirect(ThumbReg(12), ThumbReg(0), DelegateObject::GetOffsetOfMethodPtrAux());

        // Emit the instructions to rewrite the argument registers. Most will be register-to-register (e.g.
        // move r1 to r0) but one or two of them might move values from the top of the incoming stack
        // arguments into registers r2 and r3. Note that the entries are ordered so that we don't need to
        // worry about a move overwriting a register we'll need to use as input for the next move (i.e. we get
        // move r1 to r0, move r2 to r1 etc.).
        pEntry = pShuffleEntryArray;
        while (pEntry->srcofs != ShuffleEntry::SENTINEL)
        {
            _ASSERTE(pEntry->dstofs & ShuffleEntry::REGMASK);

            if (pEntry->srcofs & ShuffleEntry::REGMASK)
            {
                // Move from register case.
                ThumbEmitMovRegReg(ThumbReg(pEntry->dstofs & ShuffleEntry::OFSMASK),
                                   ThumbReg(pEntry->srcofs & ShuffleEntry::OFSMASK));
            }
            else
            {
                // Move from the stack case.
                //  ldr <dest>, [sp + #source_offset]
                ThumbEmitLoadRegIndirect(ThumbReg(pEntry->dstofs & ShuffleEntry::OFSMASK),
                                         thumbRegSp,
                                         (pEntry->srcofs & ShuffleEntry::OFSMASK) * 4);
            }

            pEntry++;
        }

        // Tail call to real target.
        //  bx r12
        ThumbEmitJumpRegister(ThumbReg(12));

        return;
    }

    // In the more complex case we need to re-write at least some of the arguments on the stack as well as
    // argument registers. We need some temporary registers to perform stack-to-stack copies and we've
    // reserved our one remaining volatile register, r12, to store the eventual target method address. So
    // we're going to generate a hybrid-tail call. Using a tail call has the advantage that we don't need to
    // erect and link an explicit CLR frame to enable crawling of this thunk. Additionally re-writing the
    // stack can be more peformant in some scenarios than copying the stack (in the presence of floating point
    // or arguments requieing 64-bit alignment we might not have to move some or even most of the values).
    // The hybrid nature is that we'll erect a standard native frame (with a proper prolog and epilog) so we
    // can save some non-volatile registers to act as temporaries. Once we've performed the stack re-write
    // we'll poke the saved LR value (which will become a PC value on the pop in the epilog) to return to the
    // target method instead of us, thus atomically removing our frame from the stack and tail-calling the
    // real target.

    // Prolog:
    ThumbEmitProlog(3,      // Save r4-r6,lr (count doesn't include lr)
                    0,      // No additional space in the stack frame required
                    FALSE); // Don't push argument registers

    // On entry r0 holds the delegate instance. Look up the real target address stored in the MethodPtrAux
    // field and stash it in r12.
    //  ldr r12, [r0, #offsetof(DelegateObject, _methodPtrAux)]
    ThumbEmitLoadRegIndirect(ThumbReg(12), ThumbReg(0), DelegateObject::GetOffsetOfMethodPtrAux());

    // As we copy slots from lower in the argument stack to higher we need to keep track of source and
    // destination pointers into those arguments (if we just use offsets from SP we get into trouble with
    // argument frames larger than 4K). We'll use r4 to track the source (original location of an argument
    // from the caller's perspective) and r5 to track the destination (new location of the argument from the
    // callee's perspective). Both start at the current value of SP plus the offset created by pushing our
    // stack frame in the prolog.
    //  add r4, sp, #cbSavedRegs
    //  add r5, sp, #cbSavedRegs
    DWORD cbSavedRegs = 4 * 4; // r4, r5, r6, lr
    ThumbEmitAdd(ThumbReg(4), thumbRegSp, cbSavedRegs);
    ThumbEmitAdd(ThumbReg(5), thumbRegSp, cbSavedRegs);

    // Follow the shuffle array instructions to re-write some subset of r0-r3 and the stacked arguments to
    // remove the unwanted delegate instance in r0. Arguments only ever move from higher registers to lower
    // registers or higher stack addresses to lower stack addresses and are ordered from lowest register to
    // highest stack address. As a result we can do all updates in order and in place and we'll never
    // overwrite a register or stack location needed as a source value in a later iteration.
    DWORD dwLastSrcIndex = (DWORD)-1;
    DWORD dwLastDstIndex = (DWORD)-1;
    pEntry = pShuffleEntryArray;
    while (pEntry->srcofs != ShuffleEntry::SENTINEL)
    {
        // If this is a register-to-register move we can do it in one instruction.
        if ((pEntry->srcofs & ShuffleEntry::REGMASK) && (pEntry->dstofs & ShuffleEntry::REGMASK))
        {
            ThumbEmitMovRegReg(ThumbReg(pEntry->dstofs & ShuffleEntry::OFSMASK),
                               ThumbReg(pEntry->srcofs & ShuffleEntry::OFSMASK));
        }
        else
        {
            // There is no case where a source argument register is moved into a destination stack slot.
            _ASSERTE((pEntry->srcofs & ShuffleEntry::REGMASK) == 0);

            // Source or destination stack offsets might not be contiguous (though they often will be).
            // Floating point arguments and 64-bit aligned values can cause discontinuities. While we copy
            // values we'll use post increment addressing modes to move both source and destination stack
            // pointers forward 4 bytes at a time, the common case. But we'll insert additional add
            // instructions for any holes we find (we detect these by remembering the last source and
            // destination stack offset we used).

            // Add any additional offset to the source pointer (r4) to account for holes in the copy.
            DWORD dwSrcIndex = pEntry->srcofs & ShuffleEntry::OFSMASK;
            if (dwSrcIndex != (dwLastSrcIndex + 1))
            {
                _ASSERTE(dwSrcIndex > dwLastSrcIndex);

                // add r4, #gap_size
                ThumbEmitIncrement(ThumbReg(4), (dwSrcIndex - dwLastSrcIndex - 1) * 4);
            }
            dwLastSrcIndex = dwSrcIndex;

            // Load the source value from the stack and increment our source pointer (r4) in one instruction.
            // If the target is a register we can move the value directly there. Otherwise we move it to the
            // r6 temporary register.
            if (pEntry->dstofs & ShuffleEntry::REGMASK)
            {
                // ldr <regnum>, [r4], #4
                ThumbEmitLoadIndirectPostIncrement(ThumbReg(pEntry->dstofs & ShuffleEntry::OFSMASK), ThumbReg(4), 4);
            }
            else
            {
                // ldr r6, [r4], #4
                ThumbEmitLoadIndirectPostIncrement(ThumbReg(6), ThumbReg(4), 4);

                // Add any additional offset to the destination pointer (r5) to account for holes in the copy.
                DWORD dwDstIndex = pEntry->dstofs & ShuffleEntry::OFSMASK;
                if (dwDstIndex != (dwLastDstIndex + 1))
                {
                    _ASSERTE(dwDstIndex > dwLastDstIndex);

                    // add r5, #gap_size
                    ThumbEmitIncrement(ThumbReg(5), (dwDstIndex - dwLastDstIndex - 1) * 4);
                }
                dwLastDstIndex = dwDstIndex;

                // Write the value in r6 to it's final home on the stack and increment our destination pointer
                // (r5).
                //  str r6, [r5], #4
                ThumbEmitStoreIndirectPostIncrement(ThumbReg(6), ThumbReg(5), 4);
            }
        }

        pEntry++;
    }

    // Arguments are copied. Now we modify the saved value of LR we created in our prolog (which will be
    // popped back off into PC in our epilog) so that it points to the real target address in r12 rather than
    // our return address. We haven't modified LR ourselves, so the net result is that executing our epilog
    // will pop our frame and tail call to the real method.
    //  str r12, [sp + #(cbSavedRegs-4)]
    ThumbEmitStoreRegIndirect(ThumbReg(12), thumbRegSp, cbSavedRegs - 4);

    // Epilog:
    ThumbEmitEpilog();
}

#ifndef CROSSGEN_COMPILE

void StubLinkerCPU::ThumbEmitCallManagedMethod(MethodDesc *pMD, bool fTailcall)
{
    bool isRelative = MethodTable::VTableIndir2_t::isRelative
                      && pMD->IsVtableSlot();

#ifndef FEATURE_NGEN_RELOCS_OPTIMIZATIONS
    _ASSERTE(!isRelative);
#endif

    // Use direct call if possible.
    if (pMD->HasStableEntryPoint())
    {
        // mov r12, #entry_point
        ThumbEmitMovConstant(ThumbReg(12), (TADDR)pMD->GetStableEntryPoint());
    }
    else
    {
        // mov r12, #slotaddress
        ThumbEmitMovConstant(ThumbReg(12), (TADDR)pMD->GetAddrOfSlot());

        if (isRelative)
        {
            if (!fTailcall)
            {
                // str r4, [sp, 0]
                ThumbEmitStoreRegIndirect(ThumbReg(4), thumbRegSp, 0);
            }

            // mov r4, r12
            ThumbEmitMovRegReg(ThumbReg(4), ThumbReg(12));
        }

        // ldr r12, [r12]
        ThumbEmitLoadRegIndirect(ThumbReg(12), ThumbReg(12), 0);

        if (isRelative)
        {
            // add r12, r4
            ThumbEmitAddReg(ThumbReg(12), ThumbReg(4));

            if (!fTailcall)
            {
                // ldr r4, [sp, 0]
                ThumbEmitLoadRegIndirect(ThumbReg(4), thumbRegSp, 0);
            }
        }
    }

    if (fTailcall)
    {
        if (!isRelative)
        {
            // bx r12
            ThumbEmitJumpRegister(ThumbReg(12));
        }
        else
        {
            // Replace LR with R12 on stack: hybrid-tail call, same as for EmitShuffleThunk
            // str r12, [sp, 4]
            ThumbEmitStoreRegIndirect(ThumbReg(12), thumbRegSp, 4);
        }
    }
    else
    {
        // blx r12
        ThumbEmitCallRegister(ThumbReg(12));
    }
}

<<<<<<< HEAD
=======
// Common code used to generate either an instantiating method stub or an unboxing stub (in the case where the
// unboxing stub also needs to provide a generic instantiation parameter). The stub needs to add the
// instantiation parameter provided in pHiddenArg and re-arrange the rest of the incoming arguments as a
// result (since on ARM this hidden parameter is inserted before explicit user arguments we need a type of
// shuffle thunk in the reverse direction of the type used for static delegates). If pHiddenArg == NULL it
// indicates that we're in the unboxing case and should add sizeof(MethodTable*) to the incoming this pointer
// before dispatching to the target. In this case the instantiating parameter is always the non-shared
// MethodTable pointer we can deduce directly from the incoming 'this' reference.
void StubLinkerCPU::ThumbEmitCallWithGenericInstantiationParameter(MethodDesc *pMD, void *pHiddenArg)
{
    // There is a simple case and a complex case.
    //   1) In the simple case the addition of the hidden arg doesn't push any user args onto the stack. In
    //      this case we only have to re-arrange/initialize some argument registers and tail call to the
    //      target.
    //   2) In the complex case we have to modify the stack by pushing some of the register based user
    //      arguments. We can't tail call in this case because we've altered the size of the stack and our
    //      caller doesn't expect this and can't compensate. Instead we'll need to create a stack frame
    //      (including an explicit Frame to make it crawlable to the runtime) and copy the incoming arguments
    //      over.
    //
    // First we need to analyze the signature of the target method both with and without the extra
    // instantiation argument. We use ArgIterator to determine the difference in location
    // (register or stack offset) for each argument between the two cases. This forms a set instructions that
    // tell us how to copy incoming arguments into outgoing arguments (and if those instructions don't include
    // any writes to stack locations in the outgoing case then we know we can generate a simple thunk).

    SigTypeContext sTypeContext(pMD, TypeHandle());

    // Incoming, source, method signature.
    MetaSig sSrcSig(pMD->GetSignature(),
                    pMD->GetModule(),
                    &sTypeContext,
                    MetaSig::sigMember);

    // Outgoing, destination, method signature.
    MetaSig sDstSig(pMD->GetSignature(),
                    pMD->GetModule(),
                    &sTypeContext,
                    MetaSig::sigMember);

    sDstSig.SetHasParamTypeArg();

    // Wrap calling convention parsers round the source and destination signatures. These will be responsible
    // for determining where each argument lives in registers or on the stack.
    ArgIterator sSrcArgLocations(&sSrcSig);
    ArgIterator sDstArgLocations(&sDstSig);

    // Define an argument descriptor type that describes how a single 4 byte portion of an argument is mapped
    // in the source and destination signature. We only have to worry about general registers and stack
    // locations here; floating point argument registers are left unmodified by this thunk.
    struct ArgDesc
    {
        int     m_idxSrc;       // Source register or stack offset
        int     m_idxDst;       // Destination register or stack offset
        bool    m_fSrcIsReg;    // Source index is a register number
        bool    m_fDstIsReg;    // Destination index is a register number
    };

    // The number of argument move descriptors we'll need is a function of the number of 4-byte registers or
    // stack slots the arguments occupy. The following calculation will over-estimate in a few side cases, but
    // not by much (it assumes all four argument registers are used plus the number of stack slots that
    // MetaSig calculates are needed for the rest of the arguments).
    DWORD cArgDescriptors = 4 + (sSrcArgLocations.SizeOfArgStack() / 4);

    // Allocate the array of argument descriptors.
    CQuickArray<ArgDesc> rgArgDescs;
    rgArgDescs.AllocThrows(cArgDescriptors);

    // We only need to map translations for arguments that could come after the instantiation parameter we're
    // inserting. On the ARM the only implicit argument that could follow is a vararg signature cookie, but
    // it's disallowed in this case. So we simply walk the user arguments.
    _ASSERTE(!sSrcSig.IsVarArg());

    INT srcOffset;
    INT dstOffset;

    DWORD idxCurrentDesc = 0;
    while ((srcOffset = sSrcArgLocations.GetNextOffset()) != TransitionBlock::InvalidOffset)
    {
        dstOffset = sDstArgLocations.GetNextOffset();

        // Get the placement for a single argument in the source and destination signatures (may include
        // multiple registers and/or stack locations if the argument is larger than 4 bytes).
        ArgLocDesc sSrcArgLoc;
        sSrcArgLocations.GetArgLoc(srcOffset, &sSrcArgLoc);
        ArgLocDesc sDstArgLoc;
        sDstArgLocations.GetArgLoc(dstOffset, &sDstArgLoc);

        // Fill in as many single-slot descriptors as the argument needs. Note that we ignore any floating
        // point register cases (m_cFloatReg > 0) since these will never change due to the hidden arg
        // insertion.
        while (sSrcArgLoc.m_cGenReg || sSrcArgLoc.m_cStack)
        {
            _ASSERTE(idxCurrentDesc < cArgDescriptors);

            if (sSrcArgLoc.m_cGenReg)
            {
                sSrcArgLoc.m_cGenReg--;
                rgArgDescs[idxCurrentDesc].m_idxSrc = sSrcArgLoc.m_idxGenReg++;
                rgArgDescs[idxCurrentDesc].m_fSrcIsReg = true;
            }
            else
            {
                _ASSERTE(sSrcArgLoc.m_cStack > 0);
                sSrcArgLoc.m_cStack--;
                rgArgDescs[idxCurrentDesc].m_idxSrc = sSrcArgLoc.m_idxStack++;
                rgArgDescs[idxCurrentDesc].m_fSrcIsReg = false;
            }

            if (sDstArgLoc.m_cGenReg)
            {
                sDstArgLoc.m_cGenReg--;
                rgArgDescs[idxCurrentDesc].m_idxDst = sDstArgLoc.m_idxGenReg++;
                rgArgDescs[idxCurrentDesc].m_fDstIsReg = true;
            }
            else
            {
                _ASSERTE(sDstArgLoc.m_cStack > 0);
                sDstArgLoc.m_cStack--;
                rgArgDescs[idxCurrentDesc].m_idxDst = sDstArgLoc.m_idxStack++;
                rgArgDescs[idxCurrentDesc].m_fDstIsReg = false;
            }

            idxCurrentDesc++;
        }
    }

    bool isRelative = MethodTable::VTableIndir2_t::isRelative
                      && pMD->IsVtableSlot();

#ifndef FEATURE_NGEN_RELOCS_OPTIMIZATIONS
    _ASSERTE(!isRelative);
#endif

    // Update descriptor count to the actual number used.
    cArgDescriptors = idxCurrentDesc;

    // Note the position at which we have the first move to a stack location
    DWORD idxFirstMoveToStack = -1;

    // We have a problem where register to register moves are concerned. Since we're adding an argument the
    // moves will be from a lower numbered register to a higher numbered one (e.g. r0 -> r1). But the argument
    // descriptors we just produced will order them starting from the lowest registers. If we emit move
    // instructions in this order we'll end up copying the value of the lowest register into all of the rest
    // (e.g. r0 -> r1, r1 -> r2 etc.). We don't have this problem with stack based arguments since the
    // argument stacks don't overlap in the same fashion. To solve this we'll reverse the order of the
    // descriptors with register destinations (there will be at most four of these so it's fairly cheap).
    if (cArgDescriptors > 1)
    {
        // Start by assuming we have all four register destination descriptors.
        int idxLastRegDesc = min(3, cArgDescriptors - 1);

        // Adjust that count to match reality.
        while (idxLastRegDesc >= 0 && !rgArgDescs[idxLastRegDesc].m_fDstIsReg)
        {
            idxLastRegDesc--;
        }

        if (idxLastRegDesc < 0)
        {
            // No register is used to pass any of the parameters. No need to reverse the order of the descriptors
            idxFirstMoveToStack = 0;
        }
        else
        {
            _ASSERTE(idxLastRegDesc >= 0 && ((DWORD)idxLastRegDesc) < cArgDescriptors);

            // First move to stack location happens after the last move to register location
            idxFirstMoveToStack = idxLastRegDesc+1;

            // Calculate how many descriptors we'll need to swap.
            DWORD cSwaps = (idxLastRegDesc + 1) / 2;

            // Finally we can swap the descriptors.
            int idxFirstRegDesc = 0;
            while (cSwaps)
            {
                ArgDesc sTempDesc = rgArgDescs[idxLastRegDesc];
                rgArgDescs[idxLastRegDesc] = rgArgDescs[idxFirstRegDesc];
                rgArgDescs[idxFirstRegDesc] = sTempDesc;

                _ASSERTE(idxFirstRegDesc < idxLastRegDesc);
                idxFirstRegDesc++;
                idxLastRegDesc--;
                cSwaps--;
            }
        }
    }

    // If we're ever required to write to the destination stack then we can't implement this case with a
    // simple tail call stub. (That's not technically true: there are edge cases caused by 64-bit alignment
    // requirements that might allow us to use a simple stub since the extra argument fits in a "hole" in the
    // arguments, but these are infrequent enough that it's likely not worth the effort of detecting them).
    ArgDesc *pLastArg = cArgDescriptors ? &rgArgDescs[cArgDescriptors - 1] : NULL;
    if ((pLastArg == NULL) || pLastArg->m_fDstIsReg)
    {
        // Simple case where we can just rearrange a few argument registers and tail call.

        for (idxCurrentDesc = 0; idxCurrentDesc < cArgDescriptors; idxCurrentDesc++)
        {
            // Because we're in the simple case we know we'll never be asked to move a value onto the stack
            // and since we're adding a parameter we should never be required to move a value from the stack
            // to a register either. So all of the descriptors should be register to register moves.
            _ASSERTE(rgArgDescs[idxCurrentDesc].m_fSrcIsReg && rgArgDescs[idxCurrentDesc].m_fDstIsReg);
            ThumbEmitMovRegReg(ThumbReg(rgArgDescs[idxCurrentDesc].m_idxDst),
                               ThumbReg(rgArgDescs[idxCurrentDesc].m_idxSrc));
        }

        // Place instantiation parameter into the correct register.
        ArgLocDesc sInstArgLoc;
        sDstArgLocations.GetParamTypeLoc(&sInstArgLoc);
        int regHidden = sInstArgLoc.m_idxGenReg;
        _ASSERTE(regHidden != -1);
        if (pHiddenArg)
        {
            // mov regHidden, #pHiddenArg
            ThumbEmitMovConstant(ThumbReg(regHidden), (TADDR)pHiddenArg);
        }
        else
        {
            // Extract MethodTable pointer (the hidden arg) from the object instance.
            //  ldr regHidden, [r0]
            ThumbEmitLoadRegIndirect(ThumbReg(regHidden), ThumbReg(0), 0);
        }

        if (pHiddenArg == NULL)
        {
            // Unboxing stub case.

            // Skip over the MethodTable* to find the address of the unboxed value type.
            //  add r0, #sizeof(MethodTable*)
            ThumbEmitIncrement(ThumbReg(0), sizeof(MethodTable*));
        }

        // Emit a tail call to the target method.
        if (isRelative)
        {
            ThumbEmitProlog(1, 0, FALSE);
        }

        ThumbEmitCallManagedMethod(pMD, true);

        if (isRelative)
        {
            ThumbEmitEpilog();
        }
    }
    else
    {
        // Complex case where we need to emit a new stack frame and copy the arguments.

        // Calculate the size of the new stack frame:
        //
        //            +------------+
        //      SP -> |            | <-- Space for helper arg, if isRelative is true
        //            +------------+
        //            |            | <-+
        //            :            :   | Outgoing arguments
        //            |            | <-+
        //            +------------+
        //            | Padding    | <-- Optional, maybe required so that SP is 64-bit aligned
        //            +------------+
        //            | GS Cookie  |
        //            +------------+
        //        +-> | vtable ptr |
        //        |   +------------+
        //        |   | m_Next     |
        //        |   +------------+
        //        |   | R4         | <-+
        //   Stub |   +------------+   |
        // Helper |   :            :   |
        //  Frame |   +------------+   | Callee saved registers
        //        |   | R11        |   |
        //        |   +------------+   |
        //        |   | LR/RetAddr | <-+
        //        |   +------------+
        //        |   | R0         | <-+
        //        |   +------------+   |
        //        |   :            :   | Argument registers
        //        |   +------------+   |
        //        +-> | R3         | <-+
        //            +------------+
        //  Old SP -> |            |
        //
        DWORD cbStackArgs = (pLastArg->m_idxDst + 1) * 4;
        DWORD cbStackFrame = cbStackArgs + sizeof(GSCookie) + sizeof(StubHelperFrame);
        cbStackFrame = ALIGN_UP(cbStackFrame, 8);

        if (isRelative)
        {
            cbStackFrame += 4;
        }

        DWORD cbStackFrameWithoutSavedRegs = cbStackFrame - (13 * 4); // r0-r11,lr

        // Prolog:
        ThumbEmitProlog(8,                          // Save r4-r11,lr (count doesn't include lr)
                        cbStackFrameWithoutSavedRegs, // Additional space in the stack frame required
                        TRUE);                      // Push argument registers

        DWORD offsetOfFrame = cbStackFrame - sizeof(StubHelperFrame);

        // Initialize and link the StubHelperFrame and associated GS cookie.
        EmitStubLinkFrame(StubHelperFrame::GetMethodFrameVPtr(), offsetOfFrame, StubHelperFrame::GetOffsetOfTransitionBlock());

        // Initialize temporary registers used when copying arguments:
        //  r6 == pointer to first incoming stack-based argument
        //  r7 == pointer to first outgoing stack-based argument

        // add r6, sp, #cbStackFrame
        ThumbEmitAdd(ThumbReg(6), thumbRegSp, cbStackFrame);

        // mov r7, sp
        ThumbEmitMovRegReg(ThumbReg(7), thumbRegSp);

        // Copy incoming to outgoing arguments. Stack arguments are generally written consecutively and as
        // such we use post-increment forms of register indirect addressing to keep our input (r6) and output
        // (r7) pointers up to date. But sometimes we'll skip four bytes due to 64-bit alignment requirements
        // and need to bump one or both of the pointers to compensate. We determine
        //
        // At this point, the ArgumentDescriptor array is divied into two parts:
        //
        // 1) Reverse sorted register to register moves (see the comment earlier in the method for details)
        // 2) Register or Stack to Stack moves (if any) in the original order.
        //
        // Its possible that the register to register moves may move to a target register that happens
        // to be a source for the register -> stack move. If this happens, and we emit the argument moves
        // in the current order, then we can lose the contents of the register involved in register->stack
        // move (stack->stack moves are not a problem as the locations dont overlap).
        //
        // To address this, we will emit the argument moves in two loops:
        //
        // 1) First loop will emit the moves that have stack location as the target
        // 2) Second loop will emit moves that have register as the target.
        DWORD idxCurrentLoopBegin = 0, idxCurrentLoopEnd = cArgDescriptors;
        if (idxFirstMoveToStack != -1)
        {
            _ASSERTE(idxFirstMoveToStack < cArgDescriptors);
            idxCurrentLoopBegin = idxFirstMoveToStack;

            for (idxCurrentDesc = idxCurrentLoopBegin; idxCurrentDesc < idxCurrentLoopEnd; idxCurrentDesc++)
            {
                ArgDesc *pArgDesc = &rgArgDescs[idxCurrentDesc];

                if (pArgDesc->m_fSrcIsReg)
                {
                    // Source value is in a register.

                    _ASSERTE(!pArgDesc->m_fDstIsReg);
                    // Register to stack. Calculate delta from last stack write; normally it will be 4 bytes
                    // and our pointer has already been set up correctly by the post increment of the last
                    // write. But in some cases we need to skip four bytes due to a 64-bit alignment
                    // requirement. In those cases we need to emit an extra add to keep the pointer correct.
                    // Note that the first stack argument is guaranteed to be 64-bit aligned by the ABI and as
                    // such the first stack slot is never skipped.
                    if ((pArgDesc->m_idxDst > 0) &&
                        (pArgDesc->m_idxDst != (rgArgDescs[idxCurrentDesc - 1].m_idxDst + 1)))
                    {
                        _ASSERTE(pArgDesc->m_idxDst == (rgArgDescs[idxCurrentDesc - 1].m_idxDst + 2));
                        ThumbEmitIncrement(ThumbReg(7), 4);
                    }

                    // str srcReg, [r7], #4
                    ThumbEmitStoreIndirectPostIncrement(pArgDesc->m_idxSrc, ThumbReg(7), 4);
                }
                else
                {
                    // Source value is on the stack. We should have no cases where a stack argument moves back to
                    // a register (because we're adding an argument).
                    _ASSERTE(!pArgDesc->m_fDstIsReg);

                    // Stack to stack move. We need to use register (r6) to store the value temporarily between
                    // the read and the write. See the comments above for why we need to check stack deltas and
                    // possibly insert extra add instructions in some cases.
                    if ((pArgDesc->m_idxSrc > 0) &&
                        (pArgDesc->m_idxSrc != (rgArgDescs[idxCurrentDesc - 1].m_idxSrc + 1)))
                    {
                        _ASSERTE(pArgDesc->m_idxSrc == (rgArgDescs[idxCurrentDesc - 1].m_idxSrc + 2));
                        ThumbEmitIncrement(ThumbReg(6), 4);
                    }
                    if ((pArgDesc->m_idxDst > 0) &&
                        (pArgDesc->m_idxDst != (rgArgDescs[idxCurrentDesc - 1].m_idxDst + 1)))
                    {
                        _ASSERTE(pArgDesc->m_idxDst == (rgArgDescs[idxCurrentDesc - 1].m_idxDst + 2));
                        ThumbEmitIncrement(ThumbReg(7), 4);
                    }

                    // ldr r8, [r6], #4
                    ThumbEmitLoadIndirectPostIncrement(ThumbReg(8), ThumbReg(6), 4);

                    // str r8, [r7], #4
                    ThumbEmitStoreIndirectPostIncrement(ThumbReg(8), ThumbReg(7), 4);
                }
            }

            // Update the indexes to be used for the second loop
            idxCurrentLoopEnd = idxCurrentLoopBegin;
            idxCurrentLoopBegin = 0;
        }

        // Now, perform the register to register moves
        for (idxCurrentDesc = idxCurrentLoopBegin; idxCurrentDesc < idxCurrentLoopEnd; idxCurrentDesc++)
        {
            ArgDesc *pArgDesc = &rgArgDescs[idxCurrentDesc];

            // All moves to stack locations have been done (if applicable).
            // Since we are moving to a register destination, the source
            // will also be a register and cannot be a stack location (refer to the previous loop).
            _ASSERTE(pArgDesc->m_fSrcIsReg && pArgDesc->m_fDstIsReg);

            // Register to register case.
            ThumbEmitMovRegReg(pArgDesc->m_idxDst, pArgDesc->m_idxSrc);
        }


        // Place instantiation parameter into the correct register.
        ArgLocDesc sInstArgLoc;
        sDstArgLocations.GetParamTypeLoc(&sInstArgLoc);
        int regHidden = sInstArgLoc.m_idxGenReg;
        _ASSERTE(regHidden != -1);
        if (pHiddenArg)
        {
            // mov regHidden, #pHiddenArg
            ThumbEmitMovConstant(ThumbReg(regHidden), (TADDR)pHiddenArg);
        }
        else
        {
            // Extract MethodTable pointer (the hidden arg) from the object instance.
            //  ldr regHidden, [r0]
            ThumbEmitLoadRegIndirect(ThumbReg(regHidden), ThumbReg(0), 0);
        }

        if (pHiddenArg == NULL)
        {
            // Unboxing stub case.

            // Skip over the MethodTable* to find the address of the unboxed value type.
            //  add r0, #sizeof(MethodTable*)
            ThumbEmitIncrement(ThumbReg(0), sizeof(MethodTable*));
        }

        // Emit a regular (non-tail) call to the target method.
        ThumbEmitCallManagedMethod(pMD, false);

        // Unlink the StubHelperFrame.
        EmitStubUnlinkFrame();

        // Epilog
        ThumbEmitEpilog();
    }
}

>>>>>>> 5a381e7c
#if defined(FEATURE_SHARE_GENERIC_CODE)
// The stub generated by this method passes an extra dictionary argument before jumping to
// shared-instantiation generic code.
//
// pSharedMD is either
//    * An InstantiatedMethodDesc for a generic method whose code is shared across instantiations.
//      In this case, the extra argument is the InstantiatedMethodDesc for the instantiation-specific stub itself.
// or * A MethodDesc for a static method in a generic class whose code is shared across instantiations.
//      In this case, the extra argument is the MethodTable pointer of the instantiated type.
VOID StubLinkerCPU::EmitInstantiatingMethodStub(MethodDesc* pSharedMD, void* extra)
{
    CONTRACTL
    {
        THROWS;
        GC_TRIGGERS;
        INJECT_FAULT(COMPlusThrowOM(););
        PRECONDITION(pSharedMD->RequiresInstMethodTableArg() || pSharedMD->RequiresInstMethodDescArg());
    }
    CONTRACTL_END;

    // Share code with the instantiating version of the unboxing stub (see below).
    ThumbEmitCallWithGenericInstantiationParameter(pSharedMD, extra);
}
#endif // FEATURE_SHARE_GENERIC_CODE

VOID StubLinkerCPU::EmitComputedInstantiatingMethodStub(MethodDesc* pSharedMD, struct ShuffleEntry *pShuffleEntryArray, void* extraArg)
{
    STANDARD_VM_CONTRACT;

    struct ShuffleEntry *pEntry = pShuffleEntryArray;
    while (pEntry->srcofs != ShuffleEntry::SENTINEL)
    {
        _ASSERTE(pEntry->dstofs & ShuffleEntry::REGMASK);
        _ASSERTE(pEntry->srcofs & ShuffleEntry::REGMASK);

        ThumbEmitMovRegReg(ThumbReg(pEntry->dstofs & ShuffleEntry::OFSMASK),
                            ThumbReg(pEntry->srcofs & ShuffleEntry::OFSMASK));

        pEntry++;
    }

    MetaSig msig(pSharedMD);
    ArgIterator argit(&msig);

    if (argit.HasParamType())
    {
        // Place instantiation parameter into the correct register.
        ArgLocDesc sInstArgLoc;
        argit.GetParamTypeLoc(&sInstArgLoc);
        int regHidden = sInstArgLoc.m_idxGenReg;
        _ASSERTE(regHidden != -1);
        if (extraArg == NULL)
        {
            if (pSharedMD->RequiresInstMethodTableArg())
            {
                // Unboxing stub case
                // Extract MethodTable pointer (the hidden arg) from the object instance.
                //  ldr regHidden, [r0]
                ThumbEmitLoadRegIndirect(ThumbReg(regHidden), ThumbReg(0), 0);
            }
        }
        else
        {
            // mov regHidden, #pHiddenArg
            ThumbEmitMovConstant(ThumbReg(regHidden), (TADDR)extraArg);
        }
    }

    if (extraArg == NULL)
    {
        // Unboxing stub case
        // Skip over the MethodTable* to find the address of the unboxed value type.
        //  add r0, #sizeof(MethodTable*)
        ThumbEmitIncrement(ThumbReg(0), sizeof(MethodTable*));
    }

    bool isRelative = MethodTable::VTableIndir2_t::isRelative
                      && pSharedMD->IsVtableSlot();

#ifndef FEATURE_NGEN_RELOCS_OPTIMIZATIONS
    _ASSERTE(!isRelative);
#endif

    if (isRelative)
    {
        ThumbEmitProlog(1, 0, FALSE);
    }

    ThumbEmitCallManagedMethod(pSharedMD, true);

    if (isRelative)
    {
        ThumbEmitEpilog();
    }
}

#endif // CROSSGEN_COMPILE

#endif // !DACCESS_COMPILE

LONG CLRNoCatchHandler(EXCEPTION_POINTERS* pExceptionInfo, PVOID pv)
{
    return EXCEPTION_CONTINUE_SEARCH;
}

void UpdateRegDisplayFromCalleeSavedRegisters(REGDISPLAY * pRD, CalleeSavedRegisters * pRegs)
{
    LIMITED_METHOD_CONTRACT;

    T_CONTEXT * pContext = pRD->pCurrentContext;
    pContext->R4 = pRegs->r4;
    pContext->R5 = pRegs->r5;
    pContext->R6 = pRegs->r6;
    pContext->R7 = pRegs->r7;
    pContext->R8 = pRegs->r8;
    pContext->R9 = pRegs->r9;
    pContext->R10 = pRegs->r10;
    pContext->R11 = pRegs->r11;
    pContext->Lr = pRegs->r14;

    T_KNONVOLATILE_CONTEXT_POINTERS * pContextPointers = pRD->pCurrentContextPointers;
    pRD->pCurrentContextPointers->R4 = (PDWORD)&pRegs->r4;
    pRD->pCurrentContextPointers->R5 = (PDWORD)&pRegs->r5;
    pRD->pCurrentContextPointers->R6 = (PDWORD)&pRegs->r6;
    pRD->pCurrentContextPointers->R7 = (PDWORD)&pRegs->r7;
    pRD->pCurrentContextPointers->R8 = (PDWORD)&pRegs->r8;
    pRD->pCurrentContextPointers->R9 = (PDWORD)&pRegs->r9;
    pRD->pCurrentContextPointers->R10 = (PDWORD)&pRegs->r10;
    pRD->pCurrentContextPointers->R11 = (PDWORD)&pRegs->r11;
    pRD->pCurrentContextPointers->Lr = NULL;
}

#ifndef CROSSGEN_COMPILE
void TransitionFrame::UpdateRegDisplay(const PREGDISPLAY pRD)
{
    pRD->IsCallerContextValid = FALSE;
    pRD->IsCallerSPValid      = FALSE;        // Don't add usage of this field.  This is only temporary.

    // Copy the saved argument registers into the current context
    ArgumentRegisters * pArgRegs = GetArgumentRegisters();
    pRD->pCurrentContext->R0 = pArgRegs->r[0];
    pRD->pCurrentContext->R1 = pArgRegs->r[1];
    pRD->pCurrentContext->R2 = pArgRegs->r[2];
    pRD->pCurrentContext->R3 = pArgRegs->r[3];

    // Next, copy all the callee saved registers
    UpdateRegDisplayFromCalleeSavedRegisters(pRD, GetCalleeSavedRegisters());

    // Set ControlPC to be the same as the saved "return address"
    // value, which is actually a ControlPC in the frameless method (e.g.
    // faulting address incase of AV or TAE).
    pRD->pCurrentContext->Pc = GetReturnAddress();

    // Set the caller SP
    pRD->pCurrentContext->Sp = this->GetSP();

    // Finally, syncup the regdisplay with the context
    SyncRegDisplayToCurrentContext(pRD);

    LOG((LF_GCROOTS, LL_INFO100000, "STACKWALK    TransitionFrame::UpdateRegDisplay(rip:%p, rsp:%p)\n", pRD->ControlPC, pRD->SP));
}

void TailCallFrame::UpdateRegDisplay(const PREGDISPLAY pRD)
{
    pRD->IsCallerContextValid = FALSE;
    pRD->IsCallerSPValid      = FALSE;        // Don't add usage of this field.  This is only temporary.

    // Next, copy all the callee saved registers
    UpdateRegDisplayFromCalleeSavedRegisters(pRD, &m_calleeSavedRegisters);

    // Set ControlPC to be the same as the saved "return address"
    // value, which is actually a ControlPC in the frameless method (e.g.
    // faulting address incase of AV or TAE).
    pRD->pCurrentContext->Pc = m_ReturnAddress;

    // Set the caller SP
    pRD->pCurrentContext->Sp = dac_cast<TADDR>(this) + sizeof(*this);

    // Finally, syncup the regdisplay with the context
    SyncRegDisplayToCurrentContext(pRD);

    LOG((LF_GCROOTS, LL_INFO100000, "STACKWALK    TransitionFrame::UpdateRegDisplay(rip:%p, rsp:%p)\n", pRD->ControlPC, pRD->SP));
}

#ifndef DACCESS_COMPILE

void TailCallFrame::InitFromContext(T_CONTEXT * pContext)
{
    WRAPPER_NO_CONTRACT;

    r4  = pContext->R4;
    r5  = pContext->R5;
    r6  = pContext->R6;
    r7  = pContext->R7;
    r8  = pContext->R8;
    r9  = pContext->R9;
    r10 = pContext->R10;
    r11 = pContext->R11;
    m_ReturnAddress = pContext->Lr;
}

#endif // !DACCESS_COMPILE

void FaultingExceptionFrame::UpdateRegDisplay(const PREGDISPLAY pRD)
{
    LIMITED_METHOD_DAC_CONTRACT;

    // Copy the context to regdisplay
    memcpy(pRD->pCurrentContext, &m_ctx, sizeof(T_CONTEXT));

    pRD->ControlPC = ::GetIP(&m_ctx);
    pRD->SP = ::GetSP(&m_ctx);

    // Update the integer registers in KNONVOLATILE_CONTEXT_POINTERS from
    // the exception context we have.
    pRD->pCurrentContextPointers->R4 = (PDWORD)&m_ctx.R4;
    pRD->pCurrentContextPointers->R5 = (PDWORD)&m_ctx.R5;
    pRD->pCurrentContextPointers->R6 = (PDWORD)&m_ctx.R6;
    pRD->pCurrentContextPointers->R7 = (PDWORD)&m_ctx.R7;
    pRD->pCurrentContextPointers->R8 = (PDWORD)&m_ctx.R8;
    pRD->pCurrentContextPointers->R9 = (PDWORD)&m_ctx.R9;
    pRD->pCurrentContextPointers->R10 = (PDWORD)&m_ctx.R10;
    pRD->pCurrentContextPointers->R11 = (PDWORD)&m_ctx.R11;
    pRD->pCurrentContextPointers->Lr = NULL;

    pRD->IsCallerContextValid = FALSE;
    pRD->IsCallerSPValid      = FALSE;        // Don't add usage of this field.  This is only temporary.
}

void InlinedCallFrame::UpdateRegDisplay(const PREGDISPLAY pRD)
{
    CONTRACT_VOID
    {
        NOTHROW;
        GC_NOTRIGGER;
        // We should skip over InlinedCallFrame if it is not active.
        // It will be part of a JITed method's frame, and the stack-walker
        // can handle such a case.
#ifdef PROFILING_SUPPORTED
        PRECONDITION(CORProfilerStackSnapshotEnabled() || InlinedCallFrame::FrameHasActiveCall(this));
#endif
        HOST_NOCALLS;
        MODE_ANY;
        SUPPORTS_DAC;
    }
    CONTRACT_END;

    // @TODO: Remove this after the debugger is fixed to avoid stack-walks from bad places
    // @TODO: This may be still needed for sampling profilers
    if (!InlinedCallFrame::FrameHasActiveCall(this))
    {
        LOG((LF_CORDB, LL_ERROR, "WARNING: InlinedCallFrame::UpdateRegDisplay called on inactive frame %p\n", this));
        return;
    }

    // reset pContext; it's only valid for active (top-most) frame
    pRD->pContext = NULL;

    *(pRD->pPC) = m_pCallerReturnAddress;
    pRD->SP = (DWORD) dac_cast<TADDR>(m_pCallSiteSP);

    pRD->IsCallerContextValid = FALSE;
    pRD->IsCallerSPValid      = FALSE;        // Don't add usage of this field.  This is only temporary.

    pRD->pCurrentContext->Pc = *(pRD->pPC);
    pRD->pCurrentContext->Sp = pRD->SP;

    // Update the frame pointer in the current context.
    pRD->pCurrentContext->R11 = m_pCalleeSavedFP;
    pRD->pCurrentContextPointers->R11 = &m_pCalleeSavedFP;

    // This is necessary to unwind methods with alloca. This needs to stay
    // in sync with definition of REG_SAVED_LOCALLOC_SP in the JIT.
    pRD->pCurrentContext->R9 = (DWORD) dac_cast<TADDR>(m_pSPAfterProlog);
    pRD->pCurrentContextPointers->R9 = (DWORD *)&m_pSPAfterProlog;

    RETURN;
}

#ifdef FEATURE_HIJACK
TADDR ResumableFrame::GetReturnAddressPtr(void)
{
    LIMITED_METHOD_DAC_CONTRACT;
    return dac_cast<TADDR>(m_Regs) + offsetof(T_CONTEXT, Pc);
}

void ResumableFrame::UpdateRegDisplay(const PREGDISPLAY pRD)
{
    CONTRACT_VOID
    {
        NOTHROW;
        GC_NOTRIGGER;
        MODE_ANY;
        SUPPORTS_DAC;
    }
    CONTRACT_END;

    CopyMemory(pRD->pCurrentContext, m_Regs, sizeof(T_CONTEXT));

    pRD->ControlPC = m_Regs->Pc;
    pRD->SP = m_Regs->Sp;

    pRD->pCurrentContextPointers->R4 = &m_Regs->R4;
    pRD->pCurrentContextPointers->R5 = &m_Regs->R5;
    pRD->pCurrentContextPointers->R6 = &m_Regs->R6;
    pRD->pCurrentContextPointers->R7 = &m_Regs->R7;
    pRD->pCurrentContextPointers->R8 = &m_Regs->R8;
    pRD->pCurrentContextPointers->R9 = &m_Regs->R9;
    pRD->pCurrentContextPointers->R10 = &m_Regs->R10;
    pRD->pCurrentContextPointers->R11 = &m_Regs->R11;
    pRD->pCurrentContextPointers->Lr = &m_Regs->Lr;

    pRD->volatileCurrContextPointers.R0 = &m_Regs->R0;
    pRD->volatileCurrContextPointers.R1 = &m_Regs->R1;
    pRD->volatileCurrContextPointers.R2 = &m_Regs->R2;
    pRD->volatileCurrContextPointers.R3 = &m_Regs->R3;
    pRD->volatileCurrContextPointers.R12 = &m_Regs->R12;

    pRD->IsCallerContextValid = FALSE;
    pRD->IsCallerSPValid      = FALSE;        // Don't add usage of this field.  This is only temporary.
}

void HijackFrame::UpdateRegDisplay(const PREGDISPLAY pRD)
{
     CONTRACTL {
         NOTHROW;
         GC_NOTRIGGER;
         SUPPORTS_DAC;
     }
     CONTRACTL_END;

     pRD->IsCallerContextValid = FALSE;
     pRD->IsCallerSPValid      = FALSE;

     pRD->pCurrentContext->Pc = m_ReturnAddress;
     pRD->pCurrentContext->Sp = PTR_TO_TADDR(m_Args) + sizeof(struct HijackArgs);

     pRD->pCurrentContext->R0 = m_Args->R0;

     pRD->pCurrentContext->R4 = m_Args->R4;
     pRD->pCurrentContext->R5 = m_Args->R5;
     pRD->pCurrentContext->R6 = m_Args->R6;
     pRD->pCurrentContext->R7 = m_Args->R7;
     pRD->pCurrentContext->R8 = m_Args->R8;
     pRD->pCurrentContext->R9 = m_Args->R9;
     pRD->pCurrentContext->R10 = m_Args->R10;
     pRD->pCurrentContext->R11 = m_Args->R11;

     pRD->pCurrentContextPointers->R4 = &m_Args->R4;
     pRD->pCurrentContextPointers->R5 = &m_Args->R5;
     pRD->pCurrentContextPointers->R6 = &m_Args->R6;
     pRD->pCurrentContextPointers->R7 = &m_Args->R7;
     pRD->pCurrentContextPointers->R8 = &m_Args->R8;
     pRD->pCurrentContextPointers->R9 = &m_Args->R9;
     pRD->pCurrentContextPointers->R10 = &m_Args->R10;
     pRD->pCurrentContextPointers->R11 = &m_Args->R11;
     pRD->pCurrentContextPointers->Lr = NULL;

     SyncRegDisplayToCurrentContext(pRD);
}
#endif // FEATURE_HIJACK
#endif // !CROSSGEN_COMPILE

class UMEntryThunk * UMEntryThunk::Decode(void *pCallback)
{
    _ASSERTE(offsetof(UMEntryThunkCode, m_code) == 0);
    UMEntryThunkCode * pCode = (UMEntryThunkCode*)((ULONG_PTR)pCallback & ~THUMB_CODE);

    // We may be called with an unmanaged external code pointer instead. So if it doesn't look like one of our
    // stubs (see UMEntryThunkCode::Encode below) then we'll return NULL. Luckily in these scenarios our
    // caller will perform a hash lookup on successful return to verify our result in case random unmanaged
    // code happens to look like ours.
    if ((pCode->m_code[0] == 0xf8df) &&
        (pCode->m_code[1] == 0xc008) &&
        (pCode->m_code[2] == 0xf8df) &&
        (pCode->m_code[3] == 0xf000))
    {
        return (UMEntryThunk*)pCode->m_pvSecretParam;
    }

    return NULL;
}

void UMEntryThunkCode::Encode(BYTE* pTargetCode, void* pvSecretParam)
{
    // ldr r12, [pc + 8]
    m_code[0] = 0xf8df;
    m_code[1] = 0xc008;
    // ldr pc, [pc]
    m_code[2] = 0xf8df;
    m_code[3] = 0xf000;

    m_pTargetCode = (TADDR)pTargetCode;
    m_pvSecretParam = (TADDR)pvSecretParam;

    FlushInstructionCache(GetCurrentProcess(),&m_code,sizeof(m_code));
}

#ifndef DACCESS_COMPILE

void UMEntryThunkCode::Poison()
{
    m_pTargetCode = (TADDR)UMEntryThunk::ReportViolation;

    // ldr r0, [pc + 8]
    m_code[0] = 0x4802;
    // nop
    m_code[1] = 0xbf00;

    ClrFlushInstructionCache(&m_code,sizeof(m_code));
}

#endif // DACCESS_COMPILE

///////////////////////////// UNIMPLEMENTED //////////////////////////////////

#ifndef DACCESS_COMPILE

#ifndef CROSSGEN_COMPILE

extern "C" void STDCALL JIT_PatchedCodeStart();
extern "C" void STDCALL JIT_PatchedCodeLast();

void InitJITHelpers1()
{
    STANDARD_VM_CONTRACT;

    // Allocation helpers, faster but non-logging.
    if (!(TrackAllocationsEnabled()
          || LoggingOn(LF_GCALLOC, LL_INFO10)
#ifdef _DEBUG
          || (g_pConfig->ShouldInjectFault(INJECTFAULT_GCHEAP) != 0)
#endif // _DEBUG
        ))
    {
        _ASSERTE(GCHeapUtilities::UseThreadAllocationContexts());

        SetJitHelperFunction(CORINFO_HELP_NEWSFAST, JIT_NewS_MP_FastPortable);
        SetJitHelperFunction(CORINFO_HELP_NEWARR_1_VC, JIT_NewArr1VC_MP_FastPortable);
        SetJitHelperFunction(CORINFO_HELP_NEWARR_1_OBJ, JIT_NewArr1OBJ_MP_FastPortable);

        ECall::DynamicallyAssignFCallImpl(GetEEFuncEntryPoint(AllocateString_MP_FastPortable), ECall::FastAllocateString);
    }
}

<<<<<<< HEAD
=======
//              +64     stack-based arguments here
//      -- MulticastFrame end
//              +48     r0-r3 argument registers
//              +44     lr return address
//              +40     fp frame pointer
//              +12     r4-r10 callee saved registers
//              +8      datum (typically a MethodDesc*)
//              +4      m_Next
//              +0      the frame vptr
//      -- MulticastFrame start
//              -4      gs cookie
//              -...    floating point argument registers
void StubLinkerCPU::EmitMulticastInvoke(UINT_PTR hash)
{
    //Decode Multicast Delegate hash
    unsigned int numStackBytes = hash >> 8;
    _ASSERTE(numStackBytes <= 0x7fff);

    unsigned int numFPRegs = (hash & 0xf8) >> 3;
    _ASSERTE(numFPRegs <= 16);

    unsigned int numGenRegs = hash & 0x7;
    _ASSERTE(numGenRegs <= 4);

    DWORD offsetOfFPRegs = 0;

    DWORD cbStackFrame = numStackBytes;
    if (numFPRegs)
    {
        cbStackFrame = ALIGN_UP(cbStackFrame, 8);
        offsetOfFPRegs = cbStackFrame;
        cbStackFrame += 4 * numFPRegs;
    }
    cbStackFrame += sizeof(GSCookie) + sizeof(MulticastFrame);
    cbStackFrame = ALIGN_UP(cbStackFrame, 8);
    DWORD cbStackFrameWithoutSavedRegs = cbStackFrame - (13 * 4); // r0-r11,lr

    // Prolog:
    ThumbEmitProlog(8,                          // Save r4-r11,lr (count doesn't include lr)
                    cbStackFrameWithoutSavedRegs, // Additional space in the stack frame required
                    TRUE);                      // Push argument registers

    DWORD offsetOfFrame = cbStackFrame - sizeof(MulticastFrame);

    // Move the MethodDesc* we're calling to r12.
    //  ldr r12, [r0, #offsetof(DelegateObject, _methodPtrAux)]
    ThumbEmitLoadRegIndirect(ThumbReg(12), ThumbReg(0), DelegateObject::GetOffsetOfMethodPtrAux());

    // Initialize MulticastFrame::m_pMD to the MethodDesc* we're calling
    //  str r12, [sp + #(offsetOfFrame + offsetof(MulticastFrame, m_pMD))]
    ThumbEmitStoreRegIndirect(ThumbReg(12), thumbRegSp, offsetOfFrame + MulticastFrame::GetOffsetOfDatum());

    if (numFPRegs)
    {
        ThumbEmitAdd(ThumbReg(4), thumbRegSp, offsetOfFPRegs);

        // save floating point arguments at offsetOfFPRegs
        //vstm{IA} R4,{s0-s(numFPRegs -1)}
        Emit16(0xec84);
        Emit16(0x0a00 | (WORD)numFPRegs);
    }

    // Initialize and link the MulticastFrame and associated GS cookie.
    EmitStubLinkFrame(MulticastFrame::GetMethodFrameVPtr(), offsetOfFrame, MulticastFrame::GetOffsetOfTransitionBlock());

    //r7 as counter. Initialize it to 0.
    // mov r7, 0
    ThumbEmitMovConstant(ThumbReg(7), 0);

    //initialize r9 to _invocationCount
    ThumbEmitLoadRegIndirect(ThumbReg(9), ThumbReg(0), DelegateObject::GetOffsetOfInvocationCount());

    CodeLabel *pLoopLabel = NewCodeLabel();
    CodeLabel *pEndLoopLabel = NewCodeLabel();

    //loop:
    EmitLabel(pLoopLabel);

    // cmp r7, r9
    ThumbEmitCmpReg(ThumbReg(7), ThumbReg(9));

    // if equal goto endloop
    // beq endloop
    ThumbEmitCondFlagJump(pEndLoopLabel, 0);

    UINT32 count = 0;
    if(numStackBytes)
    {
        //r1 = pos for stack args in Frame
        ThumbEmitAdd(ThumbReg(1), ThumbReg(4), MulticastFrame::GetOffsetOfTransitionBlock() + TransitionBlock::GetOffsetOfArgs());

        //r2 = stack pos for args of calling func
        ThumbEmitMovRegReg(ThumbReg(2), thumbRegSp);

        //    ..move stack args..
        _ASSERTE(numStackBytes%4 == 0);
        while (count != numStackBytes)
        {
            ThumbEmitLoadIndirectPostIncrement(ThumbReg(0), ThumbReg(1), 4);
            ThumbEmitStoreIndirectPostIncrement(ThumbReg(0), ThumbReg(2), 4);
            count += 4;
        }
    }

    count = 1;
    while(count < numGenRegs)
    {
        ThumbEmitLoadRegIndirect(ThumbReg(count), ThumbReg(4), MulticastFrame::GetOffsetOfTransitionBlock() + TransitionBlock::GetOffsetOfArgumentRegisters() + count*4);
        count++;
    }

    if(numFPRegs)
    {
        ThumbEmitAdd(ThumbReg(0), thumbRegSp, offsetOfFPRegs);
        //vldm{IA}.32 R0, s0-s(numFPRegs-1)
        Emit16(0xec90);
        Emit16(0x0a00 | (WORD)numFPRegs);
    }

    //ldr r0, [r4+0x30] // get the first argument
    ThumbEmitLoadRegIndirect(ThumbReg(0),ThumbReg(4), MulticastFrame::GetOffsetOfTransitionBlock() + TransitionBlock::GetOffsetOfArgumentRegisters());

    //  ldr r6, [r0+0x14] //invocationList
    ThumbEmitLoadRegIndirect(ThumbReg(6), ThumbReg(0), DelegateObject::GetOffsetOfInvocationList());

    // r6 - address of first delegate in invocation list
    // add r6,r6,0xC
    ThumbEmitAdd(ThumbReg(6), ThumbReg(6), PtrArray::GetDataOffset());

    //ldr r8,[r6+r7*4] //get delegate object
    ThumbEmitLoadOffsetScaledReg(ThumbReg(8), ThumbReg(6), ThumbReg(7), 2);

    // ldr r0, [r8+0x04] //_target from the delegate
    ThumbEmitLoadRegIndirect(ThumbReg(0), ThumbReg(8), DelegateObject::GetOffsetOfTarget());

    // ldr r8, [r8+0xC] // methodPtr from the delegate
    ThumbEmitLoadRegIndirect(ThumbReg(8), ThumbReg(8), DelegateObject::GetOffsetOfMethodPtr());

    //call delegate
    ThumbEmitCallRegister(ThumbReg(8));

    //increment counter
    ThumbEmitAdd(ThumbReg(7), ThumbReg(7), 1);

    // The debugger may need to stop here, so grab the offset of this code.
    EmitPatchLabel();

    //goto loop
    ThumbEmitNearJump(pLoopLabel);

    //endloop:
    EmitLabel(pEndLoopLabel);


    //At this point of the stub:
    //r4 must point to Frame
    //and r5 must be current Thread*

    EmitStubUnlinkFrame();

    // Epilog
    ThumbEmitEpilog();
}

void StubLinkerCPU::EmitSecureDelegateInvoke(UINT_PTR hash)
{
    //Decode Multicast Delegate hash
    unsigned int numStackBytes = hash >> 8;
    _ASSERTE(numStackBytes <= 0x7fff);

    DWORD cbStackFrame = numStackBytes + sizeof(GSCookie) + sizeof(SecureDelegateFrame);
    cbStackFrame = ALIGN_UP(cbStackFrame, 8);
    DWORD cbStackFrameWithoutSavedRegs = cbStackFrame - (13 * 4); // r0-r11,lr

    // Prolog:
    ThumbEmitProlog(8,                          // Save r4-r11,lr (count doesn't include lr)
                    cbStackFrameWithoutSavedRegs, // Additional space in the stack frame required
                    TRUE);                      // Push argument registers

    DWORD offsetOfFrame = cbStackFrame - sizeof(SecureDelegateFrame);

    // Move the MethodDesc* we're calling to r12.
    //  ldr r12, [r0, #offsetof(DelegateObject, _invocationCount)]
    ThumbEmitLoadRegIndirect(ThumbReg(12), ThumbReg(0), DelegateObject::GetOffsetOfInvocationCount());

    // Initialize SecureDelegateFrame::m_pMD to the MethodDesc* we're calling
    //  str r12, [sp + #(offsetOfFrame + offsetof(SecureDelegateFrame, m_pMD))]
    ThumbEmitStoreRegIndirect(ThumbReg(12), thumbRegSp, offsetOfFrame + SecureDelegateFrame::GetOffsetOfDatum());

    // Initialize and link the SecureDelegateFrame and associated GS cookie.
    EmitStubLinkFrame(SecureDelegateFrame::GetMethodFrameVPtr(), offsetOfFrame, SecureDelegateFrame::GetOffsetOfTransitionBlock());

    // At this point:
    //  r0 : secure delegate
    //  r4 : SecureDelegateFrame *
    //  r5 : Thread *

    if (numStackBytes)
    {
        // Copy stack based arguments from the calling frame into this one. Use the following registers:
        //  r6 : pointer to source arguments
        //  r7 : pointer to destination arguments
        //  r8 : temporary storage during copy operation

        // add r6, r4, #MulticastFrame::GetOffsetOfArgs()
        ThumbEmitAdd(ThumbReg(6), ThumbReg(4), MulticastFrame::GetOffsetOfTransitionBlock() + TransitionBlock::GetOffsetOfArgs());

        // mov r7, sp
        ThumbEmitMovRegReg(ThumbReg(7), thumbRegSp);

        // Unrolled loop to copy the stack based arguments. Might want to consider a second path with a loop
        // for large argument lists if anyone complains about this.
        _ASSERTE((numStackBytes % 4) == 0);
        for (unsigned int i = 0; i < numStackBytes; i += 4)
        {
            // Read one 4-byte value from the source stack and copy it to the new stack, post-incrementing
            // both source and destination as we go.
            //  ldr r8, [r6], #4
            //  str r8, [r7], #4
            ThumbEmitLoadIndirectPostIncrement(ThumbReg(8), ThumbReg(6), 4);
            ThumbEmitStoreIndirectPostIncrement(ThumbReg(8), ThumbReg(7), 4);
        }
    }

    // Stack-based arguments are copied. Floating point argument registers and r1-r3 are all still correct.
    // All we need to do now is calculate the real value for r0 and the target address. Secure delegates wrap
    // an inner delegate (kept in _invocationList). We retrieve this inner delegate and then perform the usual
    // delegate invocation pattern on that.

    // Get "real" delegate.
    //  ldr r0, [r0, #offsetof(DelegateObject, _invocationList)]
    ThumbEmitLoadRegIndirect(ThumbReg(0), ThumbReg(0), DelegateObject::GetOffsetOfInvocationList());

    // Load the destination address from the inner delegate.
    //  ldr r12, [r0, #offsetof(DelegateObject, _methodPtr)]
    ThumbEmitLoadRegIndirect(ThumbReg(12), ThumbReg(0), DelegateObject::GetOffsetOfMethodPtr());

    // This is only required for unbound delegates which use VSD stubs..but does not harm if done unconditionally
    // add r4, r0+#offsetof(DelegateObject, _methodPtrAux) ; // r4 now contains indirection cell
    ThumbEmitAdd(ThumbReg(4), ThumbReg(0), DelegateObject::GetOffsetOfMethodPtrAux());

    // Replace the delegate reference with the object cached as the delegate's target.
    //  ldr r0, [r0, #offsetof(DelegateObject, _target)]
    ThumbEmitLoadRegIndirect(ThumbReg(0), ThumbReg(0), DelegateObject::GetOffsetOfTarget());

    // Perform the call.
    //  blx r12
    ThumbEmitCallRegister(ThumbReg(12));

    // restore frame pointer in r4
    ThumbEmitAdd(ThumbReg(4), thumbRegSp, offsetOfFrame);

    // Unlink SecureDelegateFrame. This requires the frame pointer in r4 and the thread pointer in r5.
    EmitStubUnlinkFrame();

    // Epilog
    ThumbEmitEpilog();
}

//The function expects r4 to point to frame
//and r5 must be current Thread*
void StubLinkerCPU::EmitStubUnlinkFrame()
{
#ifdef _DEBUG
    // EmitStubUnlinkFrame is emitted just before the epilog.
    // Thus, at this point, all other callee-saved registers
    // could be used since we are anyways going to restore them
    // via epilog execution.

    // Ensure that GSCookie is valid
    //
    // ldr r6, [r4-4]; Load the value of GSCookie
    ThumbEmitSub(ThumbReg(6), ThumbReg(4), 4);
    ThumbEmitLoadRegIndirect(ThumbReg(6), ThumbReg(6), 0);

    // mov r7, s_gsCookie
    ThumbEmitMovConstant(ThumbReg(7), GetProcessGSCookie());

    // cmp r6, r7 ; Are the GSCookie values in sync?
    ThumbEmitCmpReg(ThumbReg(6), ThumbReg(7));

    CodeLabel *pAllDoneLabel = NewCodeLabel();

    // beq AllDone; yes, GSCookie is good.
    ThumbEmitCondFlagJump(pAllDoneLabel, 0);

    // If we are here, then GSCookie was bad.
    // Call into DoJITFailFast.
    //
    // mov r12, DoJITFailFast
    ThumbEmitMovConstant(ThumbReg(12), (int)DoJITFailFast);
    // bl r12
    ThumbEmitCallRegister(ThumbReg(12));
    // Emit a breakpoint - we are not expected to come here at all
    // if we performed a FailFast.
    ThumbEmitBreakpoint();

    //AllDone:
    EmitLabel(pAllDoneLabel);
#endif // _DEBUG

    // Unlink the MulticastFrame.
    //  ldr r6, [r4 + #offsetof(MulticastFrame, m_Next)]
    //  str r6, [r5 + #offsetof(Thread, m_pFrame)]
    ThumbEmitLoadRegIndirect(ThumbReg(6), ThumbReg(4), Frame::GetOffsetOfNextLink());
    ThumbEmitStoreRegIndirect(ThumbReg(6), ThumbReg(5), offsetof(Thread, m_pFrame));

}

//pFrameVptr = vtable ptr of Frame
//offsetOfFrame = Frame offset in bytes from sp
//After this method: r4 points to the Frame on stack
// and r5 has current Thread*
void StubLinkerCPU::EmitStubLinkFrame(TADDR pFrameVptr, int offsetOfFrame, int offsetOfTransitionBlock)
{
    // Initialize r4 to point to where we start filling the frame.
    ThumbEmitAdd(ThumbReg(4), thumbRegSp, offsetOfFrame - sizeof(GSCookie));

    // Write the initial GS cookie value
    //  mov r5, s_gsCookie
    //  str r5, [r4]
    ThumbEmitMovConstant(ThumbReg(5), s_gsCookie);
    ThumbEmitStoreIndirectPostIncrement(ThumbReg(5), ThumbReg(4), 4);

    // Initialize the vtable pointer.
    //  mov r5, #vfptr
    //  str r5, [r4 + #offsetof(Frame, _vfptr)]
    ThumbEmitMovConstant(ThumbReg(5), pFrameVptr);
    ThumbEmitStoreRegIndirect(ThumbReg(5), ThumbReg(4), 0);

    // Link the frame to the thread's frame chain.
    //  r5 <- current Thread*
    //  ldr r6, [r5 + #offsetof(Thread, m_pFrame)]
    //  str r6, [r4 + #offsetof(MulticastFrame, m_Next)]
    //  str r4, [r5 + #offsetof(Thread, m_pFrame)]

    ThumbEmitGetThread(ThumbReg(5));
#ifdef FEATURE_PAL
    // reload argument registers that could have been corrupted by the call
    for (int reg = 0; reg < 4; reg++)
        ThumbEmitLoadRegIndirect(ThumbReg(reg), ThumbReg(4),
            offsetOfTransitionBlock + TransitionBlock::GetOffsetOfArgumentRegisters() + offsetof(ArgumentRegisters, r[reg]));
#endif

    ThumbEmitLoadRegIndirect(ThumbReg(6), ThumbReg(5), Thread::GetOffsetOfCurrentFrame());
    ThumbEmitStoreRegIndirect(ThumbReg(6), ThumbReg(4), Frame::GetOffsetOfNextLink());
    ThumbEmitStoreRegIndirect(ThumbReg(4), ThumbReg(5), Thread::GetOffsetOfCurrentFrame());
}

>>>>>>> 5a381e7c
#endif // CROSSGEN_COMPILE

void StubLinkerCPU::ThumbEmitNearJump(CodeLabel *target)
{
    WRAPPER_NO_CONTRACT;
    EmitLabelRef(target, reinterpret_cast<ThumbNearJump&>(gThumbNearJump), 0xe);
}

void StubLinkerCPU::ThumbEmitCondFlagJump(CodeLabel *target, UINT cond)
{
    WRAPPER_NO_CONTRACT;
    EmitLabelRef(target, reinterpret_cast<ThumbNearJump&>(gThumbNearJump), cond);
}

void StubLinkerCPU::ThumbEmitCondRegJump(CodeLabel *target, BOOL nonzero, ThumbReg reg)
{
    WRAPPER_NO_CONTRACT;
    _ASSERTE(reg <= 7);
    UINT variation = reg;
    if(nonzero)
        variation = variation | 0x8;
    EmitLabelRef(target, reinterpret_cast<ThumbCondJump&>(gThumbCondJump), variation);
}

<<<<<<< HEAD
=======
UINT_PTR StubLinkerCPU::HashMulticastInvoke(MetaSig *pSig)
{
    // Generate a hash key as follows:
    // Bit0-2   : num of general purpose registers used
    // Bit3-7   : num of FP regs used (counting in terms of s0,s1...)
    // Bit8-22 : num of stack bytes used

    ArgIterator delegateCallConv(pSig);

    UINT numStackBytes = delegateCallConv.SizeOfArgStack();

    if (numStackBytes > 0x7FFF)
        COMPlusThrow(kNotSupportedException, W("NotSupported_TooManyArgs"));

    int cGenReg = 1; // r0 is always used for this pointer
    int cFPReg = 0;

    // if it has a return buffer argument r1 is also used
    if(delegateCallConv.HasRetBuffArg())
        cGenReg = 2;

    int argOffset;
    while ((argOffset = delegateCallConv.GetNextOffset()) != TransitionBlock::InvalidOffset)
    {
        ArgLocDesc currArgLoc;
        delegateCallConv.GetArgLoc(argOffset, &currArgLoc);

        if(currArgLoc.m_idxGenReg != -1)
            cGenReg = currArgLoc.m_idxGenReg + currArgLoc.m_cGenReg;

        if(currArgLoc.m_idxFloatReg != -1)
            cFPReg = currArgLoc.m_idxFloatReg + currArgLoc.m_cFloatReg;
    }

    // only r0-r3 can be used for arguments
    _ASSERTE(cGenReg <= 4);

    // only s0-s15 can be used for arguments
    _ASSERTE(cFPReg <= 16);

    return (numStackBytes << 8 | cFPReg << 3 | cGenReg);
}

>>>>>>> 5a381e7c
void StubLinkerCPU::ThumbCopyOneTailCallArg(UINT * pnSrcAlign, const ArgLocDesc * pArgLoc, UINT * pcbStackSpace)
{
    if (pArgLoc->m_fRequires64BitAlignment && (*pnSrcAlign & 1)) {
        // ADD R0, #4
        ThumbEmitIncrement(ThumbReg(0), 4);
        *pnSrcAlign = 0;
    }

    // Integer register arguments
    if (pArgLoc->m_cGenReg > 0) {
        int iReg = pArgLoc->m_idxGenReg;
        int maxReg = iReg + pArgLoc->m_cGenReg;
        while (iReg + 2 <= maxReg) {
            // LDM r0!, {r4,r5} ; Post incremented loads (2 bytes)
            ThumbEmitLoadStoreMultiple(ThumbReg(0), true, ThumbReg(4).Mask() | ThumbReg(5).Mask());
            // STR r4, [R1, #offset of arg reg] ; (2 bytes)
            ThumbEmitStoreRegIndirect(ThumbReg(4), ThumbReg(1), offsetof(T_CONTEXT, R0) + (iReg * sizeof(DWORD)));
            iReg++;
            // STR r5, [R1, #offset of arg reg] ; (2 bytes)
            ThumbEmitStoreRegIndirect(ThumbReg(5), ThumbReg(1), offsetof(T_CONTEXT, R0) + (iReg * sizeof(DWORD)));
            iReg++;
        }
        if (iReg < maxReg) {
            // LDR r3, [R0], #+4 ; Post incremented load (4 bytes)
            ThumbEmitLoadIndirectPostIncrement(ThumbReg(3), ThumbReg(0), 4);
            (*pnSrcAlign)++;

            // STR r3, [R1, #offset of arg reg] ; (2 bytes)
            ThumbEmitStoreRegIndirect(ThumbReg(3), ThumbReg(1), offsetof(T_CONTEXT, R0) + (iReg * sizeof(DWORD)));
        }
    }
    if (pArgLoc->m_cFloatReg > 0) {
        int iReg = pArgLoc->m_idxFloatReg;
        int maxReg = iReg + pArgLoc->m_cFloatReg;
        while (iReg + 2 <= maxReg) {
            // LDM r0!, {r4,r5} ; Post incremented loads (2 bytes)
            ThumbEmitLoadStoreMultiple(ThumbReg(0), true, ThumbReg(4).Mask() | ThumbReg(5).Mask());
            // STR r4, [R1, #offset of arg reg] ; (2 bytes)
            ThumbEmitStoreRegIndirect(ThumbReg(4), ThumbReg(1), offsetof(T_CONTEXT, S) + (iReg * sizeof(DWORD)));
            iReg++;
            // STR r5, [R1, #offset of arg reg] ; (2 bytes)
            ThumbEmitStoreRegIndirect(ThumbReg(5), ThumbReg(1), offsetof(T_CONTEXT, S) + (iReg * sizeof(DWORD)));
            iReg++;
        }
        if (iReg < maxReg) {
            // LDR r3, [R0], #+4 ; Post incremented load (4 bytes)
            ThumbEmitLoadIndirectPostIncrement(ThumbReg(3), ThumbReg(0), 4);
            (*pnSrcAlign)++;

            // STR r3, [R1, #offset of arg reg] ; (2 bytes)
            ThumbEmitStoreRegIndirect(ThumbReg(3), ThumbReg(1), offsetof(T_CONTEXT, S) + (iReg * sizeof(DWORD)));
        }
    }

    if (pArgLoc->m_cStack > 0) {
        // Copy to the stack
        // Be careful because this can get big and ugly.
        _ASSERTE(*pcbStackSpace <= (pArgLoc->m_idxStack * sizeof(DWORD)));

        // Pad the output
        if (*pcbStackSpace < (pArgLoc->m_idxStack * sizeof(DWORD)))
        {
            const UINT cbPad = ((pArgLoc->m_idxStack * sizeof(DWORD)) - *pcbStackSpace);
            _ASSERTE(cbPad == 4);
            // ADD R2, #4
            ThumbEmitIncrement(ThumbReg(2), cbPad);
            *pcbStackSpace += cbPad;
        }
        int cStack = pArgLoc->m_cStack;
        *pcbStackSpace += (cStack * sizeof(DWORD));

        // Now start the copying
        if (cStack > 8) {
            // Loop to copy in 16-byte chunks per loop.
            // Sacrifice r3 for the loop counter
            ThumbEmitMovConstant(ThumbReg(3), pArgLoc->m_cStack & ~3);
            // LoopLabel:
            CodeLabel *pLoopLabel = NewCodeLabel();
            EmitLabel(pLoopLabel);
            const WORD mask = ThumbReg(4).Mask() | ThumbReg(5).Mask() | ThumbReg(6).Mask() | ThumbReg(7).Mask();
            // LDM r0!, {r4,r5,r6,r7} ; Post incremented loads (2 bytes)
            ThumbEmitLoadStoreMultiple(ThumbReg(0), true, mask);
            // STM r2!, {r4,r5,r6,r7} ; Post incremented stores (2 bytes)
            ThumbEmitLoadStoreMultiple(ThumbReg(2), false, mask);
            // SUBS r3, #4
            Emit16((WORD)(0x3800 | (ThumbReg(3) << 8) | 4));
            // BNZ LoopLabel
            ThumbEmitCondFlagJump(pLoopLabel, thumbCondNe.cond);

            cStack = cStack % 4;
            // Now deal with the tail if any
        }
        _ASSERTE(cStack <= 8);

        while (cStack > 1) {
            _ASSERTE(cStack >= 2);
            WORD mask = ThumbReg(4).Mask() | ThumbReg(5).Mask();
            cStack -= 2;
            if (cStack > 0) {
                mask |= ThumbReg(6).Mask();
                cStack--;
                // Instead of copying 4 slots and leaving a single slot remainder
                // which would require us to use the bigger opcodes for the tail
                // Only copy 3 slots this loop, saving 2 for next time. :)
                if (cStack == 1 || cStack > 2) {
                    mask |= ThumbReg(7).Mask();
                    cStack--;
                }
                else {
                    // We're reading an odd amount from the stack
                    (*pnSrcAlign)++;
                }
            }

            // LDM r0!, {r4,r5,r6,r7} ; Post incremented loads (2 bytes)
            ThumbEmitLoadStoreMultiple(ThumbReg(0), true, mask);
            // STM r2!, {r4,r5,r6,r7} ; Post incremented stores (2 bytes)
            ThumbEmitLoadStoreMultiple(ThumbReg(2), false, mask);
            _ASSERTE((cStack == 0) || (cStack >= 2));
        }
        if (cStack > 0) {
            _ASSERTE(cStack == 1);
            // We're reading an odd amount from the stack
            (*pnSrcAlign)++;
            // LDR r12, [R0], #+4 ; Post incremented load (4 bytes)
            ThumbEmitLoadIndirectPostIncrement(ThumbReg(12), ThumbReg(0), 4);
            // STR r12, [R2], #+4 ; Post incremented store (4 bytes)
            ThumbEmitStoreIndirectPostIncrement(ThumbReg(12), ThumbReg(2), 4);
        }
    }
}


Stub * StubLinkerCPU::CreateTailCallCopyArgsThunk(CORINFO_SIG_INFO * pSig,
                                                  MethodDesc* pMD,
                                                  CorInfoHelperTailCallSpecialHandling flags)
{
    STANDARD_VM_CONTRACT;

    CPUSTUBLINKER   sl;
    CPUSTUBLINKER*  pSl = &sl;

    // Generates a function that looks like this:
    // size_t CopyArguments(va_list args,         (R0)
    //                      CONTEXT *pCtx,        (R1)
    //                      DWORD   *pvStack,     (R2)
    //                      size_t  cbStack)      (R3)
    // {
    //     if (pCtx != NULL) {
    //         foreach (arg in args) {
    //             copy into pCtx or pvStack
    //         }
    //     }
    //     return <size of stack needed>;
    // }
    //

    Module * module = GetModule(pSig->scope);
    Instantiation classInst((TypeHandle*)pSig->sigInst.classInst, pSig->sigInst.classInstCount);
    Instantiation methodInst((TypeHandle*)pSig->sigInst.methInst, pSig->sigInst.methInstCount);
    SigTypeContext typeCtxt(classInst, methodInst);

    // The -8 is because R11 points at the pushed {R11, LR} pair, and it is aligned.
    // This is the magic distance, between the frame pointer and the Frame.
    const UINT cbFrameOffset = (sizeof(FrameWithCookie<TailCallFrame>) - 8);

    bool fNeedExtraRegs = false;
    UINT copyEstimate = 0;
    {
        // Do a quick scan of the arguments looking for ones that will probably need extra registers
        // and guestimating the size of the method
        if (flags & CORINFO_TAILCALL_STUB_DISPATCH_ARG)
            copyEstimate += 6;

        if (pSig->hasThis())
            copyEstimate += 6;

        MetaSig msig(pSig->pSig, pSig->cbSig, module, &typeCtxt);
        if (pSig->hasTypeArg())
            msig.SetHasParamTypeArg();
        ArgIterator argPlacer(&msig);

        if (argPlacer.HasRetBuffArg()) {
            copyEstimate += 24;
        }

        if (pSig->hasTypeArg() || pSig->isVarArg())
            copyEstimate += 6;

        int argOffset;
        while ((argOffset = argPlacer.GetNextOffset()) != TransitionBlock::InvalidOffset)
        {
            ArgLocDesc argLoc;
            argPlacer.GetArgLoc(argOffset, &argLoc);

            if (argLoc.m_cStack  > 1 || argLoc.m_cGenReg > 1 || argLoc.m_cFloatReg > 1) {
                fNeedExtraRegs = true;
            }
            else {
                copyEstimate += 8;
            }
        }
    }

    if (fNeedExtraRegs) {
        // Inject a proper prolog
        // push {r4-r7,lr}
        pSl->ThumbEmitProlog(4, 0, false);
    }

    CodeLabel *pNullLabel = pSl->NewCodeLabel();

    if (!fNeedExtraRegs && copyEstimate < 100) {
        // The real range of BCZ is 0-126, but that's hard to estimate that precisely
        // and we don't want to do that much work just to save a few bytes

        // BCZ R1, NullLabel
        pSl->ThumbEmitCondRegJump(pNullLabel, false, ThumbReg(1));
    }
    else {
        // CMP R1, 0 ; T1 encoding
        pSl->Emit16((WORD)(0x2900));

        // BEQ NullLabel
        pSl->ThumbEmitCondFlagJump(pNullLabel, thumbCondEq.cond);
    }

    UINT cbStackSpace = 0;
    UINT cbReturnBufferSpace = 0;
    UINT nSrcAlign = 0;

    if (flags & CORINFO_TAILCALL_STUB_DISPATCH_ARG) {
        // This is set for stub dispatch or 'thisInSecretRegister'
        // The JIT placed an extra argument in the list that needs to
        // get shoved into R4, and not counted.
        // pCtx->R4 = va_arg(args, DWORD);

        // LDR r3, [R0], #+4 ; Post incremented load (4 bytes)
        pSl->ThumbEmitLoadIndirectPostIncrement(ThumbReg(3), ThumbReg(0), 4);
        // STR r3, [R1, #offset of R4] ; (2 bytes)
        pSl->ThumbEmitStoreRegIndirect(ThumbReg(3), ThumbReg(1), offsetof(T_CONTEXT, R4));
        nSrcAlign++;
    }


    MetaSig msig(pSig->pSig, pSig->cbSig, module, &typeCtxt);
    if (pSig->hasTypeArg())
        msig.SetHasParamTypeArg();
    ArgIterator argPlacer(&msig);
    ArgLocDesc argLoc;

    // First comes the 'this' pointer
    if (argPlacer.HasThis()) {
        argPlacer.GetThisLoc(&argLoc);
        pSl->ThumbCopyOneTailCallArg(&nSrcAlign, &argLoc, &cbStackSpace);
    }

    // Next comes the return buffer
    if (argPlacer.HasRetBuffArg()) {
        // We always reserve space for the return buffer, but we never zero it out,
        // and we never report it.  Thus the callee shouldn't do RVO and expect
        // to be able to read GC pointers from it.
        // If the passed in return buffer is already pointing above the frame,
        // then we need to pass it along (so it will get passed out).
        // Otherwise we assume the caller is returning void, so we just pass in
        // dummy space to be overwritten.

        argPlacer.GetRetBuffArgLoc(&argLoc);
        _ASSERTE(argLoc.m_cStack == 0);
        _ASSERTE(argLoc.m_cFloatReg == 0);
        _ASSERTE(argLoc.m_cGenReg == 1);

        // Grab some space from the top of the frame and pass that in as a dummy
        // buffer if needed. Align to 8-byte boundary (after taking in account the Frame).
        // Do this by adding the Frame size, align, then remove the Frame size...
        _ASSERTE((pSig->retType == CORINFO_TYPE_REFANY) || (pSig->retType == CORINFO_TYPE_VALUECLASS));
        TypeHandle th(pSig->retTypeClass);
        UINT cbUsed = ((th.GetSize() + cbFrameOffset + 0x7) & ~0x7) - cbFrameOffset;
        _ASSERTE(cbUsed >= th.GetSize());
        cbReturnBufferSpace += cbUsed;

        // LDR r3, [R0], #+4 ; Post incremented load (4 bytes)
        pSl->ThumbEmitLoadIndirectPostIncrement(ThumbReg(3), ThumbReg(0), 4);

        // LDR r12, [R1, #offset of R11] ; (2 bytes)
        pSl->ThumbEmitLoadRegIndirect(ThumbReg(12), ThumbReg(1), offsetof(T_CONTEXT, R11));

        // CMP r3, r12 ; (2 bytes)
        pSl->ThumbEmitCmpReg(ThumbReg(3), ThumbReg(12));

        CodeLabel *pSkipLabel = pSl->NewCodeLabel();
        // BHI NullLabel ; skip if R3 > R12 unsigned (2 bytes)
        pSl->ThumbEmitCondFlagJump(pSkipLabel, thumbCondHi.cond);

        // Also check the lower bound of the stack in case the return buffer is on the GC heap
        // and the GC heap is below the stack
        // CMP r3, sp ; (2 bytes)
        pSl->ThumbEmitCmpReg(ThumbReg(3), thumbRegSp);
        // BLO NullLabel ; skip if r3 < sp unsigned (2 bytes)
        pSl->ThumbEmitCondFlagJump(pSkipLabel, thumbCondCc.cond);

        // If the caller is expecting us to simulate a return buffer for the callee
        // pass that pointer in now, by subtracting from R11 space for the Frame
        // and space for the return buffer.
        UINT offset = cbUsed + cbFrameOffset;
        if (offset < 4096) {
            // SUB r3, r12, #offset ; (4 bytes)
            pSl->ThumbEmitSub(ThumbReg(3), ThumbReg(12), offset);
        }
        else {
            offset = UINT(-int(offset)); // Silence the @#$%^ warning
            // MOVW/MOVT (4-8 bytes)
            // ADD r3, r12; (2 bytes)
            pSl->ThumbEmitAdd(ThumbReg(3), ThumbReg(12), offset);
        }
        // SkipLabel:
        pSl->EmitLabel(pSkipLabel);
        // STR r3, [R1, #offset of arg reg] ; (2 bytes)
        pSl->ThumbEmitStoreRegIndirect(ThumbReg(3), ThumbReg(1), offsetof(T_CONTEXT, R0) + (argLoc.m_idxGenReg * sizeof(DWORD)));

        nSrcAlign++;
    }

    // Generics Instantiation Parameter
    if (pSig->hasTypeArg()) {
        argPlacer.GetParamTypeLoc(&argLoc);
        pSl->ThumbCopyOneTailCallArg(&nSrcAlign, &argLoc, &cbStackSpace);
    }

    // VarArgs Cookie Parameter
    if (pSig->isVarArg()) {
        argPlacer.GetVASigCookieLoc(&argLoc);
        pSl->ThumbCopyOneTailCallArg(&nSrcAlign, &argLoc, &cbStackSpace);
    }

    // Now for *all* the 'real' arguments
    int argOffset;
    while ((argOffset = argPlacer.GetNextOffset()) != TransitionBlock::InvalidOffset)
    {
        argPlacer.GetArgLoc(argOffset, &argLoc);

        pSl->ThumbCopyOneTailCallArg(&nSrcAlign, &argLoc, &cbStackSpace);
    }

    // Now that we are done moving arguments, add back in the stack space we reserved
    // for the return buffer.
    cbStackSpace += cbReturnBufferSpace;

    // Keep the stack space 8-byte aligned
    if ((cbStackSpace + cbFrameOffset) & 7) {
        cbStackSpace += 4;
    }
    _ASSERTE(((cbStackSpace + cbFrameOffset) & 7) == 0);

    CodeLabel *pReturnLabel = pSl->NewCodeLabel();
    // B ReturnLabel:
    pSl->ThumbEmitNearJump(pReturnLabel);

    // NullLabel:
    pSl->EmitLabel(pNullLabel);
    // MOVW/MOVT r0, 0 ; No GCLayout info
    pSl->ThumbEmitMovConstant(ThumbReg(0), 0);
    // STR r0, [r3]
    pSl->ThumbEmitStoreRegIndirect(ThumbReg(0), ThumbReg(3), 0);

    // ReturnLabel:
    pSl->EmitLabel(pReturnLabel);

    // MOVW/MOVT r0, #cbStackSpace
    pSl->ThumbEmitMovConstant(ThumbReg(0), cbStackSpace);

    if (fNeedExtraRegs) {
        // Inject a proper prolog
        // pop {r4-r7,pc}
        pSl->ThumbEmitEpilog();
    }
    else {
        // bx lr
        pSl->ThumbEmitJumpRegister(thumbRegLr);
    }

    LoaderHeap* pHeap = pMD->GetLoaderAllocator()->GetStubHeap();
    return pSl->Link(pHeap);
}


VOID ResetCurrentContext()
{
    LIMITED_METHOD_CONTRACT;
}
#endif // !DACCESS_COMPILE


#ifdef FEATURE_COMINTEROP
void emitCOMStubCall (ComCallMethodDesc *pCOMMethod, PCODE target)
{
    WRAPPER_NO_CONTRACT;

    // mov r12, pc
    // ldr pc, [pc, #0]
    // dcd 0
    // dcd target
    WORD rgCode[] = {
        0x46fc,
        0xf8df, 0xf004
    };

    BYTE *pBuffer = (BYTE*)pCOMMethod - COMMETHOD_CALL_PRESTUB_SIZE;

    memcpy(pBuffer, rgCode, sizeof(rgCode));
    *((PCODE*)(pBuffer + sizeof(rgCode) + 2)) = target;

    // Ensure that the updated instructions get actually written
    ClrFlushInstructionCache(pBuffer, COMMETHOD_CALL_PRESTUB_SIZE);

    _ASSERTE(IS_ALIGNED(pBuffer + COMMETHOD_CALL_PRESTUB_ADDRESS_OFFSET, sizeof(void*)) &&
             *((PCODE*)(pBuffer + COMMETHOD_CALL_PRESTUB_ADDRESS_OFFSET)) == target);
}
#endif // FEATURE_COMINTEROP

void MovRegImm(BYTE* p, int reg, TADDR imm)
{
    LIMITED_METHOD_CONTRACT;
    *(WORD *)(p + 0) = 0xF240;
    *(WORD *)(p + 2) = (UINT16)(reg << 8);
    *(WORD *)(p + 4) = 0xF2C0;
    *(WORD *)(p + 6) = (UINT16)(reg << 8);
    PutThumb2Mov32((UINT16 *)p, imm);
}

#ifndef DACCESS_COMPILE

#ifndef CROSSGEN_COMPILE

#ifdef FEATURE_READYTORUN

//
// Allocation of dynamic helpers
//

#define DYNAMIC_HELPER_ALIGNMENT sizeof(TADDR)

#define BEGIN_DYNAMIC_HELPER_EMIT(size) \
    SIZE_T cb = size; \
    SIZE_T cbAligned = ALIGN_UP(cb, DYNAMIC_HELPER_ALIGNMENT); \
    BYTE * pStart = (BYTE *)(void *)pAllocator->GetDynamicHelpersHeap()->AllocAlignedMem(cbAligned, DYNAMIC_HELPER_ALIGNMENT); \
    BYTE * p = pStart;

#define END_DYNAMIC_HELPER_EMIT() \
    _ASSERTE(pStart + cb == p); \
    while (p < pStart + cbAligned) { *(WORD *)p = 0xdefe; p += 2; } \
    ClrFlushInstructionCache(pStart, cbAligned); \
    return (PCODE)((TADDR)pStart | THUMB_CODE)

PCODE DynamicHelpers::CreateHelper(LoaderAllocator * pAllocator, TADDR arg, PCODE target)
{
    STANDARD_VM_CONTRACT;

    BEGIN_DYNAMIC_HELPER_EMIT(18);

    // mov r0, arg
    MovRegImm(p, 0, arg);
    p += 8;

    // mov r12, target
    MovRegImm(p, 12, target);
    p += 8;

    // bx r12
    *(WORD *)p = 0x4760;
    p += 2;

    END_DYNAMIC_HELPER_EMIT();
}

void DynamicHelpers::EmitHelperWithArg(BYTE*& p, LoaderAllocator * pAllocator, TADDR arg, PCODE target)
{
    // mov r1, arg
    MovRegImm(p, 1, arg);
    p += 8;

    // mov r12, target
    MovRegImm(p, 12, target);
    p += 8;

    // bx r12
    *(WORD *)p = 0x4760;
    p += 2;
}

PCODE DynamicHelpers::CreateHelperWithArg(LoaderAllocator * pAllocator, TADDR arg, PCODE target)
{
    BEGIN_DYNAMIC_HELPER_EMIT(18);

    EmitHelperWithArg(p, pAllocator, arg, target);

    END_DYNAMIC_HELPER_EMIT();
}

PCODE DynamicHelpers::CreateHelper(LoaderAllocator * pAllocator, TADDR arg, TADDR arg2, PCODE target)
{
    BEGIN_DYNAMIC_HELPER_EMIT(26);

    // mov r0, arg
    MovRegImm(p, 0, arg);
    p += 8;

    // mov r1, arg2
    MovRegImm(p, 1, arg2);
    p += 8;

    // mov r12, target
    MovRegImm(p, 12, target);
    p += 8;

    // bx r12
    *(WORD *)p = 0x4760;
    p += 2;

    END_DYNAMIC_HELPER_EMIT();
}

PCODE DynamicHelpers::CreateHelperArgMove(LoaderAllocator * pAllocator, TADDR arg, PCODE target)
{
    BEGIN_DYNAMIC_HELPER_EMIT(20);

    // mov r1, r0
    *(WORD *)p = 0x4601;
    p += 2;

    // mov r0, arg
    MovRegImm(p, 0, arg);
    p += 8;

    // mov r12, target
    MovRegImm(p, 12, target);
    p += 8;

    // bx r12
    *(WORD *)p = 0x4760;
    p += 2;

    END_DYNAMIC_HELPER_EMIT();
}

PCODE DynamicHelpers::CreateReturn(LoaderAllocator * pAllocator)
{
    BEGIN_DYNAMIC_HELPER_EMIT(2);

    *(WORD *)p = 0x4770; // bx lr
    p += 2;

    END_DYNAMIC_HELPER_EMIT();
}

PCODE DynamicHelpers::CreateReturnConst(LoaderAllocator * pAllocator, TADDR arg)
{
    BEGIN_DYNAMIC_HELPER_EMIT(10);

    // mov r0, arg
    MovRegImm(p, 0, arg);
    p += 8;

    // bx lr
    *(WORD *)p = 0x4770;
    p += 2;

    END_DYNAMIC_HELPER_EMIT();
}

PCODE DynamicHelpers::CreateReturnIndirConst(LoaderAllocator * pAllocator, TADDR arg, INT8 offset)
{
    BEGIN_DYNAMIC_HELPER_EMIT((offset != 0) ? 16 : 12);

    // mov r0, arg
    MovRegImm(p, 0, arg);
    p += 8;

    // ldr r0, [r0]
    *(WORD *)p = 0x6800;
    p += 2;

    if (offset != 0)
    {
        // add r0, r0, <offset>
        *(WORD *)(p + 0) = 0xF100;
        *(WORD *)(p + 2) = offset;
        p += 4;
    }

    // bx lr
    *(WORD *)p = 0x4770;
    p += 2;

    END_DYNAMIC_HELPER_EMIT();
}

PCODE DynamicHelpers::CreateHelperWithTwoArgs(LoaderAllocator * pAllocator, TADDR arg, PCODE target)
{
    BEGIN_DYNAMIC_HELPER_EMIT(18);

    // mov r2, arg
    MovRegImm(p, 2, arg);
    p += 8;

    // mov r12, target
    MovRegImm(p, 12, target);
    p += 8;

    // bx r12
    *(WORD *)p = 0x4760;
    p += 2;

    END_DYNAMIC_HELPER_EMIT();
}

PCODE DynamicHelpers::CreateHelperWithTwoArgs(LoaderAllocator * pAllocator, TADDR arg, TADDR arg2, PCODE target)
{
    BEGIN_DYNAMIC_HELPER_EMIT(26);

    // mov r2, arg
    MovRegImm(p, 2, arg);
    p += 8;

    // mov r3, arg
    MovRegImm(p, 3, arg2);
    p += 8;

    // mov r12, target
    MovRegImm(p, 12, target);
    p += 8;

    // bx r12
    *(WORD *)p = 0x4760;
    p += 2;

    END_DYNAMIC_HELPER_EMIT();
}

PCODE DynamicHelpers::CreateDictionaryLookupHelper(LoaderAllocator * pAllocator, CORINFO_RUNTIME_LOOKUP * pLookup, DWORD dictionaryIndexAndSlot, Module * pModule)
{
    STANDARD_VM_CONTRACT;

    PCODE helperAddress = (pLookup->helper == CORINFO_HELP_RUNTIMEHANDLE_METHOD ?
        GetEEFuncEntryPoint(JIT_GenericHandleMethodWithSlotAndModule) :
        GetEEFuncEntryPoint(JIT_GenericHandleClassWithSlotAndModule));

    GenericHandleArgs * pArgs = (GenericHandleArgs *)(void *)pAllocator->GetDynamicHelpersHeap()->AllocAlignedMem(sizeof(GenericHandleArgs), DYNAMIC_HELPER_ALIGNMENT);
    pArgs->dictionaryIndexAndSlot = dictionaryIndexAndSlot;
    pArgs->signature = pLookup->signature;
    pArgs->module = (CORINFO_MODULE_HANDLE)pModule;

    // It's available only via the run-time helper function,

    if (pLookup->indirections == CORINFO_USEHELPER)
    {
        BEGIN_DYNAMIC_HELPER_EMIT(18);

        EmitHelperWithArg(p, pAllocator, (TADDR)pArgs, helperAddress);

        END_DYNAMIC_HELPER_EMIT();
    }
    else
    {
        int indirectionsSize = 0;
        for (WORD i = 0; i < pLookup->indirections; i++)
        {
            if ((i == 0 && pLookup->indirectFirstOffset) || (i == 1 && pLookup->indirectSecondOffset))
            {
                indirectionsSize += (pLookup->offsets[i] >= 0xFFF ? 10 : 2);
                indirectionsSize += 4;
            }
            else
            {
                indirectionsSize += (pLookup->offsets[i] >= 0xFFF ? 10 : 4);
            }
        }

        int codeSize = indirectionsSize + (pLookup->testForNull ? 26 : 2);

        BEGIN_DYNAMIC_HELPER_EMIT(codeSize);

        if (pLookup->testForNull)
        {
            // mov r3, r0
            *(WORD *)p = 0x4603;
            p += 2;
        }

        for (WORD i = 0; i < pLookup->indirections; i++)
        {
            if ((i == 0 && pLookup->indirectFirstOffset) || (i == 1 && pLookup->indirectSecondOffset))
            {
                if (pLookup->offsets[i] >= 0xFF)
                {
                    // mov r2, offset
                    MovRegImm(p, 2, pLookup->offsets[i]);
                    p += 8;

                    // add r0, r2
                    *(WORD *)p = 0x4410;
                    p += 2;
                }
                else
                {
                    // add r0, <offset>
                   *(WORD *)p = (WORD)((WORD)0x3000 | (WORD)((0x00FF) & pLookup->offsets[i]));
                   p += 2;
                }

                // r0 is pointer + offset[0]
                // ldr r2, [r0]
                *(WORD *)p = 0x6802;
                p += 2;

                // r2 is offset1
                // add r0, r2
                *(WORD *)p = 0x4410;
                p += 2;
            }
            else
            {
                if (pLookup->offsets[i] >= 0xFFF)
                {
                    // mov r2, offset
                    MovRegImm(p, 2, pLookup->offsets[i]);
                    p += 8;

                    // ldr r0, [r0, r2]
                    *(WORD *)p = 0x5880;
                    p += 2;
                }
                else
                {
                    // ldr r0, [r0 + offset]
                    *(WORD *)p = 0xF8D0;
                    p += 2;
                    *(WORD *)p = (WORD)(0xFFF & pLookup->offsets[i]);
                    p += 2;
                }
            }
        }

        // No null test required
        if (!pLookup->testForNull)
        {
            // mov pc, lr
            *(WORD *)p = 0x46F7;
            p += 2;
        }
        else
        {
            // cbz r0, nullvaluelabel
            *(WORD *)p = 0xB100;
            p += 2;
            // mov pc, lr
            *(WORD *)p = 0x46F7;
            p += 2;
            // nullvaluelabel:
            // mov r0, r3
            *(WORD *)p = 0x4618;
            p += 2;

            EmitHelperWithArg(p, pAllocator, (TADDR)pArgs, helperAddress);
        }

        END_DYNAMIC_HELPER_EMIT();
    }
}
#endif // FEATURE_READYTORUN

#endif // CROSSGEN_COMPILE

#endif // !DACCESS_COMPILE<|MERGE_RESOLUTION|>--- conflicted
+++ resolved
@@ -1678,461 +1678,6 @@
     }
 }
 
-<<<<<<< HEAD
-=======
-// Common code used to generate either an instantiating method stub or an unboxing stub (in the case where the
-// unboxing stub also needs to provide a generic instantiation parameter). The stub needs to add the
-// instantiation parameter provided in pHiddenArg and re-arrange the rest of the incoming arguments as a
-// result (since on ARM this hidden parameter is inserted before explicit user arguments we need a type of
-// shuffle thunk in the reverse direction of the type used for static delegates). If pHiddenArg == NULL it
-// indicates that we're in the unboxing case and should add sizeof(MethodTable*) to the incoming this pointer
-// before dispatching to the target. In this case the instantiating parameter is always the non-shared
-// MethodTable pointer we can deduce directly from the incoming 'this' reference.
-void StubLinkerCPU::ThumbEmitCallWithGenericInstantiationParameter(MethodDesc *pMD, void *pHiddenArg)
-{
-    // There is a simple case and a complex case.
-    //   1) In the simple case the addition of the hidden arg doesn't push any user args onto the stack. In
-    //      this case we only have to re-arrange/initialize some argument registers and tail call to the
-    //      target.
-    //   2) In the complex case we have to modify the stack by pushing some of the register based user
-    //      arguments. We can't tail call in this case because we've altered the size of the stack and our
-    //      caller doesn't expect this and can't compensate. Instead we'll need to create a stack frame
-    //      (including an explicit Frame to make it crawlable to the runtime) and copy the incoming arguments
-    //      over.
-    //
-    // First we need to analyze the signature of the target method both with and without the extra
-    // instantiation argument. We use ArgIterator to determine the difference in location
-    // (register or stack offset) for each argument between the two cases. This forms a set instructions that
-    // tell us how to copy incoming arguments into outgoing arguments (and if those instructions don't include
-    // any writes to stack locations in the outgoing case then we know we can generate a simple thunk).
-
-    SigTypeContext sTypeContext(pMD, TypeHandle());
-
-    // Incoming, source, method signature.
-    MetaSig sSrcSig(pMD->GetSignature(),
-                    pMD->GetModule(),
-                    &sTypeContext,
-                    MetaSig::sigMember);
-
-    // Outgoing, destination, method signature.
-    MetaSig sDstSig(pMD->GetSignature(),
-                    pMD->GetModule(),
-                    &sTypeContext,
-                    MetaSig::sigMember);
-
-    sDstSig.SetHasParamTypeArg();
-
-    // Wrap calling convention parsers round the source and destination signatures. These will be responsible
-    // for determining where each argument lives in registers or on the stack.
-    ArgIterator sSrcArgLocations(&sSrcSig);
-    ArgIterator sDstArgLocations(&sDstSig);
-
-    // Define an argument descriptor type that describes how a single 4 byte portion of an argument is mapped
-    // in the source and destination signature. We only have to worry about general registers and stack
-    // locations here; floating point argument registers are left unmodified by this thunk.
-    struct ArgDesc
-    {
-        int     m_idxSrc;       // Source register or stack offset
-        int     m_idxDst;       // Destination register or stack offset
-        bool    m_fSrcIsReg;    // Source index is a register number
-        bool    m_fDstIsReg;    // Destination index is a register number
-    };
-
-    // The number of argument move descriptors we'll need is a function of the number of 4-byte registers or
-    // stack slots the arguments occupy. The following calculation will over-estimate in a few side cases, but
-    // not by much (it assumes all four argument registers are used plus the number of stack slots that
-    // MetaSig calculates are needed for the rest of the arguments).
-    DWORD cArgDescriptors = 4 + (sSrcArgLocations.SizeOfArgStack() / 4);
-
-    // Allocate the array of argument descriptors.
-    CQuickArray<ArgDesc> rgArgDescs;
-    rgArgDescs.AllocThrows(cArgDescriptors);
-
-    // We only need to map translations for arguments that could come after the instantiation parameter we're
-    // inserting. On the ARM the only implicit argument that could follow is a vararg signature cookie, but
-    // it's disallowed in this case. So we simply walk the user arguments.
-    _ASSERTE(!sSrcSig.IsVarArg());
-
-    INT srcOffset;
-    INT dstOffset;
-
-    DWORD idxCurrentDesc = 0;
-    while ((srcOffset = sSrcArgLocations.GetNextOffset()) != TransitionBlock::InvalidOffset)
-    {
-        dstOffset = sDstArgLocations.GetNextOffset();
-
-        // Get the placement for a single argument in the source and destination signatures (may include
-        // multiple registers and/or stack locations if the argument is larger than 4 bytes).
-        ArgLocDesc sSrcArgLoc;
-        sSrcArgLocations.GetArgLoc(srcOffset, &sSrcArgLoc);
-        ArgLocDesc sDstArgLoc;
-        sDstArgLocations.GetArgLoc(dstOffset, &sDstArgLoc);
-
-        // Fill in as many single-slot descriptors as the argument needs. Note that we ignore any floating
-        // point register cases (m_cFloatReg > 0) since these will never change due to the hidden arg
-        // insertion.
-        while (sSrcArgLoc.m_cGenReg || sSrcArgLoc.m_cStack)
-        {
-            _ASSERTE(idxCurrentDesc < cArgDescriptors);
-
-            if (sSrcArgLoc.m_cGenReg)
-            {
-                sSrcArgLoc.m_cGenReg--;
-                rgArgDescs[idxCurrentDesc].m_idxSrc = sSrcArgLoc.m_idxGenReg++;
-                rgArgDescs[idxCurrentDesc].m_fSrcIsReg = true;
-            }
-            else
-            {
-                _ASSERTE(sSrcArgLoc.m_cStack > 0);
-                sSrcArgLoc.m_cStack--;
-                rgArgDescs[idxCurrentDesc].m_idxSrc = sSrcArgLoc.m_idxStack++;
-                rgArgDescs[idxCurrentDesc].m_fSrcIsReg = false;
-            }
-
-            if (sDstArgLoc.m_cGenReg)
-            {
-                sDstArgLoc.m_cGenReg--;
-                rgArgDescs[idxCurrentDesc].m_idxDst = sDstArgLoc.m_idxGenReg++;
-                rgArgDescs[idxCurrentDesc].m_fDstIsReg = true;
-            }
-            else
-            {
-                _ASSERTE(sDstArgLoc.m_cStack > 0);
-                sDstArgLoc.m_cStack--;
-                rgArgDescs[idxCurrentDesc].m_idxDst = sDstArgLoc.m_idxStack++;
-                rgArgDescs[idxCurrentDesc].m_fDstIsReg = false;
-            }
-
-            idxCurrentDesc++;
-        }
-    }
-
-    bool isRelative = MethodTable::VTableIndir2_t::isRelative
-                      && pMD->IsVtableSlot();
-
-#ifndef FEATURE_NGEN_RELOCS_OPTIMIZATIONS
-    _ASSERTE(!isRelative);
-#endif
-
-    // Update descriptor count to the actual number used.
-    cArgDescriptors = idxCurrentDesc;
-
-    // Note the position at which we have the first move to a stack location
-    DWORD idxFirstMoveToStack = -1;
-
-    // We have a problem where register to register moves are concerned. Since we're adding an argument the
-    // moves will be from a lower numbered register to a higher numbered one (e.g. r0 -> r1). But the argument
-    // descriptors we just produced will order them starting from the lowest registers. If we emit move
-    // instructions in this order we'll end up copying the value of the lowest register into all of the rest
-    // (e.g. r0 -> r1, r1 -> r2 etc.). We don't have this problem with stack based arguments since the
-    // argument stacks don't overlap in the same fashion. To solve this we'll reverse the order of the
-    // descriptors with register destinations (there will be at most four of these so it's fairly cheap).
-    if (cArgDescriptors > 1)
-    {
-        // Start by assuming we have all four register destination descriptors.
-        int idxLastRegDesc = min(3, cArgDescriptors - 1);
-
-        // Adjust that count to match reality.
-        while (idxLastRegDesc >= 0 && !rgArgDescs[idxLastRegDesc].m_fDstIsReg)
-        {
-            idxLastRegDesc--;
-        }
-
-        if (idxLastRegDesc < 0)
-        {
-            // No register is used to pass any of the parameters. No need to reverse the order of the descriptors
-            idxFirstMoveToStack = 0;
-        }
-        else
-        {
-            _ASSERTE(idxLastRegDesc >= 0 && ((DWORD)idxLastRegDesc) < cArgDescriptors);
-
-            // First move to stack location happens after the last move to register location
-            idxFirstMoveToStack = idxLastRegDesc+1;
-
-            // Calculate how many descriptors we'll need to swap.
-            DWORD cSwaps = (idxLastRegDesc + 1) / 2;
-
-            // Finally we can swap the descriptors.
-            int idxFirstRegDesc = 0;
-            while (cSwaps)
-            {
-                ArgDesc sTempDesc = rgArgDescs[idxLastRegDesc];
-                rgArgDescs[idxLastRegDesc] = rgArgDescs[idxFirstRegDesc];
-                rgArgDescs[idxFirstRegDesc] = sTempDesc;
-
-                _ASSERTE(idxFirstRegDesc < idxLastRegDesc);
-                idxFirstRegDesc++;
-                idxLastRegDesc--;
-                cSwaps--;
-            }
-        }
-    }
-
-    // If we're ever required to write to the destination stack then we can't implement this case with a
-    // simple tail call stub. (That's not technically true: there are edge cases caused by 64-bit alignment
-    // requirements that might allow us to use a simple stub since the extra argument fits in a "hole" in the
-    // arguments, but these are infrequent enough that it's likely not worth the effort of detecting them).
-    ArgDesc *pLastArg = cArgDescriptors ? &rgArgDescs[cArgDescriptors - 1] : NULL;
-    if ((pLastArg == NULL) || pLastArg->m_fDstIsReg)
-    {
-        // Simple case where we can just rearrange a few argument registers and tail call.
-
-        for (idxCurrentDesc = 0; idxCurrentDesc < cArgDescriptors; idxCurrentDesc++)
-        {
-            // Because we're in the simple case we know we'll never be asked to move a value onto the stack
-            // and since we're adding a parameter we should never be required to move a value from the stack
-            // to a register either. So all of the descriptors should be register to register moves.
-            _ASSERTE(rgArgDescs[idxCurrentDesc].m_fSrcIsReg && rgArgDescs[idxCurrentDesc].m_fDstIsReg);
-            ThumbEmitMovRegReg(ThumbReg(rgArgDescs[idxCurrentDesc].m_idxDst),
-                               ThumbReg(rgArgDescs[idxCurrentDesc].m_idxSrc));
-        }
-
-        // Place instantiation parameter into the correct register.
-        ArgLocDesc sInstArgLoc;
-        sDstArgLocations.GetParamTypeLoc(&sInstArgLoc);
-        int regHidden = sInstArgLoc.m_idxGenReg;
-        _ASSERTE(regHidden != -1);
-        if (pHiddenArg)
-        {
-            // mov regHidden, #pHiddenArg
-            ThumbEmitMovConstant(ThumbReg(regHidden), (TADDR)pHiddenArg);
-        }
-        else
-        {
-            // Extract MethodTable pointer (the hidden arg) from the object instance.
-            //  ldr regHidden, [r0]
-            ThumbEmitLoadRegIndirect(ThumbReg(regHidden), ThumbReg(0), 0);
-        }
-
-        if (pHiddenArg == NULL)
-        {
-            // Unboxing stub case.
-
-            // Skip over the MethodTable* to find the address of the unboxed value type.
-            //  add r0, #sizeof(MethodTable*)
-            ThumbEmitIncrement(ThumbReg(0), sizeof(MethodTable*));
-        }
-
-        // Emit a tail call to the target method.
-        if (isRelative)
-        {
-            ThumbEmitProlog(1, 0, FALSE);
-        }
-
-        ThumbEmitCallManagedMethod(pMD, true);
-
-        if (isRelative)
-        {
-            ThumbEmitEpilog();
-        }
-    }
-    else
-    {
-        // Complex case where we need to emit a new stack frame and copy the arguments.
-
-        // Calculate the size of the new stack frame:
-        //
-        //            +------------+
-        //      SP -> |            | <-- Space for helper arg, if isRelative is true
-        //            +------------+
-        //            |            | <-+
-        //            :            :   | Outgoing arguments
-        //            |            | <-+
-        //            +------------+
-        //            | Padding    | <-- Optional, maybe required so that SP is 64-bit aligned
-        //            +------------+
-        //            | GS Cookie  |
-        //            +------------+
-        //        +-> | vtable ptr |
-        //        |   +------------+
-        //        |   | m_Next     |
-        //        |   +------------+
-        //        |   | R4         | <-+
-        //   Stub |   +------------+   |
-        // Helper |   :            :   |
-        //  Frame |   +------------+   | Callee saved registers
-        //        |   | R11        |   |
-        //        |   +------------+   |
-        //        |   | LR/RetAddr | <-+
-        //        |   +------------+
-        //        |   | R0         | <-+
-        //        |   +------------+   |
-        //        |   :            :   | Argument registers
-        //        |   +------------+   |
-        //        +-> | R3         | <-+
-        //            +------------+
-        //  Old SP -> |            |
-        //
-        DWORD cbStackArgs = (pLastArg->m_idxDst + 1) * 4;
-        DWORD cbStackFrame = cbStackArgs + sizeof(GSCookie) + sizeof(StubHelperFrame);
-        cbStackFrame = ALIGN_UP(cbStackFrame, 8);
-
-        if (isRelative)
-        {
-            cbStackFrame += 4;
-        }
-
-        DWORD cbStackFrameWithoutSavedRegs = cbStackFrame - (13 * 4); // r0-r11,lr
-
-        // Prolog:
-        ThumbEmitProlog(8,                          // Save r4-r11,lr (count doesn't include lr)
-                        cbStackFrameWithoutSavedRegs, // Additional space in the stack frame required
-                        TRUE);                      // Push argument registers
-
-        DWORD offsetOfFrame = cbStackFrame - sizeof(StubHelperFrame);
-
-        // Initialize and link the StubHelperFrame and associated GS cookie.
-        EmitStubLinkFrame(StubHelperFrame::GetMethodFrameVPtr(), offsetOfFrame, StubHelperFrame::GetOffsetOfTransitionBlock());
-
-        // Initialize temporary registers used when copying arguments:
-        //  r6 == pointer to first incoming stack-based argument
-        //  r7 == pointer to first outgoing stack-based argument
-
-        // add r6, sp, #cbStackFrame
-        ThumbEmitAdd(ThumbReg(6), thumbRegSp, cbStackFrame);
-
-        // mov r7, sp
-        ThumbEmitMovRegReg(ThumbReg(7), thumbRegSp);
-
-        // Copy incoming to outgoing arguments. Stack arguments are generally written consecutively and as
-        // such we use post-increment forms of register indirect addressing to keep our input (r6) and output
-        // (r7) pointers up to date. But sometimes we'll skip four bytes due to 64-bit alignment requirements
-        // and need to bump one or both of the pointers to compensate. We determine
-        //
-        // At this point, the ArgumentDescriptor array is divied into two parts:
-        //
-        // 1) Reverse sorted register to register moves (see the comment earlier in the method for details)
-        // 2) Register or Stack to Stack moves (if any) in the original order.
-        //
-        // Its possible that the register to register moves may move to a target register that happens
-        // to be a source for the register -> stack move. If this happens, and we emit the argument moves
-        // in the current order, then we can lose the contents of the register involved in register->stack
-        // move (stack->stack moves are not a problem as the locations dont overlap).
-        //
-        // To address this, we will emit the argument moves in two loops:
-        //
-        // 1) First loop will emit the moves that have stack location as the target
-        // 2) Second loop will emit moves that have register as the target.
-        DWORD idxCurrentLoopBegin = 0, idxCurrentLoopEnd = cArgDescriptors;
-        if (idxFirstMoveToStack != -1)
-        {
-            _ASSERTE(idxFirstMoveToStack < cArgDescriptors);
-            idxCurrentLoopBegin = idxFirstMoveToStack;
-
-            for (idxCurrentDesc = idxCurrentLoopBegin; idxCurrentDesc < idxCurrentLoopEnd; idxCurrentDesc++)
-            {
-                ArgDesc *pArgDesc = &rgArgDescs[idxCurrentDesc];
-
-                if (pArgDesc->m_fSrcIsReg)
-                {
-                    // Source value is in a register.
-
-                    _ASSERTE(!pArgDesc->m_fDstIsReg);
-                    // Register to stack. Calculate delta from last stack write; normally it will be 4 bytes
-                    // and our pointer has already been set up correctly by the post increment of the last
-                    // write. But in some cases we need to skip four bytes due to a 64-bit alignment
-                    // requirement. In those cases we need to emit an extra add to keep the pointer correct.
-                    // Note that the first stack argument is guaranteed to be 64-bit aligned by the ABI and as
-                    // such the first stack slot is never skipped.
-                    if ((pArgDesc->m_idxDst > 0) &&
-                        (pArgDesc->m_idxDst != (rgArgDescs[idxCurrentDesc - 1].m_idxDst + 1)))
-                    {
-                        _ASSERTE(pArgDesc->m_idxDst == (rgArgDescs[idxCurrentDesc - 1].m_idxDst + 2));
-                        ThumbEmitIncrement(ThumbReg(7), 4);
-                    }
-
-                    // str srcReg, [r7], #4
-                    ThumbEmitStoreIndirectPostIncrement(pArgDesc->m_idxSrc, ThumbReg(7), 4);
-                }
-                else
-                {
-                    // Source value is on the stack. We should have no cases where a stack argument moves back to
-                    // a register (because we're adding an argument).
-                    _ASSERTE(!pArgDesc->m_fDstIsReg);
-
-                    // Stack to stack move. We need to use register (r6) to store the value temporarily between
-                    // the read and the write. See the comments above for why we need to check stack deltas and
-                    // possibly insert extra add instructions in some cases.
-                    if ((pArgDesc->m_idxSrc > 0) &&
-                        (pArgDesc->m_idxSrc != (rgArgDescs[idxCurrentDesc - 1].m_idxSrc + 1)))
-                    {
-                        _ASSERTE(pArgDesc->m_idxSrc == (rgArgDescs[idxCurrentDesc - 1].m_idxSrc + 2));
-                        ThumbEmitIncrement(ThumbReg(6), 4);
-                    }
-                    if ((pArgDesc->m_idxDst > 0) &&
-                        (pArgDesc->m_idxDst != (rgArgDescs[idxCurrentDesc - 1].m_idxDst + 1)))
-                    {
-                        _ASSERTE(pArgDesc->m_idxDst == (rgArgDescs[idxCurrentDesc - 1].m_idxDst + 2));
-                        ThumbEmitIncrement(ThumbReg(7), 4);
-                    }
-
-                    // ldr r8, [r6], #4
-                    ThumbEmitLoadIndirectPostIncrement(ThumbReg(8), ThumbReg(6), 4);
-
-                    // str r8, [r7], #4
-                    ThumbEmitStoreIndirectPostIncrement(ThumbReg(8), ThumbReg(7), 4);
-                }
-            }
-
-            // Update the indexes to be used for the second loop
-            idxCurrentLoopEnd = idxCurrentLoopBegin;
-            idxCurrentLoopBegin = 0;
-        }
-
-        // Now, perform the register to register moves
-        for (idxCurrentDesc = idxCurrentLoopBegin; idxCurrentDesc < idxCurrentLoopEnd; idxCurrentDesc++)
-        {
-            ArgDesc *pArgDesc = &rgArgDescs[idxCurrentDesc];
-
-            // All moves to stack locations have been done (if applicable).
-            // Since we are moving to a register destination, the source
-            // will also be a register and cannot be a stack location (refer to the previous loop).
-            _ASSERTE(pArgDesc->m_fSrcIsReg && pArgDesc->m_fDstIsReg);
-
-            // Register to register case.
-            ThumbEmitMovRegReg(pArgDesc->m_idxDst, pArgDesc->m_idxSrc);
-        }
-
-
-        // Place instantiation parameter into the correct register.
-        ArgLocDesc sInstArgLoc;
-        sDstArgLocations.GetParamTypeLoc(&sInstArgLoc);
-        int regHidden = sInstArgLoc.m_idxGenReg;
-        _ASSERTE(regHidden != -1);
-        if (pHiddenArg)
-        {
-            // mov regHidden, #pHiddenArg
-            ThumbEmitMovConstant(ThumbReg(regHidden), (TADDR)pHiddenArg);
-        }
-        else
-        {
-            // Extract MethodTable pointer (the hidden arg) from the object instance.
-            //  ldr regHidden, [r0]
-            ThumbEmitLoadRegIndirect(ThumbReg(regHidden), ThumbReg(0), 0);
-        }
-
-        if (pHiddenArg == NULL)
-        {
-            // Unboxing stub case.
-
-            // Skip over the MethodTable* to find the address of the unboxed value type.
-            //  add r0, #sizeof(MethodTable*)
-            ThumbEmitIncrement(ThumbReg(0), sizeof(MethodTable*));
-        }
-
-        // Emit a regular (non-tail) call to the target method.
-        ThumbEmitCallManagedMethod(pMD, false);
-
-        // Unlink the StubHelperFrame.
-        EmitStubUnlinkFrame();
-
-        // Epilog
-        ThumbEmitEpilog();
-    }
-}
-
->>>>>>> 5a381e7c
 #if defined(FEATURE_SHARE_GENERIC_CODE)
 // The stub generated by this method passes an extra dictionary argument before jumping to
 // shared-instantiation generic code.
@@ -2578,358 +2123,6 @@
     }
 }
 
-<<<<<<< HEAD
-=======
-//              +64     stack-based arguments here
-//      -- MulticastFrame end
-//              +48     r0-r3 argument registers
-//              +44     lr return address
-//              +40     fp frame pointer
-//              +12     r4-r10 callee saved registers
-//              +8      datum (typically a MethodDesc*)
-//              +4      m_Next
-//              +0      the frame vptr
-//      -- MulticastFrame start
-//              -4      gs cookie
-//              -...    floating point argument registers
-void StubLinkerCPU::EmitMulticastInvoke(UINT_PTR hash)
-{
-    //Decode Multicast Delegate hash
-    unsigned int numStackBytes = hash >> 8;
-    _ASSERTE(numStackBytes <= 0x7fff);
-
-    unsigned int numFPRegs = (hash & 0xf8) >> 3;
-    _ASSERTE(numFPRegs <= 16);
-
-    unsigned int numGenRegs = hash & 0x7;
-    _ASSERTE(numGenRegs <= 4);
-
-    DWORD offsetOfFPRegs = 0;
-
-    DWORD cbStackFrame = numStackBytes;
-    if (numFPRegs)
-    {
-        cbStackFrame = ALIGN_UP(cbStackFrame, 8);
-        offsetOfFPRegs = cbStackFrame;
-        cbStackFrame += 4 * numFPRegs;
-    }
-    cbStackFrame += sizeof(GSCookie) + sizeof(MulticastFrame);
-    cbStackFrame = ALIGN_UP(cbStackFrame, 8);
-    DWORD cbStackFrameWithoutSavedRegs = cbStackFrame - (13 * 4); // r0-r11,lr
-
-    // Prolog:
-    ThumbEmitProlog(8,                          // Save r4-r11,lr (count doesn't include lr)
-                    cbStackFrameWithoutSavedRegs, // Additional space in the stack frame required
-                    TRUE);                      // Push argument registers
-
-    DWORD offsetOfFrame = cbStackFrame - sizeof(MulticastFrame);
-
-    // Move the MethodDesc* we're calling to r12.
-    //  ldr r12, [r0, #offsetof(DelegateObject, _methodPtrAux)]
-    ThumbEmitLoadRegIndirect(ThumbReg(12), ThumbReg(0), DelegateObject::GetOffsetOfMethodPtrAux());
-
-    // Initialize MulticastFrame::m_pMD to the MethodDesc* we're calling
-    //  str r12, [sp + #(offsetOfFrame + offsetof(MulticastFrame, m_pMD))]
-    ThumbEmitStoreRegIndirect(ThumbReg(12), thumbRegSp, offsetOfFrame + MulticastFrame::GetOffsetOfDatum());
-
-    if (numFPRegs)
-    {
-        ThumbEmitAdd(ThumbReg(4), thumbRegSp, offsetOfFPRegs);
-
-        // save floating point arguments at offsetOfFPRegs
-        //vstm{IA} R4,{s0-s(numFPRegs -1)}
-        Emit16(0xec84);
-        Emit16(0x0a00 | (WORD)numFPRegs);
-    }
-
-    // Initialize and link the MulticastFrame and associated GS cookie.
-    EmitStubLinkFrame(MulticastFrame::GetMethodFrameVPtr(), offsetOfFrame, MulticastFrame::GetOffsetOfTransitionBlock());
-
-    //r7 as counter. Initialize it to 0.
-    // mov r7, 0
-    ThumbEmitMovConstant(ThumbReg(7), 0);
-
-    //initialize r9 to _invocationCount
-    ThumbEmitLoadRegIndirect(ThumbReg(9), ThumbReg(0), DelegateObject::GetOffsetOfInvocationCount());
-
-    CodeLabel *pLoopLabel = NewCodeLabel();
-    CodeLabel *pEndLoopLabel = NewCodeLabel();
-
-    //loop:
-    EmitLabel(pLoopLabel);
-
-    // cmp r7, r9
-    ThumbEmitCmpReg(ThumbReg(7), ThumbReg(9));
-
-    // if equal goto endloop
-    // beq endloop
-    ThumbEmitCondFlagJump(pEndLoopLabel, 0);
-
-    UINT32 count = 0;
-    if(numStackBytes)
-    {
-        //r1 = pos for stack args in Frame
-        ThumbEmitAdd(ThumbReg(1), ThumbReg(4), MulticastFrame::GetOffsetOfTransitionBlock() + TransitionBlock::GetOffsetOfArgs());
-
-        //r2 = stack pos for args of calling func
-        ThumbEmitMovRegReg(ThumbReg(2), thumbRegSp);
-
-        //    ..move stack args..
-        _ASSERTE(numStackBytes%4 == 0);
-        while (count != numStackBytes)
-        {
-            ThumbEmitLoadIndirectPostIncrement(ThumbReg(0), ThumbReg(1), 4);
-            ThumbEmitStoreIndirectPostIncrement(ThumbReg(0), ThumbReg(2), 4);
-            count += 4;
-        }
-    }
-
-    count = 1;
-    while(count < numGenRegs)
-    {
-        ThumbEmitLoadRegIndirect(ThumbReg(count), ThumbReg(4), MulticastFrame::GetOffsetOfTransitionBlock() + TransitionBlock::GetOffsetOfArgumentRegisters() + count*4);
-        count++;
-    }
-
-    if(numFPRegs)
-    {
-        ThumbEmitAdd(ThumbReg(0), thumbRegSp, offsetOfFPRegs);
-        //vldm{IA}.32 R0, s0-s(numFPRegs-1)
-        Emit16(0xec90);
-        Emit16(0x0a00 | (WORD)numFPRegs);
-    }
-
-    //ldr r0, [r4+0x30] // get the first argument
-    ThumbEmitLoadRegIndirect(ThumbReg(0),ThumbReg(4), MulticastFrame::GetOffsetOfTransitionBlock() + TransitionBlock::GetOffsetOfArgumentRegisters());
-
-    //  ldr r6, [r0+0x14] //invocationList
-    ThumbEmitLoadRegIndirect(ThumbReg(6), ThumbReg(0), DelegateObject::GetOffsetOfInvocationList());
-
-    // r6 - address of first delegate in invocation list
-    // add r6,r6,0xC
-    ThumbEmitAdd(ThumbReg(6), ThumbReg(6), PtrArray::GetDataOffset());
-
-    //ldr r8,[r6+r7*4] //get delegate object
-    ThumbEmitLoadOffsetScaledReg(ThumbReg(8), ThumbReg(6), ThumbReg(7), 2);
-
-    // ldr r0, [r8+0x04] //_target from the delegate
-    ThumbEmitLoadRegIndirect(ThumbReg(0), ThumbReg(8), DelegateObject::GetOffsetOfTarget());
-
-    // ldr r8, [r8+0xC] // methodPtr from the delegate
-    ThumbEmitLoadRegIndirect(ThumbReg(8), ThumbReg(8), DelegateObject::GetOffsetOfMethodPtr());
-
-    //call delegate
-    ThumbEmitCallRegister(ThumbReg(8));
-
-    //increment counter
-    ThumbEmitAdd(ThumbReg(7), ThumbReg(7), 1);
-
-    // The debugger may need to stop here, so grab the offset of this code.
-    EmitPatchLabel();
-
-    //goto loop
-    ThumbEmitNearJump(pLoopLabel);
-
-    //endloop:
-    EmitLabel(pEndLoopLabel);
-
-
-    //At this point of the stub:
-    //r4 must point to Frame
-    //and r5 must be current Thread*
-
-    EmitStubUnlinkFrame();
-
-    // Epilog
-    ThumbEmitEpilog();
-}
-
-void StubLinkerCPU::EmitSecureDelegateInvoke(UINT_PTR hash)
-{
-    //Decode Multicast Delegate hash
-    unsigned int numStackBytes = hash >> 8;
-    _ASSERTE(numStackBytes <= 0x7fff);
-
-    DWORD cbStackFrame = numStackBytes + sizeof(GSCookie) + sizeof(SecureDelegateFrame);
-    cbStackFrame = ALIGN_UP(cbStackFrame, 8);
-    DWORD cbStackFrameWithoutSavedRegs = cbStackFrame - (13 * 4); // r0-r11,lr
-
-    // Prolog:
-    ThumbEmitProlog(8,                          // Save r4-r11,lr (count doesn't include lr)
-                    cbStackFrameWithoutSavedRegs, // Additional space in the stack frame required
-                    TRUE);                      // Push argument registers
-
-    DWORD offsetOfFrame = cbStackFrame - sizeof(SecureDelegateFrame);
-
-    // Move the MethodDesc* we're calling to r12.
-    //  ldr r12, [r0, #offsetof(DelegateObject, _invocationCount)]
-    ThumbEmitLoadRegIndirect(ThumbReg(12), ThumbReg(0), DelegateObject::GetOffsetOfInvocationCount());
-
-    // Initialize SecureDelegateFrame::m_pMD to the MethodDesc* we're calling
-    //  str r12, [sp + #(offsetOfFrame + offsetof(SecureDelegateFrame, m_pMD))]
-    ThumbEmitStoreRegIndirect(ThumbReg(12), thumbRegSp, offsetOfFrame + SecureDelegateFrame::GetOffsetOfDatum());
-
-    // Initialize and link the SecureDelegateFrame and associated GS cookie.
-    EmitStubLinkFrame(SecureDelegateFrame::GetMethodFrameVPtr(), offsetOfFrame, SecureDelegateFrame::GetOffsetOfTransitionBlock());
-
-    // At this point:
-    //  r0 : secure delegate
-    //  r4 : SecureDelegateFrame *
-    //  r5 : Thread *
-
-    if (numStackBytes)
-    {
-        // Copy stack based arguments from the calling frame into this one. Use the following registers:
-        //  r6 : pointer to source arguments
-        //  r7 : pointer to destination arguments
-        //  r8 : temporary storage during copy operation
-
-        // add r6, r4, #MulticastFrame::GetOffsetOfArgs()
-        ThumbEmitAdd(ThumbReg(6), ThumbReg(4), MulticastFrame::GetOffsetOfTransitionBlock() + TransitionBlock::GetOffsetOfArgs());
-
-        // mov r7, sp
-        ThumbEmitMovRegReg(ThumbReg(7), thumbRegSp);
-
-        // Unrolled loop to copy the stack based arguments. Might want to consider a second path with a loop
-        // for large argument lists if anyone complains about this.
-        _ASSERTE((numStackBytes % 4) == 0);
-        for (unsigned int i = 0; i < numStackBytes; i += 4)
-        {
-            // Read one 4-byte value from the source stack and copy it to the new stack, post-incrementing
-            // both source and destination as we go.
-            //  ldr r8, [r6], #4
-            //  str r8, [r7], #4
-            ThumbEmitLoadIndirectPostIncrement(ThumbReg(8), ThumbReg(6), 4);
-            ThumbEmitStoreIndirectPostIncrement(ThumbReg(8), ThumbReg(7), 4);
-        }
-    }
-
-    // Stack-based arguments are copied. Floating point argument registers and r1-r3 are all still correct.
-    // All we need to do now is calculate the real value for r0 and the target address. Secure delegates wrap
-    // an inner delegate (kept in _invocationList). We retrieve this inner delegate and then perform the usual
-    // delegate invocation pattern on that.
-
-    // Get "real" delegate.
-    //  ldr r0, [r0, #offsetof(DelegateObject, _invocationList)]
-    ThumbEmitLoadRegIndirect(ThumbReg(0), ThumbReg(0), DelegateObject::GetOffsetOfInvocationList());
-
-    // Load the destination address from the inner delegate.
-    //  ldr r12, [r0, #offsetof(DelegateObject, _methodPtr)]
-    ThumbEmitLoadRegIndirect(ThumbReg(12), ThumbReg(0), DelegateObject::GetOffsetOfMethodPtr());
-
-    // This is only required for unbound delegates which use VSD stubs..but does not harm if done unconditionally
-    // add r4, r0+#offsetof(DelegateObject, _methodPtrAux) ; // r4 now contains indirection cell
-    ThumbEmitAdd(ThumbReg(4), ThumbReg(0), DelegateObject::GetOffsetOfMethodPtrAux());
-
-    // Replace the delegate reference with the object cached as the delegate's target.
-    //  ldr r0, [r0, #offsetof(DelegateObject, _target)]
-    ThumbEmitLoadRegIndirect(ThumbReg(0), ThumbReg(0), DelegateObject::GetOffsetOfTarget());
-
-    // Perform the call.
-    //  blx r12
-    ThumbEmitCallRegister(ThumbReg(12));
-
-    // restore frame pointer in r4
-    ThumbEmitAdd(ThumbReg(4), thumbRegSp, offsetOfFrame);
-
-    // Unlink SecureDelegateFrame. This requires the frame pointer in r4 and the thread pointer in r5.
-    EmitStubUnlinkFrame();
-
-    // Epilog
-    ThumbEmitEpilog();
-}
-
-//The function expects r4 to point to frame
-//and r5 must be current Thread*
-void StubLinkerCPU::EmitStubUnlinkFrame()
-{
-#ifdef _DEBUG
-    // EmitStubUnlinkFrame is emitted just before the epilog.
-    // Thus, at this point, all other callee-saved registers
-    // could be used since we are anyways going to restore them
-    // via epilog execution.
-
-    // Ensure that GSCookie is valid
-    //
-    // ldr r6, [r4-4]; Load the value of GSCookie
-    ThumbEmitSub(ThumbReg(6), ThumbReg(4), 4);
-    ThumbEmitLoadRegIndirect(ThumbReg(6), ThumbReg(6), 0);
-
-    // mov r7, s_gsCookie
-    ThumbEmitMovConstant(ThumbReg(7), GetProcessGSCookie());
-
-    // cmp r6, r7 ; Are the GSCookie values in sync?
-    ThumbEmitCmpReg(ThumbReg(6), ThumbReg(7));
-
-    CodeLabel *pAllDoneLabel = NewCodeLabel();
-
-    // beq AllDone; yes, GSCookie is good.
-    ThumbEmitCondFlagJump(pAllDoneLabel, 0);
-
-    // If we are here, then GSCookie was bad.
-    // Call into DoJITFailFast.
-    //
-    // mov r12, DoJITFailFast
-    ThumbEmitMovConstant(ThumbReg(12), (int)DoJITFailFast);
-    // bl r12
-    ThumbEmitCallRegister(ThumbReg(12));
-    // Emit a breakpoint - we are not expected to come here at all
-    // if we performed a FailFast.
-    ThumbEmitBreakpoint();
-
-    //AllDone:
-    EmitLabel(pAllDoneLabel);
-#endif // _DEBUG
-
-    // Unlink the MulticastFrame.
-    //  ldr r6, [r4 + #offsetof(MulticastFrame, m_Next)]
-    //  str r6, [r5 + #offsetof(Thread, m_pFrame)]
-    ThumbEmitLoadRegIndirect(ThumbReg(6), ThumbReg(4), Frame::GetOffsetOfNextLink());
-    ThumbEmitStoreRegIndirect(ThumbReg(6), ThumbReg(5), offsetof(Thread, m_pFrame));
-
-}
-
-//pFrameVptr = vtable ptr of Frame
-//offsetOfFrame = Frame offset in bytes from sp
-//After this method: r4 points to the Frame on stack
-// and r5 has current Thread*
-void StubLinkerCPU::EmitStubLinkFrame(TADDR pFrameVptr, int offsetOfFrame, int offsetOfTransitionBlock)
-{
-    // Initialize r4 to point to where we start filling the frame.
-    ThumbEmitAdd(ThumbReg(4), thumbRegSp, offsetOfFrame - sizeof(GSCookie));
-
-    // Write the initial GS cookie value
-    //  mov r5, s_gsCookie
-    //  str r5, [r4]
-    ThumbEmitMovConstant(ThumbReg(5), s_gsCookie);
-    ThumbEmitStoreIndirectPostIncrement(ThumbReg(5), ThumbReg(4), 4);
-
-    // Initialize the vtable pointer.
-    //  mov r5, #vfptr
-    //  str r5, [r4 + #offsetof(Frame, _vfptr)]
-    ThumbEmitMovConstant(ThumbReg(5), pFrameVptr);
-    ThumbEmitStoreRegIndirect(ThumbReg(5), ThumbReg(4), 0);
-
-    // Link the frame to the thread's frame chain.
-    //  r5 <- current Thread*
-    //  ldr r6, [r5 + #offsetof(Thread, m_pFrame)]
-    //  str r6, [r4 + #offsetof(MulticastFrame, m_Next)]
-    //  str r4, [r5 + #offsetof(Thread, m_pFrame)]
-
-    ThumbEmitGetThread(ThumbReg(5));
-#ifdef FEATURE_PAL
-    // reload argument registers that could have been corrupted by the call
-    for (int reg = 0; reg < 4; reg++)
-        ThumbEmitLoadRegIndirect(ThumbReg(reg), ThumbReg(4),
-            offsetOfTransitionBlock + TransitionBlock::GetOffsetOfArgumentRegisters() + offsetof(ArgumentRegisters, r[reg]));
-#endif
-
-    ThumbEmitLoadRegIndirect(ThumbReg(6), ThumbReg(5), Thread::GetOffsetOfCurrentFrame());
-    ThumbEmitStoreRegIndirect(ThumbReg(6), ThumbReg(4), Frame::GetOffsetOfNextLink());
-    ThumbEmitStoreRegIndirect(ThumbReg(4), ThumbReg(5), Thread::GetOffsetOfCurrentFrame());
-}
-
->>>>>>> 5a381e7c
 #endif // CROSSGEN_COMPILE
 
 void StubLinkerCPU::ThumbEmitNearJump(CodeLabel *target)
@@ -2954,52 +2147,6 @@
     EmitLabelRef(target, reinterpret_cast<ThumbCondJump&>(gThumbCondJump), variation);
 }
 
-<<<<<<< HEAD
-=======
-UINT_PTR StubLinkerCPU::HashMulticastInvoke(MetaSig *pSig)
-{
-    // Generate a hash key as follows:
-    // Bit0-2   : num of general purpose registers used
-    // Bit3-7   : num of FP regs used (counting in terms of s0,s1...)
-    // Bit8-22 : num of stack bytes used
-
-    ArgIterator delegateCallConv(pSig);
-
-    UINT numStackBytes = delegateCallConv.SizeOfArgStack();
-
-    if (numStackBytes > 0x7FFF)
-        COMPlusThrow(kNotSupportedException, W("NotSupported_TooManyArgs"));
-
-    int cGenReg = 1; // r0 is always used for this pointer
-    int cFPReg = 0;
-
-    // if it has a return buffer argument r1 is also used
-    if(delegateCallConv.HasRetBuffArg())
-        cGenReg = 2;
-
-    int argOffset;
-    while ((argOffset = delegateCallConv.GetNextOffset()) != TransitionBlock::InvalidOffset)
-    {
-        ArgLocDesc currArgLoc;
-        delegateCallConv.GetArgLoc(argOffset, &currArgLoc);
-
-        if(currArgLoc.m_idxGenReg != -1)
-            cGenReg = currArgLoc.m_idxGenReg + currArgLoc.m_cGenReg;
-
-        if(currArgLoc.m_idxFloatReg != -1)
-            cFPReg = currArgLoc.m_idxFloatReg + currArgLoc.m_cFloatReg;
-    }
-
-    // only r0-r3 can be used for arguments
-    _ASSERTE(cGenReg <= 4);
-
-    // only s0-s15 can be used for arguments
-    _ASSERTE(cFPReg <= 16);
-
-    return (numStackBytes << 8 | cFPReg << 3 | cGenReg);
-}
-
->>>>>>> 5a381e7c
 void StubLinkerCPU::ThumbCopyOneTailCallArg(UINT * pnSrcAlign, const ArgLocDesc * pArgLoc, UINT * pcbStackSpace)
 {
     if (pArgLoc->m_fRequires64BitAlignment && (*pnSrcAlign & 1)) {
