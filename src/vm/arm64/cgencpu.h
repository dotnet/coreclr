// Licensed to the .NET Foundation under one or more agreements.
// The .NET Foundation licenses this file to you under the MIT license.
// See the LICENSE file in the project root for more information.
//


#ifndef _TARGET_ARM64_
#error Should only include "cGenCpu.h" for ARM64 builds
#endif

#ifndef __cgencpu_h__
#define __cgencpu_h__

#define INSTRFMT_K64
#include <stublink.h>

#ifndef FEATURE_PAL
#define USE_REDIRECT_FOR_GCSTRESS
#endif // FEATURE_PAL

EXTERN_C void getFPReturn(int fpSize, INT64 *pRetVal);
EXTERN_C void setFPReturn(int fpSize, INT64 retVal);


class ComCallMethodDesc;

extern PCODE GetPreStubEntryPoint();

#define COMMETHOD_PREPAD                        24   // # extra bytes to allocate in addition to sizeof(ComCallMethodDesc)
#ifdef FEATURE_COMINTEROP
#define COMMETHOD_CALL_PRESTUB_SIZE             24
#define COMMETHOD_CALL_PRESTUB_ADDRESS_OFFSET   16   // the offset of the call target address inside the prestub
#endif // FEATURE_COMINTEROP

#define STACK_ALIGN_SIZE                        16

#define JUMP_ALLOCATE_SIZE                      16  // # bytes to allocate for a jump instruction
#define BACK_TO_BACK_JUMP_ALLOCATE_SIZE         16  // # bytes to allocate for a back to back jump instruction

#define HAS_NDIRECT_IMPORT_PRECODE              1

#define USE_INDIRECT_CODEHEADER

#define HAS_FIXUP_PRECODE                       1
#define HAS_FIXUP_PRECODE_CHUNKS                1

// ThisPtrRetBufPrecode one is necessary for closed delegates over static methods with return buffer
#define HAS_THISPTR_RETBUF_PRECODE              1

#define CODE_SIZE_ALIGN                         8
#define CACHE_LINE_SIZE                         64
#define LOG2SLOT                                LOG2_PTRSIZE

#define ENREGISTERED_RETURNTYPE_MAXSIZE         64  // bytes (four vector registers: q0,q1,q2 and q3)
#define ENREGISTERED_RETURNTYPE_INTEGER_MAXSIZE 16  // bytes (two int registers: x0 and x1)
#define ENREGISTERED_PARAMTYPE_MAXSIZE          16  // bytes (max value type size that can be passed by value)

#define CALLDESCR_ARGREGS                       1   // CallDescrWorker has ArgumentRegister parameter
#define CALLDESCR_FPARGREGS                     1   // CallDescrWorker has FloatArgumentRegisters parameter
#define CALLDESCR_RETBUFFARGREG                 1   // CallDescrWorker has RetBuffArg parameter that's separate from arg regs

// Given a return address retrieved during stackwalk,
// this is the offset by which it should be decremented to arrive at the callsite.
#define STACKWALK_CONTROLPC_ADJUST_OFFSET 4

inline
ARG_SLOT FPSpillToR8(void* pSpillSlot)
{
    LIMITED_METHOD_CONTRACT;
    return *(SIZE_T*)pSpillSlot;
}

inline
void     R8ToFPSpill(void* pSpillSlot, SIZE_T  srcDoubleAsSIZE_T)
{
    LIMITED_METHOD_CONTRACT;
    *(SIZE_T*)pSpillSlot = srcDoubleAsSIZE_T;
    *((SIZE_T*)pSpillSlot + 1) = 0;
}

//**********************************************************************
// Parameter size
//**********************************************************************

typedef INT64 StackElemType;
#define STACK_ELEM_SIZE sizeof(StackElemType)

// The expression below assumes STACK_ELEM_SIZE is a power of 2, so check that.
static_assert(((STACK_ELEM_SIZE & (STACK_ELEM_SIZE-1)) == 0), "STACK_ELEM_SIZE must be a power of 2");

#define StackElemSize(parmSize) (((parmSize) + STACK_ELEM_SIZE - 1) & ~((ULONG)(STACK_ELEM_SIZE - 1)))

//
// JIT HELPERS.
//
// Create alias for optimized implementations of helpers provided on this platform
//
#define JIT_GetSharedGCStaticBase           JIT_GetSharedGCStaticBase_SingleAppDomain
#define JIT_GetSharedNonGCStaticBase        JIT_GetSharedNonGCStaticBase_SingleAppDomain
#define JIT_GetSharedGCStaticBaseNoCtor     JIT_GetSharedGCStaticBaseNoCtor_SingleAppDomain
#define JIT_GetSharedNonGCStaticBaseNoCtor  JIT_GetSharedNonGCStaticBaseNoCtor_SingleAppDomain

#define JIT_Stelem_Ref                      JIT_Stelem_Ref

//**********************************************************************
// Frames
//**********************************************************************

//--------------------------------------------------------------------
// This represents the callee saved (non-volatile) integer registers saved as
// of a FramedMethodFrame.
//--------------------------------------------------------------------
typedef DPTR(struct CalleeSavedRegisters) PTR_CalleeSavedRegisters;
struct CalleeSavedRegisters {
    INT64 x29; // frame pointer
    INT64 x30; // link register
    INT64 x19, x20, x21, x22, x23, x24, x25, x26, x27, x28;
};

//--------------------------------------------------------------------
// This represents the arguments that are stored in volatile integer registers.
// This should not overlap the CalleeSavedRegisters since those are already
// saved separately and it would be wasteful to save the same register twice.
// If we do use a non-volatile register as an argument, then the ArgIterator
// will probably have to communicate this back to the PromoteCallerStack
// routine to avoid a double promotion.
//--------------------------------------------------------------------
#define NUM_ARGUMENT_REGISTERS 8
typedef DPTR(struct ArgumentRegisters) PTR_ArgumentRegisters;
struct ArgumentRegisters {
    INT64 x[NUM_ARGUMENT_REGISTERS]; // x0 ....x7. Note that x8 (return buffer address) is not included.
};

#define ARGUMENTREGISTERS_SIZE sizeof(ArgumentRegisters)


//--------------------------------------------------------------------
// This represents the floating point argument registers which are saved
// as part of the NegInfo for a FramedMethodFrame. Note that these
// might not be saved by all stubs: typically only those that call into
// C++ helpers will need to preserve the values in these volatile
// registers.
//--------------------------------------------------------------------
typedef DPTR(struct FloatArgumentRegisters) PTR_FloatArgumentRegisters;
struct FloatArgumentRegisters {
    // armV8 supports 32 floating point registers. Each register is 128bits long.
    // It can be accessed as 128-bit value or 64-bit value(d0-d31) or as 32-bit value (s0-s31)
    // or as 16-bit value or as 8-bit values.
    // Although C# only has two builtin floating datatypes float(32-bit) and double(64-bit),
    // HW Intrinsics support using the full 128-bit value for passing Vectors.
    NEON128   q[8];  // q0-q7
};


//**********************************************************************
// Exception handling
//**********************************************************************

inline PCODE GetIP(const T_CONTEXT * context) {
    LIMITED_METHOD_DAC_CONTRACT;
    return context->Pc;
}

inline void SetIP(T_CONTEXT *context, PCODE eip) {
    LIMITED_METHOD_DAC_CONTRACT;
    context->Pc = eip;
}

inline TADDR GetSP(const T_CONTEXT * context) {
    LIMITED_METHOD_DAC_CONTRACT;
    return TADDR(context->Sp);
}

inline TADDR GetLR(const T_CONTEXT * context) {
    LIMITED_METHOD_DAC_CONTRACT;
    return context->Lr;
}

inline void SetLR( T_CONTEXT * context, TADDR eip) {
    LIMITED_METHOD_DAC_CONTRACT;
    context->Lr = eip;
}

inline TADDR GetReg(T_CONTEXT * context, int Regnum)
{
    LIMITED_METHOD_DAC_CONTRACT;
    _ASSERTE(Regnum >= 0 && Regnum < 32 );
     return context->X[Regnum];
}

inline void SetReg(T_CONTEXT * context,  int Regnum, PCODE RegContent)
{
    LIMITED_METHOD_DAC_CONTRACT;
    _ASSERTE(Regnum >= 0 && Regnum <=28 );
    context->X[Regnum] = RegContent;
}
inline void SetSimdReg(T_CONTEXT * context, int Regnum, NEON128 RegContent)
{
    LIMITED_METHOD_DAC_CONTRACT;
    _ASSERTE(Regnum >= 0 && Regnum <= 28);
    context->V[Regnum] = RegContent;
}

extern "C" LPVOID __stdcall GetCurrentSP();

inline void SetSP(T_CONTEXT *context, TADDR sp) {
    LIMITED_METHOD_DAC_CONTRACT;
    context->Sp = DWORD64(sp);
}

inline void SetFP(T_CONTEXT *context, TADDR fp) {
    LIMITED_METHOD_DAC_CONTRACT;
    context->Fp = DWORD64(fp);
}

inline TADDR GetFP(const T_CONTEXT * context)
{
    LIMITED_METHOD_DAC_CONTRACT;
    return (TADDR)(context->Fp);
}

inline NEON128 GetSimdMem(PCODE ip)
{
    NEON128 mem;
    LIMITED_METHOD_DAC_CONTRACT;
    EX_TRY
    {
        mem.Low  = dac_cast<PCODE>(ip);
        mem.High = dac_cast<PCODE>(ip + sizeof(PCODE));
    }
    EX_CATCH
    {
        _ASSERTE(!"Memory read within jitted Code Failed, this should not happen!!!!");
    }
    EX_END_CATCH(SwallowAllExceptions);

    return mem;
}
inline TADDR GetMem(PCODE ip)
{
    TADDR mem;
    LIMITED_METHOD_DAC_CONTRACT;
    EX_TRY
    {
        mem = dac_cast<TADDR>(ip);
    }
    EX_CATCH
    {
        _ASSERTE(!"Memory read within jitted Code Failed, this should not happen!!!!");
    }
    EX_END_CATCH(SwallowAllExceptions);
    return mem;
}


#ifdef FEATURE_COMINTEROP
void emitCOMStubCall (ComCallMethodDesc *pCOMMethod, PCODE target);
#endif // FEATURE_COMINTEROP

inline BOOL ClrFlushInstructionCache(LPCVOID pCodeAddr, size_t sizeOfCode)
{
#ifdef CROSSGEN_COMPILE
    // The code won't be executed when we are cross-compiling so flush instruction cache is unnecessary
    return TRUE;
#else
    return FlushInstructionCache(GetCurrentProcess(), pCodeAddr, sizeOfCode);
#endif
}

//------------------------------------------------------------------------
inline void emitJump(LPBYTE pBuffer, LPVOID target)
{
    LIMITED_METHOD_CONTRACT;
    UINT32* pCode = (UINT32*)pBuffer;

    // We require 8-byte alignment so the LDR instruction is aligned properly
    _ASSERTE(((UINT_PTR)pCode & 7) == 0);

    // +0:   ldr x16, [pc, #8]
    // +4:   br  x16
    // +8:   [target address]

    pCode[0] = 0x58000050UL;   // ldr x16, [pc, #8]
    pCode[1] = 0xD61F0200UL;   // br  x16

    // Ensure that the updated instructions get updated in the I-Cache
    ClrFlushInstructionCache(pCode, 8);

    *((LPVOID *)(pCode + 2)) = target;   // 64-bit target address

}

//------------------------------------------------------------------------
//  Given the same pBuffer that was used by emitJump this method
//  decodes the instructions and returns the jump target
inline PCODE decodeJump(PCODE pCode)
{
    LIMITED_METHOD_CONTRACT;

    TADDR pInstr = PCODEToPINSTR(pCode);

    return *dac_cast<PTR_PCODE>(pInstr + 2*sizeof(DWORD));
}

//------------------------------------------------------------------------
inline BOOL isJump(PCODE pCode)
{
    LIMITED_METHOD_DAC_CONTRACT;

    TADDR pInstr = PCODEToPINSTR(pCode);

    return *dac_cast<PTR_DWORD>(pInstr) == 0x58000050;
}

//------------------------------------------------------------------------
inline BOOL isBackToBackJump(PCODE pBuffer)
{
    WRAPPER_NO_CONTRACT;
    SUPPORTS_DAC;
    return isJump(pBuffer);
}

//------------------------------------------------------------------------
inline void emitBackToBackJump(LPBYTE pBuffer, LPVOID target)
{
    WRAPPER_NO_CONTRACT;
    emitJump(pBuffer, target);
}

//------------------------------------------------------------------------
inline PCODE decodeBackToBackJump(PCODE pBuffer)
{
    WRAPPER_NO_CONTRACT;
    return decodeJump(pBuffer);
}

// SEH info forward declarations

inline BOOL IsUnmanagedValueTypeReturnedByRef(UINT sizeofvaluetype)
{
    // ARM64TODO: Does this need to care about HFA. It does not for ARM32
    return (sizeofvaluetype > ENREGISTERED_RETURNTYPE_INTEGER_MAXSIZE);
}


//----------------------------------------------------------------------

struct IntReg
{
    int reg;
    IntReg(int reg):reg(reg)
    {
        _ASSERTE(0 <= reg && reg < 32);
    }

    operator int () { return reg; }
    operator int () const { return reg; }
    int operator == (IntReg other) { return reg == other.reg; }
    int operator != (IntReg other) { return reg != other.reg; }
    WORD Mask() const { return 1 << reg; }
};

struct VecReg
{
    int reg;
    VecReg(int reg):reg(reg)
    {
        _ASSERTE(0 <= reg && reg < 32);
    }

    operator int() { return reg; }
    int operator == (VecReg other) { return reg == other.reg; }
    int operator != (VecReg other) { return reg != other.reg; }
    WORD Mask() const { return 1 << reg; }
};

struct CondCode
{
    int cond;
    CondCode(int cond):cond(cond)
    {
        _ASSERTE(0 <= cond && cond < 16);
    }
};

const IntReg RegTeb = IntReg(18);
const IntReg RegFp  = IntReg(29);
const IntReg RegLr  = IntReg(30);
// Note that stack pointer and zero register share the same encoding, 31
const IntReg RegSp  = IntReg(31);

const CondCode CondEq = CondCode(0);
const CondCode CondNe = CondCode(1);
const CondCode CondCs = CondCode(2);
const CondCode CondCc = CondCode(3);
const CondCode CondMi = CondCode(4);
const CondCode CondPl = CondCode(5);
const CondCode CondVs = CondCode(6);
const CondCode CondVc = CondCode(7);
const CondCode CondHi = CondCode(8);
const CondCode CondLs = CondCode(9);
const CondCode CondGe = CondCode(10);
const CondCode CondLt = CondCode(11);
const CondCode CondGt = CondCode(12);
const CondCode CondLe = CondCode(13);
const CondCode CondAl = CondCode(14);
const CondCode CondNv = CondCode(15);


#define PRECODE_ALIGNMENT           CODE_SIZE_ALIGN
#define SIZEOF_PRECODE_BASE         CODE_SIZE_ALIGN
#define OFFSETOF_PRECODE_TYPE       0

#ifdef CROSSGEN_COMPILE
#define GetEEFuncEntryPoint(pfn) 0x1001
#else
#define GetEEFuncEntryPoint(pfn) GFN_TADDR(pfn)
#endif

class StubLinkerCPU : public StubLinker
{

private:
    void EmitLoadStoreRegPairImm(DWORD flags, int regNum1, int regNum2, IntReg Xn, int offset, BOOL isVec);
    void EmitLoadStoreRegImm(DWORD flags, int regNum, IntReg Xn, int offset, BOOL isVec);
public:

    // BitFlags for EmitLoadStoreReg(Pair)Imm methods
    enum {
        eSTORE      =   0x0,
        eLOAD       =   0x1,
        eWRITEBACK  =   0x2,
        ePOSTINDEX  =   0x4,
        eFLAGMASK   =   0x7
    };

    // BitFlags for Register offsetted loads/stores
    // Bits(1-3) indicate the <extend> encoding, while the bits(0) indicate the shift
    enum {
        eSHIFT      =   0x1, // 0y0001
        eUXTW       =   0x4, // 0y0100
        eSXTW       =   0xC, // 0y1100
        eLSL        =   0x7, // 0y0111
        eSXTX       =   0xD, // 0y1110
    };


<<<<<<< HEAD
    static void Init(); 
    
=======
    static void Init();

    void EmitUnboxMethodStub(MethodDesc* pRealMD);
>>>>>>> 5a381e7c
    void EmitCallManagedMethod(MethodDesc *pMD, BOOL fTailCall);
    void EmitCallLabel(CodeLabel *target, BOOL fTailCall, BOOL fIndirect);

    void EmitShuffleThunk(struct ShuffleEntry *pShuffleEntryArray);

#if defined(FEATURE_SHARE_GENERIC_CODE)  
    void EmitComputedInstantiatingMethodStub(MethodDesc* pSharedMD, struct ShuffleEntry *pShuffleEntryArray, void* extraArg);
#endif // FEATURE_SHARE_GENERIC_CODE

#ifdef _DEBUG
    void EmitNop() { Emit32(0xD503201F); }
#endif
    void EmitBreakPoint() { Emit32(0xD43E0000); }
    void EmitMovConstant(IntReg target, UINT64 constant);
    void EmitCmpImm(IntReg reg, int imm);
    void EmitCmpReg(IntReg Xn, IntReg Xm);
    void EmitCondFlagJump(CodeLabel * target, UINT cond);
    void EmitJumpRegister(IntReg regTarget);
    void EmitMovReg(IntReg dest, IntReg source);

    void EmitSubImm(IntReg Xd, IntReg Xn, unsigned int value);
    void EmitAddImm(IntReg Xd, IntReg Xn, unsigned int value);

    void EmitLoadStoreRegPairImm(DWORD flags, IntReg Xt1, IntReg Xt2, IntReg Xn, int offset=0);
    void EmitLoadStoreRegPairImm(DWORD flags, VecReg Vt1, VecReg Vt2, IntReg Xn, int offset=0);

    void EmitLoadStoreRegImm(DWORD flags, IntReg Xt, IntReg Xn, int offset=0);
    void EmitLoadStoreRegImm(DWORD flags, VecReg Vt, IntReg Xn, int offset=0);

    void EmitLoadRegReg(IntReg Xt, IntReg Xn, IntReg Xm, DWORD option);

    void EmitCallRegister(IntReg reg);
    void EmitProlog(unsigned short cIntRegArgs,
                    unsigned short cVecRegArgs,
                    unsigned short cCalleeSavedRegs,
                    unsigned short cbStackSpace = 0);

    void EmitEpilog();

    void EmitRet(IntReg reg);


};

extern "C" void SinglecastDelegateInvokeStub();


// preferred alignment for data
#define DATA_ALIGNMENT 8

struct DECLSPEC_ALIGN(16) UMEntryThunkCode
{
    DWORD        m_code[4];

    TADDR       m_pTargetCode;
    TADDR       m_pvSecretParam;

    void Encode(BYTE* pTargetCode, void* pvSecretParam);
    void Poison();

    LPCBYTE GetEntryPoint() const
    {
        LIMITED_METHOD_CONTRACT;

        return (LPCBYTE)this;
    }

    static int GetEntryPointOffset()
    {
        LIMITED_METHOD_CONTRACT;

        return 0;
    }
};

struct HijackArgs
{
    DWORD64 X29; // frame pointer
    union
    {
        DWORD64 Lr;
        size_t ReturnAddress;
    };
    DWORD64 X19, X20, X21, X22, X23, X24, X25, X26, X27, X28;
    union
    {
        struct {
             DWORD64 X0;
             DWORD64 X1;
         };
        size_t ReturnValue[2];
    };
    union
    {
        struct {
             NEON128 Q0;
             NEON128 Q1;
             NEON128 Q2;
             NEON128 Q3;
         };
        NEON128 FPReturnValue[4];
    };
};

EXTERN_C VOID STDCALL PrecodeFixupThunk();

// Invalid precode type
struct InvalidPrecode {
    static const int Type = 0;
};

struct StubPrecode {

    static const int Type = 0x89;

    // adr x9, #16
    // ldp x10,x12,[x9]      ; =m_pTarget,m_pMethodDesc
    // br x10
    // 4 byte padding for 8 byte allignement
    // dcd pTarget
    // dcd pMethodDesc
    DWORD   m_rgCode[4];
    TADDR   m_pTarget;
    TADDR   m_pMethodDesc;

    void Init(MethodDesc* pMD, LoaderAllocator *pLoaderAllocator);

    TADDR GetMethodDesc()
    {
        LIMITED_METHOD_DAC_CONTRACT;
        return m_pMethodDesc;
    }

    PCODE GetTarget()
    {
        LIMITED_METHOD_DAC_CONTRACT;
        return m_pTarget;
    }

    void ResetTargetInterlocked()
    {
        CONTRACTL
        {
            THROWS;
            GC_NOTRIGGER;
        }
        CONTRACTL_END;

        InterlockedExchange64((LONGLONG*)&m_pTarget, (TADDR)GetPreStubEntryPoint());
    }

    BOOL SetTargetInterlocked(TADDR target, TADDR expected)
    {
        CONTRACTL
        {
            THROWS;
            GC_NOTRIGGER;
        }
        CONTRACTL_END;

        return (TADDR)InterlockedCompareExchange64(
            (LONGLONG*)&m_pTarget, (TADDR)target, (TADDR)expected) == expected;
    }

#ifdef FEATURE_PREJIT
    void Fixup(DataImage *image);
#endif
};
typedef DPTR(StubPrecode) PTR_StubPrecode;


struct NDirectImportPrecode {

    static const int Type = 0x8B;

    // adr x11, #16             ; Notice that x11 register is used to differentiate the stub from StubPrecode which uses x9
    // ldp x10,x12,[x11]      ; =m_pTarget,m_pMethodDesc
    // br x10
    // 4 byte padding for 8 byte allignement
    // dcd pTarget
    // dcd pMethodDesc
    DWORD    m_rgCode[4];
    TADDR   m_pTarget;
    TADDR   m_pMethodDesc;

    void Init(MethodDesc* pMD, LoaderAllocator *pLoaderAllocator);

    TADDR GetMethodDesc()
    {
        LIMITED_METHOD_DAC_CONTRACT;
        return m_pMethodDesc;
    }

    PCODE GetTarget()
    {
        LIMITED_METHOD_DAC_CONTRACT;
        return m_pTarget;
    }

    LPVOID GetEntrypoint()
    {
        LIMITED_METHOD_CONTRACT;
        return this;
    }

#ifdef FEATURE_PREJIT
    void Fixup(DataImage *image);
#endif
};
typedef DPTR(NDirectImportPrecode) PTR_NDirectImportPrecode;


struct FixupPrecode {

    static const int Type = 0x0C;

    // adr x12, #0
    // ldr x11, [pc, #12]     ; =m_pTarget
    // br  x11
    // dcb m_MethodDescChunkIndex
    // dcb m_PrecodeChunkIndex
    // 2 byte padding
    // dcd m_pTarget


    UINT32  m_rgCode[3];
    BYTE    padding[2];
    BYTE    m_MethodDescChunkIndex;
    BYTE    m_PrecodeChunkIndex;
    TADDR   m_pTarget;

    void Init(MethodDesc* pMD, LoaderAllocator *pLoaderAllocator, int iMethodDescChunkIndex = 0, int iPrecodeChunkIndex = 0);
    void InitCommon()
    {
        WRAPPER_NO_CONTRACT;
        int n = 0;

        m_rgCode[n++] = 0x1000000C;   // adr x12, #0
        m_rgCode[n++] = 0x5800006B;   // ldr x11, [pc, #12]     ; =m_pTarget

        _ASSERTE((UINT32*)&m_pTarget == &m_rgCode[n + 2]);

        m_rgCode[n++] = 0xD61F0160;   // br  x11

        _ASSERTE(n == _countof(m_rgCode));
    }

    TADDR GetBase()
    {
        LIMITED_METHOD_CONTRACT;
        SUPPORTS_DAC;

        return dac_cast<TADDR>(this) + (m_PrecodeChunkIndex + 1) * sizeof(FixupPrecode);
    }

    TADDR GetMethodDesc();

    PCODE GetTarget()
    {
        LIMITED_METHOD_DAC_CONTRACT;
        return m_pTarget;
    }

    void ResetTargetInterlocked()
    {
        CONTRACTL
        {
            THROWS;
            GC_NOTRIGGER;
        }
        CONTRACTL_END;

        InterlockedExchange64((LONGLONG*)&m_pTarget, (TADDR)GetEEFuncEntryPoint(PrecodeFixupThunk));
    }

    BOOL SetTargetInterlocked(TADDR target, TADDR expected)
    {
        CONTRACTL
        {
            THROWS;
            GC_NOTRIGGER;
        }
        CONTRACTL_END;

        return (TADDR)InterlockedCompareExchange64(
            (LONGLONG*)&m_pTarget, (TADDR)target, (TADDR)expected) == expected;
    }

    static BOOL IsFixupPrecodeByASM(PCODE addr)
    {
        PTR_DWORD pInstr = dac_cast<PTR_DWORD>(PCODEToPINSTR(addr));
        return
            (pInstr[0] == 0x1000000C) &&
            (pInstr[1] == 0x5800006B) &&
            (pInstr[2] == 0xD61F0160);
    }

#ifdef FEATURE_PREJIT
    // Partial initialization. Used to save regrouped chunks.
    void InitForSave(int iPrecodeChunkIndex);

    void Fixup(DataImage *image, MethodDesc * pMD);
#endif

#ifdef DACCESS_COMPILE
    void EnumMemoryRegions(CLRDataEnumMemoryFlags flags);
#endif
};
typedef DPTR(FixupPrecode) PTR_FixupPrecode;


// Precode to shuffle this and retbuf for closed delegates over static methods with return buffer
struct ThisPtrRetBufPrecode {

    static const int Type = 0x10;

    UINT32  m_rgCode[6];
    TADDR   m_pTarget;
    TADDR   m_pMethodDesc;

    void Init(MethodDesc* pMD, LoaderAllocator *pLoaderAllocator);

    TADDR GetMethodDesc()
    {
        LIMITED_METHOD_DAC_CONTRACT;

        return m_pMethodDesc;
    }

    PCODE GetTarget()
    {
        LIMITED_METHOD_DAC_CONTRACT;
        return m_pTarget;
    }

    BOOL SetTargetInterlocked(TADDR target, TADDR expected)
    {
        CONTRACTL
        {
            THROWS;
            GC_NOTRIGGER;
        }
        CONTRACTL_END;

        return (TADDR)InterlockedCompareExchange64(
            (LONGLONG*)&m_pTarget, (TADDR)target, (TADDR)expected) == expected;
    }
};
typedef DPTR(ThisPtrRetBufPrecode) PTR_ThisPtrRetBufPrecode;

#endif // __cgencpu_h__<|MERGE_RESOLUTION|>--- conflicted
+++ resolved
@@ -445,14 +445,8 @@
     };
 
 
-<<<<<<< HEAD
     static void Init(); 
-    
-=======
-    static void Init();
-
-    void EmitUnboxMethodStub(MethodDesc* pRealMD);
->>>>>>> 5a381e7c
+
     void EmitCallManagedMethod(MethodDesc *pMD, BOOL fTailCall);
     void EmitCallLabel(CodeLabel *target, BOOL fTailCall, BOOL fIndirect);
 
