// Licensed to the .NET Foundation under one or more agreements.
// The .NET Foundation licenses this file to you under the MIT license.
// See the LICENSE file in the project root for more information.
// ===========================================================================
// File: CEEMAIN.CPP
// ===========================================================================
//

// 
//
// The CLR code base uses a hyperlink feature of the HyperAddin plugin for Visual Studio. If you don't see
// 'HyperAddin' in your Visual Studio menu bar you don't have this support. To get it type 
// 
//     \\clrmain\tools\installCLRAddins
//     
//  After installing HyperAddin, your first run of VS should be as an administrator so HyperAddin can update 
//  some registry information.
//     
//  At this point the code: prefixes become hyperlinks in Visual Studio and life is good. See
//  http://mswikis/clr/dev/Pages/CLR%20Team%20Commenting.aspx for more information
//  
//  There is a bug associated with Visual Studio where it does not recognise the hyperlink if there is a ::
//  preceeding it on the same line. Since C++ uses :: as a namespace separator, this can often mean that the
//  second hyperlink on a line does not work. To work around this it is better to use '.' instead of :: as
//  the namespace separators in code: hyperlinks.
// 
// #StartHere
// #TableOfContents The .NET Runtime Table of contents
// 
// This comment is mean to be a nexus that allows you to jump quickly to various interesting parts of the
// runtime.
// 
// You can refer to product studio bugs using urls like the following
//     * http://bugcheck/bugs/DevDivBugs/2320.asp
//     * http://bugcheck/bugs/VSWhidbey/601210.asp
//     
//  Dev10 Bugs can be added with URLs like the following (for Dev10 bug 671409)
//     * http://tkbgitvstfat01:8090/wi.aspx?id=671409
// 
//*************************************************************************************************
//
// * Introduction to the runtime file:../../Documentation/botr/botr-faq.md
//
// #MajorDataStructures. The major data structures associated with the runtime are
//     * code:Thread (see file:threads.h#ThreadClass) - the additional thread state the runtime needs.
//     * code:AppDomain - The managed version of a process
//     * code:Assembly - The unit of deployment and versioning (may be several DLLs but often is only one).
//     * code:Module - represents a Module (DLL or EXE).
//     * code:MethodTable - represents the 'hot' part of a type (needed during normal execution)
//     * code:EEClass - represents the 'cold' part of a type (used during compilation, interop, ...)
//     * code:MethodDesc - represents a Method
//     * code:FieldDesc - represents a Field.
//     * code:Object - represents a object on the GC heap allocated with code:Alloc 
// 
// * ECMA specifications
//     * Partition I Concepts
//         http://download.microsoft.com/download/D/C/1/DC1B219F-3B11-4A05-9DA3-2D0F98B20917/Partition%20I%20Architecture.doc
//     * Partition II Meta Data
//         http://download.microsoft.com/download/D/C/1/DC1B219F-3B11-4A05-9DA3-2D0F98B20917/Partition%20II%20Metadata.doc
//     * Partition III IL
//         http://download.microsoft.com/download/D/C/1/DC1B219F-3B11-4A05-9DA3-2D0F98B20917/Partition%20III%20CIL.doc
//  
//  * Serge Liden (worked on the CLR and owned ILASM / ILDASM for a long time wrote a good book on IL
//     * Expert .NET 2.0 IL Assembler  http://www.amazon.com/Expert-NET-2-0-IL-Assembler/dp/1590596463
// 
// * This is also a pretty nice overview of what the CLR is at
//     http://msdn2.microsoft.com/en-us/netframework/aa497266.aspx
// 
// * code:EEStartup - This routine must be called before any interesting runtime services are used. It is
//     invoked as part of mscorwks's DllMain logic.
// * code:#EEShutDown - Code called before we shut down the EE.
//     
// * file:..\inc\corhdr.h#ManagedHeader - From a data structure point of view, this is the entry point into
//     the runtime. This is how all other data in the EXE are found.
//  
// * code:ICorJitCompiler#EEToJitInterface - This is the interface from the the EE to the Just in time (JIT)
//     compiler. The interface to the JIT is relatively simple (compileMethod), however the EE provides a
//     rich set of callbacks so the JIT can get all the information it needs. See also
//     file:../../Documentation/botr/ryujit-overview.md for general information on the JIT.
// 
// * code:VirtualCallStubManager - This is the main class that implements interface dispatch
// 
// * Precode - Every method needs entry point for other code to call even if that native code does not
//     actually exist yet. To support this methods can have code:Precode that is an entry point that exists
//     and will call the JIT compiler if the code does not yet exist.
//     
//  * NGEN - NGen stands for Native code GENeration and it is the runtime way of precompiling IL and IL
//      Meta-data into native code and runtime data structures. At compilation time the most
//      fundamental data structures is the code:ZapNode which represents something that needs to go into the
//      NGEN image.
//      
//   * What is cooperative / preemtive mode ? file:threads.h#CooperativeMode and
//       file:threads.h#SuspendingTheRuntime and file:../../Documentation/botr/threading.md
//   * Garbage collection - file:gc.cpp#Overview and file:../../Documentation/botr/garbage-collection.md
//   * code:AppDomain - The managed version of a process.
//   * Calling Into the runtime (FCALLs QCalls) file:../../Documentation/botr/mscorlib.md
//   * Exceptions - file:../../Documentation/botr/exceptions.md. The most important routine to start
//       with is code:COMPlusFrameHandler which is the routine that we hook up to get called when an unmanaged
//       exception happens.
//   * Assembly Loading file:../../Documentation/botr/type-loader.md
//   * Profiling file:../../Documentation/botr/profiling.md and file:../../Documentation/botr/profilability.md
//   * FCALLS QCALLS (calling into the runtime from managed code)
//       file:../../Documentation/botr/mscorlib.md
//   * Event Tracing for Windows
//     * file:../inc/eventtrace.h#EventTracing -
//     * This is the main file dealing with event tracing in CLR
//     * The implementation of this class is available in file:eventtrace.cpp
//     * file:../inc/eventtrace.h#CEtwTracer - This is the main class dealing with event tracing in CLR.
//         Follow the link for more information on how this feature has been implemented
//     * http://mswikis/clr/dev/Pages/CLR%20ETW%20Events%20Wiki.aspx - Follow the link for more information on how to
//         use this instrumentation feature.

// ----------------------------------------------------------------------------------------------------
// Features in the runtime that have been given hyperlinks
// 
// * code:Nullable#NullableFeature - the Nullable<T> type has special runtime semantics associated with
//     boxing this describes this feature.

#include "common.h"

#include "vars.hpp"
#include "log.h"
#include "ceemain.h"
#include "clsload.hpp"
#include "object.h"
#include "hash.h"
#include "ecall.h"
#include "ceemain.h"
#include "dllimport.h"
#include "syncblk.h"
#include "eeconfig.h"
#include "stublink.h"
#include "method.hpp"
#include "codeman.h"
#include "frames.h"
#include "threads.h"
#include "stackwalk.h"
#include "gcheaputilities.h"
#include "interoputil.h"
#include "fieldmarshaler.h"
#include "dbginterface.h"
#include "eedbginterfaceimpl.h"
#include "debugdebugger.h"
#include "cordbpriv.h"
#include "comdelegate.h"
#include "appdomain.hpp"
#include "eventtrace.h"
#include "corhost.h"
#include "binder.h"
#include "olevariant.h"
#include "comcallablewrapper.h"
#include "apithreadstress.h"
#include "perflog.h"
#include "../dlls/mscorrc/resource.h"
#include "util.hpp"
#include "shimload.h"
#include "comthreadpool.h"
#include "posterror.h"
#include "virtualcallstub.h"
#include "strongnameinternal.h"
#include "syncclean.hpp"
#include "typeparse.h"
#include "debuginfostore.h"
#include "eemessagebox.h"
#include "finalizerthread.h"
#include "threadsuspend.h"
#include "disassembler.h"
#include "jithost.h"

#ifndef FEATURE_PAL
#include "dwreport.h"
#endif // !FEATURE_PAL

#include "stringarraylist.h"
#include "stubhelpers.h"

#ifdef FEATURE_STACK_SAMPLING
#include "stacksampler.h"
#endif

#include <shlwapi.h>

#include "bbsweep.h"


#ifdef FEATURE_COMINTEROP
#include "runtimecallablewrapper.h"
#include "notifyexternals.h"
#include "mngstdinterfaces.h"
#include "rcwwalker.h"
#endif // FEATURE_COMINTEROP

#ifdef FEATURE_COMINTEROP_APARTMENT_SUPPORT
#include "olecontexthelpers.h"
#endif // FEATURE_COMINTEROP_APARTMENT_SUPPORT

#ifdef PROFILING_SUPPORTED
#include "proftoeeinterfaceimpl.h"
#include "profilinghelper.h"
#endif // PROFILING_SUPPORTED

#ifdef FEATURE_COMINTEROP
#include "synchronizationcontextnative.h"       // For SynchronizationContextNative::Cleanup
#endif

#ifdef FEATURE_INTERPRETER
#include "interpreter.h"
#endif // FEATURE_INTERPRETER

#include "../binder/inc/coreclrbindercommon.h"


#ifdef FEATURE_PERFMAP
#include "perfmap.h"
#endif

#include "diagnosticserver.h"
#include "eventpipe.h"

#ifndef FEATURE_PAL
// Included for referencing __security_cookie
#include "process.h"
#endif // !FEATURE_PAL

#ifdef FEATURE_GDBJIT
#include "gdbjit.h"
#endif // FEATURE_GDBJIT

#ifndef CROSSGEN_COMPILE
static int GetThreadUICultureId(__out LocaleIDValue* pLocale);  // TODO: This shouldn't use the LCID.  We should rely on name instead

static HRESULT GetThreadUICultureNames(__inout StringArrayList* pCultureNames);
#endif // !CROSSGEN_COMPILE

HRESULT EEStartup(COINITIEE fFlags);


#ifndef CROSSGEN_COMPILE
static void InitializeGarbageCollector();

#ifdef DEBUGGING_SUPPORTED
static void InitializeDebugger(void);
static void TerminateDebugger(void);
extern "C" HRESULT __cdecl CorDBGetInterface(DebugInterface** rcInterface);
#endif // DEBUGGING_SUPPORTED
#endif // !CROSSGEN_COMPILE




// Remember how the last startup of EE went.
HRESULT g_EEStartupStatus = S_OK;

// Flag indicating if the EE has been started.  This is set prior to initializing the default AppDomain, and so does not indicate that
// the EE is fully able to execute arbitrary managed code.  To ensure the EE is fully started, call EnsureEEStarted rather than just
// checking this flag.
Volatile<BOOL> g_fEEStarted = FALSE;

// Flag indicating if the EE was started up by COM.
extern BOOL g_fEEComActivatedStartup;

// flag indicating that EE was not started up by IJW, Hosted, COM or my managed exe. 
extern BOOL g_fEEOtherStartup;

// The OS thread ID of the thread currently performing EE startup, or 0 if there is no such thread.
DWORD   g_dwStartupThreadId = 0;

// Event to synchronize EE shutdown.
static CLREvent * g_pEEShutDownEvent;

static DangerousNonHostedSpinLock g_EEStartupLock;

HRESULT InitializeEE(COINITIEE flags)
{
    WRAPPER_NO_CONTRACT;
#ifdef FEATURE_EVENT_TRACE
    if(!g_fEEComActivatedStartup)
        g_fEEOtherStartup = TRUE;
#endif // FEATURE_EVENT_TRACE
    return EnsureEEStarted(flags);
}

// ---------------------------------------------------------------------------
// %%Function: EnsureEEStarted()
//
// Description: Ensure the CLR is started.
// ---------------------------------------------------------------------------
HRESULT EnsureEEStarted(COINITIEE flags)
{
    CONTRACTL
    {
        NOTHROW;
        GC_TRIGGERS;
        MODE_PREEMPTIVE;
        ENTRY_POINT;
    }
    CONTRACTL_END;

    if (g_fEEShutDown)
        return E_FAIL;

    HRESULT hr = E_FAIL;

    // On non x86 platforms, when we load mscorlib.dll during EEStartup, we will
    // re-enter _CorDllMain with a DLL_PROCESS_ATTACH for mscorlib.dll. We are
    // far enough in startup that this is allowed, however we don't want to
    // re-start the startup code so we need to check to see if startup has
    // been initiated or completed before we call EEStartup. 
    //
    // We do however want to make sure other threads block until the EE is started,
    // which we will do further down.
    if (!g_fEEStarted)
    {
        BEGIN_ENTRYPOINT_NOTHROW;

#if defined(FEATURE_APPX) && !defined(CROSSGEN_COMPILE)
        STARTUP_FLAGS startupFlags = CorHost2::GetStartupFlags();
        // On CoreCLR, the host is in charge of determining whether the process is AppX or not.
        AppX::SetIsAppXProcess(!!(startupFlags & STARTUP_APPX_APP_MODEL));
#endif

#ifndef FEATURE_PAL
        // The sooner we do this, the sooner we avoid probing registry entries.
        // (Perf Optimization for VSWhidbey:113373.)
        REGUTIL::InitOptionalConfigCache();
#endif


        BOOL bStarted=FALSE;

        {
            DangerousNonHostedSpinLockHolder lockHolder(&g_EEStartupLock);

            // Now that we've acquired the lock, check again to make sure we aren't in
            // the process of starting the CLR or that it hasn't already been fully started.
            // At this point, if startup has been inited we don't have anything more to do.
            // And if EEStartup already failed before, we don't do it again.
            if (!g_fEEStarted && !g_fEEInit && SUCCEEDED (g_EEStartupStatus))
            {
                g_dwStartupThreadId = GetCurrentThreadId();

                EEStartup(flags);
                bStarted=g_fEEStarted;
                hr = g_EEStartupStatus;

                g_dwStartupThreadId = 0;
            }
            else
            {
                hr = g_EEStartupStatus;
                if (SUCCEEDED(g_EEStartupStatus))
                {
                    hr = S_FALSE;
                }
            }
        }

        END_ENTRYPOINT_NOTHROW;
    }
    else
    {
        //
        // g_fEEStarted is TRUE, but startup may not be complete since we initialize the default AppDomain
        // *after* setting that flag.  g_fEEStarted is set inside of g_EEStartupLock, and that lock is
        // not released until the EE is really started - so we can quickly check whether the EE is definitely
        // started by checking if that lock is currently held.  If it is not, then we know the other thread
        // (that is actually doing the startup) has finished startup.  If it is currently held, then we
        // need to wait for the other thread to release it, which we do by simply acquiring the lock ourselves.
        //
        // We do not want to do this blocking if we are the thread currently performing EE startup.  So we check
        // that first.
        //
        // Note that the call to IsHeld here is an "acquire" barrier, as is acquiring the lock.  And the release of 
        // the lock by the other thread is a "release" barrier, due to the volatile semantics in the lock's 
        // implementation.  This assures us that once we observe the lock having been released, we are guaranteed 
        // to observe a fully-initialized EE.
        //
        // A note about thread affinity here: we're using the OS thread ID of the current thread without
        // asking the host to pin us to this thread, as we did above.  We can get away with this, because we are
        // only interested in a particular thread ID (that of the "startup" thread) and *that* particular thread
        // is already affinitized by the code above.  So if we get that particular OS thread ID, we know for sure
        // we are really the startup thread.
        //
        if (g_EEStartupLock.IsHeld() && g_dwStartupThreadId != GetCurrentThreadId())
        {
            DangerousNonHostedSpinLockHolder lockHolder(&g_EEStartupLock);
        }

        hr = g_EEStartupStatus;
        if (SUCCEEDED(g_EEStartupStatus))
        {
            hr = S_FALSE;
        }
    }

    return hr;
}


#ifndef CROSSGEN_COMPILE

#ifndef FEATURE_PAL
// This is our Ctrl-C, Ctrl-Break, etc. handler.
static BOOL WINAPI DbgCtrlCHandler(DWORD dwCtrlType)
{
    WRAPPER_NO_CONTRACT;

#if defined(DEBUGGING_SUPPORTED)
    // Note that if a managed-debugger is attached, it's actually attached with the native
    // debugging pipeline and it will get a control-c notifications via native debug events.
    // However, if we let the native debugging pipeline handle the event and send the notification
    // to the debugger, then we break pre-V4 behaviour because we intercept handlers registered
    // in-process.  See Dev10 Bug 846455 for more information. 
    if (CORDebuggerAttached() &&
        (dwCtrlType == CTRL_C_EVENT || dwCtrlType == CTRL_BREAK_EVENT))
    {
        return g_pDebugInterface->SendCtrlCToDebugger(dwCtrlType);
    }
    else
#endif // DEBUGGING_SUPPORTED
    {
        if (dwCtrlType == CTRL_CLOSE_EVENT)
        {
            // Initiate shutdown so the ProcessExit handlers run
            ForceEEShutdown(SCA_ReturnWhenShutdownComplete);
        }

        g_fInControlC = true;     // only for weakening assertions in checked build.
        return FALSE;             // keep looking for a real handler.
    }
}
#endif

// A host can specify that it only wants one version of hosting interface to be used.
BOOL g_singleVersionHosting;



void InitializeStartupFlags()
{
    CONTRACTL {
        NOTHROW;
        GC_TRIGGERS;
        MODE_ANY;
    } CONTRACTL_END;

    STARTUP_FLAGS flags = CorHost2::GetStartupFlags();


    if (flags & STARTUP_CONCURRENT_GC)
        g_IGCconcurrent = 1;
    else
        g_IGCconcurrent = 0;


    g_heap_type = ((flags & STARTUP_SERVER_GC) && GetCurrentProcessCpuCount() > 1) ? GC_HEAP_SVR : GC_HEAP_WKS;
    g_IGCHoardVM = (flags & STARTUP_HOARD_GC_VM) == 0 ? 0 : 1;
}
#endif // CROSSGEN_COMPILE


// BBSweepStartFunction is the first function to execute in the BBT sweeper thread.
// It calls WatchForSweepEvent where we wait until a sweep occurs.
DWORD __stdcall BBSweepStartFunction(LPVOID lpArgs)
{
    CONTRACTL
    {
        THROWS;
        GC_TRIGGERS;
        MODE_PREEMPTIVE;
    }
    CONTRACTL_END;

    class CLRBBSweepCallback : public ICLRBBSweepCallback
    {
        virtual HRESULT WriteProfileData()
        {
            BEGIN_ENTRYPOINT_NOTHROW
            WRAPPER_NO_CONTRACT;
            Module::WriteAllModuleProfileData(false);
            END_ENTRYPOINT_NOTHROW;
            return S_OK;
        }
    } clrCallback;

    EX_TRY
    {
        g_BBSweep.WatchForSweepEvents(&clrCallback);
    }
    EX_CATCH
    {
    }
    EX_END_CATCH(RethrowTerminalExceptions)

    return 0;
}


//-----------------------------------------------------------------------------

void InitGSCookie()
{
    CONTRACTL
    {
        THROWS;
        GC_NOTRIGGER;
        MODE_ANY;
    }
    CONTRACTL_END;

    GSCookie * pGSCookiePtr = GetProcessGSCookiePtr();

    DWORD oldProtection;
    if(!ClrVirtualProtect((LPVOID)pGSCookiePtr, sizeof(GSCookie), PAGE_EXECUTE_READWRITE, &oldProtection))
    {
        ThrowLastError();
    }

#ifndef FEATURE_PAL
    // The GSCookie cannot be in a writeable page
    assert(((oldProtection & (PAGE_READWRITE|PAGE_WRITECOPY|PAGE_EXECUTE_READWRITE|
                              PAGE_EXECUTE_WRITECOPY|PAGE_WRITECOMBINE)) == 0));

    // Forces VC cookie to be initialized.
    void * pf = &__security_check_cookie;
    pf = NULL;

    GSCookie val = (GSCookie)(__security_cookie ^ GetTickCount());
#else // !FEATURE_PAL
    // REVIEW: Need something better for PAL...
    GSCookie val = (GSCookie)GetTickCount();
#endif // !FEATURE_PAL

#ifdef _DEBUG
    // In _DEBUG, always use the same value to make it easier to search for the cookie
    val = (GSCookie) WIN64_ONLY(0x9ABCDEF012345678) NOT_WIN64(0x12345678);
#endif

    // To test if it is initialized. Also for ICorMethodInfo::getGSCookie()
    if (val == 0)
        val ++;
    *pGSCookiePtr = val;

    if(!ClrVirtualProtect((LPVOID)pGSCookiePtr, sizeof(GSCookie), oldProtection, &oldProtection))
    {
        ThrowLastError();
    }
}

Volatile<BOOL> g_bIsGarbageCollectorFullyInitialized = FALSE;

void SetGarbageCollectorFullyInitialized()
{
    LIMITED_METHOD_CONTRACT;

    g_bIsGarbageCollectorFullyInitialized = TRUE;
}

// Tells whether the garbage collector is fully initialized
// Stronger than IsGCHeapInitialized
BOOL IsGarbageCollectorFullyInitialized()
{
    LIMITED_METHOD_CONTRACT;

    return g_bIsGarbageCollectorFullyInitialized;
}

// ---------------------------------------------------------------------------
// %%Function: EEStartupHelper
//
// Parameters:
//  fFlags                  - Initialization flags for the engine.  See the
//                              EEStartupFlags enumerator for valid values.
//
// Returns:
//  S_OK                    - On success
//
// Description:
//  Reserved to initialize the EE runtime engine explicitly.
// ---------------------------------------------------------------------------

#ifndef IfFailGotoLog
#define IfFailGotoLog(EXPR, LABEL) \
do { \
    hr = (EXPR);\
    if(FAILED(hr)) { \
        STRESS_LOG2(LF_STARTUP, LL_ALWAYS, "%s failed with code %x", #EXPR, hr);\
        goto LABEL; \
    } \
    else \
       STRESS_LOG1(LF_STARTUP, LL_ALWAYS, "%s completed", #EXPR);\
} while (0)
#endif

#ifndef IfFailGoLog
#define IfFailGoLog(EXPR) IfFailGotoLog(EXPR, ErrExit)
#endif

void EEStartupHelper(COINITIEE fFlags)
{
    CONTRACTL
    {
        THROWS;
        GC_TRIGGERS;
        MODE_ANY;
    } CONTRACTL_END;

#ifdef ENABLE_CONTRACTS_IMPL
    {
        extern void ContractRegressionCheck();
        ContractRegressionCheck();
    }
#endif

    HRESULT hr = S_OK;
    static ConfigDWORD breakOnEELoad;
    EX_TRY
    {
        g_fEEInit = true;

#ifndef CROSSGEN_COMPILE

#ifndef FEATURE_PAL
        ::SetConsoleCtrlHandler(DbgCtrlCHandler, TRUE/*add*/);
#endif

#endif // CROSSGEN_COMPILE

        // SString initialization
        // This needs to be done before config because config uses SString::Empty()
        SString::Startup();

        // Initialize EEConfig
        if (!g_pConfig)
        {
            IfFailGo(EEConfig::Setup());
        }

#ifndef CROSSGEN_COMPILE
        // Initialize Numa and CPU group information
        // Need to do this as early as possible. Used by creating object handle
        // table inside Ref_Initialization() before GC is initialized.
        NumaNodeInfo::InitNumaNodeInfo();
#ifndef FEATURE_PAL
        CPUGroupInfo::EnsureInitialized();
#endif // !FEATURE_PAL

        // Initialize global configuration settings based on startup flags
        // This needs to be done before the EE has started
        InitializeStartupFlags();

        MethodDescBackpatchInfoTracker::StaticInitialize();

        InitThreadManager();
        STRESS_LOG0(LF_STARTUP, LL_ALWAYS, "Returned successfully from InitThreadManager");

#ifdef FEATURE_PERFTRACING
        // Initialize the event pipe.
        EventPipe::Initialize();
#endif // FEATURE_PERFTRACING

#ifdef FEATURE_GDBJIT
        // Initialize gdbjit
        NotifyGdb::Initialize();
#endif // FEATURE_GDBJIT

#ifdef FEATURE_EVENT_TRACE        
        // Initialize event tracing early so we can trace CLR startup time events.
        InitializeEventTracing();

        // Fire the EE startup ETW event
        ETWFireEvent(EEStartupStart_V1);
#endif // FEATURE_EVENT_TRACE

        InitGSCookie();

        Frame::Init();

#endif // CROSSGEN_COMPILE


#ifdef STRESS_LOG
        if (REGUTIL::GetConfigDWORD_DontUse_(CLRConfig::UNSUPPORTED_StressLog, g_pConfig->StressLog ()) != 0) {
            unsigned facilities = REGUTIL::GetConfigDWORD_DontUse_(CLRConfig::INTERNAL_LogFacility, LF_ALL);
            unsigned level = REGUTIL::GetConfigDWORD_DontUse_(CLRConfig::EXTERNAL_LogLevel, LL_INFO1000);
            unsigned bytesPerThread = REGUTIL::GetConfigDWORD_DontUse_(CLRConfig::UNSUPPORTED_StressLogSize, STRESSLOG_CHUNK_SIZE * 4);
            unsigned totalBytes = REGUTIL::GetConfigDWORD_DontUse_(CLRConfig::UNSUPPORTED_TotalStressLogSize, STRESSLOG_CHUNK_SIZE * 1024);
            StressLog::Initialize(facilities, level, bytesPerThread, totalBytes, GetModuleInst());
            g_pStressLog = &StressLog::theLog;
        }
#endif

#ifdef LOGGING
        InitializeLogging();
#endif

#ifdef ENABLE_PERF_LOG
        PerfLog::PerfLogInitialize();
#endif //ENABLE_PERF_LOG

#ifdef FEATURE_PERFMAP
        PerfMap::Initialize();
#endif

        STRESS_LOG0(LF_STARTUP, LL_ALWAYS, "===================EEStartup Starting===================");

#ifndef CROSSGEN_COMPILE
#ifndef FEATURE_PAL
        IfFailGoLog(EnsureRtlFunctions());
#endif // !FEATURE_PAL
        InitEventStore();
#endif

        // Fusion
        // Initialize the general Assembly Binder infrastructure
        IfFailGoLog(CCoreCLRBinderHelper::Init());

        if (g_pConfig != NULL)
        {
            IfFailGoLog(g_pConfig->sync());        
        }

        // Fire the runtime information ETW event
        ETW::InfoLog::RuntimeInformation(ETW::InfoLog::InfoStructs::Normal);

        if (breakOnEELoad.val(CLRConfig::UNSUPPORTED_BreakOnEELoad) == 1)
        {
#ifdef _DEBUG
            _ASSERTE(!"Start loading EE!");
#else
            DebugBreak();
#endif
        }

#ifdef ENABLE_STARTUP_DELAY
        PREFIX_ASSUME(NULL != g_pConfig);
        if (g_pConfig->StartupDelayMS())
        {
            ClrSleepEx(g_pConfig->StartupDelayMS(), FALSE);
        }
#endif
        
#if USE_DISASSEMBLER
        if ((g_pConfig->GetGCStressLevel() & (EEConfig::GCSTRESS_INSTR_JIT | EEConfig::GCSTRESS_INSTR_NGEN)) != 0)
        {
            Disassembler::StaticInitialize();
            if (!Disassembler::IsAvailable())
            {
                fprintf(stderr, "External disassembler is not available.\n");
                IfFailGo(E_FAIL);
            }
        }
#endif // USE_DISASSEMBLER

        // Monitors, Crsts, and SimpleRWLocks all use the same spin heuristics
        // Cache the (potentially user-overridden) values now so they are accessible from asm routines
        InitializeSpinConstants();

#ifndef CROSSGEN_COMPILE

        // Cross-process named objects are not supported in PAL
        // (see CorUnix::InternalCreateEvent - src/pal/src/synchobj/event.cpp.272)
#if !defined(FEATURE_PAL)
        // Initialize the sweeper thread.
        if (g_pConfig->GetZapBBInstr() != NULL)
        {
            DWORD threadID;
            HANDLE hBBSweepThread = ::CreateThread(NULL,
                                                   0,
                                                   (LPTHREAD_START_ROUTINE) BBSweepStartFunction,
                                                   NULL,
                                                   0,
                                                   &threadID);
            _ASSERTE(hBBSweepThread);
            g_BBSweep.SetBBSweepThreadHandle(hBBSweepThread);
        }
#endif // FEATURE_PAL

#ifdef FEATURE_INTERPRETER
        Interpreter::Initialize();
#endif // FEATURE_INTERPRETER

        StubManager::InitializeStubManagers();

#ifndef FEATURE_PAL
        {
            // Record mscorwks geometry
            PEDecoder pe(g_pMSCorEE);

            g_runtimeLoadedBaseAddress = (SIZE_T)pe.GetBase();
            g_runtimeVirtualSize = (SIZE_T)pe.GetVirtualSize();
            InitCodeAllocHint(g_runtimeLoadedBaseAddress, g_runtimeVirtualSize, GetRandomInt(64));
        }
#endif // !FEATURE_PAL

#endif // CROSSGEN_COMPILE

        // Set up the cor handle map. This map is used to load assemblies in
        // memory instead of using the normal system load
        PEImage::Startup();

        AccessCheckOptions::Startup();

        MscorlibBinder::Startup();

        Stub::Init();
        StubLinkerCPU::Init();

#ifndef CROSSGEN_COMPILE

        InitializeGarbageCollector();

        // Initialize remoting

        if (!GCHandleUtilities::GetGCHandleManager()->Initialize())
        {
            IfFailGo(E_OUTOFMEMORY);
        }

        g_pEEShutDownEvent = new CLREvent();
        g_pEEShutDownEvent->CreateManualEvent(FALSE);

        VirtualCallStubManager::InitStatic();

        GCInterface::m_MemoryPressureLock.Init(CrstGCMemoryPressure);

#endif // CROSSGEN_COMPILE

        // Setup the domains. Threads are started in a default domain.

        // Static initialization
        PEAssembly::Attach();
        BaseDomain::Attach();
        SystemDomain::Attach();

        // Start up the EE intializing all the global variables
        ECall::Init();

        COMDelegate::Init();

        ExecutionManager::Init();

        JitHost::Init();

#ifndef CROSSGEN_COMPILE

#ifndef FEATURE_PAL      
        if (!RegisterOutOfProcessWatsonCallbacks())
        {
            IfFailGo(E_FAIL);
        }
#endif // !FEATURE_PAL

#ifdef DEBUGGING_SUPPORTED
        if(!NingenEnabled())
        {
            // Initialize the debugging services. This must be done before any
            // EE thread objects are created, and before any classes or
            // modules are loaded.
            InitializeDebugger(); // throws on error
        }
#endif // DEBUGGING_SUPPORTED

#ifdef PROFILING_SUPPORTED
        // Initialize the profiling services.
        hr = ProfilingAPIUtility::InitializeProfiling();

        _ASSERTE(SUCCEEDED(hr));
        IfFailGo(hr);
#endif // PROFILING_SUPPORTED

        InitializeExceptionHandling();

        //
        // Install our global exception filter
        //
        if (!InstallUnhandledExceptionFilter())
        {
            IfFailGo(E_FAIL);
        }

        // throws on error
        SetupThread();

#ifdef DEBUGGING_SUPPORTED
        // Notify debugger once the first thread is created to finish initialization.
        if (g_pDebugInterface != NULL)
        {
            g_pDebugInterface->StartupPhase2(GetThread());
        }
#endif

        InitPreStubManager();

#ifdef FEATURE_COMINTEROP
        InitializeComInterop();
#endif // FEATURE_COMINTEROP

        StubHelpers::Init();
        NDirect::Init();

        // Before setting up the execution manager initialize the first part
        // of the JIT helpers.
        InitJITHelpers1();
        InitJITHelpers2();

        SyncBlockCache::Attach();

        // Set up the sync block
        SyncBlockCache::Start();

        StackwalkCache::Init();

        // This isn't done as part of InitializeGarbageCollector() above because it
        // requires write barriers to have been set up on x86, which happens as part
        // of InitJITHelpers1.
        hr = g_pGCHeap->Initialize();
        IfFailGo(hr);

        // This isn't done as part of InitializeGarbageCollector() above because thread
        // creation requires AppDomains to have been set up.
        FinalizerThread::FinalizerThreadCreate();

        // Now we really have fully initialized the garbage collector
        SetGarbageCollectorFullyInitialized();

#ifdef DEBUGGING_SUPPORTED
        // Make a call to publish the DefaultDomain for the debugger
        // This should be done before assemblies/modules are loaded into it (i.e. SystemDomain::Init)
        // and after its OK to switch GC modes and syncronize for sending events to the debugger.
        // @dbgtodo  synchronization: this can probably be simplified in V3
        LOG((LF_CORDB | LF_SYNC | LF_STARTUP, LL_INFO1000, "EEStartup: adding default domain 0x%x\n",
             SystemDomain::System()->DefaultDomain()));
        SystemDomain::System()->PublishAppDomainAndInformDebugger(SystemDomain::System()->DefaultDomain());
#endif

#endif // CROSSGEN_COMPILE

        SystemDomain::System()->Init();

#ifdef PROFILING_SUPPORTED
        // <TODO>This is to compensate for the DefaultDomain workaround contained in
        // SystemDomain::Attach in which the first user domain is created before profiling
        // services can be initialized.  Profiling services cannot be moved to before the
        // workaround because it needs SetupThread to be called.</TODO>

        SystemDomain::NotifyProfilerStartup();
#endif // PROFILING_SUPPORTED

        g_fEEInit = false;

        SystemDomain::System()->DefaultDomain()->LoadSystemAssemblies();

        SystemDomain::System()->DefaultDomain()->SetupSharedStatics();

#ifdef _DEBUG
        APIThreadStress::SetThreadStressCount(g_pConfig->GetAPIThreadStressCount());
#endif
#ifdef FEATURE_STACK_SAMPLING
        StackSampler::Init();
#endif

#ifndef CROSSGEN_COMPILE
        if (!NingenEnabled())
        {
            // Perform any once-only SafeHandle initialization.
            SafeHandle::Init();
        }

#ifdef FEATURE_MINIMETADATA_IN_TRIAGEDUMPS
        // retrieve configured max size for the mini-metadata buffer (defaults to 64KB)
        g_MiniMetaDataBuffMaxSize = CLRConfig::GetConfigValue(CLRConfig::INTERNAL_MiniMdBufferCapacity);
        // align up to GetOsPageSize(), with a maximum of 1 MB
        g_MiniMetaDataBuffMaxSize = (DWORD) min(ALIGN_UP(g_MiniMetaDataBuffMaxSize, GetOsPageSize()), 1024 * 1024);
        // allocate the buffer. this is never touched while the process is running, so it doesn't 
        // contribute to the process' working set. it is needed only as a "shadow" for a mini-metadata
        // buffer that will be set up and reported / updated in the Watson process (the 
        // DacStreamsManager class coordinates this)
        g_MiniMetaDataBuffAddress = (TADDR) ClrVirtualAlloc(NULL, 
                                                g_MiniMetaDataBuffMaxSize, MEM_COMMIT, PAGE_READWRITE);
#endif // FEATURE_MINIMETADATA_IN_TRIAGEDUMPS

#endif // CROSSGEN_COMPILE

        g_fEEStarted = TRUE;
#ifndef CROSSGEN_COMPILE
#ifdef FEATURE_PERFTRACING
        DiagnosticServer::Initialize();
#endif
#endif
        g_EEStartupStatus = S_OK;
        hr = S_OK;
        STRESS_LOG0(LF_STARTUP, LL_ALWAYS, "===================EEStartup Completed===================");

#ifndef CROSSGEN_COMPILE

#ifdef _DEBUG

        //if g_fEEStarted was false when we loaded the System Module, we did not run ExpandAll on it.  In
        //this case, make sure we run ExpandAll here.  The rationale is that if we Jit before g_fEEStarted
        //is true, we can't initialize Com, so we can't jit anything that uses Com types.  Also, it's
        //probably not safe to Jit while g_fEEStarted is false.
        //
        //Also, if you run this it's possible we'll call CoInitialize, which defaults to MTA.  This might
        //mess up an application that uses STA.  However, this mode is only supported for certain limited
        //jit testing scenarios, so it can live with the limitation.
        if (g_pConfig->ExpandModulesOnLoad())
        {
            SystemDomain::SystemModule()->ExpandAll();
        }

        // Perform mscorlib consistency check if requested
        g_Mscorlib.CheckExtended();

#endif // _DEBUG

#ifdef HAVE_GCCOVER
        MethodDesc::Init();
#endif

#endif // !CROSSGEN_COMPILE

ErrExit: ;
    }
    EX_CATCH
    {
#ifdef CROSSGEN_COMPILE
        // for minimal impact we won't update hr for regular builds
        hr = GET_EXCEPTION()->GetHR();
        _ASSERTE(FAILED(hr));
        StackSString exceptionMessage;
        GET_EXCEPTION()->GetMessage(exceptionMessage);
        fprintf(stderr, "%S\n", exceptionMessage.GetUnicode());
#endif // CROSSGEN_COMPILE
    }
    EX_END_CATCH(RethrowTerminalExceptionsWithInitCheck)

    if (!g_fEEStarted) {
        if (g_fEEInit)
            g_fEEInit = false;

        if (!FAILED(hr))
            hr = E_FAIL;

        g_EEStartupStatus = hr;
    }

    if (breakOnEELoad.val(CLRConfig::UNSUPPORTED_BreakOnEELoad) == 2)
    {
#ifdef _DEBUG
        _ASSERTE(!"Done loading EE!");
#else
        DebugBreak();
#endif
    }

}

LONG FilterStartupException(PEXCEPTION_POINTERS p, PVOID pv)
{
    CONTRACTL
    {
        NOTHROW;
        GC_NOTRIGGER;
        MODE_ANY;
        PRECONDITION(CheckPointer(p));
        PRECONDITION(CheckPointer(pv));
    } CONTRACTL_END;

    g_EEStartupStatus = (HRESULT)p->ExceptionRecord->ExceptionInformation[0];

    // Make sure we got a failure code in this case
    if (!FAILED(g_EEStartupStatus))
        g_EEStartupStatus = E_FAIL;

    // Initializations has failed so reset the g_fEEInit flag.
    g_fEEInit = false;

    if (p->ExceptionRecord->ExceptionCode == BOOTUP_EXCEPTION_COMPLUS)
    {
        // Don't ever handle the exception in a checked build
#ifndef _DEBUG
        return EXCEPTION_EXECUTE_HANDLER;
#endif
    }

    return EXCEPTION_CONTINUE_SEARCH;
}

// EEStartup is responsible for all the one time intialization of the runtime.  Some of the highlights of
// what it does include
//     * Creates the default and shared, appdomains. 
//     * Loads mscorlib.dll and loads up the fundamental types (System.Object ...)
// 
// see code:EEStartup#TableOfContents for more on the runtime in general. 
// see code:#EEShutdown for a analagous routine run during shutdown. 
// 
HRESULT EEStartup(COINITIEE fFlags)
{
    // Cannot use normal contracts here because of the PAL_TRY.
    STATIC_CONTRACT_NOTHROW;

    _ASSERTE(!g_fEEStarted && !g_fEEInit && SUCCEEDED (g_EEStartupStatus));

    PAL_TRY(COINITIEE *, pfFlags, &fFlags)
    {
#ifndef CROSSGEN_COMPILE
        InitializeClrNotifications();
#ifdef FEATURE_PAL
        InitializeJITNotificationTable();
        DacGlobals::Initialize();
#endif
#endif // CROSSGEN_COMPILE

        EEStartupHelper(*pfFlags);
    }
    PAL_EXCEPT_FILTER (FilterStartupException)
    {
        // The filter should have set g_EEStartupStatus to a failure HRESULT.
        _ASSERTE(FAILED(g_EEStartupStatus));
    }
    PAL_ENDTRY

    return g_EEStartupStatus;
}


#ifndef CROSSGEN_COMPILE

#ifdef FEATURE_COMINTEROP

void InnerCoEEShutDownCOM()
{
    CONTRACTL
    {
        THROWS;
        GC_TRIGGERS;
        MODE_ANY;
    } CONTRACTL_END;

    static LONG AlreadyDone = -1;

    if (g_fEEStarted != TRUE)
        return;

    if (FastInterlockIncrement(&AlreadyDone) != 0)
        return;

    g_fShutDownCOM = true;

    // Release IJupiterGCMgr *
    RCWWalker::OnEEShutdown();

    // Release all of the RCWs in all contexts in all caches.
    ReleaseRCWsInCaches(NULL);

#ifdef FEATURE_APPX    
    // Cleanup cached factory pointer in SynchronizationContextNative
    SynchronizationContextNative::Cleanup();
#endif    
}

#endif // FEATURE_COMINTEROP

// ---------------------------------------------------------------------------
// %%Function: ForceEEShutdown()
//
// Description: Force the EE to shutdown now.
// 
// Note: returns when sca is SCA_ReturnWhenShutdownComplete.
// ---------------------------------------------------------------------------
void ForceEEShutdown(ShutdownCompleteAction sca)
{
    WRAPPER_NO_CONTRACT;

    // Don't bother to take the lock for this case.

    STRESS_LOG0(LF_STARTUP, INFO3, "EEShutdown invoked from ForceEEShutdown");
    EEPolicy::HandleExitProcess(sca);
}

//---------------------------------------------------------------------------
<<<<<<< HEAD
// %%Function: ExternalShutdownHelper
//
// Parameters:
//  int exitCode :: process exit code
//  ShutdownCompleteAction sca :: indicates whether ::ExitProcess() is
//                                called or if the function returns.
//
// Returns:
//  Nothing
//
// Description:
// This is a helper shared by CorExitProcess
// which causes the runtime to shutdown after the appropriate checks. 
// ---------------------------------------------------------------------------
static void ExternalShutdownHelper(int exitCode, ShutdownCompleteAction sca)
{
    CONTRACTL {
        NOTHROW;
        GC_TRIGGERS;
        MODE_ANY;
        ENTRY_POINT;
    } CONTRACTL_END;

    CONTRACT_VIOLATION(GCViolation | ModeViolation);

    if (g_fEEShutDown || !g_fEEStarted)
        return;

    if (!CanRunManagedCode())
    {
        return;
    }

    // The exit code for the process is communicated in one of two ways.  If the
    // entrypoint returns an 'int' we take that.  Otherwise we take a latched
    // process exit code.  This can be modified by the app via System.SetExitCode().
    SetLatchedExitCode(exitCode);


    ForceEEShutdown(sca);

    // @TODO: If we cannot run ManagedCode, BEGIN_EXTERNAL_ENTRYPOINT will skip
    // the shutdown.  We could call ::ExitProcess in that failure case, but that
    // would violate our hosting agreement.  We are supposed to go through EEPolicy::
    // HandleExitProcess().  Is this legal if !CanRunManagedCode()?

}

//---------------------------------------------------------------------------
// %%Function: void STDMETHODCALLTYPE CorExitProcess(int exitCode)
//
// Parameters:
//  int exitCode :: process exit code
//
// Returns:
//  Nothing
//
// Description:
//  COM Objects shutdown stuff should be done here
// ---------------------------------------------------------------------------
extern "C" void STDMETHODCALLTYPE CorExitProcess(int exitCode)
{
    WRAPPER_NO_CONTRACT;

    ExternalShutdownHelper(exitCode, SCA_ExitProcessWhenShutdownComplete);
=======
// %%Function: IsRuntimeStarted
//
// Parameters:
//  pdwStartupFlags: out parameter that is set to the startup flags if the
//                   runtime is started.
//
// Returns:
//  TRUE if the runtime has been started, FALSE otherwise.
//
// Description:
// This is a helper used only by the v4+ Shim to determine if this runtime
// has ever been started. It is exposed ot the Shim via GetCLRFunction.
// ---------------------------------------------------------------------------
BOOL IsRuntimeStarted(DWORD *pdwStartupFlags)
{
    LIMITED_METHOD_CONTRACT;

    if (pdwStartupFlags != NULL) // this parameter is optional
    {
        *pdwStartupFlags = 0;
    }
    return g_fEEStarted;
>>>>>>> d7e49efa
}

static bool WaitForEndOfShutdown_OneIteration()
{
    CONTRACTL{
        NOTHROW;
        GC_NOTRIGGER;
        MODE_PREEMPTIVE;
    } CONTRACTL_END;

    // We are shutting down.  GC triggers does not have any effect now.
    CONTRACT_VIOLATION(GCViolation);

    // If someone calls EEShutDown while holding OS loader lock, the thread we created for shutdown
    // won't start running.  This is a deadlock we can not fix.  Instead, we timeout and continue the 
    // current thread.
    DWORD timeout = GetEEPolicy()->GetTimeout(OPR_ProcessExit);
    timeout *= 2;
    ULONGLONG endTime = CLRGetTickCount64() + timeout;
    bool done = false;

    EX_TRY
    {
        ULONGLONG curTime = CLRGetTickCount64();
        if (curTime > endTime)
        {
            done = true;
        }
        else
        {
#ifdef PROFILING_SUPPORTED
            if (CORProfilerPresent())
            {
                // A profiler is loaded, so just wait without timeout. This allows
                // profilers to complete potentially lengthy post processing, without the
                // CLR killing them off first. The Office team's server memory profiler,
                // for example, does a lot of post-processing that can exceed the 80
                // second imit we normally impose here. The risk of waiting without
                // timeout is that, if there really is a deadlock, shutdown will hang.
                // Since that will only happen if a profiler is loaded, that is a
                // reasonable compromise
                timeout = INFINITE;
            }
            else
#endif //PROFILING_SUPPORTED
            {
                timeout = static_cast<DWORD>(endTime - curTime);
            }
            DWORD status = g_pEEShutDownEvent->Wait(timeout,TRUE);
            if (status == WAIT_OBJECT_0 || status == WAIT_TIMEOUT)
            {
                done = true;
            }
            else
            {
                done = false;
            }
        }
    }
    EX_CATCH
    {
    }
    EX_END_CATCH(SwallowAllExceptions);
    return done;
}

void WaitForEndOfShutdown()
{
    CONTRACTL{
        NOTHROW;
        GC_NOTRIGGER;
        MODE_PREEMPTIVE;
    } CONTRACTL_END;

    // We are shutting down.  GC triggers does not have any effect now.
    CONTRACT_VIOLATION(GCViolation);

    Thread *pThread = GetThread();
    // After a thread is blocked in WaitForEndOfShutdown, the thread should not enter runtime again,
    // and block at WaitForEndOfShutdown again.
    if (pThread)
    {
        _ASSERTE(!pThread->HasThreadStateNC(Thread::TSNC_BlockedForShutdown));
        pThread->SetThreadStateNC(Thread::TSNC_BlockedForShutdown);
    }

    while (!WaitForEndOfShutdown_OneIteration());
}

// ---------------------------------------------------------------------------
// Function: EEShutDownHelper(BOOL fIsDllUnloading)
//
// The real meat of shut down happens here.  See code:#EEShutDown for details, including
// what fIsDllUnloading means.
//
void STDMETHODCALLTYPE EEShutDownHelper(BOOL fIsDllUnloading)
{
    CONTRACTL
    {
        NOTHROW;
        GC_TRIGGERS;
        MODE_ANY;
    } CONTRACTL_END;

    // Used later for a callback.
    CEEInfo ceeInf;

    if (fIsDllUnloading)
    {
        ETW::EnumerationLog::ProcessShutdown();
    }

#ifdef FEATURE_PERFTRACING
    // Shutdown the event pipe.
    EventPipe::Shutdown();
    DiagnosticServer::Shutdown();
#endif // FEATURE_PERFTRACING

#if defined(FEATURE_COMINTEROP)
    // Get the current thread.
    Thread * pThisThread = GetThread();
#endif

    // If the process is detaching then set the global state.
    // This is used to get around FreeLibrary problems.
    if(fIsDllUnloading)
        g_fProcessDetach = true;

    if (IsDbgHelperSpecialThread())
    {
        // Our debugger helper thread does not allow Thread object to be set up.
        // We should not run shutdown code on debugger helper thread.
        _ASSERTE(fIsDllUnloading);
        return;
    }

#ifdef _DEBUG
    // stop API thread stress
    APIThreadStress::SetThreadStressCount(0);
#endif

    STRESS_LOG1(LF_STARTUP, LL_INFO10, "EEShutDown entered unloading = %d", fIsDllUnloading);

#ifdef _DEBUG
    if (_DbgBreakCount)
        _ASSERTE(!"An assert was hit before EE Shutting down");

    if (CLRConfig::GetConfigValue(CLRConfig::INTERNAL_BreakOnEEShutdown))
        _ASSERTE(!"Shutting down EE!");
#endif

#ifdef DEBUGGING_SUPPORTED
    // This is a nasty, terrible, horrible thing. If we're being
    // called from our DLL main, then the odds are good that our DLL
    // main has been called as the result of some person calling
    // ExitProcess. That rips the debugger helper thread away very
    // ungracefully. This check is an attempt to recognize that case
    // and avoid the impending hang when attempting to get the helper
    // thread to do things for us.
    if ((g_pDebugInterface != NULL) && g_fProcessDetach)
        g_pDebugInterface->EarlyHelperThreadDeath();
#endif // DEBUGGING_SUPPORTED

    EX_TRY
    {
        ClrFlsSetThreadType(ThreadType_Shutdown);

        if (fIsDllUnloading && g_fEEShutDown)
        {
            // I'm in the final shutdown and the first part has already been run.
            goto part2;
        }

        // Indicate the EE is the shut down phase.
        g_fEEShutDown |= ShutDown_Start;

        // Terminate the BBSweep thread
        g_BBSweep.ShutdownBBSweepThread();

        if (!g_fProcessDetach && !g_fFastExitProcess)
        {
            g_fEEShutDown |= ShutDown_Finalize1;

            // Wait for the finalizer thread to deliver process exit event
            GCX_PREEMP();
            FinalizerThread::RaiseShutdownEvents();
        }

        // Ok.  Let's stop the EE.
        if (!g_fProcessDetach)
        {
            // Convert key locks into "shutdown" mode. A lock in shutdown mode means:
            // - Only the finalizer/helper/shutdown threads will be able to take the the lock.
            // - Any other thread that tries takes it will just get redirected to an endless WaitForEndOfShutdown().
            //
            // The only managed code that should run after this point is the finalizers for shutdown.
            // We convert locks needed for running + debugging such finalizers. Since such locks may need to be
            // juggled between multiple threads (finalizer/helper/shutdown), no single thread can take the
            // lock and not give it up.
            //
            // Each lock needs its own shutdown flag (they can't all be converted at once).
            // To avoid deadlocks, we need to convert locks in order of crst level (biggest first).

            // Notify the debugger that we're going into shutdown to convert debugger-lock to shutdown.
            if (g_pDebugInterface != NULL)
            {
                g_pDebugInterface->LockDebuggerForShutdown();
            }

            // This call will convert the ThreadStoreLock into "shutdown" mode, just like the debugger lock above.
            g_fEEShutDown |= ShutDown_Finalize2;
        }

#ifdef FEATURE_EVENT_TRACE
        // Flush managed object allocation logging data.
        // We do this after finalization is complete and returning threads have been trapped, so that
        // no there will be no more managed allocations and no more GCs which will manipulate the
        // allocation sampling data structures.
        ETW::TypeSystemLog::FlushObjectAllocationEvents();
#endif // FEATURE_EVENT_TRACE

#ifdef FEATURE_PERFMAP
        // Flush and close the perf map file.
        PerfMap::Destroy();
#endif

        {
            // If we're doing basic block profiling, we need to write the log files to disk.
            static BOOL fIBCLoggingDone = FALSE;
            if (!fIBCLoggingDone)
            {
                if (g_IBCLogger.InstrEnabled())
                {
                    Thread * pThread = GetThread();
                    ThreadLocalIBCInfo* pInfo = pThread->GetIBCInfo();

                    // Acquire the Crst lock before creating the IBCLoggingDisabler object.
                    // Only one thread at a time can be processing an IBC logging event.
                    CrstHolder lock(IBCLogger::GetSync());
                    {
                        IBCLoggingDisabler disableLogging( pInfo );  // runs IBCLoggingDisabler::DisableLogging
                        
                        CONTRACT_VIOLATION(GCViolation);
                        Module::WriteAllModuleProfileData(true);
                    }
                }
                fIBCLoggingDone = TRUE;
            }
        }

        ceeInf.JitProcessShutdownWork();  // Do anything JIT-related that needs to happen at shutdown.

#ifdef FEATURE_INTERPRETER
        // This will check a flag and do nothing if not enabled.
        Interpreter::PrintPostMortemData();
#endif // FEATURE_INTERPRETER
        
#ifdef PROFILING_SUPPORTED
        // If profiling is enabled, then notify of shutdown first so that the
        // profiler can make any last calls it needs to.  Do this only if we
        // are not detaching

        // NOTE: We haven't stopped other threads at this point and nothing is stopping
        // callbacks from coming into the profiler even after Shutdown() has been called.
        // See https://github.com/dotnet/coreclr/issues/22176 for an example of how that
        // happens.
        // Callbacks will be prevented when ProfilingAPIUtility::Terminate() changes the state
        // to detached, which occurs shortly afterwards. It might be kinder to make the detaching
        // transition before calling Shutdown(), but if we do we'd have to be very careful not
        // to break profilers that were relying on being able to call various APIs during
        // Shutdown(). I suspect this isn't something we'll ever do unless we get complaints.
        if (CORProfilerPresent())
        {
            // If EEShutdown is not being called due to a ProcessDetach event, so
            // the profiler should still be present
            if (!g_fProcessDetach)
            {
                BEGIN_PIN_PROFILER(CORProfilerPresent());
                GCX_PREEMP();
                g_profControlBlock.pProfInterface->Shutdown();
                END_PIN_PROFILER();
            }

            g_fEEShutDown |= ShutDown_Profiler;

            // Free the interface objects.
            ProfilingAPIUtility::TerminateProfiling();
        }
#endif // PROFILING_SUPPORTED


#ifdef _DEBUG
        g_fEEShutDown |= ShutDown_SyncBlock;
#endif
        {
            // From here on out we might call stuff that violates mode requirements, but we ignore these
            // because we are shutting down.
            CONTRACT_VIOLATION(ModeViolation);

#ifdef FEATURE_COMINTEROP
            // We need to call CoUninitialize in part one to ensure orderly shutdown of COM dlls.
            if (!g_fFastExitProcess)
            {
                if (pThisThread!= NULL)
                {
                    pThisThread->CoUninitialize();
                }
            }
#endif // FEATURE_COMINTEROP
        }

        // This is the end of Part 1.

part2:
        // If process shutdown is in progress and Crst locks to be used in shutdown phase 2
        // are already in use, then skip phase 2. This will happen only when those locks
        // are orphaned. In Vista, the penalty for attempting to enter such locks is 
        // instant process termination.
        if (g_fProcessDetach)
        {
            // The assert below is a bit too aggresive and has generally brought cases that have been race conditions
            // and not easily reproed to validate a bug. A typical race scenario is when there are two threads,
            // T1 and T2, with T2 having taken a lock (e.g. SystemDomain lock), the OS terminates
            // T2 for some reason. Later, when we enter the shutdown thread, we would assert on such
            // a lock leak, but there is not much we can do since the OS wont notify us prior to thread 
            // termination. And this is not even a user bug.
            //
            // Converting it to a STRESS LOG to reduce noise, yet keep things in radar if they need
            // to be investigated.
            //_ASSERTE_MSG(g_ShutdownCrstUsageCount == 0, "Some locks to be taken during shutdown may already be orphaned!");
            if (g_ShutdownCrstUsageCount > 0)
            {
                STRESS_LOG0(LF_STARTUP, LL_INFO10, "Some locks to be taken during shutdown may already be orphaned!");
                goto lDone;
            }
        }

        {
            CONTRACT_VIOLATION(ModeViolation);

            // On the new plan, we only do the tear-down under the protection of the loader
            // lock -- after the OS has stopped all other threads.
            if (fIsDllUnloading && (g_fEEShutDown & ShutDown_Phase2) == 0)
            {
                g_fEEShutDown |= ShutDown_Phase2;

                // Shutdown finalizer before we suspend all background threads. Otherwise we
                // never get to finalize anything. Obviously.

#ifdef _DEBUG
                if (_DbgBreakCount)
                    _ASSERTE(!"An assert was hit After Finalizer run");
#endif

                // No longer process exceptions
                g_fNoExceptions = true;

                //
                // Remove our global exception filter. If it was NULL before, we want it to be null now.
                //
                UninstallUnhandledExceptionFilter();

                // <TODO>@TODO: This does things which shouldn't occur in part 2.  Namely,
                // calling managed dll main callbacks (AppDomain::SignalProcessDetach), and
                // RemoveAppDomainFromIPC.
                //
                // (If we move those things to earlier, this can be called only if fShouldWeCleanup.)</TODO>
                if (!g_fFastExitProcess)
                {
                    SystemDomain::DetachBegin();
                }


#ifdef DEBUGGING_SUPPORTED
                // Terminate the debugging services.
                TerminateDebugger();
#endif // DEBUGGING_SUPPORTED

                StubManager::TerminateStubManagers();

#ifdef FEATURE_INTERPRETER
                Interpreter::Terminate();
#endif // FEATURE_INTERPRETER

                //@TODO: find the right place for this
                VirtualCallStubManager::UninitStatic();

#ifdef ENABLE_PERF_LOG
                PerfLog::PerfLogDone();
#endif //ENABLE_PERF_LOG

                // Unregister our vectored exception and continue handlers from the OS.
                // This will ensure that if any other DLL unload (after ours) has an exception,
                // we wont attempt to process that exception (which could lead to various
                // issues including AV in the runtime).
                //
                // This should be done:
                //
                // 1) As the last action during the shutdown so that any unexpected AVs
                //    in the runtime during shutdown do result in FailFast in VEH.
                //
                // 2) Only when the runtime is processing DLL_PROCESS_DETACH. 
                CLRRemoveVectoredHandlers();

#if USE_DISASSEMBLER
                Disassembler::StaticClose();
#endif // USE_DISASSEMBLER

#ifdef _DEBUG
                if (_DbgBreakCount)
                    _ASSERTE(!"EE Shutting down after an assert");
#endif


#ifdef LOGGING
                extern unsigned FcallTimeHist[11];
#endif
                LOG((LF_STUBS, LL_INFO10, "FcallHist %3d %3d %3d %3d %3d %3d %3d %3d %3d %3d %3d\n",
                    FcallTimeHist[0], FcallTimeHist[1], FcallTimeHist[2], FcallTimeHist[3],
                    FcallTimeHist[4], FcallTimeHist[5], FcallTimeHist[6], FcallTimeHist[7],
                    FcallTimeHist[8], FcallTimeHist[9], FcallTimeHist[10]));

                WriteJitHelperCountToSTRESSLOG();

                STRESS_LOG0(LF_STARTUP, LL_INFO10, "EEShutdown shutting down logging");

#if 0       // Dont clean up the stress log, so that even at process exit we have a log (after all the process is going away
                if (!g_fFastExitProcess)
                    StressLog::Terminate(TRUE);
#endif

#ifdef LOGGING
                ShutdownLogging();
#endif
            }
        }    

    lDone: ;
    }
    EX_CATCH
    {
    }
    EX_END_CATCH(SwallowAllExceptions);

    ClrFlsClearThreadType(ThreadType_Shutdown);
    if (!g_fProcessDetach)
    {
        g_pEEShutDownEvent->Set();
    }
}


#ifdef FEATURE_COMINTEROP

BOOL IsThreadInSTA()
{
    CONTRACTL
    {
        NOTHROW;
        GC_TRIGGERS;
        MODE_ANY;
    }
    CONTRACTL_END;

    // If ole32.dll is not loaded
    if (WszGetModuleHandle(W("ole32.dll")) == NULL)
    {
        return FALSE;
    }

    BOOL fInSTA = TRUE;
    // To be conservative, check if finalizer thread is around
    EX_TRY
    {
        Thread *pFinalizerThread = FinalizerThread::GetFinalizerThread();
        if (!pFinalizerThread || pFinalizerThread->Join(0, FALSE) != WAIT_TIMEOUT)
        {
            fInSTA = FALSE;
        }
    }
    EX_CATCH
    {
    }
    EX_END_CATCH(SwallowAllExceptions);

    if (!fInSTA)
    {
        return FALSE;
    }

    THDTYPE type;
    HRESULT hr = S_OK;

    hr = GetCurrentThreadTypeNT5(&type);
    if (hr == S_OK)
    {
        fInSTA = (type == THDTYPE_PROCESSMESSAGES) ? TRUE : FALSE;

        // If we get back THDTYPE_PROCESSMESSAGES, we are guaranteed to
        // be an STA thread. If not, we are an MTA thread, however
        // we can't know if the thread has been explicitly set to MTA
        // (via a call to CoInitializeEx) or if it has been implicitly
        // made MTA (if it hasn't been CoInitializeEx'd but CoInitialize
        // has already been called on some other thread in the process.
    }
    else
    {
        // CoInitialize hasn't been called in the process yet so assume the current thread
        // is MTA. 
        fInSTA = FALSE;
    }

    return fInSTA;
}
#endif

// #EEShutDown
// 
// Function: EEShutDown(BOOL fIsDllUnloading)
//
// Parameters:
//    BOOL fIsDllUnloading:
//         * TRUE => Called from CLR's DllMain (DLL_PROCESS_DETACH). Not safe point for
//             full cleanup
//         * FALSE => Called some other way (e.g., end of the CLR's main). Safe to do
//             full cleanup.
//
// Description:
// 
//     All ee shutdown stuff should be done here. EEShutDown is generally called in one
//     of two ways:
//     * 1. From code:EEPolicy::HandleExitProcess (via HandleExitProcessHelper), with
//         fIsDllUnloading == FALSE. This code path is typically invoked by the CLR's
//         main just falling through to the end. Full cleanup can be performed when
//         EEShutDown is called this way.
//     * 2. From CLR's DllMain (DLL_PROCESS_DETACH), with fIsDllUnloading == TRUE. When
//         called this way, much cleanup code is unsafe to run, and is thus skipped.
// 
// Actual shut down logic is factored out to EEShutDownHelper which may be called
// directly by EEShutDown, or indirectly on another thread (see code:#STAShutDown).
//
// In order that callees may also know the value of fIsDllUnloading, EEShutDownHelper
// sets g_fProcessDetach = fIsDllUnloading, and g_fProcessDetach may then be retrieved
// via code:IsAtProcessExit.
//
// NOTE 1: Actually, g_fProcessDetach is set to TRUE if fIsDllUnloading is TRUE. But
// g_fProcessDetach doesn't appear to be explicitly set to FALSE. (Apparently
// g_fProcessDetach is implicitly initialized to FALSE as clr.dll is loaded.)
// 
// NOTE 2: EEDllMain(DLL_PROCESS_DETACH) already sets g_fProcessDetach to TRUE, so it
// appears EEShutDownHelper doesn't have to.
// 
void STDMETHODCALLTYPE EEShutDown(BOOL fIsDllUnloading)
{
    CONTRACTL {
        NOTHROW;
        GC_TRIGGERS;
        MODE_ANY;
        PRECONDITION(g_fEEStarted);
    } CONTRACTL_END;

    // If we have not started runtime successfully, it is not safe to call EEShutDown.
    if (!g_fEEStarted || g_fFastExitProcess == 2)
    {
        return;
    }

    // We only do the first part of the shutdown once.
    static LONG OnlyOne = -1;

    if (!fIsDllUnloading)
    {
        if (FastInterlockIncrement(&OnlyOne) != 0)
        {
            // I'm in a regular shutdown -- but another thread got here first.
            // It's a race if I return from here -- I'll call ExitProcess next, and
            // rip things down while the first thread is half-way through a
            // nice cleanup.  Rather than do that, I should just wait until the
            // first thread calls ExitProcess().  I'll die a nice death when that
            // happens.
            GCX_PREEMP_NO_DTOR();
            WaitForEndOfShutdown();
            return;
        }

#ifdef FEATURE_MULTICOREJIT
        if (!AppX::IsAppXProcess()) // When running as Appx, make the delayed timer driven writing be the only option
        {
            MulticoreJitManager::StopProfileAll();
        }
#endif
    }

    if (GetThread())
    {
        GCX_COOP();
        EEShutDownHelper(fIsDllUnloading);
    }
    else
    {
        EEShutDownHelper(fIsDllUnloading);
    }
}

// ---------------------------------------------------------------------------
// %%Function: IsRuntimeActive()
//
// Parameters:
//  none
//
// Returns:
//  TRUE or FALSE
//
// Description: Indicates if the runtime is active or not. "Active" implies
//              that the runtime has started and is in a position to run
//              managed code.
// ---------------------------------------------------------------------------
BOOL IsRuntimeActive()
{
    return (g_fEEStarted);
}

//*****************************************************************************
BOOL ExecuteDLL_ReturnOrThrow(HRESULT hr, BOOL fFromThunk)
{
    CONTRACTL {
        if (fFromThunk) THROWS; else NOTHROW;
        WRAPPER(GC_TRIGGERS);
        MODE_ANY;
    } CONTRACTL_END;

    // If we have a failure result, and we're called from a thunk,
    // then we need to throw an exception to communicate the error.
    if (FAILED(hr) && fFromThunk)
    {
        COMPlusThrowHR(hr);
    }
    return SUCCEEDED(hr);
}

//
// Initialize the Garbage Collector
//

void InitializeGarbageCollector()
{
    CONTRACTL{
        THROWS;
        GC_TRIGGERS;
        MODE_ANY;
    } CONTRACTL_END;

    HRESULT hr;

    // Build the special Free Object used by the Generational GC
    _ASSERT(g_pFreeObjectMethodTable == NULL);
    g_pFreeObjectMethodTable = (MethodTable *) new BYTE[sizeof(MethodTable)];
    ZeroMemory(g_pFreeObjectMethodTable, sizeof(MethodTable));

    // As the flags in the method table indicate there are no pointers
    // in the object, there is no gc descriptor, and thus no need to adjust
    // the pointer to skip the gc descriptor.

    g_pFreeObjectMethodTable->SetBaseSize(ARRAYBASE_BASESIZE);
    g_pFreeObjectMethodTable->SetComponentSize(1);

    hr = GCHeapUtilities::LoadAndInitialize();
    if (hr != S_OK)
    {
        ThrowHR(hr);
    }

    // Apparently the Windows linker removes global variables if they are never
    // read from, which is a problem for g_gcDacGlobals since it's expected that
    // only the DAC will read from it. This forces the linker to include
    // g_gcDacGlobals.
    volatile void* _dummy = g_gcDacGlobals;
}

/*****************************************************************************/
/* This is here only so that if we get an exception we stop before we catch it */
LONG DllMainFilter(PEXCEPTION_POINTERS p, PVOID pv)
{
    LIMITED_METHOD_CONTRACT;
    _ASSERTE(!"Exception happened in mscorwks!DllMain!");
    return EXCEPTION_EXECUTE_HANDLER;
}

//*****************************************************************************
// This is the part of the old-style DllMain that initializes the
// stuff that the EE team works on. It's called from the real DllMain
// up in MSCOREE land. Separating the DllMain tasks is simply for
// convenience due to the dual build trees.
//*****************************************************************************
BOOL STDMETHODCALLTYPE EEDllMain( // TRUE on success, FALSE on error.
    HINSTANCE   hInst,             // Instance handle of the loaded module.
    DWORD       dwReason,          // Reason for loading.
    LPVOID      lpReserved)        // Unused.
{
    STATIC_CONTRACT_NOTHROW;
    STATIC_CONTRACT_GC_TRIGGERS;

    // HRESULT hr;
    // BEGIN_EXTERNAL_ENTRYPOINT(&hr);
    // EE isn't spun up enough to use this macro

    struct Param
    {
        HINSTANCE hInst;
        DWORD dwReason;
        LPVOID lpReserved;
        void **pTlsData;
    } param;
    param.hInst = hInst;
    param.dwReason = dwReason;
    param.lpReserved = lpReserved;
    param.pTlsData = NULL;

    // Can't use PAL_TRY/EX_TRY here as they access the ClrDebugState which gets blown away as part of the
    // PROCESS_DETACH path. Must use special PAL_TRY_FOR_DLLMAIN, passing the reason were in the DllMain.
    PAL_TRY_FOR_DLLMAIN(Param *, pParam, &param, pParam->dwReason)
    {

    switch (pParam->dwReason)
        {
            case DLL_PROCESS_ATTACH:
            {
                // We cache the SystemInfo for anyone to use throughout the
                // life of the DLL.
                GetSystemInfo(&g_SystemInfo);

                // Remember module instance
                g_pMSCorEE = pParam->hInst;


                // Set callbacks so that LoadStringRC knows which language our
                // threads are in so that it can return the proper localized string.
            // TODO: This shouldn't rely on the LCID (id), but only the name
                SetResourceCultureCallbacks(GetThreadUICultureNames,
                                            GetThreadUICultureId);

                InitEEPolicy();

                break;
            }

            case DLL_PROCESS_DETACH:
            {
                // lpReserved is NULL if we're here because someone called FreeLibrary
                // and non-null if we're here because the process is exiting.
                // Since nobody should ever be calling FreeLibrary on mscorwks.dll, lpReserved
                // should always be non NULL.
                _ASSERTE(pParam->lpReserved || !g_fEEStarted);
                g_fProcessDetach = TRUE;

                if (g_fEEStarted)
                {
                    if (GCHeapUtilities::IsGCInProgress())
                    {
                        g_fEEShutDown |= ShutDown_Phase2;
                        break;
                    }

                    LOG((LF_STARTUP, INFO3, "EEShutDown invoked from EEDllMain"));
                    EEShutDown(TRUE); // shut down EE if it was started up
                }
                else
                {
                    CLRRemoveVectoredHandlers();
                }
                break;
            }

            case DLL_THREAD_DETACH:
            {
                // Don't destroy threads here if we're in shutdown (shutdown will
                // clean up for us instead).

                // Store the TLS data; we'll need it later and we might NULL the slot in DetachThread.
                // This would be problematic because we can't depend on the FLS still existing.
                pParam->pTlsData = CExecutionEngine::CheckThreadStateNoCreate(0
#ifdef _DEBUG
                 // When we get here, OS has destroyed FLS, so FlsGetValue returns NULL now.
                 // We have validation code in CExecutionEngine::CheckThreadStateNoCreate to ensure that
                 // our TLS and FLS data are consistent, but since FLS has been destroyed, we need
                 // to silent the check there.  The extra arg for check build is for this purpose.
                                                                                         , TRUE
#endif
                                                                                         );
                Thread* thread = GetThread();
                if (thread)
                {
#ifdef FEATURE_COMINTEROP
                    // reset the CoInitialize state
                    // so we don't call CoUninitialize during thread detach
                    thread->ResetCoInitialized();
#endif // FEATURE_COMINTEROP
                    // For case where thread calls ExitThread directly, we need to reset the
                    // frame pointer. Otherwise stackwalk would AV. We need to do it in cooperative mode.
                    // We need to set m_GCOnTransitionsOK so this thread won't trigger GC when toggle GC mode
                    if (thread->m_pFrame != FRAME_TOP)
                    {
#ifdef _DEBUG
                        thread->m_GCOnTransitionsOK = FALSE;
#endif
                        GCX_COOP_NO_DTOR();
                        thread->m_pFrame = FRAME_TOP;
                        GCX_COOP_NO_DTOR_END();
                    }
                    thread->DetachThread(TRUE);
                }
            }
        }

    }
    PAL_EXCEPT_FILTER(DllMainFilter)
    {
    }
    PAL_ENDTRY;

    if (dwReason == DLL_THREAD_DETACH || dwReason == DLL_PROCESS_DETACH)
    {
        CExecutionEngine::ThreadDetaching(param.pTlsData);
    }
    return TRUE;
}

#ifdef DEBUGGING_SUPPORTED
//
// InitializeDebugger initialized the Runtime-side COM+ Debugging Services
//
static void InitializeDebugger(void)
{
    CONTRACTL
    {
        THROWS;
        GC_TRIGGERS;
        MODE_ANY;
    }
    CONTRACTL_END;

    // Ensure that if we throw, we'll call TerminateDebugger to cleanup.
    // This makes our Init more atomic by avoiding partially-init states.
    class EnsureCleanup {
        BOOL    fNeedCleanup;
    public:
        EnsureCleanup()
        {
            fNeedCleanup = TRUE;
        }

        void SuppressCleanup()
        {
            fNeedCleanup  = FALSE;
        }

        ~EnsureCleanup()
        {
             STATIC_CONTRACT_NOTHROW;
             STATIC_CONTRACT_GC_NOTRIGGER;
             STATIC_CONTRACT_MODE_ANY;

            if (fNeedCleanup) 
            { 
                TerminateDebugger();
            }
        }
    } hCleanup;

    HRESULT hr = S_OK;

    LOG((LF_CORDB, LL_INFO10, "Initializing left-side debugging services.\n"));

    FARPROC gi = (FARPROC) &CorDBGetInterface;

    // Init the interface the EE provides to the debugger,
    // ask the debugger for its interface, and if all goes
    // well call Startup on the debugger.
    EEDbgInterfaceImpl::Init();
    _ASSERTE(g_pEEDbgInterfaceImpl != NULL); // throws on OOM

    // This allocates the Debugger object.
    typedef HRESULT __cdecl CORDBGETINTERFACE(DebugInterface**);
    hr = ((CORDBGETINTERFACE*)gi)(&g_pDebugInterface);
    IfFailThrow(hr);

    g_pDebugInterface->SetEEInterface(g_pEEDbgInterfaceImpl);

    {
        hr = g_pDebugInterface->Startup(); // throw on error
        _ASSERTE(SUCCEEDED(hr));

        // 
        // If the debug pack is not installed, Startup will return S_FALSE
        // and we should cleanup and proceed without debugging support.
        //
        if (hr != S_OK)
        {
            return;
        }
    }


    LOG((LF_CORDB, LL_INFO10, "Left-side debugging services setup.\n"));

    hCleanup.SuppressCleanup();

    return;
}


//
// TerminateDebugger shuts down the Runtime-side COM+ Debugging Services
// InitializeDebugger will call this if it fails.
// This may be called even if the debugger is partially initialized.
// This can be called multiple times.
//
static void TerminateDebugger(void)
{
    CONTRACTL
    {
        NOTHROW;
        GC_NOTRIGGER;
        MODE_ANY;
    }
    CONTRACTL_END;

    LOG((LF_CORDB, LL_INFO10, "Shutting down left-side debugger services.\n"));

    // If initialized failed really early, then we didn't even get the Debugger object.
    if (g_pDebugInterface != NULL)
    {
        // Notify the out-of-process debugger that shutdown of the in-process debugging support has begun. This is only
        // really used in interop debugging scenarios.
        g_pDebugInterface->ShutdownBegun();

        // This will kill the helper thread, delete the Debugger object, and free all resources.
        g_pDebugInterface->StopDebugger();
    }

    g_CORDebuggerControlFlags = DBCF_NORMAL_OPERATION;

}

#endif // DEBUGGING_SUPPORTED

#ifndef LOCALE_SPARENT
#define LOCALE_SPARENT 0x0000006d
#endif

// ---------------------------------------------------------------------------
// Impl for UtilLoadStringRC Callback: In VM, we let the thread decide culture
// copy culture name into szBuffer and return length
// ---------------------------------------------------------------------------
extern BOOL g_fFatalErrorOccuredOnGCThread;
static HRESULT GetThreadUICultureNames(__inout StringArrayList* pCultureNames)
{
    CONTRACTL
    {
        NOTHROW;
        GC_NOTRIGGER;
        MODE_ANY;
        PRECONDITION(CheckPointer(pCultureNames));
    } 
    CONTRACTL_END;

    HRESULT hr = S_OK;

    EX_TRY
    {
        InlineSString<LOCALE_NAME_MAX_LENGTH> sCulture;
        InlineSString<LOCALE_NAME_MAX_LENGTH> sParentCulture;

#if 0 // Enable and test if/once the unmanaged runtime is localized
        Thread * pThread = GetThread();

        // When fatal errors have occured our invariants around GC modes may be broken and attempting to transition to co-op may hang
        // indefinately. We want to ensure a clean exit so rather than take the risk of hang we take a risk of the error resource not
        // getting localized with a non-default thread-specific culture.
        // A canonical stack trace that gets here is a fatal error in the GC that comes through:
        // coreclr.dll!GetThreadUICultureNames
        // coreclr.dll!CCompRC::LoadLibraryHelper
        // coreclr.dll!CCompRC::LoadLibrary
        // coreclr.dll!CCompRC::GetLibrary
        // coreclr.dll!CCompRC::LoadString
        // coreclr.dll!CCompRC::LoadString
        // coreclr.dll!SString::LoadResourceAndReturnHR
        // coreclr.dll!SString::LoadResourceAndReturnHR
        // coreclr.dll!SString::LoadResource
        // coreclr.dll!EventReporter::EventReporter
        // coreclr.dll!EEPolicy::LogFatalError
        // coreclr.dll!EEPolicy::HandleFatalError
        if (pThread != NULL && !g_fFatalErrorOccuredOnGCThread) {

            // Switch to cooperative mode, since we'll be looking at managed objects
            // and we don't want them moving on us.
            GCX_COOP();

            CULTUREINFOBASEREF pCurrentCulture = (CULTUREINFOBASEREF)Thread::GetCulture(TRUE);

            if (pCurrentCulture != NULL)
            {
                STRINGREF cultureName = pCurrentCulture->GetName();

                if (cultureName != NULL)
                {
                    sCulture.Set(cultureName->GetBuffer(),cultureName->GetStringLength());
                }

                CULTUREINFOBASEREF pParentCulture = pCurrentCulture->GetParent();

                if (pParentCulture != NULL)
                {
                    STRINGREF parentCultureName = pParentCulture->GetName();

                    if (parentCultureName != NULL)
                    {
                        sParentCulture.Set(parentCultureName->GetBuffer(),parentCultureName->GetStringLength());
                    }

                }
            }
        }
#endif

        // If the lazily-initialized cultureinfo structures aren't initialized yet, we'll
        // need to do the lookup the hard way.
        if (sCulture.IsEmpty() || sParentCulture.IsEmpty())
        {
            LocaleIDValue id ;
            int tmp; tmp = GetThreadUICultureId(&id);   // TODO: We should use the name instead
            _ASSERTE(tmp!=0 && id != UICULTUREID_DONTCARE);
            SIZE_T cchParentCultureName=LOCALE_NAME_MAX_LENGTH;
            sCulture.Set(id);

#ifndef FEATURE_PAL
            if (!::GetLocaleInfoEx((LPCWSTR)sCulture, LOCALE_SPARENT, sParentCulture.OpenUnicodeBuffer(static_cast<COUNT_T>(cchParentCultureName)),static_cast<int>(cchParentCultureName)))
            {
                hr = HRESULT_FROM_GetLastError();
            }
            sParentCulture.CloseBuffer();
#else // !FEATURE_PAL            
            sParentCulture = sCulture;
#endif // !FEATURE_PAL            
        }
        // (LPCWSTR) to restrict the size to null terminated size 
        pCultureNames->AppendIfNotThere((LPCWSTR)sCulture);
        // Disabling for Dev10 for consistency with managed resource lookup (see AppCompat bug notes in ResourceFallbackManager.cs)
        // Also, this is in the wrong order - put after the parent culture chain.
        //AddThreadPreferredUILanguages(pCultureNames);
        pCultureNames->AppendIfNotThere((LPCWSTR)sParentCulture);
        pCultureNames->Append(SString::Empty());
    }
    EX_CATCH
    {
        hr=E_OUTOFMEMORY;
    }
    EX_END_CATCH(SwallowAllExceptions);

    return hr;
}

// The exit code for the process is communicated in one of two ways.  If the
// entrypoint returns an 'int' we take that.  Otherwise we take a latched
// process exit code.  This can be modified by the app via System.SetExitCode().
static INT32 LatchedExitCode;
    
void SetLatchedExitCode (INT32 code)
{
    CONTRACTL
    {
        NOTHROW;
        GC_NOTRIGGER;
        MODE_ANY;
    }
    CONTRACTL_END;

    STRESS_LOG1(LF_SYNC, LL_INFO10, "SetLatchedExitCode = %d\n", code);
    LatchedExitCode = code;
}

INT32 GetLatchedExitCode (void)
{
    LIMITED_METHOD_CONTRACT;
    return LatchedExitCode;
}

// ---------------------------------------------------------------------------
// Impl for UtilLoadStringRC Callback: In VM, we let the thread decide culture
// Return an int uniquely describing which language this thread is using for ui.
// ---------------------------------------------------------------------------
static int GetThreadUICultureId(__out LocaleIDValue* pLocale)
{
    CONTRACTL{
        NOTHROW;
        GC_NOTRIGGER;
        MODE_ANY;
    } CONTRACTL_END;

    _ASSERTE(sizeof(LocaleIDValue)/sizeof(WCHAR) >= LOCALE_NAME_MAX_LENGTH);

    int Result = 0;

    Thread * pThread = GetThread();

#if 0 // Enable and test if/once the unmanaged runtime is localized
    // When fatal errors have occured our invariants around GC modes may be broken and attempting to transition to co-op may hang
    // indefinately. We want to ensure a clean exit so rather than take the risk of hang we take a risk of the error resource not
    // getting localized with a non-default thread-specific culture.
    // A canonical stack trace that gets here is a fatal error in the GC that comes through:
    // coreclr.dll!GetThreadUICultureNames
    // coreclr.dll!CCompRC::LoadLibraryHelper
    // coreclr.dll!CCompRC::LoadLibrary
    // coreclr.dll!CCompRC::GetLibrary
    // coreclr.dll!CCompRC::LoadString
    // coreclr.dll!CCompRC::LoadString
    // coreclr.dll!SString::LoadResourceAndReturnHR
    // coreclr.dll!SString::LoadResourceAndReturnHR
    // coreclr.dll!SString::LoadResource
    // coreclr.dll!EventReporter::EventReporter
    // coreclr.dll!EEPolicy::LogFatalError
    // coreclr.dll!EEPolicy::HandleFatalError
    if (pThread != NULL && !g_fFatalErrorOccuredOnGCThread)
    {

        // Switch to cooperative mode, since we'll be looking at managed objects
        // and we don't want them moving on us.
        GCX_COOP();

        CULTUREINFOBASEREF pCurrentCulture = (CULTUREINFOBASEREF)Thread::GetCulture(TRUE);

        if (pCurrentCulture != NULL)
        {
            STRINGREF currentCultureName = pCurrentCulture->GetName();

            if (currentCultureName != NULL)
            {
                int cchCurrentCultureNameResult = currentCultureName->GetStringLength();
                if (cchCurrentCultureNameResult < LOCALE_NAME_MAX_LENGTH)
                {
                    memcpy(*pLocale, currentCultureName->GetBuffer(), cchCurrentCultureNameResult*sizeof(WCHAR));
                    (*pLocale)[cchCurrentCultureNameResult]='\0';
                    Result=cchCurrentCultureNameResult;
                }
            }
        }
    }
#endif
    if (Result == 0)
    {
#ifndef FEATURE_PAL
        // This thread isn't set up to use a non-default culture. Let's grab the default
        // one and return that.

        Result = ::GetUserDefaultLocaleName(*pLocale, LOCALE_NAME_MAX_LENGTH);

        _ASSERTE(Result != 0);
#else // !FEATURE_PAL
        static const WCHAR enUS[] = W("en-US");
        memcpy(*pLocale, enUS, sizeof(enUS));
        Result = sizeof(enUS);
#endif // !FEATURE_PAL
    }
    return Result;
}

#ifdef ENABLE_CONTRACTS_IMPL

// Returns TRUE if any contract violation suppressions are in effect.
BOOL AreAnyViolationBitsOn()
{
    CONTRACTL
    {
        NOTHROW;
        GC_NOTRIGGER;
        MODE_ANY;
    }
    CONTRACTL_END;
    UINT_PTR violationMask = GetClrDebugState()->ViolationMask();
    violationMask &= ~((UINT_PTR)CanFreeMe);  //CanFreeMe is a borrowed bit and has nothing to do with violations
    if (violationMask & ((UINT_PTR)BadDebugState))
    {
        return FALSE;
    }

    return violationMask != 0;
}


// This function is intentionally invoked inside a big CONTRACT_VIOLATION that turns on every violation
// bit on the map. The dynamic contract at the beginning *should* turn off those violation bits. 
// The body of this function tests to see that it did exactly that. This is to prevent the VSWhidbey B#564831 fiasco
// from ever recurring.
void ContractRegressionCheckInner()
{
    // DO NOT TURN THIS CONTRACT INTO A STATIC CONTRACT!!! The very purpose of this function
    // is to ensure that dynamic contracts disable outstanding contract violation bits.
    // This code only runs once at process startup so it's not going pooch the checked build perf.
    CONTRACTL
    {
        NOTHROW;
        GC_NOTRIGGER;
        FORBID_FAULT;
        LOADS_TYPE(CLASS_LOAD_BEGIN);
        CANNOT_TAKE_LOCK;
    }
    CONTRACTL_END

    if (AreAnyViolationBitsOn())
    {
        // If we got here, the contract above FAILED to turn off one or more violation bits. This is a 
        // huge diagnostics hole and must be fixed immediately.
        _ASSERTE(!("WARNING: mscorwks has detected an internal error that may indicate contracts are"
                   " being silently disabled across the runtime. Do not ignore this assert!"));
    }
}

// This function executes once per process to ensure our CONTRACT_VIOLATION() mechanism 
// is properly scope-limited by nested contracts.
void ContractRegressionCheck()
{
    CONTRACTL
    {
        NOTHROW;
        GC_NOTRIGGER;
        MODE_ANY;
    }
    CONTRACTL_END;
 
    {
        // DO NOT "FIX" THIS CONTRACT_VIOLATION!!!
        // The existence of this CONTRACT_VIOLATION is not a bug. This is debug-only code specifically written
        // to test the CONTRACT_VIOLATION mechanism itself. This is needed to prevent a regression of 
        // B#564831 (which left a huge swath of contracts silently disabled for over six months)
        PERMANENT_CONTRACT_VIOLATION(ThrowsViolation
                                   | GCViolation
                                   | FaultViolation
                                   | LoadsTypeViolation
                                   | TakesLockViolation
                                   , ReasonContractInfrastructure
                                    );
        {
            FAULT_NOT_FATAL();
            ContractRegressionCheckInner();
        }
    }

    if (AreAnyViolationBitsOn())
    {
        // If we got here, the CONTRACT_VIOLATION() holder left one or more violation bits turned ON
        // after we left its scope. This is a huge diagnostic hole and must be fixed immediately.
        _ASSERTE(!("WARNING: mscorwks has detected an internal error that may indicate contracts are"
                   " being silently disabled across the runtime. Do not ignore this assert!"));
    }

}

#endif // ENABLE_CONTRACTS_IMPL

#endif // CROSSGEN_COMPILE<|MERGE_RESOLUTION|>--- conflicted
+++ resolved
@@ -1179,99 +1179,6 @@
     EEPolicy::HandleExitProcess(sca);
 }
 
-//---------------------------------------------------------------------------
-<<<<<<< HEAD
-// %%Function: ExternalShutdownHelper
-//
-// Parameters:
-//  int exitCode :: process exit code
-//  ShutdownCompleteAction sca :: indicates whether ::ExitProcess() is
-//                                called or if the function returns.
-//
-// Returns:
-//  Nothing
-//
-// Description:
-// This is a helper shared by CorExitProcess
-// which causes the runtime to shutdown after the appropriate checks. 
-// ---------------------------------------------------------------------------
-static void ExternalShutdownHelper(int exitCode, ShutdownCompleteAction sca)
-{
-    CONTRACTL {
-        NOTHROW;
-        GC_TRIGGERS;
-        MODE_ANY;
-        ENTRY_POINT;
-    } CONTRACTL_END;
-
-    CONTRACT_VIOLATION(GCViolation | ModeViolation);
-
-    if (g_fEEShutDown || !g_fEEStarted)
-        return;
-
-    if (!CanRunManagedCode())
-    {
-        return;
-    }
-
-    // The exit code for the process is communicated in one of two ways.  If the
-    // entrypoint returns an 'int' we take that.  Otherwise we take a latched
-    // process exit code.  This can be modified by the app via System.SetExitCode().
-    SetLatchedExitCode(exitCode);
-
-
-    ForceEEShutdown(sca);
-
-    // @TODO: If we cannot run ManagedCode, BEGIN_EXTERNAL_ENTRYPOINT will skip
-    // the shutdown.  We could call ::ExitProcess in that failure case, but that
-    // would violate our hosting agreement.  We are supposed to go through EEPolicy::
-    // HandleExitProcess().  Is this legal if !CanRunManagedCode()?
-
-}
-
-//---------------------------------------------------------------------------
-// %%Function: void STDMETHODCALLTYPE CorExitProcess(int exitCode)
-//
-// Parameters:
-//  int exitCode :: process exit code
-//
-// Returns:
-//  Nothing
-//
-// Description:
-//  COM Objects shutdown stuff should be done here
-// ---------------------------------------------------------------------------
-extern "C" void STDMETHODCALLTYPE CorExitProcess(int exitCode)
-{
-    WRAPPER_NO_CONTRACT;
-
-    ExternalShutdownHelper(exitCode, SCA_ExitProcessWhenShutdownComplete);
-=======
-// %%Function: IsRuntimeStarted
-//
-// Parameters:
-//  pdwStartupFlags: out parameter that is set to the startup flags if the
-//                   runtime is started.
-//
-// Returns:
-//  TRUE if the runtime has been started, FALSE otherwise.
-//
-// Description:
-// This is a helper used only by the v4+ Shim to determine if this runtime
-// has ever been started. It is exposed ot the Shim via GetCLRFunction.
-// ---------------------------------------------------------------------------
-BOOL IsRuntimeStarted(DWORD *pdwStartupFlags)
-{
-    LIMITED_METHOD_CONTRACT;
-
-    if (pdwStartupFlags != NULL) // this parameter is optional
-    {
-        *pdwStartupFlags = 0;
-    }
-    return g_fEEStarted;
->>>>>>> d7e49efa
-}
-
 static bool WaitForEndOfShutdown_OneIteration()
 {
     CONTRACTL{
