--- conflicted
+++ resolved
@@ -1366,35 +1366,7 @@
     {
         CorElementType fieldType = ELEMENT_TYPE_END;
 
-<<<<<<< HEAD
         NativeFieldFlags category = pFieldMarshaler->GetNativeFieldFlags();
-=======
-        switch (pFieldMarshaler->GetNStructFieldType())
-        {
-        case NFT_COPY4:
-        case NFT_COPY8:
-            fieldType = pFieldMarshaler->GetFieldDesc()->GetFieldType();
-            // An HFA can only have aligned float and double fields
-            if ((fieldType != ELEMENT_TYPE_R4 && fieldType != ELEMENT_TYPE_R8) || (pFieldMarshaler->GetExternalOffset() % pFieldMarshaler->AlignmentRequirement() != 0))
-                return ELEMENT_TYPE_END;
-            break;
-
-        case NFT_NESTEDLAYOUTCLASS:
-            fieldType = ((FieldMarshaler_NestedLayoutClass *)pFieldMarshaler)->GetMethodTable()->GetNativeHFAType();
-            break;
-
-        case NFT_NESTEDVALUECLASS:
-            fieldType = ((FieldMarshaler_NestedValueClass *)pFieldMarshaler)->GetMethodTable()->GetNativeHFAType();
-            break;
-
-        case NFT_FIXEDARRAY:
-            fieldType = ((FieldMarshaler_FixedArray *)pFieldMarshaler)->GetElementTypeHandle().GetMethodTable()->GetNativeHFAType();
-            break;
-
-        case NFT_DATE:
-            fieldType = ELEMENT_TYPE_R8;
-            break;
->>>>>>> d7172e0c
 
         if (category & NATIVE_FIELD_SUBCATEGORY_FLOAT)
         {
@@ -1413,6 +1385,12 @@
             else
             {
                 UNREACHABLE_MSG("Invalid NativeFieldCategory.");
+                fieldType = ELEMENT_TYPE_END;
+            }
+
+            // An HFA can only have aligned float and double fields.
+            if (pFieldMarshaler->GetExternalOffset() % pFieldMarshaler->AlignmentRequirement() != 0)
+            {
                 fieldType = ELEMENT_TYPE_END;
             }
         }
