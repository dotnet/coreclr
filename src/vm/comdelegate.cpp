--- conflicted
+++ resolved
@@ -1660,24 +1660,11 @@
             // one for COM objects because we invoke directly thru the interface MT.
             if (!isComObject)
             {
-<<<<<<< HEAD
-                // No need to resolve the interface based method desc to a class based
-                // one for COM objects because we invoke directly thru the interface MT.
-                if (!isComObject)
-                {
-                    // <TODO>it looks like we need to pass an ownerType in here.
-                    //  Why can we take a delegate to an interface method anyway?  </TODO>
-                    // 
-                    pCorrectedMethod = pMTTarg->FindDispatchSlotForInterfaceMD(pCorrectedMethod, TRUE /* throwOnConflict */).GetMethodDesc();
-                    _ASSERTE(pCorrectedMethod != NULL);
-                }
-=======
                 // <TODO>it looks like we need to pass an ownerType in here.
                 //  Why can we take a delegate to an interface method anyway?  </TODO>
                 // 
-                pCorrectedMethod = pMTTarg->FindDispatchSlotForInterfaceMD(pCorrectedMethod).GetMethodDesc();
+                pCorrectedMethod = pMTTarg->FindDispatchSlotForInterfaceMD(pCorrectedMethod, TRUE /* throwOnConflict */).GetMethodDesc();
                 _ASSERTE(pCorrectedMethod != NULL);
->>>>>>> e95c1f8f
             }
         }
     }
@@ -1849,7 +1836,7 @@
                             // <TODO>it looks like we need to pass an ownerType in here.
                             //  Why can we take a delegate to an interface method anyway?  </TODO>
                             // 
-                            MethodDesc * pDispatchSlotMD = pMTTarg->FindDispatchSlotForInterfaceMD(pMeth).GetMethodDesc();
+                            MethodDesc * pDispatchSlotMD = pMTTarg->FindDispatchSlotForInterfaceMD(pMeth, TRUE /* throwOnConflict */).GetMethodDesc();
                             if (pDispatchSlotMD == NULL)
                             {
                                 COMPlusThrow(kArgumentException, W("Arg_DlgtTargMeth"));
@@ -1866,32 +1853,7 @@
                             }
                             else
                             {
-<<<<<<< HEAD
-                                // <TODO>it looks like we need to pass an ownerType in here.
-                                //  Why can we take a delegate to an interface method anyway?  </TODO>
-                                // 
-                                MethodDesc * pDispatchSlotMD = pMTTarg->FindDispatchSlotForInterfaceMD(pMeth, TRUE /* throwOnConflict */).GetMethodDesc();
-                                if (pDispatchSlotMD == NULL)
-                                {
-                                    COMPlusThrow(kArgumentException, W("Arg_DlgtTargMeth"));
-                                }
-
-                                if (pMeth->HasMethodInstantiation())
-                                {
-                                    pMeth = MethodDesc::FindOrCreateAssociatedMethodDesc(
-                                        pDispatchSlotMD,
-                                        pMTTarg,
-                                        (!pDispatchSlotMD->IsStatic() && pMTTarg->IsValueType()),
-                                        pMeth->GetMethodInstantiation(),
-                                        FALSE /* allowInstParam */);
-                                }
-                                else
-                                {
-                                    pMeth = pDispatchSlotMD;
-                                }
-=======
                                 pMeth = pDispatchSlotMD;
->>>>>>> e95c1f8f
                             }
                         }
                     }
