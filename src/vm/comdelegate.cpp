// Licensed to the .NET Foundation under one or more agreements.
// The .NET Foundation licenses this file to you under the MIT license.
// See the LICENSE file in the project root for more information.
//
// File: COMDelegate.cpp
//

// This module contains the implementation of the native methods for the
// Delegate class.
//


#include "common.h"
#include "comdelegate.h"
#include "invokeutil.h"
#include "excep.h"
#include "class.h"
#include "field.h"
#include "dllimportcallback.h"
#include "dllimport.h"
#include "eeconfig.h"
#include "cgensys.h"
#include "asmconstants.h"
#include "virtualcallstub.h"
#include "callingconvention.h"
#include "customattribute.h"
#include "typestring.h"
#include "../md/compiler/custattr.h"
#ifdef FEATURE_COMINTEROP
#include "comcallablewrapper.h"
#endif // FEATURE_COMINTEROP

#define DELEGATE_MARKER_UNMANAGEDFPTR -1


#ifndef DACCESS_COMPILE

#if defined(_TARGET_X86_)

// Return an encoded shuffle entry describing a general register or stack offset that needs to be shuffled.
static UINT16 ShuffleOfs(INT ofs, UINT stackSizeDelta = 0)
{
    STANDARD_VM_CONTRACT;

    if (TransitionBlock::IsStackArgumentOffset(ofs))
    {
        ofs = (ofs - TransitionBlock::GetOffsetOfReturnAddress()) + stackSizeDelta;

        if (ofs >= ShuffleEntry::REGMASK)
        {
            // method takes too many stack args
            COMPlusThrow(kNotSupportedException);
        }
    }
    else
    {
        ofs -= TransitionBlock::GetOffsetOfArgumentRegisters();
        ofs |= ShuffleEntry::REGMASK;
    }

    return static_cast<UINT16>(ofs);
}
#endif

#ifdef FEATURE_PORTABLE_SHUFFLE_THUNKS

// Iterator for extracting shuffle entries for argument desribed by an ArgLocDesc.
// Used when calculating shuffle array entries in GenerateShuffleArray below.
class ShuffleIterator
{
    // Argument location description
    ArgLocDesc* m_argLocDesc;

#if defined(UNIX_AMD64_ABI)
    // Current eightByte used for struct arguments in registers
    int m_currentEightByte;
#endif
    // Current general purpose register index (relative to the ArgLocDesc::m_idxGenReg)
    int m_currentGenRegIndex;
    // Current floating point register index (relative to the ArgLocDesc::m_idxFloatReg)
    int m_currentFloatRegIndex;
    // Current stack slot index (relative to the ArgLocDesc::m_idxStack)
    int m_currentStackSlotIndex;

#if defined(UNIX_AMD64_ABI)
    // Get next shuffle offset for struct passed in registers. There has to be at least one offset left.
    UINT16 GetNextOfsInStruct()
    {
        EEClass* eeClass = m_argLocDesc->m_eeClass;
        _ASSERTE(eeClass != NULL);

        if (m_currentEightByte < eeClass->GetNumberEightBytes())
        {
            SystemVClassificationType eightByte = eeClass->GetEightByteClassification(m_currentEightByte);
            unsigned int eightByteSize = eeClass->GetEightByteSize(m_currentEightByte);

            m_currentEightByte++;

            int index;
            UINT16 mask = ShuffleEntry::REGMASK;

            if (eightByte == SystemVClassificationTypeSSE)
            {
                _ASSERTE(m_currentFloatRegIndex < m_argLocDesc->m_cFloatReg);
                index = m_argLocDesc->m_idxFloatReg + m_currentFloatRegIndex;
                m_currentFloatRegIndex++;

                mask |= ShuffleEntry::FPREGMASK;
                if (eightByteSize == 4)
                {
                    mask |= ShuffleEntry::FPSINGLEMASK;
                }
            }
            else
            {
                _ASSERTE(m_currentGenRegIndex < m_argLocDesc->m_cGenReg);
                index = m_argLocDesc->m_idxGenReg + m_currentGenRegIndex;
                m_currentGenRegIndex++;
            }

            return (UINT16)index | mask;
        }

        // There are no more offsets to get, the caller should not have called us
        _ASSERTE(false);
        return 0;
    }
#endif // UNIX_AMD64_ABI

public:

    // Construct the iterator for the ArgLocDesc
    ShuffleIterator(ArgLocDesc* argLocDesc)
    :
        m_argLocDesc(argLocDesc),
#if defined(UNIX_AMD64_ABI)
        m_currentEightByte(0),
#endif
        m_currentGenRegIndex(0),
        m_currentFloatRegIndex(0),
        m_currentStackSlotIndex(0)
    {
    }

    // Check if there are more offsets to shuffle
    bool HasNextOfs()
    {
        return (m_currentGenRegIndex < m_argLocDesc->m_cGenReg) ||
#if defined(UNIX_AMD64_ABI)
               (m_currentFloatRegIndex < m_argLocDesc->m_cFloatReg) ||
#endif
               (m_currentStackSlotIndex < m_argLocDesc->m_cStack);
    }

    // Get next offset to shuffle. There has to be at least one offset left.
    UINT16 GetNextOfs()
    {
        int index;

#if defined(UNIX_AMD64_ABI)

        // Check if the argLocDesc is for a struct in registers
        EEClass* eeClass = m_argLocDesc->m_eeClass;
        if (m_argLocDesc->m_eeClass != 0)
        {
            return GetNextOfsInStruct();
        }

        // Shuffle float registers first
        if (m_currentFloatRegIndex < m_argLocDesc->m_cFloatReg)
        {
            index = m_argLocDesc->m_idxFloatReg + m_currentFloatRegIndex;
            m_currentFloatRegIndex++;

            return (UINT16)index | ShuffleEntry::REGMASK | ShuffleEntry::FPREGMASK;
        }
#endif // UNIX_AMD64_ABI

        // Shuffle any registers first (the order matters since otherwise we could end up shuffling a stack slot
        // over a register we later need to shuffle down as well).
        if (m_currentGenRegIndex < m_argLocDesc->m_cGenReg)
        {
            index = m_argLocDesc->m_idxGenReg + m_currentGenRegIndex;
            m_currentGenRegIndex++;

            return (UINT16)index | ShuffleEntry::REGMASK;
        }

        // If we get here we must have at least one stack slot left to shuffle (this method should only be called
        // when AnythingToShuffle(pArg) == true).
        if (m_currentStackSlotIndex < m_argLocDesc->m_cStack)
        {
            index = m_argLocDesc->m_idxStack + m_currentStackSlotIndex;
            m_currentStackSlotIndex++;

            // Delegates cannot handle overly large argument stacks due to shuffle entry encoding limitations.
            if (index >= ShuffleEntry::REGMASK)
            {
                COMPlusThrow(kNotSupportedException);
            }

            return (UINT16)index;
        }

        // There are no more offsets to get, the caller should not have called us
        _ASSERTE(false);
        return 0;
    }
};


// Return an index of argument slot. First indices are reserved for general purpose registers,
// the following ones for float registers and then the rest for stack slots.
// This index is independent of how many registers are actually used to pass arguments.
int GetNormalizedArgumentSlotIndex(UINT16 offset)
{
    int index;

    if (offset & ShuffleEntry::FPREGMASK)
    {
        index = NUM_ARGUMENT_REGISTERS + (offset & ShuffleEntry::OFSREGMASK);
    }
    else if (offset & ShuffleEntry::REGMASK)
    {
        index = offset & ShuffleEntry::OFSREGMASK;
    }
    else
    {
        // stack slot
        index = NUM_ARGUMENT_REGISTERS
#ifdef NUM_FLOAT_ARGUMENT_REGISTERS
                + NUM_FLOAT_ARGUMENT_REGISTERS
#endif
                + (offset & ShuffleEntry::OFSMASK);
    }

    return index;
}

// Node of a directed graph where nodes represent registers / stack slots
// and edges represent moves of data.
struct ShuffleGraphNode
{
    static const UINT16 NoNode = 0xffff;
    // Previous node (represents source of data for the register / stack of the current node)
    UINT16 prev;
    // Offset of the register / stack slot
    UINT16 ofs;
    // Set to true for nodes that are source of data for a destination node
    UINT8 isSource;
    // Nodes that are marked are either already processed or don't participate in the shuffling
    UINT8 isMarked;
};

BOOL AddNextShuffleEntryToArray(ArgLocDesc sArgSrc, ArgLocDesc sArgDst, SArray<ShuffleEntry> * pShuffleEntryArray, ShuffleComputationType shuffleType)
{
    ShuffleEntry entry;
    ZeroMemory(&entry, sizeof(entry));

    ShuffleIterator iteratorSrc(&sArgSrc);
    ShuffleIterator iteratorDst(&sArgDst);

    // Shuffle each slot in the argument (register or stack slot) from source to destination.
    while (iteratorSrc.HasNextOfs())
    {
        // We should have slots to shuffle in the destination at the same time as the source.
        _ASSERTE(iteratorDst.HasNextOfs());

        // Locate the next slot to shuffle in the source and destination and encode the transfer into a
        // shuffle entry.
        entry.srcofs = iteratorSrc.GetNextOfs();
        entry.dstofs = iteratorDst.GetNextOfs();

        // Only emit this entry if it's not a no-op (i.e. the source and destination locations are
        // different).
        if (entry.srcofs != entry.dstofs)
        {
            if (shuffleType == ShuffleComputationType::InstantiatingStub)
            {
                // Instantiating Stub shuffles only support general register to register moves. More complex cases are handled by IL stubs
                if (!(entry.srcofs & ShuffleEntry::REGMASK) || !(entry.dstofs & ShuffleEntry::REGMASK))
                {
                    return FALSE;
                }
            }
            pShuffleEntryArray->Append(entry);
        }
    }

    // We should have run out of slots to shuffle in the destination at the same time as the source.
    _ASSERTE(!iteratorDst.HasNextOfs());

<<<<<<< HEAD
    return TRUE;
}
=======
    while ((sigType = msig.NextArgNormalized()) != ELEMENT_TYPE_END)
    {
        ZeroMemory(&entry, sizeof(entry));
        entry.argtype = sigType;
        pShuffleEntryArray->Append(entry);
    }
>>>>>>> 5a381e7c

BOOL GenerateShuffleArrayPortable(MethodDesc* pMethodSrc, MethodDesc *pMethodDst, SArray<ShuffleEntry> * pShuffleEntryArray, ShuffleComputationType shuffleType)
{
    STANDARD_VM_CONTRACT;

    ShuffleEntry entry;
    ZeroMemory(&entry, sizeof(entry));

    MetaSig sSigSrc(pMethodSrc);
    MetaSig sSigDst(pMethodDst);

    // Initialize helpers that determine how each argument for the source and destination signatures is placed
    // in registers or on the stack.
    ArgIterator sArgPlacerSrc(&sSigSrc);
    ArgIterator sArgPlacerDst(&sSigDst);

    if (shuffleType == ShuffleComputationType::InstantiatingStub)
    {
        // Instantiating Stub shuffles only support register to register moves. More complex cases are handled by IL stubs
        UINT stackSizeSrc = sArgPlacerSrc.SizeOfArgStack();
        UINT stackSizeDst = sArgPlacerDst.SizeOfArgStack();
        if (stackSizeSrc != stackSizeDst)
            return FALSE;
    }

    UINT stackSizeDelta = 0;

#if defined(_TARGET_X86_) && !defined(UNIX_X86_ABI)
    {
        UINT stackSizeSrc = sArgPlacerSrc.SizeOfArgStack();
        UINT stackSizeDst = sArgPlacerDst.SizeOfArgStack();

        // Windows X86 calling convention requires the stack to shrink when removing
        // arguments, as it is callee pop
        if (stackSizeDst > stackSizeSrc)
        {
            // we can drop arguments but we can never make them up - this is definitely not allowed
            COMPlusThrow(kVerificationException);
        }

        stackSizeDelta = stackSizeSrc - stackSizeDst;
    }
#endif // Callee pop architectures - defined(_TARGET_X86_) && !defined(UNIX_X86_ABI)

    INT ofsSrc;
    INT ofsDst;
    ArgLocDesc sArgSrc;
    ArgLocDesc sArgDst;

<<<<<<< HEAD
    unsigned int argSlots = NUM_ARGUMENT_REGISTERS
#ifdef NUM_FLOAT_ARGUMENT_REGISTERS
                    + NUM_FLOAT_ARGUMENT_REGISTERS 
#endif
                    + sArgPlacerSrc.SizeOfArgStack() / sizeof(size_t);
=======
#if defined(UNIX_AMD64_ABI)
    uint32_t argSlots = NUM_FLOAT_ARGUMENT_REGISTERS + NUM_ARGUMENT_REGISTERS + sArgPlacerSrc.SizeOfArgStack() / sizeof(size_t);
#endif // UNIX_AMD64_ABI
>>>>>>> 5a381e7c

    // If the target method in non-static (this happens for open instance delegates), we need to account for
    // the implicit this parameter.
    if (sSigDst.HasThis())
    {
        if (shuffleType == ShuffleComputationType::DelegateShuffleThunk)
        {
            // The this pointer is an implicit argument for the destination signature. But on the source side it's
            // just another regular argument and needs to be iterated over by sArgPlacerSrc and the MetaSig.
            sArgPlacerSrc.GetArgLoc(sArgPlacerSrc.GetNextOffset(), &sArgSrc);
            sArgPlacerSrc.GetThisLoc(&sArgDst);
        }
        else if (shuffleType == ShuffleComputationType::InstantiatingStub)
        {
            _ASSERTE(sSigSrc.HasThis()); // Instantiating stubs should have the same HasThis flag
            sArgPlacerDst.GetThisLoc(&sArgDst);
            sArgPlacerSrc.GetThisLoc(&sArgSrc);
        }
        else
        {
            _ASSERTE(FALSE); // Unknown shuffle type being generated
        }

        if (!AddNextShuffleEntryToArray(sArgSrc, sArgDst, pShuffleEntryArray, shuffleType))
            return FALSE;
    }

    // Handle any return buffer argument.
    _ASSERTE(!!sArgPlacerDst.HasRetBuffArg() == !!sArgPlacerSrc.HasRetBuffArg());
    if (sArgPlacerDst.HasRetBuffArg())
    {
        // The return buffer argument is implicit in both signatures.

#if !defined(_TARGET_ARM64_) || !defined(CALLDESCR_RETBUFFARGREG)
        // The ifdef above disables this code if the ret buff arg is always in the same register, which
        // means that we don't need to do any shuffling for it.

        sArgPlacerSrc.GetRetBuffArgLoc(&sArgSrc);
        sArgPlacerDst.GetRetBuffArgLoc(&sArgDst);

        if (!AddNextShuffleEntryToArray(sArgSrc, sArgDst, pShuffleEntryArray, shuffleType))
            return FALSE;
#endif // !defined(_TARGET_ARM64_) || !defined(CALLDESCR_RETBUFFARGREG)
    }

    // Iterate all the regular arguments. mapping source registers and stack locations to the corresponding
    // destination locations.
    while ((ofsSrc = sArgPlacerSrc.GetNextOffset()) != TransitionBlock::InvalidOffset)
    {
        ofsDst = sArgPlacerDst.GetNextOffset();

        // Find the argument location mapping for both source and destination signature. A single argument can
        // occupy a floating point register, a general purpose register, a pair of registers of any kind or
        // a stack slot.
        sArgPlacerSrc.GetArgLoc(ofsSrc, &sArgSrc);
        sArgPlacerDst.GetArgLoc(ofsDst, &sArgDst);

        if (!AddNextShuffleEntryToArray(sArgSrc, sArgDst, pShuffleEntryArray, shuffleType))
            return FALSE;
    }

    if (shuffleType == ShuffleComputationType::InstantiatingStub
#if defined(UNIX_AMD64_ABI)
        || true
#endif // UNIX_AMD64_ABI
      )
    {
        // The Unix AMD64 ABI can cause a struct to be passed on stack for the source and in registers for the destination.
        // That can cause some arguments that are passed on stack for the destination to be passed in registers in the source.
        // An extreme example of that is e.g.:
        //   void fn(int, int, int, int, int, struct {int, double}, double, double, double, double, double, double, double, double, double, double)
        // For this signature, the shuffle needs to move slots as follows (please note the "forward" movement of xmm registers):
        //   RDI->RSI, RDX->RCX, R8->RDX, R9->R8, stack[0]->R9, xmm0->xmm1, xmm1->xmm2, ... xmm6->xmm7, xmm7->stack[0], stack[1]->xmm0, stack[2]->stack[1], stack[3]->stack[2]
        // To prevent overwriting of slots before they are moved, we need to perform the shuffling in correct order

        NewArrayHolder<ShuffleGraphNode> pGraphNodes = new ShuffleGraphNode[argSlots];

        // Initialize the graph array
        for (unsigned int i = 0; i < argSlots; i++)
        {
            pGraphNodes[i].prev = ShuffleGraphNode::NoNode;
            pGraphNodes[i].isMarked = true;
            pGraphNodes[i].isSource = false;
        }

<<<<<<< HEAD
        // Build the directed graph representing register and stack slot shuffling. 
        // The links are directed from destination to source.
        // During the build also set isSource flag for nodes that are sources of data.
        // The ones that don't have the isSource flag set are beginnings of non-cyclic 
        // segments of the graph.
        for (unsigned int i = 0; i < pShuffleEntryArray->GetCount(); i++)
        {
            ShuffleEntry entry = (*pShuffleEntryArray)[i];

            int srcIndex = GetNormalizedArgumentSlotIndex(entry.srcofs);
            int dstIndex = GetNormalizedArgumentSlotIndex(entry.dstofs);

            // Unmark the node to indicate that it was not processed yet
            pGraphNodes[srcIndex].isMarked = false;
            // The node contains a register / stack slot that is a source from which we move data to a destination one
            pGraphNodes[srcIndex].isSource = true; 
            pGraphNodes[srcIndex].ofs = entry.srcofs;

            // Unmark the node to indicate that it was not processed yet
            pGraphNodes[dstIndex].isMarked = false;
            // Link to the previous node in the graph (source of data for the current node)
            pGraphNodes[dstIndex].prev = srcIndex;
            pGraphNodes[dstIndex].ofs = entry.dstofs;
        }
=======
    // Build the directed graph representing register and stack slot shuffling.
    // The links are directed from destination to source.
    // During the build also set isSource flag for nodes that are sources of data.
    // The ones that don't have the isSource flag set are beginnings of non-cyclic
    // segments of the graph.
    for (unsigned int i = 0; i < pShuffleEntryArray->GetCount(); i++)
    {
        ShuffleEntry entry = (*pShuffleEntryArray)[i];
>>>>>>> 5a381e7c

        // Now that we've built the graph, clear the array, we will regenerate it from the graph ensuring a proper order of shuffling
        pShuffleEntryArray->Clear();

<<<<<<< HEAD
        // Add all non-cyclic subgraphs to the target shuffle array and mark their nodes as visited
        for (unsigned int startIndex = 0; startIndex < argSlots; startIndex++)
        {
            unsigned int index = startIndex;
=======
        // Unmark the node to indicate that it was not processed yet
        pGraphNodes[srcIndex].isMarked = false;
        // The node contains a register / stack slot that is a source from which we move data to a destination one
        pGraphNodes[srcIndex].isSource = true;
        pGraphNodes[srcIndex].ofs = entry.srcofs;
>>>>>>> 5a381e7c

            if (!pGraphNodes[index].isMarked && !pGraphNodes[index].isSource)
            {
                // This node is not a source, that means it is an end of shuffle chain
                // Generate shuffle array entries for all nodes in the chain in a correct
                // order.
                UINT16 dstOfs = ShuffleEntry::SENTINEL;

                do
                {
                    pGraphNodes[index].isMarked = true;
                    if (dstOfs != ShuffleEntry::SENTINEL)
                    {
                        entry.srcofs = pGraphNodes[index].ofs;
                        entry.dstofs = dstOfs;
                        pShuffleEntryArray->Append(entry);
                    }

                    dstOfs = pGraphNodes[index].ofs;
                    index = pGraphNodes[index].prev;
                }
                while (index != ShuffleGraphNode::NoNode);
            }
        }

        // Process all cycles in the graph
        for (unsigned int startIndex = 0; startIndex < argSlots; startIndex++)
        {
            unsigned int index = startIndex;

            if (!pGraphNodes[index].isMarked)
            {
                if (shuffleType == ShuffleComputationType::InstantiatingStub)
                {
                    // Use of the helper reg isn't supported for these stubs.
                    return FALSE;
                }
                // This node is part of a new cycle as all non-cyclic parts of the graphs were already visited

                // Move the first node register / stack slot to a helper reg
                UINT16 dstOfs = ShuffleEntry::HELPERREG;

                do
                {
                    pGraphNodes[index].isMarked = true;

                    entry.srcofs = pGraphNodes[index].ofs;
                    entry.dstofs = dstOfs;
                    pShuffleEntryArray->Append(entry);

                    dstOfs = pGraphNodes[index].ofs;
                    index = pGraphNodes[index].prev;
                }
                while (index != startIndex);

                // Move helper reg to the last node register / stack slot
                entry.srcofs = ShuffleEntry::HELPERREG;
                entry.dstofs = dstOfs;
                pShuffleEntryArray->Append(entry);
            }
        }
    }

    entry.srcofs = ShuffleEntry::SENTINEL;
    entry.dstofs = 0;
    pShuffleEntryArray->Append(entry);

    return TRUE;
}
#endif // FEATURE_PORTABLE_SHUFFLE_THUNKS

VOID GenerateShuffleArray(MethodDesc* pInvoke, MethodDesc *pTargetMeth, SArray<ShuffleEntry> * pShuffleEntryArray)
{
    STANDARD_VM_CONTRACT;

#ifdef FEATURE_PORTABLE_SHUFFLE_THUNKS
    // Portable default implementation
    GenerateShuffleArrayPortable(pInvoke, pTargetMeth, pShuffleEntryArray, ShuffleComputationType::DelegateShuffleThunk);
#elif defined(_TARGET_X86_)
    ShuffleEntry entry;
    ZeroMemory(&entry, sizeof(entry));

    // Must create independent msigs to prevent the argiterators from
    // interfering with other.
    MetaSig sSigSrc(pInvoke);
    MetaSig sSigDst(pTargetMeth);

    _ASSERTE(sSigSrc.HasThis());

    ArgIterator sArgPlacerSrc(&sSigSrc);
    ArgIterator sArgPlacerDst(&sSigDst);

    UINT stackSizeSrc = sArgPlacerSrc.SizeOfArgStack();
    UINT stackSizeDst = sArgPlacerDst.SizeOfArgStack();

    if (stackSizeDst > stackSizeSrc)
    {
        // we can drop arguments but we can never make them up - this is definitely not allowed
        COMPlusThrow(kVerificationException);
    }

    UINT stackSizeDelta;

#ifdef UNIX_X86_ABI
    // Stack does not shrink as UNIX_X86_ABI uses CDECL (instead of STDCALL).
    stackSizeDelta = 0;
#else
    stackSizeDelta = stackSizeSrc - stackSizeDst;
#endif

    INT ofsSrc, ofsDst;

    // if the function is non static we need to place the 'this' first
    if (!pTargetMeth->IsStatic())
    {
        entry.srcofs = ShuffleOfs(sArgPlacerSrc.GetNextOffset());
        entry.dstofs = ShuffleEntry::REGMASK | 4;
        pShuffleEntryArray->Append(entry);
    }
    else if (sArgPlacerSrc.HasRetBuffArg())
    {
        // the first register is used for 'this'
        entry.srcofs = ShuffleOfs(sArgPlacerSrc.GetRetBuffArgOffset());
        entry.dstofs = ShuffleOfs(sArgPlacerDst.GetRetBuffArgOffset(), stackSizeDelta);
        if (entry.srcofs != entry.dstofs)
            pShuffleEntryArray->Append(entry);
    }

    while (TransitionBlock::InvalidOffset != (ofsSrc = sArgPlacerSrc.GetNextOffset()))
    {
        ofsDst = sArgPlacerDst.GetNextOffset();

        int cbSize = sArgPlacerDst.GetArgSize();

        do
        {
            entry.srcofs = ShuffleOfs(ofsSrc);
            entry.dstofs = ShuffleOfs(ofsDst, stackSizeDelta);

            ofsSrc += STACK_ELEM_SIZE;
            ofsDst += STACK_ELEM_SIZE;

            if (entry.srcofs != entry.dstofs)
                pShuffleEntryArray->Append(entry);

            cbSize -= STACK_ELEM_SIZE;
        }
        while (cbSize > 0);
    }

    if (stackSizeDelta != 0)
    {
        // Emit code to move the return address
        entry.srcofs = 0;     // retaddress is assumed to be at esp
        entry.dstofs = static_cast<UINT16>(stackSizeDelta);
        pShuffleEntryArray->Append(entry);
    }

    entry.srcofs = ShuffleEntry::SENTINEL;
    entry.dstofs = static_cast<UINT16>(stackSizeDelta);
    pShuffleEntryArray->Append(entry);

#else
#error Unsupported architecture
#endif
}


ShuffleThunkCache *COMDelegate::m_pShuffleThunkCache = NULL;
#ifndef FEATURE_MULTICASTSTUB_AS_IL
MulticastStubCache *COMDelegate::m_pMulticastStubCache = NULL;
#endif

CrstStatic   COMDelegate::s_DelegateToFPtrHashCrst;
PtrHashMap*  COMDelegate::s_pDelegateToFPtrHash = NULL;


// One time init.
void COMDelegate::Init()
{
    CONTRACTL
    {
        THROWS;
        GC_NOTRIGGER;
        MODE_ANY;
    }
    CONTRACTL_END;

    s_DelegateToFPtrHashCrst.Init(CrstDelegateToFPtrHash, CRST_UNSAFE_ANYMODE);

    s_pDelegateToFPtrHash = ::new PtrHashMap();

    LockOwner lock = {&COMDelegate::s_DelegateToFPtrHashCrst, IsOwnerOfCrst};
    s_pDelegateToFPtrHash->Init(TRUE, &lock);

    m_pShuffleThunkCache = new ShuffleThunkCache(SystemDomain::GetGlobalLoaderAllocator()->GetStubHeap());
#ifndef FEATURE_MULTICASTSTUB_AS_IL
    m_pMulticastStubCache = new MulticastStubCache();
#endif
}

#ifdef FEATURE_COMINTEROP
ComPlusCallInfo * COMDelegate::PopulateComPlusCallInfo(MethodTable * pDelMT)
{
    CONTRACTL
    {
        THROWS;
        GC_TRIGGERS;
        MODE_ANY;
    }
    CONTRACTL_END;

    DelegateEEClass * pClass = (DelegateEEClass *)pDelMT->GetClass();

    // set up the ComPlusCallInfo if it does not exist already
    if (pClass->m_pComPlusCallInfo == NULL)
    {
        LoaderHeap *pHeap = pDelMT->GetLoaderAllocator()->GetHighFrequencyHeap();
        ComPlusCallInfo *pTemp = (ComPlusCallInfo *)(void *)pHeap->AllocMem(S_SIZE_T(sizeof(ComPlusCallInfo)));

        pTemp->m_cachedComSlot = ComMethodTable::GetNumExtraSlots(ifVtable);
        pTemp->InitStackArgumentSize();

        InterlockedCompareExchangeT(&pClass->m_pComPlusCallInfo, pTemp, NULL);
    }

    pClass->m_pComPlusCallInfo->m_pInterfaceMT = pDelMT;

    return pClass->m_pComPlusCallInfo;
}
#endif // FEATURE_COMINTEROP

// We need a LoaderHeap that lives at least as long as the DelegateEEClass, but ideally no longer
LoaderHeap *DelegateEEClass::GetStubHeap()
{
    return GetInvokeMethod()->GetLoaderAllocator()->GetStubHeap();
}


Stub* COMDelegate::SetupShuffleThunk(MethodTable * pDelMT, MethodDesc *pTargetMeth)
{
    CONTRACTL
    {
        THROWS;
        GC_TRIGGERS;
        MODE_ANY;
        INJECT_FAULT(COMPlusThrowOM());
    }
    CONTRACTL_END;

    GCX_PREEMP();

    DelegateEEClass * pClass = (DelegateEEClass *)pDelMT->GetClass();

    MethodDesc *pMD = pClass->GetInvokeMethod();

    StackSArray<ShuffleEntry> rShuffleEntryArray;
    GenerateShuffleArray(pMD, pTargetMeth, &rShuffleEntryArray);

    ShuffleThunkCache* pShuffleThunkCache = m_pShuffleThunkCache;

    LoaderAllocator* pLoaderAllocator = pDelMT->GetLoaderAllocator();
    if (pLoaderAllocator->IsCollectible())
    {
        pShuffleThunkCache = ((AssemblyLoaderAllocator*)pLoaderAllocator)->GetShuffleThunkCache();
    }

    Stub* pShuffleThunk = pShuffleThunkCache->Canonicalize((const BYTE *)&rShuffleEntryArray[0]);
    if (!pShuffleThunk)
    {
        COMPlusThrowOM();
    }

    g_IBCLogger.LogEEClassCOWTableAccess(pDelMT);

    if (!pTargetMeth->IsStatic() && pTargetMeth->HasRetBuffArg() && IsRetBuffPassedAsFirstArg())
    {
        if (FastInterlockCompareExchangePointer(&pClass->m_pInstRetBuffCallStub, pShuffleThunk, NULL ) != NULL)
        {
            pShuffleThunk->DecRef();
            pShuffleThunk = pClass->m_pInstRetBuffCallStub;
        }
    }
    else
    {
        if (FastInterlockCompareExchangePointer(&pClass->m_pStaticCallStub, pShuffleThunk, NULL ) != NULL)
        {
            pShuffleThunk->DecRef();
            pShuffleThunk = pClass->m_pStaticCallStub;
        }
    }

    return pShuffleThunk;
}


#ifndef CROSSGEN_COMPILE

static PCODE GetVirtualCallStub(MethodDesc *method, TypeHandle scopeType)
{
    CONTRACTL
    {
        THROWS;
        GC_TRIGGERS;
        MODE_ANY;
        INJECT_FAULT(COMPlusThrowOM()); // from MetaSig::SizeOfArgStack
    }
    CONTRACTL_END;

    //TODO: depending on what we decide for generics method we may want to move this check to better places
    if (method->IsGenericMethodDefinition() || method->HasMethodInstantiation())
    {
        COMPlusThrow(kNotSupportedException);
    }

    // need to grab a virtual dispatch stub
    // method can be on a canonical MethodTable, we need to allocate the stub on the loader allocator associated with the exact type instantiation.
    VirtualCallStubManager *pVirtualStubManager = scopeType.GetMethodTable()->GetLoaderAllocator()->GetVirtualCallStubManager();
    PCODE pTargetCall = pVirtualStubManager->GetCallStub(scopeType, method);
    _ASSERTE(pTargetCall);
    return pTargetCall;
}

FCIMPL5(FC_BOOL_RET, COMDelegate::BindToMethodName,
                        Object *refThisUNSAFE,
                        Object *targetUNSAFE,
                        ReflectClassBaseObject *pMethodTypeUNSAFE,
                        StringObject* methodNameUNSAFE,
                        int flags)
{
    FCALL_CONTRACT;

    struct _gc
    {
        DELEGATEREF refThis;
        OBJECTREF target;
        STRINGREF methodName;
        REFLECTCLASSBASEREF refMethodType;
    } gc;

    gc.refThis    = (DELEGATEREF) ObjectToOBJECTREF(refThisUNSAFE);
    gc.target     = (OBJECTREF) targetUNSAFE;
    gc.methodName = (STRINGREF) methodNameUNSAFE;
    gc.refMethodType = (REFLECTCLASSBASEREF) ObjectToOBJECTREF(pMethodTypeUNSAFE);

    TypeHandle methodType = gc.refMethodType->GetType();

    MethodDesc *pMatchingMethod = NULL;

    HELPER_METHOD_FRAME_BEGIN_RET_PROTECT(gc);

    // Caching of MethodDescs (impl and decl) for MethodTable slots provided significant
    // performance gain in some reflection emit scenarios.
    MethodTable::AllowMethodDataCaching();

    TypeHandle targetType((gc.target != NULL) ? gc.target->GetMethodTable() : NULL);
    // get the invoke of the delegate
    MethodTable * pDelegateType = gc.refThis->GetMethodTable();
    MethodDesc* pInvokeMeth = COMDelegate::FindDelegateInvokeMethod(pDelegateType);
    _ASSERTE(pInvokeMeth);

    //
    // now loop through the methods looking for a match
    //

    // get the name in UTF8 format
    SString wszName(SString::Literal, gc.methodName->GetBuffer());
    StackScratchBuffer utf8Name;
    LPCUTF8 szNameStr = wszName.GetUTF8(utf8Name);

    // pick a proper compare function
    typedef int (__cdecl *UTF8StringCompareFuncPtr)(const char *, const char *);
    UTF8StringCompareFuncPtr StrCompFunc = (flags & DBF_CaselessMatching) ? stricmpUTF8 : strcmp;

    // search the type hierarchy
    MethodTable *pMTOrig = methodType.GetMethodTable()->GetCanonicalMethodTable();
    for (MethodTable *pMT = pMTOrig; pMT != NULL; pMT = pMT->GetParentMethodTable())
    {
        MethodTable::MethodIterator it(pMT);
        it.MoveToEnd();
        for (; it.IsValid() && (pMT == pMTOrig || !it.IsVirtual()); it.Prev())
        {
            MethodDesc *pCurMethod = it.GetDeclMethodDesc();

            // We can't match generic methods (since no instantiation information has been provided).
            if (pCurMethod->IsGenericMethodDefinition())
                continue;

            if ((pCurMethod != NULL) && (StrCompFunc(szNameStr, pCurMethod->GetName()) == 0))
            {
                // found a matching string, get an associated method desc if needed
                // Use unboxing stubs for instance and virtual methods on value types.
                // If this is a open delegate to an instance method BindToMethod will rebind it to the non-unboxing method.
                // Open delegate
                //   Static: never use unboxing stub
                //     BindToMethodInfo/Name will bind to the non-unboxing stub. BindToMethod will reinforce that.
                //   Instance: We only support binding to an unboxed value type reference here, so we must never use an unboxing stub
                //     BindToMethodInfo/Name will bind to the unboxing stub. BindToMethod will rebind to the non-unboxing stub.
                //   Virtual: trivial (not allowed)
                // Closed delegate
                //   Static: never use unboxing stub
                //     BindToMethodInfo/Name will bind to the non-unboxing stub.
                //   Instance: always use unboxing stub
                //     BindToMethodInfo/Name will bind to the unboxing stub.
                //   Virtual: always use unboxing stub
                //     BindToMethodInfo/Name will bind to the unboxing stub.

                pCurMethod =
                    MethodDesc::FindOrCreateAssociatedMethodDesc(pCurMethod,
                                                                 methodType.GetMethodTable(),
                                                                 (!pCurMethod->IsStatic() && pCurMethod->GetMethodTable()->IsValueType()),
                                                                 pCurMethod->GetMethodInstantiation(),
                                                                 false /* do not allow code with a shared-code calling convention to be returned */,
                                                                 true /* Ensure that methods on generic interfaces are returned as instantiated method descs */);
                BOOL fIsOpenDelegate;
                if (!COMDelegate::IsMethodDescCompatible((gc.target == NULL) ? TypeHandle() : gc.target->GetTrueTypeHandle(),
                                                        methodType,
                                                        pCurMethod,
                                                        gc.refThis->GetTypeHandle(),
                                                        pInvokeMeth,
                                                        flags,
                                                        &fIsOpenDelegate))
                {
                    // Signature doesn't match, skip.
                    continue;
                }

                // Found the target that matches the signature and satisfies security transparency rules
                // Initialize the delegate to point to the target method.
                BindToMethod(&gc.refThis,
                             &gc.target,
                             pCurMethod,
                             methodType.GetMethodTable(),
                             fIsOpenDelegate,
                             TRUE);

                pMatchingMethod = pCurMethod;
                goto done;
            }
        }
    }
    done:
        ;
    HELPER_METHOD_FRAME_END();

    FC_RETURN_BOOL(pMatchingMethod != NULL);
}
FCIMPLEND


FCIMPL5(FC_BOOL_RET, COMDelegate::BindToMethodInfo, Object* refThisUNSAFE, Object* targetUNSAFE, ReflectMethodObject *pMethodUNSAFE, ReflectClassBaseObject *pMethodTypeUNSAFE, int flags)
{
    FCALL_CONTRACT;

    BOOL result = TRUE;

    struct _gc
    {
        DELEGATEREF refThis;
        OBJECTREF refFirstArg;
        REFLECTCLASSBASEREF refMethodType;
        REFLECTMETHODREF refMethod;
    } gc;

    gc.refThis          = (DELEGATEREF) ObjectToOBJECTREF(refThisUNSAFE);
    gc.refFirstArg      = ObjectToOBJECTREF(targetUNSAFE);
    gc.refMethodType    = (REFLECTCLASSBASEREF) ObjectToOBJECTREF(pMethodTypeUNSAFE);
    gc.refMethod        = (REFLECTMETHODREF) ObjectToOBJECTREF(pMethodUNSAFE);

    MethodTable *pMethMT = gc.refMethodType->GetType().GetMethodTable();
    MethodDesc *method = gc.refMethod->GetMethod();

    HELPER_METHOD_FRAME_BEGIN_RET_PROTECT(gc);

    // Assert to track down VS#458689.
    _ASSERTE(gc.refThis != gc.refFirstArg);

    // A generic method had better be instantiated (we can't dispatch to an uninstantiated one).
    if (method->IsGenericMethodDefinition())
        COMPlusThrow(kArgumentException, W("Arg_DlgtTargMeth"));

    // get the invoke of the delegate
    MethodTable * pDelegateType = gc.refThis->GetMethodTable();
    MethodDesc* pInvokeMeth = COMDelegate::FindDelegateInvokeMethod(pDelegateType);
    _ASSERTE(pInvokeMeth);

    // See the comment in BindToMethodName
    method =
        MethodDesc::FindOrCreateAssociatedMethodDesc(method,
                                                     pMethMT,
                                                     (!method->IsStatic() && pMethMT->IsValueType()),
                                                     method->GetMethodInstantiation(),
                                                     false /* do not allow code with a shared-code calling convention to be returned */,
                                                     true /* Ensure that methods on generic interfaces are returned as instantiated method descs */);

    BOOL fIsOpenDelegate;
    if (COMDelegate::IsMethodDescCompatible((gc.refFirstArg == NULL) ? TypeHandle() : gc.refFirstArg->GetTrueTypeHandle(),
                                            TypeHandle(pMethMT),
                                            method,
                                            gc.refThis->GetTypeHandle(),
                                            pInvokeMeth,
                                            flags,
                                            &fIsOpenDelegate))
    {
        // Initialize the delegate to point to the target method.
        BindToMethod(&gc.refThis,
                     &gc.refFirstArg,
                     method,
                     pMethMT,
                     fIsOpenDelegate,
                     !(flags & DBF_SkipSecurityChecks));
    }
    else
        result = FALSE;

    HELPER_METHOD_FRAME_END();

    FC_RETURN_BOOL(result);
}
FCIMPLEND

// This method is called (in the late bound case only) once a target method has been decided on. All the consistency checks
// (signature matching etc.) have been done at this point and the only major reason we could fail now is on security grounds
// (someone trying to create a delegate over a method that's not visible to them for instance). This method will initialize the
// delegate (wrapping it in a secure delegate if necessary). Upon return the delegate should be ready for invocation.
void COMDelegate::BindToMethod(DELEGATEREF   *pRefThis,
                               OBJECTREF     *pRefFirstArg,
                               MethodDesc    *pTargetMethod,
                               MethodTable   *pExactMethodType,
                               BOOL           fIsOpenDelegate,
                               BOOL           fCheckSecurity)
{
    CONTRACTL
    {
        THROWS;
        GC_TRIGGERS;
        MODE_COOPERATIVE;
        PRECONDITION(CheckPointer(pRefThis));
        PRECONDITION(CheckPointer(pRefFirstArg, NULL_OK));
        PRECONDITION(CheckPointer(pTargetMethod));
        PRECONDITION(CheckPointer(pExactMethodType));
    }
    CONTRACTL_END;

    // We might have to wrap the delegate in a secure delegate depending on the location of the target method. The following local
    // keeps track of the real (i.e. non-secure) delegate whether or not this is required.
    DELEGATEREF refRealDelegate = NULL;
    GCPROTECT_BEGIN(refRealDelegate);

    // Security checks (i.e. whether the creator of the delegate is allowed to access the target method) are the norm. They are only
    // disabled when:
    //   1. this is called by deserialization to recreate an existing delegate instance, where such checks are unwarranted.
    //   2. this is called from DynamicMethod.CreateDelegate which doesn't need access check.
    if (fCheckSecurity)
    {
        MethodTable *pInstanceMT = pExactMethodType;
        bool targetPossiblyRemoted = false;

        if (fIsOpenDelegate)
        {
            _ASSERTE(pRefFirstArg == NULL || *pRefFirstArg == NULL);

        }
        else
        {
            // closed-static is OK and we can check the target in the closed-instance case
            pInstanceMT = (*pRefFirstArg == NULL ? NULL : (*pRefFirstArg)->GetMethodTable());
        }

        RefSecContext sCtx(InvokeUtil::GetInvocationAccessCheckType(targetPossiblyRemoted));

        // Check visibility of the target method. If it's an instance method, we have to pass the type
        // of the instance being accessed which we get from the first argument or from the method itself.
        // The type of the instance is necessary for visibility checks of protected methods.
        InvokeUtil::CheckAccessMethod(&sCtx,
                                      pExactMethodType,
                                      pTargetMethod->IsStatic() ? NULL : pInstanceMT,
                                      pTargetMethod);
    }

    // If we didn't wrap the real delegate in a secure delegate then the real delegate is the one passed in.
    if (refRealDelegate == NULL)
    {
        if (NeedsWrapperDelegate(pTargetMethod))
            refRealDelegate = CreateSecureDelegate(*pRefThis, NULL, pTargetMethod);
        else
            refRealDelegate = *pRefThis;
    }

    pTargetMethod->EnsureActive();

    if (fIsOpenDelegate)
    {
        _ASSERTE(pRefFirstArg == NULL || *pRefFirstArg == NULL);

        // Open delegates use themselves as the target (which handily allows their shuffle thunks to locate additional data at
        // invocation time).
        refRealDelegate->SetTarget(refRealDelegate);

        // We need to shuffle arguments for open delegates since the first argument on the calling side is not meaningful to the
        // callee.
        MethodTable * pDelegateMT = (*pRefThis)->GetMethodTable();
        DelegateEEClass *pDelegateClass = (DelegateEEClass*)pDelegateMT->GetClass();
        Stub *pShuffleThunk = NULL;

        // Look for a thunk cached on the delegate class first. Note we need a different thunk for instance methods with a
        // hidden return buffer argument because the extra argument switches place with the target when coming from the caller.
        if (!pTargetMethod->IsStatic() && pTargetMethod->HasRetBuffArg() && IsRetBuffPassedAsFirstArg())
            pShuffleThunk = pDelegateClass->m_pInstRetBuffCallStub;
        else
            pShuffleThunk = pDelegateClass->m_pStaticCallStub;

        // If we haven't already setup a shuffle thunk go do it now (which will cache the result automatically).
        if (!pShuffleThunk)
            pShuffleThunk = SetupShuffleThunk(pDelegateMT, pTargetMethod);

        // Indicate that the delegate will jump to the shuffle thunk rather than directly to the target method.
        refRealDelegate->SetMethodPtr(pShuffleThunk->GetEntryPoint());

        // Use stub dispatch for all virtuals.
        // <TODO> Investigate not using this for non-interface virtuals. </TODO>
        // The virtual dispatch stub doesn't work on unboxed value type objects which don't have MT pointers.
        // Since open instance delegates on value type methods require unboxed objects we cannot use the
        // virtual dispatch stub for them. On the other hand, virtual methods on value types don't need
        // to be dispatched because value types cannot be derived. So we treat them like non-virtual methods.
        if (pTargetMethod->IsVirtual() && !pTargetMethod->GetMethodTable()->IsValueType())
        {
            // Since this is an open delegate over a virtual method we cannot virtualize the call target now. So the shuffle thunk
            // needs to jump to another stub (this time provided by the VirtualStubManager) that will virtualize the call at
            // runtime.
            PCODE pTargetCall = GetVirtualCallStub(pTargetMethod, TypeHandle(pExactMethodType));
            refRealDelegate->SetMethodPtrAux(pTargetCall);
            refRealDelegate->SetInvocationCount((INT_PTR)(void *)pTargetMethod);
        }
        else
        {
            // <TODO> If VSD isn't compiled in this gives the wrong result for virtuals (we need run time virtualization). </TODO>
            // Reflection or the code in BindToMethodName will pass us the unboxing stub for non-static methods on value types. But
            // for open invocation on value type methods the actual reference will be passed so we need the unboxed method desc
            // instead.
            if (pTargetMethod->IsUnboxingStub())
            {
                // We want a MethodDesc which is not an unboxing stub, but is an instantiating stub if needed.
                pTargetMethod = MethodDesc::FindOrCreateAssociatedMethodDesc(
                                                        pTargetMethod,
                                                        pExactMethodType,
                                                        FALSE /* don't want unboxing entry point */,
                                                        pTargetMethod->GetMethodInstantiation(),
                                                        FALSE /* don't want MD that requires inst. arguments */,
                                                        true /* Ensure that methods on generic interfaces are returned as instantiated method descs */);
            }

            // The method must not require any extra hidden instantiation arguments.
            _ASSERTE(!pTargetMethod->RequiresInstArg());

            // Note that it is important to cache pTargetCode in local variable to avoid GC hole.
            // GetMultiCallableAddrOfCode() can trigger GC.
            PCODE pTargetCode = pTargetMethod->GetMultiCallableAddrOfCode();
            refRealDelegate->SetMethodPtrAux(pTargetCode);
        }
    }
    else
    {
        PCODE pTargetCode = NULL;

        // For virtual methods we can (and should) virtualize the call now (so we don't have to insert a thunk to do so at runtime).
        // <TODO>
        // Remove the following if we decide we won't cope with this case on late bound.
        // We can get virtual delegates closed over null through this code path, so be careful to handle that case (no need to
        // virtualize since we're just going to throw NullRefException at invocation time).
        // </TODO>
        if (pTargetMethod->IsVirtual() &&
            *pRefFirstArg != NULL &&
            pTargetMethod->GetMethodTable() != (*pRefFirstArg)->GetMethodTable())
            pTargetCode = pTargetMethod->GetMultiCallableAddrOfVirtualizedCode(pRefFirstArg, pTargetMethod->GetMethodTable());
        else
#ifdef HAS_THISPTR_RETBUF_PRECODE
        if (pTargetMethod->IsStatic() && pTargetMethod->HasRetBuffArg() && IsRetBuffPassedAsFirstArg())
            pTargetCode = pTargetMethod->GetLoaderAllocator()->GetFuncPtrStubs()->GetFuncPtrStub(pTargetMethod, PRECODE_THISPTR_RETBUF);
        else
#endif // HAS_THISPTR_RETBUF_PRECODE
            pTargetCode = pTargetMethod->GetMultiCallableAddrOfCode();
        _ASSERTE(pTargetCode);

        refRealDelegate->SetTarget(*pRefFirstArg);
        refRealDelegate->SetMethodPtr(pTargetCode);
    }

    LoaderAllocator *pLoaderAllocator = pTargetMethod->GetLoaderAllocator();

    if (pLoaderAllocator->IsCollectible())
        refRealDelegate->SetMethodBase(pLoaderAllocator->GetExposedObject());

    GCPROTECT_END();
}

// Marshals a managed method to an unmanaged callback provided the
// managed method is static and it's parameters require no marshalling.
PCODE COMDelegate::ConvertToCallback(MethodDesc* pMD)
{
    CONTRACTL
    {
        THROWS;
    GC_TRIGGERS;
    INJECT_FAULT(COMPlusThrowOM());
    }
    CONTRACTL_END;

    PCODE pCode = NULL;

    // only static methods are allowed
    if (!pMD->IsStatic())
        COMPlusThrow(kNotSupportedException, W("NotSupported_NonStaticMethod"));

    // no generic methods
    if (pMD->IsGenericMethodDefinition())
        COMPlusThrow(kNotSupportedException, W("NotSupported_GenericMethod"));

    // Arguments
    if (NDirect::MarshalingRequired(pMD, pMD->GetSig(), pMD->GetModule()))
        COMPlusThrow(kNotSupportedException, W("NotSupported_NonBlittableTypes"));

    // Get UMEntryThunk from the thunk cache.
    UMEntryThunk *pUMEntryThunk = pMD->GetLoaderAllocator()->GetUMEntryThunkCache()->GetUMEntryThunk(pMD);

#if defined(_TARGET_X86_) && !defined(FEATURE_STUBS_AS_IL)

    // System.Runtime.InteropServices.NativeCallableAttribute
    BYTE* pData = NULL;
    LONG cData = 0;
    CorPinvokeMap callConv = (CorPinvokeMap)0;

    HRESULT hr = pMD->GetCustomAttribute(WellKnownAttribute::NativeCallable, (const VOID **)(&pData), (ULONG *)&cData);
    IfFailThrow(hr);

    if (cData > 0)
    {
        CustomAttributeParser ca(pData, cData);
        // NativeCallable has two optional named arguments CallingConvention and EntryPoint.
        CaNamedArg namedArgs[2];
        CaTypeCtor caType(SERIALIZATION_TYPE_STRING);
        // First, the void constructor.
        IfFailThrow(ParseKnownCaArgs(ca, NULL, 0));

        // Now the optional named properties
        namedArgs[0].InitI4FieldEnum("CallingConvention", "System.Runtime.InteropServices.CallingConvention", (ULONG)callConv);
        namedArgs[1].Init("EntryPoint", SERIALIZATION_TYPE_STRING, caType);
        IfFailThrow(ParseKnownCaNamedArgs(ca, namedArgs, lengthof(namedArgs)));

        callConv = (CorPinvokeMap)(namedArgs[0].val.u4 << 8);
        // Let UMThunkMarshalInfo choose the default if calling convension not definied.
        if (namedArgs[0].val.type.tag != SERIALIZATION_TYPE_UNDEFINED)
        {
            UMThunkMarshInfo* pUMThunkMarshalInfo = pUMEntryThunk->GetUMThunkMarshInfo();
            pUMThunkMarshalInfo->SetCallingConvention(callConv);
        }
}
#endif  //_TARGET_X86_ && !FEATURE_STUBS_AS_IL

    pCode = (PCODE)pUMEntryThunk->GetCode();
    _ASSERTE(pCode != NULL);
    return pCode;
}

// Marshals a delegate to a unmanaged callback.
LPVOID COMDelegate::ConvertToCallback(OBJECTREF pDelegateObj)
{
    CONTRACTL
    {
        THROWS;
        GC_TRIGGERS;
        MODE_COOPERATIVE;

        INJECT_FAULT(COMPlusThrowOM());
    }
    CONTRACTL_END;

    if (!pDelegateObj)
        return NULL;

    DELEGATEREF pDelegate = (DELEGATEREF) pDelegateObj;

    PCODE pCode;
    GCPROTECT_BEGIN(pDelegate);

    MethodTable* pMT = pDelegate->GetMethodTable();
    DelegateEEClass* pClass = (DelegateEEClass*)(pMT->GetClass());

    if (pMT->HasInstantiation())
        COMPlusThrowArgumentException(W("delegate"), W("Argument_NeedNonGenericType"));

    // If we are a delegate originally created from an unmanaged function pointer, we will simply return
    // that function pointer.
    if (DELEGATE_MARKER_UNMANAGEDFPTR == pDelegate->GetInvocationCount())
    {
        pCode = pDelegate->GetMethodPtrAux();
    }
    else
    {
        UMEntryThunk*   pUMEntryThunk   = NULL;
        SyncBlock*      pSyncBlock      = pDelegate->GetSyncBlock();

        InteropSyncBlockInfo* pInteropInfo = pSyncBlock->GetInteropInfo();

        pUMEntryThunk = (UMEntryThunk*)pInteropInfo->GetUMEntryThunk();

        if (!pUMEntryThunk)
        {

            UMThunkMarshInfo *pUMThunkMarshInfo = pClass->m_pUMThunkMarshInfo;
            MethodDesc *pInvokeMeth = FindDelegateInvokeMethod(pMT);

            if (!pUMThunkMarshInfo)
            {
                GCX_PREEMP();

                pUMThunkMarshInfo = new UMThunkMarshInfo();
                pUMThunkMarshInfo->LoadTimeInit(pInvokeMeth);

                g_IBCLogger.LogEEClassCOWTableAccess(pMT);
                if (FastInterlockCompareExchangePointer(&(pClass->m_pUMThunkMarshInfo),
                                                        pUMThunkMarshInfo,
                                                        NULL ) != NULL)
                {
                    delete pUMThunkMarshInfo;
                    pUMThunkMarshInfo = pClass->m_pUMThunkMarshInfo;
                }
            }

            _ASSERTE(pUMThunkMarshInfo != NULL);
            _ASSERTE(pUMThunkMarshInfo == pClass->m_pUMThunkMarshInfo);

            pUMEntryThunk = UMEntryThunk::CreateUMEntryThunk();
            Holder<UMEntryThunk *, DoNothing, UMEntryThunk::FreeUMEntryThunk> umHolder;
            umHolder.Assign(pUMEntryThunk);

            // multicast. go thru Invoke
            OBJECTHANDLE objhnd = GetAppDomain()->CreateLongWeakHandle(pDelegate);
            _ASSERTE(objhnd != NULL);

            // This target should not ever be used. We are storing it in the thunk for better diagnostics of "call on collected delegate" crashes.
            PCODE pManagedTargetForDiagnostics = (pDelegate->GetMethodPtrAux() != NULL) ? pDelegate->GetMethodPtrAux() : pDelegate->GetMethodPtr();

            // MethodDesc is passed in for profiling to know the method desc of target
            pUMEntryThunk->LoadTimeInit(
                pManagedTargetForDiagnostics,
                objhnd,
                pUMThunkMarshInfo, pInvokeMeth);

            if (!pInteropInfo->SetUMEntryThunk(pUMEntryThunk))
            {
                pUMEntryThunk = (UMEntryThunk*)pInteropInfo->GetUMEntryThunk();
            }
            else
            {
                umHolder.SuppressRelease();
                // Insert the delegate handle / UMEntryThunk* into the hash
                LPVOID key = (LPVOID)pUMEntryThunk;

                // Assert that the entry isn't already in the hash.
                _ASSERTE((LPVOID)INVALIDENTRY == COMDelegate::s_pDelegateToFPtrHash->LookupValue((UPTR)key, 0));

                {
                    CrstHolder ch(&COMDelegate::s_DelegateToFPtrHashCrst);
                    COMDelegate::s_pDelegateToFPtrHash->InsertValue((UPTR)key, pUMEntryThunk->GetObjectHandle());
                }
            }

            _ASSERTE(pUMEntryThunk != NULL);
            _ASSERTE(pUMEntryThunk == (UMEntryThunk*)pInteropInfo->GetUMEntryThunk());

        }
        pCode = (PCODE)pUMEntryThunk->GetCode();
    }

    GCPROTECT_END();
    return (LPVOID)pCode;
}

// Marshals an unmanaged callback to Delegate
//static
OBJECTREF COMDelegate::ConvertToDelegate(LPVOID pCallback, MethodTable* pMT)
{
    CONTRACTL
    {
        THROWS;
        GC_TRIGGERS;
        MODE_COOPERATIVE;
    }
    CONTRACTL_END;

    if (!pCallback)
    {
        return NULL;
    }

    //////////////////////////////////////////////////////////////////////////////////////////////////////////
    // Check if this callback was originally a managed method passed out to unmanaged code.
    //

    UMEntryThunk* pUMEntryThunk = UMEntryThunk::Decode(pCallback);

    // Lookup the callsite in the hash, if found, we can map this call back to its managed function.
    // Otherwise, we'll treat this as an unmanaged callsite.
    // Make sure that the pointer doesn't have the value of 1 which is our hash table deleted item marker.
    LPVOID DelegateHnd = (pUMEntryThunk != NULL) && ((UPTR)pUMEntryThunk != (UPTR)1)
        ? COMDelegate::s_pDelegateToFPtrHash->LookupValue((UPTR)pUMEntryThunk, 0)
        : (LPVOID)INVALIDENTRY;

    if (DelegateHnd != (LPVOID)INVALIDENTRY)
    {
        // Found a managed callsite
        OBJECTREF pDelegate = NULL;
        GCPROTECT_BEGIN(pDelegate);

        pDelegate = ObjectFromHandle((OBJECTHANDLE)DelegateHnd);

        // Make sure we're not trying to sneak into another domain.
        SyncBlock* pSyncBlock = pDelegate->GetSyncBlock();
        _ASSERTE(pSyncBlock);

        InteropSyncBlockInfo* pInteropInfo = pSyncBlock->GetInteropInfo();
        _ASSERTE(pInteropInfo);

        pUMEntryThunk = (UMEntryThunk*)pInteropInfo->GetUMEntryThunk();
        _ASSERTE(pUMEntryThunk);

        GCPROTECT_END();
        return pDelegate;
    }


    //////////////////////////////////////////////////////////////////////////////////////////////////////////
    // This is an unmanaged callsite. We need to create a new delegate.
    //
    // The delegate's invoke method will point to a call thunk.
    // The call thunk will internally shuffle the args, set up a DelegateTransitionFrame, marshal the args,
    //  call the UM Function located at m_pAuxField, unmarshal the args, and return.
    // Invoke -> CallThunk -> ShuffleThunk -> Frame -> Marshal -> Call AuxField -> UnMarshal

    DelegateEEClass*    pClass      = (DelegateEEClass*)pMT->GetClass();
    MethodDesc*         pMD         = FindDelegateInvokeMethod(pMT);

    PREFIX_ASSUME(pClass != NULL);

    //////////////////////////////////////////////////////////////////////////////////////////////////////////
    // Get or create the marshaling stub information
    //

    PCODE pMarshalStub = pClass->m_pMarshalStub;
    if (pMarshalStub == NULL)
    {
        GCX_PREEMP();

        pMarshalStub = GetStubForInteropMethod(pMD, 0, &(pClass->m_pForwardStubMD));

        // Save this new stub on the DelegateEEClass.
        InterlockedCompareExchangeT<PCODE>(&pClass->m_pMarshalStub, pMarshalStub, NULL);

        pMarshalStub = pClass->m_pMarshalStub;
    }

    // The IL marshaling stub performs the function of the shuffle thunk - it simply omits 'this' in
    // the call to unmanaged code. The stub recovers the unmanaged target from the delegate instance.

    _ASSERTE(pMarshalStub != NULL);

    //////////////////////////////////////////////////////////////////////////////////////////////////////////
    // Wire up the stubs to the new delegate instance.
    //

    LOG((LF_INTEROP, LL_INFO10000, "Created delegate for function pointer: entrypoint: %p\n", pMarshalStub));

    // Create the new delegate
    DELEGATEREF delObj = (DELEGATEREF) pMT->Allocate();

    {
        // delObj is not protected
        GCX_NOTRIGGER();

        // Wire up the unmanaged call stub to the delegate.
        delObj->SetTarget(delObj);              // We are the "this" object

        // For X86, we save the entry point in the delegate's method pointer and the UM Callsite in the aux pointer.
        delObj->SetMethodPtr(pMarshalStub);
        delObj->SetMethodPtrAux((PCODE)pCallback);

        // Also, mark this delegate as an unmanaged function pointer wrapper.
        delObj->SetInvocationCount(DELEGATE_MARKER_UNMANAGEDFPTR);
    }

#if defined(_TARGET_X86_)
    GCPROTECT_BEGIN(delObj);

    Stub *pInterceptStub = NULL;

    {
        GCX_PREEMP();

        MethodDesc *pStubMD = pClass->m_pForwardStubMD;
        _ASSERTE(pStubMD != NULL && pStubMD->IsILStub());

    }

    if (pInterceptStub != NULL)
    {
        // install the outer-most stub to sync block
        SyncBlock *pSyncBlock = delObj->GetSyncBlock();

        InteropSyncBlockInfo *pInteropInfo = pSyncBlock->GetInteropInfo();
        VERIFY(pInteropInfo->SetInterceptStub(pInterceptStub));
    }

    GCPROTECT_END();
#endif // _TARGET_X86_

    return delObj;
}

#ifdef FEATURE_COMINTEROP
// Marshals a WinRT delegate interface pointer to a managed Delegate
//static
OBJECTREF COMDelegate::ConvertWinRTInterfaceToDelegate(IUnknown *pIdentity, MethodTable* pMT)
{
    CONTRACTL
    {
        THROWS;
        GC_TRIGGERS;
        MODE_COOPERATIVE;
        PRECONDITION(CheckPointer(pIdentity));
        PRECONDITION(CheckPointer(pMT));
    }
    CONTRACTL_END;

    MethodDesc*         pMD         = FindDelegateInvokeMethod(pMT);

    if (pMD->IsSharedByGenericInstantiations())
    {
        // we need an exact MD to represent the call
        pMD = InstantiatedMethodDesc::FindOrCreateExactClassMethod(pMT, pMD);
    }
    else
    {
        // set up ComPlusCallInfo
        PopulateComPlusCallInfo(pMT);
    }

    ComPlusCallInfo *pComInfo = ComPlusCallInfo::FromMethodDesc(pMD);
    PCODE pMarshalStub = (pComInfo == NULL ? NULL : pComInfo->m_pILStub);

    if (pMarshalStub == NULL)
    {
        GCX_PREEMP();

        DWORD dwStubFlags = NDIRECTSTUB_FL_COM | NDIRECTSTUB_FL_WINRT | NDIRECTSTUB_FL_WINRTDELEGATE;

        pMarshalStub = GetStubForInteropMethod(pMD, dwStubFlags);

        // At this point we must have a non-NULL ComPlusCallInfo
        pComInfo = ComPlusCallInfo::FromMethodDesc(pMD);
        _ASSERTE(pComInfo != NULL);

        // Save this new stub on the ComPlusCallInfo
        InterlockedCompareExchangeT<PCODE>(&pComInfo->m_pILStub, pMarshalStub, NULL);

        pMarshalStub = pComInfo->m_pILStub;
    }

    _ASSERTE(pMarshalStub != NULL);

    //////////////////////////////////////////////////////////////////////////////////////////////////////////
    // Wire up the stub to the new delegate instance.
    //

    LOG((LF_INTEROP, LL_INFO10000, "Created delegate for WinRT interface: pUnk: %p\n", pIdentity));

    // Create the new delegate
    DELEGATEREF delObj = (DELEGATEREF) pMT->Allocate();

    {
        // delObj is not protected
        GCX_NOTRIGGER();

        // Wire up the unmanaged call stub to the delegate.
        delObj->SetTarget(delObj);              // We are the "this" object

        // We save the entry point in the delegate's method pointer and the identity pUnk in the aux pointer.
        delObj->SetMethodPtr(pMarshalStub);
        delObj->SetMethodPtrAux((PCODE)pIdentity);

        // Also, mark this delegate as an unmanaged function pointer wrapper.
        delObj->SetInvocationCount(DELEGATE_MARKER_UNMANAGEDFPTR);
    }

    return delObj;
}
#endif // FEATURE_COMINTEROP

void COMDelegate::ValidateDelegatePInvoke(MethodDesc* pMD)
{
    CONTRACTL
    {
        THROWS;
        GC_TRIGGERS;
        MODE_ANY;

        PRECONDITION(CheckPointer(pMD));
    }
    CONTRACTL_END;

    if (pMD->IsSynchronized())
        COMPlusThrow(kTypeLoadException, IDS_EE_NOSYNCHRONIZED);

    if (pMD->MethodDesc::IsVarArg())
        COMPlusThrow(kNotSupportedException, IDS_EE_VARARG_NOT_SUPPORTED);
}

// static
PCODE COMDelegate::GetStubForILStub(EEImplMethodDesc* pDelegateMD, MethodDesc** ppStubMD, DWORD dwStubFlags)
{
    CONTRACT(PCODE)
    {
        STANDARD_VM_CHECK;

        PRECONDITION(CheckPointer(pDelegateMD));
        POSTCONDITION(RETVAL != NULL);
    }
    CONTRACT_END;

    ValidateDelegatePInvoke(pDelegateMD);

    dwStubFlags |= NDIRECTSTUB_FL_DELEGATE;

    RETURN NDirect::GetStubForILStub(pDelegateMD, ppStubMD, dwStubFlags);
}

#endif // CROSSGEN_COMPILE


// static
MethodDesc* COMDelegate::GetILStubMethodDesc(EEImplMethodDesc* pDelegateMD, DWORD dwStubFlags)
{
    STANDARD_VM_CONTRACT;

    MethodTable *pMT = pDelegateMD->GetMethodTable();

#ifdef FEATURE_COMINTEROP
    if (pMT->IsWinRTDelegate())
    {
        dwStubFlags |= NDIRECTSTUB_FL_COM | NDIRECTSTUB_FL_WINRT | NDIRECTSTUB_FL_WINRTDELEGATE;
    }
    else
#endif // FEATURE_COMINTEROP
    {
        dwStubFlags |= NDIRECTSTUB_FL_DELEGATE;
    }

    PInvokeStaticSigInfo sigInfo(pDelegateMD);
    return NDirect::CreateCLRToNativeILStub(&sigInfo, dwStubFlags, pDelegateMD);
}


#ifndef CROSSGEN_COMPILE

FCIMPL2(FC_BOOL_RET, COMDelegate::CompareUnmanagedFunctionPtrs, Object *refDelegate1UNSAFE, Object *refDelegate2UNSAFE)
{
    CONTRACTL
    {
        FCALL_CHECK;
        PRECONDITION(refDelegate1UNSAFE != NULL);
        PRECONDITION(refDelegate2UNSAFE != NULL);
    }
    CONTRACTL_END;

    DELEGATEREF refD1 = (DELEGATEREF) ObjectToOBJECTREF(refDelegate1UNSAFE);
    DELEGATEREF refD2 = (DELEGATEREF) ObjectToOBJECTREF(refDelegate2UNSAFE);
    BOOL ret = FALSE;

    // Make sure this is an unmanaged function pointer wrapped in a delegate.
    CONSISTENCY_CHECK(DELEGATE_MARKER_UNMANAGEDFPTR == refD1->GetInvocationCount());
    CONSISTENCY_CHECK(DELEGATE_MARKER_UNMANAGEDFPTR == refD2->GetInvocationCount());

    ret = (refD1->GetMethodPtr() == refD2->GetMethodPtr() &&
           refD1->GetMethodPtrAux() == refD2->GetMethodPtrAux());

    FC_RETURN_BOOL(ret);
}
FCIMPLEND


void COMDelegate::RemoveEntryFromFPtrHash(UPTR key)
{
    WRAPPER_NO_CONTRACT;

    // Remove this entry from the lookup hash.
    CrstHolder ch(&COMDelegate::s_DelegateToFPtrHashCrst);
    COMDelegate::s_pDelegateToFPtrHash->DeleteValue(key, NULL);
}

FCIMPL2(PCODE, COMDelegate::GetCallStub, Object* refThisUNSAFE, PCODE method)
{
    FCALL_CONTRACT;

    PCODE target = NULL;

    DELEGATEREF refThis = (DELEGATEREF)ObjectToOBJECTREF(refThisUNSAFE);
    HELPER_METHOD_FRAME_BEGIN_RET_1(refThis);
    MethodDesc *pMeth = MethodTable::GetMethodDescForSlotAddress((PCODE)method);
    _ASSERTE(pMeth);
    _ASSERTE(!pMeth->IsStatic() && pMeth->IsVirtual());
    target = GetVirtualCallStub(pMeth, TypeHandle(pMeth->GetMethodTable()));
    refThis->SetInvocationCount((INT_PTR)(void*)pMeth);
    HELPER_METHOD_FRAME_END();
    return target;
}
FCIMPLEND

FCIMPL3(PCODE, COMDelegate::AdjustTarget, Object* refThisUNSAFE, Object* targetUNSAFE, PCODE method)
{
    FCALL_CONTRACT;

    if (targetUNSAFE == NULL)
        FCThrow(kArgumentNullException);

    OBJECTREF refThis = ObjectToOBJECTREF(refThisUNSAFE);
    OBJECTREF target  = ObjectToOBJECTREF(targetUNSAFE);

    HELPER_METHOD_FRAME_BEGIN_RET_2(refThis, target);

    _ASSERTE(refThis);
    _ASSERTE(method);

    MethodTable *pMT = target->GetMethodTable();

    MethodDesc *pMeth = Entry2MethodDesc(method, pMT);
    _ASSERTE(pMeth);
    _ASSERTE(!pMeth->IsStatic());

    // close delegates
    MethodTable* pMTTarg = target->GetMethodTable();
    MethodTable* pMTMeth = pMeth->GetMethodTable();

    MethodDesc *pCorrectedMethod = pMeth;

    // Use the Unboxing stub for value class methods, since the value
    // class is constructed using the boxed instance.
    if (pCorrectedMethod->GetMethodTable()->IsValueType() && !pCorrectedMethod->IsUnboxingStub())
    {
        // those should have been ruled out at jit time (code:COMDelegate::GetDelegateCtor)
        _ASSERTE((pMTMeth != g_pValueTypeClass) && (pMTMeth != g_pObjectClass));
        pCorrectedMethod->CheckRestore();
        pCorrectedMethod = pMTTarg->GetBoxedEntryPointMD(pCorrectedMethod);
        _ASSERTE(pCorrectedMethod != NULL);
    }

    if (pMeth != pCorrectedMethod)
    {
        method = pCorrectedMethod->GetMultiCallableAddrOfCode();
    }
    HELPER_METHOD_FRAME_END();

    return method;
}
FCIMPLEND

#if defined(_MSC_VER) && !defined(FEATURE_PAL)
// VC++ Compiler intrinsic.
extern "C" void * _ReturnAddress(void);
#endif // _MSC_VER && !FEATURE_PAL

// This is the single constructor for all Delegates.  The compiler
//  doesn't provide an implementation of the Delegate constructor.  We
//  provide that implementation through an ECall call to this method.
FCIMPL3(void, COMDelegate::DelegateConstruct, Object* refThisUNSAFE, Object* targetUNSAFE, PCODE method)
{
    FCALL_CONTRACT;
    // If you modify this logic, please update DacDbiInterfaceImpl::GetDelegateType, DacDbiInterfaceImpl::GetDelegateType,
    // DacDbiInterfaceImpl::GetDelegateFunctionData, and DacDbiInterfaceImpl::GetDelegateTargetObject.


    struct _gc
    {
        DELEGATEREF refThis;
        OBJECTREF target;
    } gc;

    gc.refThis = (DELEGATEREF) ObjectToOBJECTREF(refThisUNSAFE);
    gc.target  = (OBJECTREF) targetUNSAFE;

    HELPER_METHOD_FRAME_BEGIN_PROTECT(gc);

    // via reflection you can pass in just about any value for the method.
    // we can do some basic verification up front to prevent EE exceptions.
    if (method == NULL)
        COMPlusThrowArgumentNull(W("method"));

    _ASSERTE(gc.refThis);
    _ASSERTE(method);

    //  programmers could feed garbage data to DelegateConstruct().
    // It's difficult to validate a method code pointer, but at least we'll
    // try to catch the easy garbage.
    _ASSERTE(isMemoryReadable(method, 1));

    MethodTable *pMTTarg = NULL;

    if (gc.target != NULL)
    {
        pMTTarg = gc.target->GetMethodTable();
    }

    MethodDesc *pMethOrig = Entry2MethodDesc(method, pMTTarg);
    MethodDesc *pMeth = pMethOrig;

    MethodTable* pDelMT = gc.refThis->GetMethodTable();

    LOG((LF_STUBS, LL_INFO1000, "In DelegateConstruct: for delegate type %s binding to method %s::%s%s, static = %d\n",
         pDelMT->GetDebugClassName(),
         pMeth->m_pszDebugClassName, pMeth->m_pszDebugMethodName, pMeth->m_pszDebugMethodSignature, pMeth->IsStatic()));

    _ASSERTE(pMeth);

#ifdef _DEBUG
    // Assert that everything is OK...This is not some bogus
    //  address...Very unlikely that the code below would work
    //  for a random address in memory....
    MethodTable* p = pMeth->GetMethodTable();
    _ASSERTE(p);
    _ASSERTE(p->ValidateWithPossibleAV());
#endif // _DEBUG

    if (Nullable::IsNullableType(pMeth->GetMethodTable()))
        COMPlusThrow(kNotSupportedException);

    DelegateEEClass *pDelCls = (DelegateEEClass*)pDelMT->GetClass();
    MethodDesc *pDelegateInvoke = COMDelegate::FindDelegateInvokeMethod(pDelMT);

    MetaSig invokeSig(pDelegateInvoke);
    MetaSig methodSig(pMeth);
    UINT invokeArgCount = invokeSig.NumFixedArgs();
    UINT methodArgCount = methodSig.NumFixedArgs();
    BOOL isStatic = pMeth->IsStatic();
    if (!isStatic)
    {
        methodArgCount++; // count 'this'
    }

    if (NeedsWrapperDelegate(pMeth))
        gc.refThis = CreateSecureDelegate(gc.refThis, NULL, pMeth);

    if (pMeth->GetLoaderAllocator()->IsCollectible())
        gc.refThis->SetMethodBase(pMeth->GetLoaderAllocator()->GetExposedObject());

    // Open delegates.
    if (invokeArgCount == methodArgCount)
    {
        // set the target
        gc.refThis->SetTarget(gc.refThis);

        // set the shuffle thunk
        Stub *pShuffleThunk = NULL;
        if (!pMeth->IsStatic() && pMeth->HasRetBuffArg() && IsRetBuffPassedAsFirstArg())
            pShuffleThunk = pDelCls->m_pInstRetBuffCallStub;
        else
            pShuffleThunk = pDelCls->m_pStaticCallStub;
        if (!pShuffleThunk)
            pShuffleThunk = SetupShuffleThunk(pDelMT, pMeth);

        gc.refThis->SetMethodPtr(pShuffleThunk->GetEntryPoint());

        // set the ptr aux according to what is needed, if virtual need to call make virtual stub dispatch
        if (!pMeth->IsStatic() && pMeth->IsVirtual() && !pMeth->GetMethodTable()->IsValueType())
        {
            PCODE pTargetCall = GetVirtualCallStub(pMeth, TypeHandle(pMeth->GetMethodTable()));
            gc.refThis->SetMethodPtrAux(pTargetCall);
            gc.refThis->SetInvocationCount((INT_PTR)(void *)pMeth);
        }
        else
        {
            gc.refThis->SetMethodPtrAux(method);
        }
    }
    else
    {
        MethodTable* pMTMeth = pMeth->GetMethodTable();

        if (!pMeth->IsStatic())
        {
            if (pMTTarg)
            {
                g_IBCLogger.LogMethodTableAccess(pMTTarg);

                // Use the Unboxing stub for value class methods, since the value
                // class is constructed using the boxed instance.
                //
                // <NICE> We could get the JIT to recognise all delegate creation sequences and
                // ensure the thing is always an BoxedEntryPointStub anyway </NICE>

                if (pMTMeth->IsValueType() && !pMeth->IsUnboxingStub())
                {
                    // If these are Object/ValueType.ToString().. etc,
                    // don't need an unboxing Stub.

                    if ((pMTMeth != g_pValueTypeClass)
                        && (pMTMeth != g_pObjectClass))
                    {
                        pMeth->CheckRestore();
                        pMeth = pMTTarg->GetBoxedEntryPointMD(pMeth);
                        _ASSERTE(pMeth != NULL);
                    }
                }
                // Only update the code address if we've decided to go to a different target...
                // <NICE> We should make sure the code address that the JIT provided to us is always the right one anyway,
                // so we don't have to do all this mucking about. </NICE>
                if (pMeth != pMethOrig)
                {
                    method = pMeth->GetMultiCallableAddrOfCode();
                }
            }

            if (gc.target == NULL)
            {
                COMPlusThrow(kArgumentException, W("Arg_DlgtNullInst"));
            }
        }
#ifdef HAS_THISPTR_RETBUF_PRECODE
        else if (pMeth->HasRetBuffArg() && IsRetBuffPassedAsFirstArg())
            method = pMeth->GetLoaderAllocator()->GetFuncPtrStubs()->GetFuncPtrStub(pMeth, PRECODE_THISPTR_RETBUF);
#endif // HAS_THISPTR_RETBUF_PRECODE

        gc.refThis->SetTarget(gc.target);
        gc.refThis->SetMethodPtr((PCODE)(void *)method);
    }
    HELPER_METHOD_FRAME_END();
}
FCIMPLEND

MethodDesc *COMDelegate::GetMethodDesc(OBJECTREF orDelegate)
{
    CONTRACTL
    {
        THROWS;
        GC_TRIGGERS;
        MODE_COOPERATIVE;
    }
    CONTRACTL_END;

    // If you modify this logic, please update DacDbiInterfaceImpl::GetDelegateType, DacDbiInterfaceImpl::GetDelegateType,
    // DacDbiInterfaceImpl::GetDelegateFunctionData, and DacDbiInterfaceImpl::GetDelegateTargetObject.

    MethodDesc *pMethodHandle = NULL;

    DELEGATEREF thisDel = (DELEGATEREF) orDelegate;
    DELEGATEREF innerDel = NULL;

    INT_PTR count = thisDel->GetInvocationCount();
    if (count != 0)
    {
        // this is one of the following:
        // - multicast - _invocationList is Array && _invocationCount != 0
        // - unamanaged ftn ptr - _invocationList == NULL && _invocationCount == -1
        // - secure delegate - _invocationList is Delegate && _invocationCount != NULL
        // - virtual delegate - _invocationList == null && _invocationCount == (target MethodDesc)
        //                    or _invocationList points to a LoaderAllocator/DynamicResolver (inner open virtual delegate of a Secure Delegate)
        // in the secure delegate case we want to unwrap and return the method desc of the inner delegate
        // in the other cases we return the method desc for the invoke
        innerDel = (DELEGATEREF) thisDel->GetInvocationList();
        bool fOpenVirtualDelegate = false;

        if (innerDel != NULL)
        {
            MethodTable *pMT = innerDel->GetMethodTable();
            if (pMT->IsDelegate())
                return GetMethodDesc(innerDel);
            if (!pMT->IsArray())
            {
                // must be a virtual one
                fOpenVirtualDelegate = true;
            }
        }
        else
        {
            if (count != DELEGATE_MARKER_UNMANAGEDFPTR)
            {
                // must be a virtual one
                fOpenVirtualDelegate = true;
            }
        }

        if (fOpenVirtualDelegate)
            pMethodHandle = (MethodDesc*)thisDel->GetInvocationCount();
        else
            pMethodHandle = FindDelegateInvokeMethod(thisDel->GetMethodTable());
    }
    else
    {
        // Next, check for an open delegate
        PCODE code = thisDel->GetMethodPtrAux();

        if (code != NULL)
        {
            // Note that MethodTable::GetMethodDescForSlotAddress is significantly faster than Entry2MethodDesc
            pMethodHandle = MethodTable::GetMethodDescForSlotAddress(code);
        }
        else
        {
            MethodTable * pMT = NULL;

            // Must be a normal delegate
            code = thisDel->GetMethodPtr();

            OBJECTREF orThis = thisDel->GetTarget();
            if (orThis!=NULL)
            {
                pMT = orThis->GetMethodTable();
            }

            pMethodHandle = Entry2MethodDesc(code, pMT);
        }
    }

    _ASSERTE(pMethodHandle);
    return pMethodHandle;
}

OBJECTREF COMDelegate::GetTargetObject(OBJECTREF obj)
{
    CONTRACTL
    {
        THROWS;
        GC_NOTRIGGER;
        MODE_COOPERATIVE;
    }
    CONTRACTL_END;

    OBJECTREF targetObject = NULL;

    DELEGATEREF thisDel = (DELEGATEREF) obj;
    OBJECTREF innerDel = NULL;

    if (thisDel->GetInvocationCount() != 0)
    {
        // this is one of the following:
        // - multicast
        // - unmanaged ftn ptr
        // - secure delegate
        // - virtual delegate - _invocationList == null && _invocationCount == (target MethodDesc)
        //                    or _invocationList points to a LoaderAllocator/DynamicResolver (inner open virtual delegate of a Secure Delegate)
        // in the secure delegate case we want to unwrap and return the object of the inner delegate
        innerDel = (DELEGATEREF) thisDel->GetInvocationList();
        if (innerDel != NULL)
        {
            MethodTable *pMT = innerDel->GetMethodTable();
            if (pMT->IsDelegate())
            {
                targetObject = GetTargetObject(innerDel);
            }
        }
    }

    if (targetObject == NULL)
        targetObject = thisDel->GetTarget();

    return targetObject;
}

BOOL COMDelegate::IsTrueMulticastDelegate(OBJECTREF delegate)
{
    CONTRACTL
    {
        THROWS;
        GC_NOTRIGGER;
        MODE_COOPERATIVE;
    }
    CONTRACTL_END;

    BOOL isMulticast = FALSE;

    size_t invocationCount = ((DELEGATEREF)delegate)->GetInvocationCount();
    if (invocationCount)
    {
        OBJECTREF invocationList = ((DELEGATEREF)delegate)->GetInvocationList();
        if (invocationList != NULL)
        {
            MethodTable *pMT = invocationList->GetMethodTable();
            isMulticast = pMT->IsArray();
        }
    }

    return isMulticast;
}

PCODE COMDelegate::TheDelegateInvokeStub()
{
    CONTRACT(PCODE)
    {
        STANDARD_VM_CHECK;
        POSTCONDITION(RETVAL != NULL);
    }
    CONTRACT_END;

#if defined(_TARGET_X86_) && !defined(FEATURE_STUBS_AS_IL)
    static PCODE s_pInvokeStub;

    if (s_pInvokeStub == NULL)
    {
        CPUSTUBLINKER sl;
        sl.EmitDelegateInvoke();
        // Process-wide singleton stub that never unloads
        Stub *pCandidate = sl.Link(SystemDomain::GetGlobalLoaderAllocator()->GetStubHeap(), NEWSTUB_FL_MULTICAST);

        if (InterlockedCompareExchangeT<PCODE>(&s_pInvokeStub, pCandidate->GetEntryPoint(), NULL) != NULL)
        {
            // if we are here someone managed to set the stub before us so we release the current
            pCandidate->DecRef();
        }
    }

    RETURN s_pInvokeStub;
#else
    RETURN GetEEFuncEntryPoint(SinglecastDelegateInvokeStub);
#endif // _TARGET_X86_ && !FEATURE_STUBS_AS_IL
}

// Get the cpu stub for a delegate invoke.
PCODE COMDelegate::GetInvokeMethodStub(EEImplMethodDesc* pMD)
{
    CONTRACT(PCODE)
    {
        STANDARD_VM_CHECK;
        POSTCONDITION(RETVAL != NULL);

        INJECT_FAULT(COMPlusThrowOM());
    }
    CONTRACT_END;

    PCODE               ret = NULL;
    MethodTable *       pDelMT = pMD->GetMethodTable();
    DelegateEEClass*    pClass = (DelegateEEClass*) pDelMT->GetClass();

    if (pMD == pClass->GetInvokeMethod())
    {
        // Validate the invoke method, which at the moment just means checking the calling convention

        if (*pMD->GetSig() != (IMAGE_CEE_CS_CALLCONV_HASTHIS | IMAGE_CEE_CS_CALLCONV_DEFAULT))
            COMPlusThrow(kInvalidProgramException);

        ret = COMDelegate::TheDelegateInvokeStub();
    }
    else
    {

        // Since we do not support asynchronous delegates in CoreCLR, we much ensure that it was indeed a async delegate call
        // and not an invalid-delegate-layout condition.
        //
        // If the call was indeed for async delegate invocation, we will just throw an exception.
        if ((pMD == pClass->GetBeginInvokeMethod()) || (pMD == pClass->GetEndInvokeMethod()))
        {
            COMPlusThrow(kPlatformNotSupportedException);
        }


        _ASSERTE(!"Bad Delegate layout");
        COMPlusThrow(kInvalidProgramException);
    }

    RETURN ret;
}

FCIMPL1(Object*, COMDelegate::InternalAlloc, ReflectClassBaseObject * pTargetUNSAFE)
{
    FCALL_CONTRACT;

    REFLECTCLASSBASEREF refTarget = (REFLECTCLASSBASEREF)ObjectToOBJECTREF(pTargetUNSAFE);
    OBJECTREF refRetVal = NULL;
    TypeHandle targetTH = refTarget->GetType();
    HELPER_METHOD_FRAME_BEGIN_RET_1(refTarget);

    _ASSERTE(targetTH.GetMethodTable() != NULL && targetTH.GetMethodTable()->IsDelegate());

    refRetVal = targetTH.GetMethodTable()->Allocate();

    HELPER_METHOD_FRAME_END();
    return OBJECTREFToObject(refRetVal);
}
FCIMPLEND

FCIMPL1(Object*, COMDelegate::InternalAllocLike, Object* pThis)
{
    FCALL_CONTRACT;

    OBJECTREF refRetVal = NULL;
    HELPER_METHOD_FRAME_BEGIN_RET_NOPOLL();

    _ASSERTE(pThis->GetMethodTable() != NULL && pThis->GetMethodTable()->IsDelegate());

    refRetVal = pThis->GetMethodTable()->AllocateNoChecks();

    HELPER_METHOD_FRAME_END();
    return OBJECTREFToObject(refRetVal);
}
FCIMPLEND

FCIMPL2(FC_BOOL_RET, COMDelegate::InternalEqualTypes, Object* pThis, Object *pThat)
{
    FCALL_CONTRACT;

    MethodTable *pThisMT = pThis->GetMethodTable();
    MethodTable *pThatMT = pThat->GetMethodTable();

    _ASSERTE(pThisMT != NULL && pThisMT->IsDelegate());
    _ASSERTE(pThatMT != NULL);

    BOOL bResult = (pThisMT == pThatMT);

    if (!bResult)
    {
        HELPER_METHOD_FRAME_BEGIN_RET_0();
        bResult = pThisMT->IsEquivalentTo(pThatMT);
        HELPER_METHOD_FRAME_END();
    }

    FC_RETURN_BOOL(bResult);
}
FCIMPLEND

#endif // CROSSGEN_COMPILE

BOOL COMDelegate::NeedsWrapperDelegate(MethodDesc* pTargetMD)
{
    LIMITED_METHOD_CONTRACT;

#ifdef _TARGET_ARM_
    // For arm VSD expects r4 to contain the indirection cell. However r4 is a non-volatile register
    // and its value must be preserved. So we need to erect a frame and store indirection cell in r4 before calling
    // virtual stub dispatch. Erecting frame is already done by secure delegates so the secureDelegate infrastructure
    //  can easliy be used for our purpose.
    // set needsSecureDelegate flag in order to erect a frame. (Secure Delegate stub also loads the right value in r4)
    if (!pTargetMD->IsStatic() && pTargetMD->IsVirtual() && !pTargetMD->GetMethodTable()->IsValueType())
        return TRUE;
#endif

     return FALSE;
}


#ifndef CROSSGEN_COMPILE

// to create a secure delegate wrapper we need:
// - the delegate to forward to         -> _invocationList
// - the creator assembly               -> _methodAuxPtr
// - the delegate invoke MethodDesc     -> _count
// the 2 fields used for invocation will contain:
// - the delegate itself                -> _pORField
// - the secure stub                    -> _pFPField
DELEGATEREF COMDelegate::CreateSecureDelegate(DELEGATEREF delegate, MethodDesc* pCreatorMethod, MethodDesc* pTargetMD)
{
    CONTRACTL
    {
        THROWS;
        GC_TRIGGERS;
        MODE_COOPERATIVE;
    }
    CONTRACTL_END;

    MethodTable *pDelegateType = delegate->GetMethodTable();
    MethodDesc *pMD = ((DelegateEEClass*)(pDelegateType->GetClass()))->GetInvokeMethod();
    // allocate the object
    struct _gc {
        DELEGATEREF refSecDel;
        DELEGATEREF innerDel;
    } gc;
    gc.refSecDel = delegate;
    gc.innerDel = NULL;

    GCPROTECT_BEGIN(gc);

    // set the proper fields
    //

    // Object reference field...
    gc.refSecDel->SetTarget(gc.refSecDel);

    // save the secure invoke stub.  GetSecureInvoke() can trigger GC.
    PCODE tmp = GetSecureInvoke(pMD);
    gc.refSecDel->SetMethodPtr(tmp);
    // save the assembly
    gc.refSecDel->SetMethodPtrAux((PCODE)(void *)pCreatorMethod);
    // save the delegate MethodDesc for the frame
    gc.refSecDel->SetInvocationCount((INT_PTR)pMD);

    // save the delegate to forward to
    gc.innerDel = (DELEGATEREF) pDelegateType->Allocate();
    gc.refSecDel->SetInvocationList(gc.innerDel);

    if (pCreatorMethod != NULL)
    {
        // If the pCreatorMethod is a collectible method, then stash a reference to the
        // LoaderAllocator/DynamicResolver of the collectible assembly/method in the invocationList
        // of the inner delegate
        // (The invocationList of the inner delegate is the only field garaunteed to be unused for
        //  other purposes at this time.)
        if (pCreatorMethod->IsLCGMethod())
        {
            OBJECTREF refCollectible = pCreatorMethod->AsDynamicMethodDesc()->GetLCGMethodResolver()->GetManagedResolver();
            gc.innerDel->SetInvocationList(refCollectible);
        }
        else if (pCreatorMethod->GetLoaderAllocator()->IsCollectible())
        {
            OBJECTREF refCollectible = pCreatorMethod->GetLoaderAllocator()->GetExposedObject();
            gc.innerDel->SetInvocationList(refCollectible);
        }
    }

    GCPROTECT_END();

    return gc.innerDel;
}

// InternalGetMethodInfo
// This method will get the MethodInfo for a delegate
FCIMPL1(ReflectMethodObject *, COMDelegate::FindMethodHandle, Object* refThisIn)
{
    FCALL_CONTRACT;

    MethodDesc* pMD = NULL;
    REFLECTMETHODREF pRet = NULL;
    OBJECTREF refThis = ObjectToOBJECTREF(refThisIn);

    HELPER_METHOD_FRAME_BEGIN_RET_1(refThis);

    pMD = GetMethodDesc(refThis);
    pRet = pMD->GetStubMethodInfo();
    HELPER_METHOD_FRAME_END();

    return (ReflectMethodObject*)OBJECTREFToObject(pRet);
}
FCIMPLEND

FCIMPL2(FC_BOOL_RET, COMDelegate::InternalEqualMethodHandles, Object *refLeftIn, Object *refRightIn)
{
    FCALL_CONTRACT;

    OBJECTREF refLeft = ObjectToOBJECTREF(refLeftIn);
    OBJECTREF refRight = ObjectToOBJECTREF(refRightIn);
    BOOL fRet = FALSE;

    HELPER_METHOD_FRAME_BEGIN_RET_2(refLeft, refRight);

    MethodDesc* pMDLeft = GetMethodDesc(refLeft);
    MethodDesc* pMDRight = GetMethodDesc(refRight);
    fRet = pMDLeft == pMDRight;

    HELPER_METHOD_FRAME_END();

    FC_RETURN_BOOL(fRet);
}
FCIMPLEND

FCIMPL1(MethodDesc*, COMDelegate::GetInvokeMethod, Object* refThisIn)
{
    FCALL_CONTRACT;

    OBJECTREF refThis = ObjectToOBJECTREF(refThisIn);
    MethodTable * pDelMT = refThis->GetMethodTable();

    MethodDesc* pMD = ((DelegateEEClass*)(pDelMT->GetClass()))->GetInvokeMethod();
    _ASSERTE(pMD);
    return pMD;
}
FCIMPLEND

#ifdef FEATURE_MULTICASTSTUB_AS_IL
FCIMPL1(PCODE, COMDelegate::GetMulticastInvoke, Object* refThisIn)
{
    FCALL_CONTRACT;

    OBJECTREF refThis = ObjectToOBJECTREF(refThisIn);
    MethodTable *pDelegateMT = refThis->GetMethodTable();

    DelegateEEClass *delegateEEClass = ((DelegateEEClass*)(pDelegateMT->GetClass()));
    Stub *pStub = delegateEEClass->m_pMultiCastInvokeStub;
    if (pStub == NULL)
    {
        MethodDesc* pMD = delegateEEClass->GetInvokeMethod();

        HELPER_METHOD_FRAME_BEGIN_RET_0();

        GCX_PREEMP();

        MetaSig sig(pMD);

        BOOL fReturnVal = !sig.IsReturnTypeVoid();

        SigTypeContext emptyContext;
        ILStubLinker sl(pMD->GetModule(), pMD->GetSignature(), &emptyContext, pMD, TRUE, TRUE, FALSE);

        ILCodeStream *pCode = sl.NewCodeStream(ILStubLinker::kDispatch);

        DWORD dwInvocationCountNum = pCode->NewLocal(ELEMENT_TYPE_I4);
        DWORD dwLoopCounterNum = pCode->NewLocal(ELEMENT_TYPE_I4);

        DWORD dwReturnValNum = -1;
        if(fReturnVal)
            dwReturnValNum = pCode->NewLocal(sig.GetRetTypeHandleNT());

        ILCodeLabel *nextDelegate = pCode->NewCodeLabel();
        ILCodeLabel *endOfMethod = pCode->NewCodeLabel();

        // Get count of delegates
        pCode->EmitLoadThis();
        pCode->EmitLDFLD(pCode->GetToken(MscorlibBinder::GetField(FIELD__MULTICAST_DELEGATE__INVOCATION_COUNT)));
        pCode->EmitSTLOC(dwInvocationCountNum);

        // initialize counter
        pCode->EmitLDC(0);
        pCode->EmitSTLOC(dwLoopCounterNum);

        //Label_nextDelegate:
        pCode->EmitLabel(nextDelegate);

#ifdef DEBUGGING_SUPPORTED
        pCode->EmitLoadThis();
        pCode->EmitLDLOC(dwLoopCounterNum);
        pCode->EmitCALL(METHOD__STUBHELPERS__MULTICAST_DEBUGGER_TRACE_HELPER, 2, 0);
#endif // DEBUGGING_SUPPORTED

        // compare LoopCounter with InvocationCount. If equal then branch to Label_endOfMethod
        pCode->EmitLDLOC(dwLoopCounterNum);
        pCode->EmitLDLOC(dwInvocationCountNum);
        pCode->EmitBEQ(endOfMethod);

        // Load next delegate from array using LoopCounter as index
        pCode->EmitLoadThis();
        pCode->EmitLDFLD(pCode->GetToken(MscorlibBinder::GetField(FIELD__MULTICAST_DELEGATE__INVOCATION_LIST)));
        pCode->EmitLDLOC(dwLoopCounterNum);
        pCode->EmitLDELEM_REF();

        // Load the arguments
        UINT paramCount = 0;
        while(paramCount < sig.NumFixedArgs())
            pCode->EmitLDARG(paramCount++);

        // call the delegate
        pCode->EmitCALL(pCode->GetToken(pMD), sig.NumFixedArgs(), fReturnVal);

        // Save return value.
        if(fReturnVal)
            pCode->EmitSTLOC(dwReturnValNum);

        // increment counter
        pCode->EmitLDLOC(dwLoopCounterNum);
        pCode->EmitLDC(1);
        pCode->EmitADD();
        pCode->EmitSTLOC(dwLoopCounterNum);

        // branch to next delegate
        pCode->EmitBR(nextDelegate);

        //Label_endOfMethod
        pCode->EmitLabel(endOfMethod);

        // load the return value. return value from the last delegate call is returned
        if(fReturnVal)
            pCode->EmitLDLOC(dwReturnValNum);

        // return
        pCode->EmitRET();

        PCCOR_SIGNATURE pSig;
        DWORD cbSig;

        pMD->GetSig(&pSig,&cbSig);

        MethodDesc* pStubMD = ILStubCache::CreateAndLinkNewILStubMethodDesc(pMD->GetLoaderAllocator(),
                                                               pMD->GetMethodTable(),
                                                               ILSTUB_MULTICASTDELEGATE_INVOKE,
                                                               pMD->GetModule(),
                                                               pSig, cbSig,
                                                               NULL,
                                                               &sl);

        pStub = Stub::NewStub(JitILStub(pStubMD));

        g_IBCLogger.LogEEClassCOWTableAccess(pDelegateMT);

        InterlockedCompareExchangeT<PTR_Stub>(&delegateEEClass->m_pMultiCastInvokeStub, pStub, NULL);

        HELPER_METHOD_FRAME_END();
    }

    return pStub->GetEntryPoint();
}
FCIMPLEND

#else // FEATURE_MULTICASTSTUB_AS_IL

FCIMPL1(PCODE, COMDelegate::GetMulticastInvoke, Object* refThisIn)
{
    FCALL_CONTRACT;

    OBJECTREF refThis = ObjectToOBJECTREF(refThisIn);
    MethodTable *pDelegateMT = refThis->GetMethodTable();

    DelegateEEClass *delegateEEClass = ((DelegateEEClass*)(pDelegateMT->GetClass()));
    Stub *pStub = delegateEEClass->m_pMultiCastInvokeStub;
    if (pStub == NULL)
    {
        MethodDesc* pMD = delegateEEClass->GetInvokeMethod();

        HELPER_METHOD_FRAME_BEGIN_RET_0();

        GCX_PREEMP();

        MetaSig sig(pMD);

        UINT_PTR hash = CPUSTUBLINKER::HashMulticastInvoke(&sig);

        pStub = m_pMulticastStubCache->GetStub(hash);
        if (!pStub)
        {
            CPUSTUBLINKER sl;

            LOG((LF_CORDB,LL_INFO10000, "COMD::GIMS making a multicast delegate\n"));

            sl.EmitMulticastInvoke(hash);

            // The cache is process-wide, based on signature.  It never unloads
            Stub *pCandidate = sl.Link(SystemDomain::GetGlobalLoaderAllocator()->GetStubHeap(), NEWSTUB_FL_MULTICAST);

            Stub *pWinner = m_pMulticastStubCache->AttemptToSetStub(hash,pCandidate);
            pCandidate->DecRef();
            if (!pWinner)
                COMPlusThrowOM();

            LOG((LF_CORDB,LL_INFO10000, "Putting a MC stub at 0x%x (code:0x%x)\n",
                pWinner, (BYTE*)pWinner+sizeof(Stub)));

            pStub = pWinner;
        }

        g_IBCLogger.LogEEClassCOWTableAccess(pDelegateMT);

        // we don't need to do an InterlockedCompareExchange here - the m_pMulticastStubCache->AttemptToSetStub
        // will make sure all threads racing here will get the same stub, so they'll all store the same value
        delegateEEClass->m_pMultiCastInvokeStub = pStub;

        HELPER_METHOD_FRAME_END();
    }

    return pStub->GetEntryPoint();
}
FCIMPLEND
#endif // FEATURE_MULTICASTSTUB_AS_IL

PCODE COMDelegate::GetSecureInvoke(MethodDesc* pMD)
{
    CONTRACTL
    {
        THROWS;
        GC_TRIGGERS;
        MODE_ANY;
    }
    CONTRACTL_END;

    MethodTable *       pDelegateMT = pMD->GetMethodTable();
    DelegateEEClass*    delegateEEClass = (DelegateEEClass*) pDelegateMT->GetClass();
    Stub *pStub = delegateEEClass->m_pSecureDelegateInvokeStub;

    if (pStub == NULL)
    {

        GCX_PREEMP();

        MetaSig sig(pMD);

        BOOL fReturnVal = !sig.IsReturnTypeVoid();

        SigTypeContext emptyContext;
        ILStubLinker sl(pMD->GetModule(), pMD->GetSignature(), &emptyContext, pMD, TRUE, TRUE, FALSE);

        ILCodeStream *pCode = sl.NewCodeStream(ILStubLinker::kDispatch);

        // Load the "real" delegate
        pCode->EmitLoadThis();
        pCode->EmitLDFLD(pCode->GetToken(MscorlibBinder::GetField(FIELD__MULTICAST_DELEGATE__INVOCATION_LIST)));

        // Load the arguments
        UINT paramCount = 0;
        while(paramCount < sig.NumFixedArgs())
            pCode->EmitLDARG(paramCount++);

        // Call the delegate
        pCode->EmitCALL(pCode->GetToken(pMD), sig.NumFixedArgs(), fReturnVal);

        // Return
        pCode->EmitRET();

        PCCOR_SIGNATURE pSig;
        DWORD cbSig;

        pMD->GetSig(&pSig,&cbSig);

        MethodDesc* pStubMD =
            ILStubCache::CreateAndLinkNewILStubMethodDesc(pMD->GetLoaderAllocator(),
                                                          pMD->GetMethodTable(),
                                                          ILSTUB_SECUREDELEGATE_INVOKE,
                                                          pMD->GetModule(),
                                                          pSig, cbSig,
                                                          NULL,
                                                          &sl);

        pStub = Stub::NewStub(JitILStub(pStubMD));

        g_IBCLogger.LogEEClassCOWTableAccess(pDelegateMT);

        InterlockedCompareExchangeT<PTR_Stub>(&delegateEEClass->m_pSecureDelegateInvokeStub, pStub, NULL);

    }
    return pStub->GetEntryPoint();
}
<<<<<<< HEAD
=======
#else // FEATURE_STUBS_AS_IL
PCODE COMDelegate::GetSecureInvoke(MethodDesc* pMD)
{
    CONTRACT (PCODE)
    {
        THROWS;
        GC_TRIGGERS;
        MODE_ANY;
        POSTCONDITION(RETVAL != NULL);
    }
    CONTRACT_END;

    MethodTable *       pDelegateMT = pMD->GetMethodTable();
    DelegateEEClass*    delegateEEClass = (DelegateEEClass*) pDelegateMT->GetClass();

    Stub *pStub = delegateEEClass->m_pSecureDelegateInvokeStub;

    if (pStub == NULL)
    {
        GCX_PREEMP();

        MetaSig sig(pMD);

        UINT_PTR hash = CPUSTUBLINKER::HashMulticastInvoke(&sig);

        pStub = m_pSecureDelegateStubCache->GetStub(hash);
        if (!pStub)
        {
            CPUSTUBLINKER sl;

            LOG((LF_CORDB,LL_INFO10000, "COMD::GIMS making a multicast delegate\n"));
            sl.EmitSecureDelegateInvoke(hash);

            // The cache is process-wide, based on signature.  It never unloads
            Stub *pCandidate = sl.Link(SystemDomain::GetGlobalLoaderAllocator()->GetStubHeap(), NEWSTUB_FL_MULTICAST);

            Stub *pWinner = m_pSecureDelegateStubCache->AttemptToSetStub(hash, pCandidate);
            pCandidate->DecRef();
            if (!pWinner)
                COMPlusThrowOM();

            LOG((LF_CORDB,LL_INFO10000, "Putting a MC stub at 0x%x (code:0x%x)\n",
                pWinner, (BYTE*)pWinner+sizeof(Stub)));

            pStub = pWinner;
        }

        g_IBCLogger.LogEEClassCOWTableAccess(pDelegateMT);
        delegateEEClass->m_pSecureDelegateInvokeStub = pStub;
    }
    RETURN (pStub->GetEntryPoint());
}
#endif // FEATURE_STUBS_AS_IL
>>>>>>> 5a381e7c

#endif // CROSSGEN_COMPILE


static BOOL IsLocationAssignable(TypeHandle fromHandle, TypeHandle toHandle, BOOL relaxedMatch, BOOL fromHandleIsBoxed)
{
    CONTRACTL
    {
        THROWS;
        GC_TRIGGERS;
        MODE_ANY;
    }
    CONTRACTL_END;
    // Identical types are obviously compatible.
    if (fromHandle == toHandle)
        return TRUE;

    // Byref parameters can never be allowed relaxed matching since type safety will always be violated in one
    // of the two directions (in or out). Checking one of the types is enough since a byref type is never
    // compatible with a non-byref type.
    if (fromHandle.IsByRef())
        relaxedMatch = FALSE;

    // If we allow relaxed matching then any subtype of toHandle is probably
    // compatible (definitely so if we know fromHandle is coming from a boxed
    // value such as we get from the bound argument in a closed delegate).
    if (relaxedMatch && fromHandle.CanCastTo(toHandle))
    {
        // If the fromHandle isn't boxed then we need to be careful since
        // non-object reference arguments aren't going to be compatible with
        // object reference locations (there's no implicit boxing going to happen
        // for us).
        if (!fromHandleIsBoxed)
        {
            // Check that the "objrefness" of source and destination matches. In
            // reality there are only three objref classes that would have
            // passed the CanCastTo above given a value type source (Object,
            // ValueType and Enum), but why hard code these in when we can be
            // more robust?
            if (fromHandle.IsGenericVariable())
            {
                TypeVarTypeDesc *fromHandleVar = fromHandle.AsGenericVariable();

                // We need to check whether constraints of fromHandle have been loaded, because the
                // CanCastTo operation might have made its decision without enumerating constraints
                // (e.g. when toHandle is System.Object).
                if (!fromHandleVar->ConstraintsLoaded())
                    fromHandleVar->LoadConstraints(CLASS_DEPENDENCIES_LOADED);

                if (toHandle.IsGenericVariable())
                {
                    TypeVarTypeDesc *toHandleVar = toHandle.AsGenericVariable();

                    // Constraints of toHandleVar were not touched by CanCastTo.
                    if (!toHandleVar->ConstraintsLoaded())
                        toHandleVar->LoadConstraints(CLASS_DEPENDENCIES_LOADED);

                    // Both handles are type variables. The following table lists all possible combinations.
                    //
                    // In brackets are results of IsConstrainedAsObjRef/IsConstrainedAsValueType
                    //
                    //            To:| [FALSE/FALSE]         | [FALSE/TRUE]          | [TRUE/FALSE]
                    // From:         |                       |                       |
                    // --------------------------------------------------------------------------------------
                    // [FALSE/FALSE] | ERROR                 | NEVER HAPPENS         | ERROR
                    //               | we know nothing       |                       | From may be a VT
                    // --------------------------------------------------------------------------------------
                    // [FALSE/TRUE]  | ERROR                 | OK                    | ERROR
                    //               | To may be an ObjRef   | both are VT           | mismatch
                    // --------------------------------------------------------------------------------------
                    // [TRUE/FALSE]  | OK (C# compat)        | ERROR - mismatch and  | OK
                    //               | (*)                   | no such instantiation | both are ObjRef
                    // --------------------------------------------------------------------------------------

                    if (fromHandleVar->ConstrainedAsObjRef())
                    {
                        // (*) Normally we would need to check whether toHandleVar is also constrained
                        // as ObjRef here and fail if it's not. However, the C# compiler currently
                        // allows the toHandleVar constraint to be omitted and infers it. We have to
                        // follow the same rule to avoid introducing a breaking change.
                        //
                        // Example:
                        // class Gen<T, U> where T : class, U
                        //
                        // For the sake of delegate co(ntra)variance, U is also regarded as being
                        // constrained as ObjRef even though it has no constraints.

                        if (toHandleVar->ConstrainedAsValueType())
                        {
                            // reference type / value type mismatch
                            return FALSE;
                        }
                    }
                    else
                    {
                        if (toHandleVar->ConstrainedAsValueType())
                        {
                            // If toHandleVar is constrained as value type, fromHandle must be as well.
                            _ASSERTE(fromHandleVar->ConstrainedAsValueType());
                        }
                        else
                        {
                            // It was not possible to prove that the variables are both reference types
                            // or both value types.
                            return FALSE;
                        }
                    }
                }
                else
                {
                    // We need toHandle to be an ObjRef and fromHandle to be constrained as ObjRef,
                    // or toHandle to be a value type and fromHandle to be constrained as a value
                    // type (which must be this specific value type actually as value types are sealed).

                    // Constraints of fromHandle must ensure that it will be ObjRef if toHandle is an
                    // ObjRef, and a value type if toHandle is not an ObjRef.
                    if (CorTypeInfo::IsObjRef_NoThrow(toHandle.GetInternalCorElementType()))
                    {
                        if (!fromHandleVar->ConstrainedAsObjRef())
                            return FALSE;
                    }
                    else
                    {
                        if (!fromHandleVar->ConstrainedAsValueType())
                            return FALSE;
                    }
                }
            }
            else
            {
                _ASSERTE(!toHandle.IsGenericVariable());

                // The COR element types have all the information we need.
                if (CorTypeInfo::IsObjRef_NoThrow(fromHandle.GetInternalCorElementType()) !=
                    CorTypeInfo::IsObjRef_NoThrow(toHandle.GetInternalCorElementType()))
                    return FALSE;
            }
        }

        return TRUE;
    }
    else
    {
        // they are not compatible yet enums can go into each other if their underlying element type is the same
        if (toHandle.GetVerifierCorElementType() == fromHandle.GetVerifierCorElementType()
            && (toHandle.IsEnum() || fromHandle.IsEnum()))
            return TRUE;

    }

    return FALSE;
}

MethodDesc* COMDelegate::FindDelegateInvokeMethod(MethodTable *pMT)
{
    CONTRACTL
    {
        THROWS;
        GC_NOTRIGGER;
        MODE_ANY;
    }
    CONTRACTL_END;

    _ASSERTE(pMT->IsDelegate());

    MethodDesc * pMD = ((DelegateEEClass*)pMT->GetClass())->GetInvokeMethod();
    if (pMD == NULL)
        COMPlusThrowNonLocalized(kMissingMethodException, W("Invoke"));
    return pMD;
}

BOOL COMDelegate::IsDelegateInvokeMethod(MethodDesc *pMD)
{
    LIMITED_METHOD_CONTRACT;

    MethodTable *pMT = pMD->GetMethodTable();
    _ASSERTE(pMT->IsDelegate());

    return (pMD == ((DelegateEEClass *)pMT->GetClass())->GetInvokeMethod());
}

BOOL COMDelegate::IsMethodDescCompatible(TypeHandle   thFirstArg,
                                         TypeHandle   thExactMethodType,
                                         MethodDesc  *pTargetMethod,
                                         TypeHandle   thDelegate,
                                         MethodDesc  *pInvokeMethod,
                                         int          flags,
                                         BOOL        *pfIsOpenDelegate)
{
    CONTRACTL
    {
        THROWS;
        GC_TRIGGERS;
        MODE_ANY;
    }
    CONTRACTL_END;

    // Handle easy cases first -- if there's a constraint on whether the target method is static or instance we can check that very
    // quickly.
    if (flags & DBF_StaticMethodOnly && !pTargetMethod->IsStatic())
        return FALSE;
    if (flags & DBF_InstanceMethodOnly && pTargetMethod->IsStatic())
        return FALSE;

    // we don't allow you to bind to methods on Nullable<T> because the unboxing stubs don't know how to
    // handle this case.
    if (!pTargetMethod->IsStatic() && Nullable::IsNullableType(pTargetMethod->GetMethodTable()))
        return FALSE;

    // Have to be careful with automatically generated array methods (Get, Set, etc.). The TypeHandle here may actually be one
    // of the "special case" MethodTables (such as Object[]) instead of an ArrayTypeDesc and our TypeHandle CanCastTo code can't
    // cope with all the different possible combinations. In general we want to normalize the TypeHandle into an ArrayTypeDesc
    // for these cases.
    if (thExactMethodType.IsArrayType() && !thExactMethodType.IsArray())
    {
        TypeHandle thElement = thExactMethodType.AsMethodTable()->GetApproxArrayElementTypeHandle();
        CorElementType etElement = thExactMethodType.AsMethodTable()->GetInternalCorElementType();
        unsigned uRank = thExactMethodType.AsMethodTable()->GetRank();

        thExactMethodType = ClassLoader::LoadArrayTypeThrowing(thElement,
                                                               etElement,
                                                               uRank,
                                                               ClassLoader::DontLoadTypes);
    }

    // Get signatures for the delegate invoke and target methods.
    MetaSig sigInvoke(pInvokeMethod, thDelegate);
    MetaSig sigTarget(pTargetMethod, thExactMethodType);

    // Check that there is no vararg mismatch.
    if (sigInvoke.IsVarArg() != sigTarget.IsVarArg())
        return FALSE;

    // The relationship between the number of arguments on the delegate invoke and target methods tells us a lot about the type of
    // delegate we'll create (open or closed over the first argument). We're getting the fixed argument counts here, which are all
    // the arguments apart from any implicit 'this' pointers.
    // On the delegate invoke side (the caller) the total number of arguments is the number of fixed args to Invoke plus one if the
    // delegate is closed over an argument (i.e. that argument is provided at delegate creation time).
    // On the target method side (the callee) the total number of arguments is the number of fixed args plus one if the target is an
    // instance method.
    // These two totals should match for any compatible delegate and target method.
    UINT numFixedInvokeArgs = sigInvoke.NumFixedArgs();
    UINT numFixedTargetArgs = sigTarget.NumFixedArgs();
    UINT numTotalTargetArgs = numFixedTargetArgs + (pTargetMethod->IsStatic() ? 0 : 1);

    // Determine whether the match (if it is otherwise compatible) would result in an open or closed delegate or is just completely
    // out of whack.
    BOOL fIsOpenDelegate;
    if (numTotalTargetArgs == numFixedInvokeArgs)
        // All arguments provided by invoke, delegate must be open.
        fIsOpenDelegate = TRUE;
    else if (numTotalTargetArgs == numFixedInvokeArgs + 1)
        // One too few arguments provided by invoke, delegate must be closed.
        fIsOpenDelegate = FALSE;
    else
        // Target method cannot possibly match the invoke method.
        return FALSE;

    // Deal with cases where the caller wants a specific type of delegate.
    if (flags & DBF_OpenDelegateOnly && !fIsOpenDelegate)
        return FALSE;
    if (flags & DBF_ClosedDelegateOnly && fIsOpenDelegate)
        return FALSE;

    // If the target (or first argument) is null, the delegate type would be closed and the caller explicitly doesn't want to allow
    // closing over null then filter that case now.
    if (flags & DBF_NeverCloseOverNull && thFirstArg.IsNull() && !fIsOpenDelegate)
        return FALSE;

    // If, on the other hand, we're looking at an open delegate but the caller has provided a target it's also not a match.
    if (fIsOpenDelegate && !thFirstArg.IsNull())
        return FALSE;

    // **********OLD COMMENT**********
    // We don't allow open delegates over virtual value type methods. That's because we currently have no way to allow the first
    // argument of the invoke method to be specified in such a way that the passed value would be both compatible with the target
    // method and type safe. Virtual methods always have an objref instance (they depend on this for the vtable lookup algorithm) so
    // we can't take a Foo& first argument like other value type methods. We also can't accept System.Object or System.ValueType in
    // the invoke signature since that's not specific enough and would allow type safety violations.
    // Someday we may invent a boxing stub which would take a Foo& passed in box it before dispatch. This is unlikely given that
    // it's a lot of work for an edge case (especially considering that open delegates over value types are always going to be
    // tightly bound to the specific value type). It would also be an odd case where merely calling a delegate would involve an
    // allocation and thus potential failure before you even entered the method.
    // So for now we simply disallow this case.
    // **********OLD COMMENT END**********
    // Actually we allow them now. We will treat them like non-virtual methods.


    // If we get here the basic shape of the signatures match up for either an open or closed delegate. Now we need to verify that
    // those signatures are type compatible. This is complicated somewhat by the matrix of delegate type to target method types
    // (open static vs closed instance etc.). Where we get the first argument type on the invoke side is controlled by open vs
    // closed: closed delegates get the type from the target, open from the first invoke method argument (which is always a fixed
    // arg). Similarly the location of the first argument type on the target method side is based on static vs instance (static from
    // the first fixed arg, instance from the type of the method).

    TypeHandle thFirstInvokeArg;
    TypeHandle thFirstTargetArg;

    // There is one edge case for an open static delegate which takes no arguments. In that case we're nearly done, just compare the
    // return types.
    if (numTotalTargetArgs == 0)
    {
        _ASSERTE(pTargetMethod->IsStatic());
        _ASSERTE(fIsOpenDelegate);

        goto CheckReturnType;
    }

    // Invoke side first...
    if (fIsOpenDelegate)
    {
        // No bound arguments, take first type from invoke signature.
        if (sigInvoke.NextArgNormalized() == ELEMENT_TYPE_END)
            return FALSE;
        thFirstInvokeArg = sigInvoke.GetLastTypeHandleThrowing();
    }
    else
        // We have one bound argument and the type of that is what we must compare first.
        thFirstInvokeArg = thFirstArg;

    // And now the first target method argument for comparison...
    if (pTargetMethod->IsStatic())
    {
        // The first argument for a static method is the first fixed arg.
        if (sigTarget.NextArgNormalized() == ELEMENT_TYPE_END)
            return FALSE;
        thFirstTargetArg = sigTarget.GetLastTypeHandleThrowing();

        // Delegates closed over static methods have a further constraint: the first argument of the target must be an object
        // reference type (otherwise the argument shuffling logic could get complicated).
        if (!fIsOpenDelegate)
        {
            if (thFirstTargetArg.IsGenericVariable())
            {
                // If the first argument of the target is a generic variable, it must be constrained to be an object reference.
                TypeVarTypeDesc *varFirstTargetArg = thFirstTargetArg.AsGenericVariable();
                if (!varFirstTargetArg->ConstrainedAsObjRef())
                    return FALSE;
            }
            else
            {
                // Otherwise the code:CorElementType of the argument must be classified as an object reference.
                CorElementType etFirstTargetArg = thFirstTargetArg.GetInternalCorElementType();
                if (!CorTypeInfo::IsObjRef(etFirstTargetArg))
                    return FALSE;
            }
        }
    }
    else
    {
        // The type of the first argument to an instance method is from the method type.
        thFirstTargetArg = thExactMethodType;

        // If the delegate is open and the target method is on a value type or primitive then the first argument of the invoke
        // method must be a reference to that type. So make promote the type we got from the reference to a ref. (We don't need to
        // do this for the closed instance case because there we got the invocation side type from the first arg passed in, i.e.
        // it's had the ref stripped from it implicitly).
        if (fIsOpenDelegate)
        {
            CorElementType etFirstTargetArg = thFirstTargetArg.GetInternalCorElementType();
            if (etFirstTargetArg <= ELEMENT_TYPE_R8 ||
                etFirstTargetArg == ELEMENT_TYPE_VALUETYPE ||
                etFirstTargetArg == ELEMENT_TYPE_I ||
                etFirstTargetArg == ELEMENT_TYPE_U)
                thFirstTargetArg = thFirstTargetArg.MakeByRef();
        }
    }

    // Now we have enough data to compare the first arguments on the invoke and target side. Skip this if we are closed over null
    // (we don't have enough type information for the match but it doesn't matter because the null matches all object reference
    // types, which our first arg must be in this case). We always relax signature matching for the first argument of an instance
    // method, since it's always allowable to call the method on a more derived type. In cases where we're closed over the first
    // argument we know that argument is boxed (because it was passed to us as an object). We provide this information to
    // IsLocationAssignable because it relaxes signature matching for some important cases (e.g. passing a value type to an argument
    // typed as Object).
    if (!thFirstInvokeArg.IsNull())
        if (!IsLocationAssignable(thFirstInvokeArg,
                                  thFirstTargetArg,
                                  !pTargetMethod->IsStatic() || flags & DBF_RelaxedSignature,
                                  !fIsOpenDelegate))
            return FALSE;

        // Loop over the remaining fixed args, the list should be one to one at this point.
    while (TRUE)
    {
        CorElementType etInvokeArg = sigInvoke.NextArgNormalized();
        CorElementType etTargetArg = sigTarget.NextArgNormalized();
        if (etInvokeArg == ELEMENT_TYPE_END || etTargetArg == ELEMENT_TYPE_END)
        {
            // We've reached the end of one signature. We better be at the end of the other or it's not a match.
            if (etInvokeArg != etTargetArg)
                return FALSE;
            break;
        }
        else
        {
            TypeHandle thInvokeArg = sigInvoke.GetLastTypeHandleThrowing();
            TypeHandle thTargetArg = sigTarget.GetLastTypeHandleThrowing();

            if (!IsLocationAssignable(thInvokeArg, thTargetArg, flags & DBF_RelaxedSignature, FALSE))
                return FALSE;
        }
    }

 CheckReturnType:

    // Almost there, just compare the return types (remember that the assignment is in the other direction here, from callee to
    // caller, so switch the order of the arguments to IsLocationAssignable).
    // If we ever relax this we have to think about how to unbox this arg in the Nullable<T> case also.
    if (!IsLocationAssignable(sigTarget.GetRetTypeHandleThrowing(),
                              sigInvoke.GetRetTypeHandleThrowing(),
                              flags & DBF_RelaxedSignature,
                              FALSE))
        return FALSE;

    // We must have a match.
    if (pfIsOpenDelegate)
        *pfIsOpenDelegate = fIsOpenDelegate;
    return TRUE;
}

MethodDesc* COMDelegate::GetDelegateCtor(TypeHandle delegateType, MethodDesc *pTargetMethod, DelegateCtorArgs *pCtorData)
{
    CONTRACTL
    {
        THROWS;
        GC_TRIGGERS;
        MODE_ANY;
    }
    CONTRACTL_END;

    MethodDesc *pRealCtor = NULL;

    MethodTable *pDelMT = delegateType.AsMethodTable();
    DelegateEEClass *pDelCls = (DelegateEEClass*)(pDelMT->GetClass());

    MethodDesc *pDelegateInvoke = COMDelegate::FindDelegateInvokeMethod(pDelMT);

    MetaSig invokeSig(pDelegateInvoke);
    MetaSig methodSig(pTargetMethod);
    UINT invokeArgCount = invokeSig.NumFixedArgs();
    UINT methodArgCount = methodSig.NumFixedArgs();
    BOOL isStatic = pTargetMethod->IsStatic();
    LoaderAllocator *pTargetMethodLoaderAllocator = pTargetMethod->GetLoaderAllocator();
    BOOL isCollectible = pTargetMethodLoaderAllocator->IsCollectible();
    // A method that may be instantiated over a collectible type, and is static will require a delegate
    // that has the _methodBase field filled in with the LoaderAllocator of the collectible assembly
    // associated with the instantiation.
    BOOL fMaybeCollectibleAndStatic = FALSE;

    // Do not allow static methods with [NativeCallableAttribute] to be a delegate target.
    // A native callable method is special and allowing it to be delegate target will destabilize the runtime.
    if (pTargetMethod->HasNativeCallableAttribute())
    {
        COMPlusThrow(kNotSupportedException, W("NotSupported_NativeCallableTarget"));
    }

    if (isStatic)
    {
        // When this method is called and the method being considered is shared, we typically
        // are passed a Wrapper method for the explicit canonical instantiation. It would be illegal
        // to actually call that method, but the jit uses it as a proxy for the real instantiated
        // method, so we can't make the methoddesc apis that report that it is the shared methoddesc
        // report that it is. Hence, this collection of checks that will detect if the methoddesc
        // being used is a normal method desc to shared code, or if it is a wrapped methoddesc
        // corresponding to the actually uncallable instantiation over __Canon.
        if (pTargetMethod->GetMethodTable()->IsSharedByGenericInstantiations())
        {
            fMaybeCollectibleAndStatic = TRUE;
        }
        else if (pTargetMethod->IsSharedByGenericMethodInstantiations())
        {
            fMaybeCollectibleAndStatic = TRUE;
        }
        else if (pTargetMethod->HasMethodInstantiation())
        {
            Instantiation instantiation = pTargetMethod->GetMethodInstantiation();
            for (DWORD iParam = 0; iParam < instantiation.GetNumArgs(); iParam++)
            {
                if (instantiation[iParam] == g_pCanonMethodTableClass)
                {
                    fMaybeCollectibleAndStatic = TRUE;
                    break;
                }
            }
        }
    }

    // If this might be collectible and is static, then we will go down the slow path. Implementing
    // yet another fast path would require a methoddesc parameter, but hopefully isn't necessary.
    if (fMaybeCollectibleAndStatic)
        return NULL;

    if (!isStatic)
        methodArgCount++; // count 'this'
    MethodDesc *pCallerMethod = (MethodDesc*)pCtorData->pMethod;

    if (NeedsWrapperDelegate(pTargetMethod))
    {
        // If we need a wrapper even it is not a secure delegate, go through slow path
        return NULL;
    }

    // Force the slow path for nullable so that we can give the user an error in case were the verifier is not run.
    MethodTable* pMT = pTargetMethod->GetMethodTable();
    if (!pTargetMethod->IsStatic() && Nullable::IsNullableType(pMT))
        return NULL;

#ifdef FEATURE_COMINTEROP
    // We'll always force classic COM types to go down the slow path for security checks.
    if ((pMT->IsComObjectType() && !pMT->IsWinRTObjectType()) ||
        (pMT->IsComImport() && !pMT->IsProjectedFromWinRT()))
    {
        return NULL;
    }
#endif

    // DELEGATE KINDS TABLE
    //
    //                                  _target         _methodPtr              _methodPtrAux       _invocationList     _invocationCount
    //
    // 1- Instance closed               'this' ptr      target method           null                null                0
    // 2- Instance open non-virt        delegate        shuffle thunk           target method       null                0
    // 3- Instance open virtual         delegate        Virtual-stub dispatch   method id           null                0
    // 4- Static closed                 first arg       target method           null                null                0
    // 5- Static closed (special sig)   delegate        specialSig thunk        target method       first arg           0
    // 6- Static opened                 delegate        shuffle thunk           target method       null                0
    // 7- Secure                        delegate        call thunk              MethodDesc (frame)  target delegate     creator assembly
    //
    // Delegate invoke arg count == target method arg count - 2, 3, 6
    // Delegate invoke arg count == 1 + target method arg count - 1, 4, 5
    //
    // 1, 4     - MulticastDelegate.ctor1 (simply assign _target and _methodPtr)
    // 5        - MulticastDelegate.ctor2 (see table, takes 3 args)
    // 2, 6     - MulticastDelegate.ctor3 (take shuffle thunk)
    // 3        - MulticastDelegate.ctor4 (take shuffle thunk, retrieve MethodDesc) ???
    //
    // 7 - Needs special handling
    //
    // With collectible types, we need to fill the _methodBase field in with a value that represents the LoaderAllocator of the target method
    // if the delegate is not a closed instance delegate.
    //
    // There are two techniques that will work for this.
    // One is to simply use the slow path. We use this for unusual constructs. It is rather slow.
    //  We will use this for the secure variants
    //
    // Another is to pass a gchandle to the delegate ctor. This is fastest, but only works if we can predict the gc handle at this time.
    //  We will use this for the non secure variants
    //
    // If you modify this logic, please update DacDbiInterfaceImpl::GetDelegateType, DacDbiInterfaceImpl::GetDelegateType,
    // DacDbiInterfaceImpl::GetDelegateFunctionData, and DacDbiInterfaceImpl::GetDelegateTargetObject.


    if (invokeArgCount == methodArgCount)
    {
        // case 2, 3, 6
        //@TODO:NEWVTWORK: Might need changing.
        // The virtual dispatch stub doesn't work on unboxed value type objects which don't have MT pointers.
        // Since open virtual (delegate kind 3) delegates on value type methods require unboxed objects we cannot use the
        // virtual dispatch stub for them. On the other hand, virtual methods on value types don't need
        // to be dispatched because value types cannot be derived. So we treat them like non-virtual methods (delegate kind 2).
        if (!isStatic && pTargetMethod->IsVirtual() && !pTargetMethod->GetMethodTable()->IsValueType())
        {
            // case 3
            if (isCollectible)
                pRealCtor = MscorlibBinder::GetMethod(METHOD__MULTICAST_DELEGATE__CTOR_COLLECTIBLE_VIRTUAL_DISPATCH);
            else
                pRealCtor = MscorlibBinder::GetMethod(METHOD__MULTICAST_DELEGATE__CTOR_VIRTUAL_DISPATCH);
        }
        else
        {
            // case 2, 6
            if (isCollectible)
                pRealCtor = MscorlibBinder::GetMethod(METHOD__MULTICAST_DELEGATE__CTOR_COLLECTIBLE_OPENED);
            else
                pRealCtor = MscorlibBinder::GetMethod(METHOD__MULTICAST_DELEGATE__CTOR_OPENED);
        }
        Stub *pShuffleThunk = NULL;
        if (!pTargetMethod->IsStatic() && pTargetMethod->HasRetBuffArg() && IsRetBuffPassedAsFirstArg())
            pShuffleThunk = pDelCls->m_pInstRetBuffCallStub;
        else
            pShuffleThunk = pDelCls->m_pStaticCallStub;

        if (!pShuffleThunk)
            pShuffleThunk = SetupShuffleThunk(pDelMT, pTargetMethod);
        pCtorData->pArg3 = (void*)pShuffleThunk->GetEntryPoint();
        if (isCollectible)
        {
            pCtorData->pArg4 = pTargetMethodLoaderAllocator->GetLoaderAllocatorObjectHandle();
        }
    }
    else
    {
        // case 1, 4, 5
        //TODO: need to differentiate on 5
        _ASSERTE(invokeArgCount + 1 == methodArgCount);

#ifdef HAS_THISPTR_RETBUF_PRECODE
        // Force closed delegates over static methods with return buffer to go via
        // the slow path to create ThisPtrRetBufPrecode
        if (isStatic && pTargetMethod->HasRetBuffArg() && IsRetBuffPassedAsFirstArg())
            return NULL;
#endif

        // under the conditions below the delegate ctor needs to perform some heavy operation
        // to get the unboxing stub
        BOOL needsRuntimeInfo = !pTargetMethod->IsStatic() &&
                    pTargetMethod->GetMethodTable()->IsValueType() && !pTargetMethod->IsUnboxingStub();

        if (needsRuntimeInfo)
            pRealCtor = MscorlibBinder::GetMethod(METHOD__MULTICAST_DELEGATE__CTOR_RT_CLOSED);
        else
        {
            if (!isStatic)
                pRealCtor = MscorlibBinder::GetMethod(METHOD__MULTICAST_DELEGATE__CTOR_CLOSED);
            else
            {
                if (isCollectible)
                {
                    pRealCtor = MscorlibBinder::GetMethod(METHOD__MULTICAST_DELEGATE__CTOR_COLLECTIBLE_CLOSED_STATIC);
                    pCtorData->pArg3 = pTargetMethodLoaderAllocator->GetLoaderAllocatorObjectHandle();
                }
                else
                {
                    pRealCtor = MscorlibBinder::GetMethod(METHOD__MULTICAST_DELEGATE__CTOR_CLOSED_STATIC);
                }
            }
        }
    }

    return pRealCtor;
}


/*@GENERICSVER: new (works for generics too)
    Does a static validation of parameters passed into a delegate constructor.


    For "new Delegate(obj.method)" where method is statically typed as "C::m" and
    the static type of obj is D (some subclass of C)...

    Params:
    instHnd : Static type of the instance, from which pFtn is obtained. Ignored if pFtn
             is static (i.e. D)
    ftnParentHnd: Parent of the MethodDesc, pFtn, used to create the delegate (i.e. type C)
    pFtn  : (possibly shared) MethodDesc of the function pointer used to create the delegate (i.e. C::m)
    pDlgt : The delegate type (i.e. Delegate)
    module: The module scoping methodMemberRef and delegateConstructorMemberRef
    methodMemberRef: the MemberRef, MemberDef or MemberSpec of the target method  (i.e. a mdToken for C::m)
    delegateConstructorMemberRef: the MemberRef, MemberDef or MemberSpec of the delegate constructor (i.e. a mdToken for Delegate::.ctor)

    Validates the following conditions:
    1.  If the function (pFtn) is not static, pInst should be equal to the type where
        pFtn is defined or pInst should be a parent of pFtn's type.
    2.  The signature of the function should be compatible with the signature
        of the Invoke method of the delegate type.
        The signature is retrieved from module, methodMemberRef and delegateConstructorMemberRef

    NB: Although some of these arguments are redundant, we pass them in to avoid looking up
        information that should already be available.
        Instead of comparing type handles modulo some context, the method directly compares metadata to avoid
        loading classes referenced in the method signatures (hence the need for the module and member refs).
        Also, because this method works directly on metadata, without allowing any additional instantiation of the
        free type variables in the signature of the method or delegate constructor, this code
        will *only* verify a constructor application at the typical (ie. formal) instantiation.
*/
/* static */
BOOL COMDelegate::ValidateCtor(TypeHandle instHnd,
                               TypeHandle ftnParentHnd,
                               MethodDesc *pFtn,
                               TypeHandle dlgtHnd,
                               BOOL       *pfIsOpenDelegate)

{
    CONTRACTL
    {
        THROWS;
        GC_TRIGGERS;
        MODE_ANY;

        PRECONDITION(CheckPointer(pFtn));
        PRECONDITION(!dlgtHnd.IsNull());
        PRECONDITION(!ftnParentHnd.IsNull());

        INJECT_FAULT(COMPlusThrowOM()); // from MetaSig::CompareElementType
    }
    CONTRACTL_END;

    DelegateEEClass *pdlgEEClass = (DelegateEEClass*)dlgtHnd.AsMethodTable()->GetClass();
    PREFIX_ASSUME(pdlgEEClass != NULL);
    MethodDesc *pDlgtInvoke = pdlgEEClass->GetInvokeMethod();
    if (pDlgtInvoke == NULL)
        return FALSE;
    return IsMethodDescCompatible(instHnd, ftnParentHnd, pFtn, dlgtHnd, pDlgtInvoke, DBF_RelaxedSignature, pfIsOpenDelegate);
}

BOOL COMDelegate::IsSecureDelegate(DELEGATEREF dRef)
{
    CONTRACTL
    {
        MODE_ANY;
        NOTHROW;
        GC_NOTRIGGER;
    }
    CONTRACTL_END;
    DELEGATEREF innerDel = NULL;
    if (dRef->GetInvocationCount() != 0)
    {
        innerDel = (DELEGATEREF) dRef->GetInvocationList();
        if (innerDel != NULL && innerDel->GetMethodTable()->IsDelegate())
        {
            // We have a secure delegate
            return TRUE;
        }
    }
    return FALSE;
}

#endif // !DACCESS_COMPILE


// Decides if pcls derives from Delegate.
BOOL COMDelegate::IsDelegate(MethodTable *pMT)
{
    WRAPPER_NO_CONTRACT;
    return (pMT == g_pDelegateClass) || (pMT == g_pMulticastDelegateClass) || pMT->IsDelegate();
}


#if !defined(DACCESS_COMPILE) && !defined(CROSSGEN_COMPILE)


// Helper to construct an UnhandledExceptionEventArgs.  This may fail for out-of-memory or
// other reasons.  Currently, we fall back on passing a NULL eventargs to the event sink.
// Another possibility is to have two shared immutable instances (one for isTerminating and
// another for !isTerminating).  These must be immutable because we perform no synchronization
// around delivery of unhandled exceptions.  They occur in a free-threaded manner on various
// threads.
//
// It doesn't add much value to communicate the isTerminating flag under these unusual
// conditions.
static void TryConstructUnhandledExceptionArgs(OBJECTREF *pThrowable,
                                               BOOL       isTerminating,
                                               OBJECTREF *pOutEventArgs)
{
    CONTRACTL
    {
        NOTHROW;
        GC_TRIGGERS;
        MODE_COOPERATIVE;
    }
    CONTRACTL_END;

    _ASSERTE(pThrowable    != NULL && IsProtectedByGCFrame(pThrowable));
    _ASSERTE(pOutEventArgs != NULL && IsProtectedByGCFrame(pOutEventArgs));
    _ASSERTE(*pOutEventArgs == NULL);

    EX_TRY
    {
        MethodTable *pMT = MscorlibBinder::GetClass(CLASS__UNHANDLED_EVENTARGS);
        *pOutEventArgs = AllocateObject(pMT);

        MethodDescCallSite ctor(METHOD__UNHANDLED_EVENTARGS__CTOR, pOutEventArgs);

        ARG_SLOT args[] =
        {
            ObjToArgSlot(*pOutEventArgs),
            ObjToArgSlot(*pThrowable),
            BoolToArgSlot(isTerminating)
        };

        ctor.Call(args);
    }
    EX_CATCH
    {
        *pOutEventArgs = NULL;      // arguably better than half-constructed object

        // It's not even worth asserting, because these aren't our bugs.
    }
    EX_END_CATCH(SwallowAllExceptions)
}


// Helper to dispatch a single unhandled exception notification, swallowing anything
// that goes wrong.
static void InvokeUnhandledSwallowing(OBJECTREF *pDelegate,
                                      OBJECTREF *pDomain,
                                      OBJECTREF *pEventArgs)
{
    CONTRACTL
    {
        NOTHROW;
        GC_TRIGGERS;
        MODE_COOPERATIVE;
    }
    CONTRACTL_END;

    _ASSERTE(pDelegate  != NULL && IsProtectedByGCFrame(pDelegate));
    _ASSERTE(pDomain    != NULL && IsProtectedByGCFrame(pDomain));
    _ASSERTE(pEventArgs == NULL || IsProtectedByGCFrame(pEventArgs));

    EX_TRY
    {
#if defined(FEATURE_CORRUPTING_EXCEPTIONS)
        BOOL fCanMethodHandleException = g_pConfig->LegacyCorruptedStateExceptionsPolicy();
        if (!fCanMethodHandleException)
        {
            // CSE policy has not been overridden - proceed with our checks.
            //
            // Notifications for CSE are only delivered if the delegate target follows CSE rules.
            // So, get the corruption severity of the active exception that has gone unhandled.
            //
            // By Default, assume that the active exception is not corrupting.
            CorruptionSeverity severity = NotCorrupting;
            Thread *pCurThread = GetThread();
            _ASSERTE(pCurThread != NULL);
            ThreadExceptionState *pExState = pCurThread->GetExceptionState();
            if (pExState->IsExceptionInProgress())
            {
                // If an exception is active, it implies we have a tracker for it.
                // Hence, get the corruption severity from the active exception tracker.
                severity = pExState->GetCurrentExceptionTracker()->GetCorruptionSeverity();
                _ASSERTE(severity > NotSet);
            }

            // Notifications are delivered based upon corruption severity of the exception
            fCanMethodHandleException = ExceptionNotifications::CanDelegateBeInvokedForException(pDelegate, severity);
            if (!fCanMethodHandleException)
            {
                LOG((LF_EH, LL_INFO100, "InvokeUnhandledSwallowing: ADUEN Delegate cannot be invoked for corruption severity %d\n",
                    severity));
            }
        }

        if (fCanMethodHandleException)
#endif // defined(FEATURE_CORRUPTING_EXCEPTIONS)
        {
            // We've already exercised the prestub on this delegate's COMDelegate::GetMethodDesc,
            // as part of wiring up a reliable event sink. Deliver the notification.
            ExceptionNotifications::DeliverExceptionNotification(UnhandledExceptionHandler, pDelegate, pDomain, pEventArgs);
        }
    }
    EX_CATCH
    {
        // It's not even worth asserting, because these aren't our bugs.
    }
    EX_END_CATCH(SwallowAllExceptions)
}

// The unhandled exception event is a little easier to distribute, because
// we simply swallow any failures and proceed to the next event sink.
void DistributeUnhandledExceptionReliably(OBJECTREF *pDelegate,
                                          OBJECTREF *pDomain,
                                          OBJECTREF *pThrowable,
                                          BOOL       isTerminating)
{
    CONTRACTL
    {
        NOTHROW;
        GC_TRIGGERS;
        MODE_COOPERATIVE;
    }
    CONTRACTL_END;

    _ASSERTE(pDelegate  != NULL && IsProtectedByGCFrame(pDelegate));
    _ASSERTE(pDomain    != NULL && IsProtectedByGCFrame(pDomain));
    _ASSERTE(pThrowable != NULL && IsProtectedByGCFrame(pThrowable));

    EX_TRY
    {
        struct _gc
        {
            PTRARRAYREF Array;
            OBJECTREF   InnerDelegate;
            OBJECTREF   EventArgs;
        } gc;
        ZeroMemory(&gc, sizeof(gc));

        GCPROTECT_BEGIN(gc);

        // Try to construct an UnhandledExceptionEventArgs out of pThrowable & isTerminating.
        // If unsuccessful, the best we can do is pass NULL.
        TryConstructUnhandledExceptionArgs(pThrowable, isTerminating, &gc.EventArgs);

        gc.Array = (PTRARRAYREF) ((DELEGATEREF)(*pDelegate))->GetInvocationList();
        if (gc.Array == NULL || !gc.Array->GetMethodTable()->IsArray())
        {
            InvokeUnhandledSwallowing(pDelegate, pDomain, &gc.EventArgs);
        }
        else
        {
            // The _invocationCount could be less than the array size, if we are sharing
            // immutable arrays cleverly.
            INT_PTR invocationCount = ((DELEGATEREF)(*pDelegate))->GetInvocationCount();

            _ASSERTE(FitsInU4(invocationCount));
            DWORD cnt = static_cast<DWORD>(invocationCount);

            _ASSERTE(cnt <= gc.Array->GetNumComponents());

            for (DWORD i=0; i<cnt; i++)
            {
                gc.InnerDelegate = gc.Array->m_Array[i];
                InvokeUnhandledSwallowing(&gc.InnerDelegate, pDomain, &gc.EventArgs);
            }
        }
        GCPROTECT_END();
    }
    EX_CATCH
    {
        // It's not even worth asserting, because these aren't our bugs.
    }
    EX_END_CATCH(SwallowAllExceptions)
}

#endif // !DACCESS_COMPILE && !CROSSGEN_COMPILE<|MERGE_RESOLUTION|>--- conflicted
+++ resolved
@@ -290,17 +290,8 @@
     // We should have run out of slots to shuffle in the destination at the same time as the source.
     _ASSERTE(!iteratorDst.HasNextOfs());
 
-<<<<<<< HEAD
     return TRUE;
 }
-=======
-    while ((sigType = msig.NextArgNormalized()) != ELEMENT_TYPE_END)
-    {
-        ZeroMemory(&entry, sizeof(entry));
-        entry.argtype = sigType;
-        pShuffleEntryArray->Append(entry);
-    }
->>>>>>> 5a381e7c
 
 BOOL GenerateShuffleArrayPortable(MethodDesc* pMethodSrc, MethodDesc *pMethodDst, SArray<ShuffleEntry> * pShuffleEntryArray, ShuffleComputationType shuffleType)
 {
@@ -350,17 +341,11 @@
     ArgLocDesc sArgSrc;
     ArgLocDesc sArgDst;
 
-<<<<<<< HEAD
     unsigned int argSlots = NUM_ARGUMENT_REGISTERS
 #ifdef NUM_FLOAT_ARGUMENT_REGISTERS
                     + NUM_FLOAT_ARGUMENT_REGISTERS 
 #endif
                     + sArgPlacerSrc.SizeOfArgStack() / sizeof(size_t);
-=======
-#if defined(UNIX_AMD64_ABI)
-    uint32_t argSlots = NUM_FLOAT_ARGUMENT_REGISTERS + NUM_ARGUMENT_REGISTERS + sArgPlacerSrc.SizeOfArgStack() / sizeof(size_t);
-#endif // UNIX_AMD64_ABI
->>>>>>> 5a381e7c
 
     // If the target method in non-static (this happens for open instance delegates), we need to account for
     // the implicit this parameter.
@@ -446,7 +431,6 @@
             pGraphNodes[i].isSource = false;
         }
 
-<<<<<<< HEAD
         // Build the directed graph representing register and stack slot shuffling. 
         // The links are directed from destination to source.
         // During the build also set isSource flag for nodes that are sources of data.
@@ -471,32 +455,14 @@
             pGraphNodes[dstIndex].prev = srcIndex;
             pGraphNodes[dstIndex].ofs = entry.dstofs;
         }
-=======
-    // Build the directed graph representing register and stack slot shuffling.
-    // The links are directed from destination to source.
-    // During the build also set isSource flag for nodes that are sources of data.
-    // The ones that don't have the isSource flag set are beginnings of non-cyclic
-    // segments of the graph.
-    for (unsigned int i = 0; i < pShuffleEntryArray->GetCount(); i++)
-    {
-        ShuffleEntry entry = (*pShuffleEntryArray)[i];
->>>>>>> 5a381e7c
 
         // Now that we've built the graph, clear the array, we will regenerate it from the graph ensuring a proper order of shuffling
         pShuffleEntryArray->Clear();
 
-<<<<<<< HEAD
         // Add all non-cyclic subgraphs to the target shuffle array and mark their nodes as visited
         for (unsigned int startIndex = 0; startIndex < argSlots; startIndex++)
         {
             unsigned int index = startIndex;
-=======
-        // Unmark the node to indicate that it was not processed yet
-        pGraphNodes[srcIndex].isMarked = false;
-        // The node contains a register / stack slot that is a source from which we move data to a destination one
-        pGraphNodes[srcIndex].isSource = true;
-        pGraphNodes[srcIndex].ofs = entry.srcofs;
->>>>>>> 5a381e7c
 
             if (!pGraphNodes[index].isMarked && !pGraphNodes[index].isSource)
             {
@@ -2618,62 +2584,6 @@
     }
     return pStub->GetEntryPoint();
 }
-<<<<<<< HEAD
-=======
-#else // FEATURE_STUBS_AS_IL
-PCODE COMDelegate::GetSecureInvoke(MethodDesc* pMD)
-{
-    CONTRACT (PCODE)
-    {
-        THROWS;
-        GC_TRIGGERS;
-        MODE_ANY;
-        POSTCONDITION(RETVAL != NULL);
-    }
-    CONTRACT_END;
-
-    MethodTable *       pDelegateMT = pMD->GetMethodTable();
-    DelegateEEClass*    delegateEEClass = (DelegateEEClass*) pDelegateMT->GetClass();
-
-    Stub *pStub = delegateEEClass->m_pSecureDelegateInvokeStub;
-
-    if (pStub == NULL)
-    {
-        GCX_PREEMP();
-
-        MetaSig sig(pMD);
-
-        UINT_PTR hash = CPUSTUBLINKER::HashMulticastInvoke(&sig);
-
-        pStub = m_pSecureDelegateStubCache->GetStub(hash);
-        if (!pStub)
-        {
-            CPUSTUBLINKER sl;
-
-            LOG((LF_CORDB,LL_INFO10000, "COMD::GIMS making a multicast delegate\n"));
-            sl.EmitSecureDelegateInvoke(hash);
-
-            // The cache is process-wide, based on signature.  It never unloads
-            Stub *pCandidate = sl.Link(SystemDomain::GetGlobalLoaderAllocator()->GetStubHeap(), NEWSTUB_FL_MULTICAST);
-
-            Stub *pWinner = m_pSecureDelegateStubCache->AttemptToSetStub(hash, pCandidate);
-            pCandidate->DecRef();
-            if (!pWinner)
-                COMPlusThrowOM();
-
-            LOG((LF_CORDB,LL_INFO10000, "Putting a MC stub at 0x%x (code:0x%x)\n",
-                pWinner, (BYTE*)pWinner+sizeof(Stub)));
-
-            pStub = pWinner;
-        }
-
-        g_IBCLogger.LogEEClassCOWTableAccess(pDelegateMT);
-        delegateEEClass->m_pSecureDelegateInvokeStub = pStub;
-    }
-    RETURN (pStub->GetEntryPoint());
-}
-#endif // FEATURE_STUBS_AS_IL
->>>>>>> 5a381e7c
 
 #endif // CROSSGEN_COMPILE
 
