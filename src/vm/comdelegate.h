// Licensed to the .NET Foundation under one or more agreements.
// The .NET Foundation licenses this file to you under the MIT license.
// See the LICENSE file in the project root for more information.
//
// File: COMDelegate.h
//
// This module contains the native methods for the Delegate class.
//


#ifndef _COMDELEGATE_H_
#define _COMDELEGATE_H_

class Stub;
class ShuffleThunkCache;

#include "cgensys.h"
#include "dllimportcallback.h"
#include "stubcache.h"

#ifndef FEATURE_MULTICASTSTUB_AS_IL
typedef ArgBasedStubCache MulticastStubCache;
#endif

VOID GenerateShuffleArray(MethodDesc* pInvoke, MethodDesc *pTargetMeth, struct ShuffleEntry * pShuffleEntryArray, size_t nEntries);

enum class ShuffleComputationType
{
    InstantiatingStub,
    DelegateShuffleThunk
};
BOOL GenerateShuffleArrayPortable(MethodDesc* pMethodSrc, MethodDesc *pMethodDst, SArray<ShuffleEntry> * pShuffleEntryArray, ShuffleComputationType shuffleType);

// This class represents the native methods for the Delegate class
class COMDelegate
{
private:
    // friend VOID CPUSTUBLINKER::EmitMulticastInvoke(...);
    // friend VOID CPUSTUBLINKER::EmitShuffleThunk(...);
    friend class CPUSTUBLINKER;
    friend class DelegateInvokeStubManager;
<<<<<<< HEAD
    friend BOOL MulticastFrame::TraceFrame(Thread *thread, BOOL fromPatch, 
=======
    friend class SecureDelegateFrame;
    friend BOOL MulticastFrame::TraceFrame(Thread *thread, BOOL fromPatch,
>>>>>>> 5a381e7c
                                TraceDestination *trace, REGDISPLAY *regs);

#ifndef FEATURE_MULTICASTSTUB_AS_IL
    static MulticastStubCache* m_pMulticastStubCache;
#endif

    static CrstStatic   s_DelegateToFPtrHashCrst;   // Lock for the following hash.
    static PtrHashMap*  s_pDelegateToFPtrHash;      // Hash table containing the Delegate->FPtr pairs
                                                    // passed out to unmanaged code.
public:
    static ShuffleThunkCache *m_pShuffleThunkCache;

    //REVIEW: reconcile initialization, one init?
    // One time init.
    static void Init();

    static FCDECL3(void, DelegateConstruct, Object* refThis, Object* target, PCODE method);

    static FCDECL1(Object*, InternalAlloc, ReflectClassBaseObject* target);
    static FCDECL1(Object*, InternalAllocLike, Object* pThis);
    static FCDECL2(FC_BOOL_RET, InternalEqualTypes, Object* pThis, Object *pThat);

    static FCDECL3(PCODE, AdjustTarget, Object* refThis, Object* target, PCODE method);
    static FCDECL2(PCODE, GetCallStub, Object* refThis, PCODE method);

    static FCDECL5(FC_BOOL_RET, BindToMethodName, Object* refThisUNSAFE, Object* targetUNSAFE, ReflectClassBaseObject *pMethodTypeUNSAFE, StringObject* methodNameUNSAFE, int flags);

    static FCDECL5(FC_BOOL_RET, BindToMethodInfo, Object* refThisUNSAFE, Object* targetUNSAFE, ReflectMethodObject *method, ReflectClassBaseObject *pMethodTypeUNSAFE, int flags);

    // This gets the MethodInfo for a delegate, creating it if necessary
    static FCDECL1(ReflectMethodObject*, FindMethodHandle, Object* refThis);
    static FCDECL2(FC_BOOL_RET, InternalEqualMethodHandles, Object *refLeftIn, Object *refRightIn);

    // Get the invoke method for the delegate. Used to transition delegates to multicast delegates.
    static FCDECL1(PCODE, GetMulticastInvoke, Object* refThis);
    static FCDECL1(MethodDesc*, GetInvokeMethod, Object* refThis);
    static PCODE GetSecureInvoke(MethodDesc* pMD);
    // determines where the delegate needs to be wrapped for non-security reason
    static BOOL NeedsWrapperDelegate(MethodDesc* pTargetMD);
    // on entry delegate points to the delegate to wrap
    static DELEGATEREF CreateSecureDelegate(DELEGATEREF delegate, MethodDesc* pCreatorMethod, MethodDesc* pTargetMD);

    // Marshals a delegate to a unmanaged callback.
    static LPVOID ConvertToCallback(OBJECTREF pDelegate);

    // Marshals a managed method to an unmanaged callback , provided the method is static and uses only
    // blittable parameter types.
    static PCODE ConvertToCallback(MethodDesc* pMD);

    // Marshals an unmanaged callback to Delegate
    static OBJECTREF ConvertToDelegate(LPVOID pCallback, MethodTable* pMT);

#ifdef FEATURE_COMINTEROP
    // Marshals a WinRT delegate interface pointer to a managed Delegate
    static OBJECTREF ConvertWinRTInterfaceToDelegate(IUnknown *pUnk, MethodTable* pMT);

    static ComPlusCallInfo * PopulateComPlusCallInfo(MethodTable * pDelMT);
#endif // FEATURE_COMINTEROP

    // Checks whether two delegates wrapping function pointers have the same unmanaged target
    static FCDECL2(FC_BOOL_RET, CompareUnmanagedFunctionPtrs, Object *refDelegate1UNSAFE, Object *refDelegate2UNSAFE);

    static PCODE GetStubForILStub(EEImplMethodDesc* pDelegateMD, MethodDesc** ppStubMD, DWORD dwStubFlags);
    static MethodDesc* GetILStubMethodDesc(EEImplMethodDesc* pDelegateMD, DWORD dwStubFlags);

    static void ValidateDelegatePInvoke(MethodDesc* pMD);

    static void RemoveEntryFromFPtrHash(UPTR key);

    // Decides if pcls derives from Delegate.
    static BOOL IsDelegate(MethodTable *pMT);

    // Decides if this is a secure delegate
    static BOOL IsSecureDelegate(DELEGATEREF dRef);

    // Get the cpu stub for a delegate invoke.
    static PCODE GetInvokeMethodStub(EEImplMethodDesc* pMD);

    // get the one single delegate invoke stub
    static PCODE TheDelegateInvokeStub();

    static MethodDesc * __fastcall GetMethodDesc(OBJECTREF obj);
    static OBJECTREF GetTargetObject(OBJECTREF obj);

    static BOOL IsTrueMulticastDelegate(OBJECTREF delegate);

private:
    static Stub* SetupShuffleThunk(MethodTable * pDelMT, MethodDesc *pTargetMeth);

public:
    static MethodDesc* FindDelegateInvokeMethod(MethodTable *pMT);
    static BOOL IsDelegateInvokeMethod(MethodDesc *pMD);

    static BOOL IsMethodDescCompatible(TypeHandle   thFirstArg,
                                       TypeHandle   thExactMethodType,
                                       MethodDesc  *pTargetMethod,
                                       TypeHandle   thDelegate,
                                       MethodDesc  *pInvokeMethod,
                                       int          flags,
                                       BOOL        *pfIsOpenDelegate);
    static MethodDesc* GetDelegateCtor(TypeHandle delegateType, MethodDesc *pTargetMethod, DelegateCtorArgs *pCtorData);
    //@GENERICSVER: new (suitable for generics)
    // Method to do static validation of delegate .ctor
    static BOOL ValidateCtor(TypeHandle objHnd, TypeHandle ftnParentHnd, MethodDesc *pFtn, TypeHandle dlgtHnd, BOOL *pfIsOpenDelegate);

private:
    static void BindToMethod(DELEGATEREF   *pRefThis,
                             OBJECTREF     *pRefFirstArg,
                             MethodDesc    *pTargetMethod,
                             MethodTable   *pExactMethodType,
                             BOOL           fIsOpenDelegate,
                             BOOL           fCheckSecurity);
};

// These flags effect the way BindToMethodInfo and BindToMethodName are allowed to bind a delegate to a target method. Their
// values must be kept in sync with the definition in bcl\system\delegate.cs.
enum DelegateBindingFlags
{
    DBF_StaticMethodOnly    =   0x00000001, // Can only bind to static target methods
    DBF_InstanceMethodOnly  =   0x00000002, // Can only bind to instance (including virtual) methods
    DBF_OpenDelegateOnly    =   0x00000004, // Only allow the creation of delegates open over the 1st argument
    DBF_ClosedDelegateOnly  =   0x00000008, // Only allow the creation of delegates closed over the 1st argument
    DBF_NeverCloseOverNull  =   0x00000010, // A null target will never been considered as a possible null 1st argument
    DBF_CaselessMatching    =   0x00000020, // Use case insensitive lookup for methods matched by name
    DBF_SkipSecurityChecks  =   0x00000040, // Skip security checks (visibility, link demand etc.)
    DBF_RelaxedSignature    =   0x00000080, // Allow relaxed signature matching (co/contra variance)
};

void DistributeEvent(OBJECTREF *pDelegate,
                     OBJECTREF *pDomain);

void DistributeUnhandledExceptionReliably(OBJECTREF *pDelegate,
                                          OBJECTREF *pDomain,
                                          OBJECTREF *pThrowable,
                                          BOOL       isTerminating);

// Want no unused bits in ShuffleEntry since unused bits can make
// equivalent ShuffleEntry arrays look unequivalent and deoptimize our
// hashing.
#include <pshpack1.h>

// To handle a call to a static delegate, we create an array of ShuffleEntry
// structures. Each entry instructs the shuffler to move a chunk of bytes.
// The size of the chunk is StackElemSize (typically a DWORD): long arguments
// have to be expressed as multiple ShuffleEntry's.
//
// The ShuffleEntry array serves two purposes:
//
//  1. A platform-indepedent blueprint for creating the platform-specific
//     shuffle thunk.
//  2. A hash key for finding the shared shuffle thunk for a particular
//     signature.
struct ShuffleEntry
{
    // Offset masks and special value
    enum {
        REGMASK      = 0x8000, // Register offset bit
        FPREGMASK    = 0x4000, // Floating point register bit
        FPSINGLEMASK = 0x2000, // Single precising floating point register
        OFSMASK      = 0x7fff, // Mask to get stack offset
        OFSREGMASK   = 0x1fff, // Mask to get register index
        SENTINEL     = 0xffff, // Indicates end of shuffle array
        HELPERREG    = 0xcfff, // Use a helper register as source or destination (used to handle cycles in the shuffling)
    };

    UINT16    srcofs;

    union {
        UINT16    dstofs;           //if srcofs != SENTINEL
        UINT16    stacksizedelta;   //if dstofs == SENTINEL, difference in stack size between virtual and static sigs
    };
};


#include <poppack.h>

class ShuffleThunkCache : public StubCacheBase
{
public:
    ShuffleThunkCache(LoaderHeap* heap) : StubCacheBase(heap)
    {
    }
private:
    //---------------------------------------------------------
    // Compile a static delegate shufflethunk. Always returns
    // STANDALONE since we don't interpret these things.
    //---------------------------------------------------------
    virtual void CompileStub(const BYTE *pRawStub,
                             StubLinker *pstublinker)
    {
        STANDARD_VM_CONTRACT;

        ((CPUSTUBLINKER*)pstublinker)->EmitShuffleThunk((ShuffleEntry*)pRawStub);
    }

    //---------------------------------------------------------
    // Tells the StubCacheBase the length of a ShuffleEntryArray.
    //---------------------------------------------------------
    virtual UINT Length(const BYTE *pRawStub)
    {
        LIMITED_METHOD_CONTRACT;
        ShuffleEntry *pse = (ShuffleEntry*)pRawStub;
        while (pse->srcofs != ShuffleEntry::SENTINEL)
        {
            pse++;
        }
        return sizeof(ShuffleEntry) * (UINT)(1 + (pse - (ShuffleEntry*)pRawStub));
    }

    virtual void AddStub(const BYTE* pRawStub, Stub* pNewStub)
    {
        CONTRACTL
        {
            THROWS;
            GC_NOTRIGGER;
            MODE_ANY;
        }
        CONTRACTL_END;

#ifndef CROSSGEN_COMPILE
        DelegateInvokeStubManager::g_pManager->AddStub(pNewStub);
#endif
    }
};

#endif  // _COMDELEGATE_H_<|MERGE_RESOLUTION|>--- conflicted
+++ resolved
@@ -39,12 +39,7 @@
     // friend VOID CPUSTUBLINKER::EmitShuffleThunk(...);
     friend class CPUSTUBLINKER;
     friend class DelegateInvokeStubManager;
-<<<<<<< HEAD
-    friend BOOL MulticastFrame::TraceFrame(Thread *thread, BOOL fromPatch, 
-=======
-    friend class SecureDelegateFrame;
     friend BOOL MulticastFrame::TraceFrame(Thread *thread, BOOL fromPatch,
->>>>>>> 5a381e7c
                                 TraceDestination *trace, REGDISPLAY *regs);
 
 #ifndef FEATURE_MULTICASTSTUB_AS_IL
