--- conflicted
+++ resolved
@@ -612,17 +612,12 @@
     int     GetGCHeapCount()                const {LIMITED_METHOD_CONTRACT; return iGCHeapCount;}
     int     GetGCNoAffinitize ()            const {LIMITED_METHOD_CONTRACT; return iGCNoAffinitize;}
     size_t  GetGCAffinityMask()             const {LIMITED_METHOD_CONTRACT; return iGCAffinityMask;}
-<<<<<<< HEAD
     LPCWSTR GetGCHeapAffinitizeRanges()     const {LIMITED_METHOD_CONTRACT; return lpszGCHeapAffinitizeRanges;}
     int     GetGCHighMemoryPercent()        const {LIMITED_METHOD_CONTRACT; return iGCHighMemoryPercent;}
     size_t  GetGCHeapHardLimit()            const {LIMITED_METHOD_CONTRACT; return iGCHeapHardLimit;}
     int     GetGCHeapHardLimitPercent()     const {LIMITED_METHOD_CONTRACT; return iGCHeapHardLimitPercent;}
     bool    GetGCLargePages()               const {LIMITED_METHOD_CONTRACT; return fGCLargePages;}
     bool    GetGCCpuGroup()                 const {LIMITED_METHOD_CONTRACT; return iGCCpuGroup;}
-=======
-    size_t  GetGCHeapHardLimit()            const {LIMITED_METHOD_CONTRACT; return iGCHeapHardLimit;}
-    int     GetGCHeapHardLimitPercent()     const {LIMITED_METHOD_CONTRACT; return iGCHeapHardLimitPercent;}
->>>>>>> 5a381e7c
 
 #ifdef GCTRIMCOMMIT
 
@@ -926,7 +921,6 @@
     int  iGCHeapCount;
     int  iGCNoAffinitize;
     size_t  iGCAffinityMask;
-<<<<<<< HEAD
     bool iGCCpuGroup;
     // this points to a string from GetKnobStringValue and should not be freed.
     LPCWSTR lpszGCHeapAffinitizeRanges;
@@ -934,10 +928,6 @@
     size_t iGCHeapHardLimit;
     int iGCHeapHardLimitPercent;
     bool fGCLargePages;
-=======
-    size_t iGCHeapHardLimit;
-    int iGCHeapHardLimitPercent;
->>>>>>> 5a381e7c
 
 #ifdef GCTRIMCOMMIT
 
