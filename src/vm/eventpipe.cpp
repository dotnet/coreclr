--- conflicted
+++ resolved
@@ -238,8 +238,6 @@
         return;
     }
 
-<<<<<<< HEAD
-    // Write the event to the thread's buffer.
     if(s_pBufferManager != NULL)
     {
         if(!s_pBufferManager->WriteEvent(pThread, event, pData, length))
@@ -247,12 +245,6 @@
             // This is used in DEBUG to make sure that we don't log an event synchronously that we didn't log to the buffer.
             return;
         }
-=======
-    // Write to the EventPipeFile.
-    if(s_pFile != NULL)
-    {
-        s_pFile->WriteEvent(instance);
->>>>>>> 11dea52f
     }
 
 #ifdef _DEBUG
@@ -415,7 +407,6 @@
     return &s_configCrst;
 }
 
-<<<<<<< HEAD
 void QCALLTYPE EventPipeInternal::Enable(
         __in_z LPCWSTR outputFile,
         unsigned int circularBufferSizeInMB,
@@ -439,8 +430,6 @@
     END_QCALL;
 }
 
-=======
->>>>>>> 11dea52f
 INT_PTR QCALLTYPE EventPipeInternal::CreateProvider(
     GUID providerID,
     EventPipeCallback pCallbackFunc)
