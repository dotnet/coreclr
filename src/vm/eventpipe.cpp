// Licensed to the .NET Foundation under one or more agreements.
// The .NET Foundation licenses this file to you under the MIT license.
// See the LICENSE file in the project root for more information.

#include "common.h"
#include "eventpipe.h"
#include "eventpipeconfiguration.h"
#include "eventpipeevent.h"
#include "eventpipefile.h"
#include "eventpipeprovider.h"
#include "eventpipejsonfile.h"
#include "sampleprofiler.h"

#ifdef FEATURE_PAL
#include "pal.h"
#endif // FEATURE_PAL

#ifdef FEATURE_PERFTRACING

CrstStatic EventPipe::s_configCrst;
bool EventPipe::s_tracingInitialized = false;
EventPipeConfiguration* EventPipe::s_pConfig = NULL;
EventPipeFile* EventPipe::s_pFile = NULL;
EventPipeJsonFile* EventPipe::s_pJsonFile = NULL;

#ifdef FEATURE_PAL
// This function is auto-generated from /src/scripts/genEventPipe.py
extern "C" void InitProvidersAndEvents();
#endif

void EventPipe::Initialize()
{
    STANDARD_VM_CONTRACT;

    s_tracingInitialized = s_configCrst.InitNoThrow(
        CrstEventPipe,
        (CrstFlags)(CRST_REENTRANCY | CRST_TAKEN_DURING_SHUTDOWN));

    s_pConfig = new EventPipeConfiguration();
    s_pConfig->Initialize();

#ifdef FEATURE_PAL
    // This calls into auto-generated code to initialize the runtime providers
    // and events so that the EventPipe configuration lock isn't taken at runtime
    InitProvidersAndEvents();
#endif
}

void EventPipe::EnableOnStartup()
{
    CONTRACTL
    {
        THROWS;
        GC_TRIGGERS;
        MODE_ANY;
    }
    CONTRACTL_END;

    // Test COMPLUS variable to enable tracing at start-up.
    if(CLRConfig::GetConfigValue(CLRConfig::INTERNAL_PerformanceTracing) != 0)
    {
        Enable();
    }
}

void EventPipe::Shutdown()
{
    CONTRACTL
    {
        THROWS;
        GC_TRIGGERS;
        MODE_ANY;
    }
    CONTRACTL_END;

    Disable();
}

void EventPipe::Enable()
{
    CONTRACTL
    {
        THROWS;
        GC_TRIGGERS;
        MODE_ANY;
    }
    CONTRACTL_END;

    if(!s_tracingInitialized)
    {
        return;
    }

    // Take the lock before enabling tracing.
    CrstHolder _crst(GetLock());

    // Create the event pipe file.
    SString eventPipeFileOutputPath;
    eventPipeFileOutputPath.Printf("Process-%d.netperf", GetCurrentProcessId());
    s_pFile = new EventPipeFile(eventPipeFileOutputPath);

    if(CLRConfig::GetConfigValue(CLRConfig::INTERNAL_PerformanceTracing) == 2)
    {
        // File placed in current working directory.
        SString outputFilePath;
        outputFilePath.Printf("Process-%d.PerfView.json", GetCurrentProcessId());
        s_pJsonFile = new EventPipeJsonFile(outputFilePath);
    }

    // Enable tracing.
    s_pConfig->Enable();

    // Enable the sample profiler
    SampleProfiler::Enable();

    // TODO: Iterate through the set of providers, enable them as appropriate.
    // This in-turn will iterate through all of the events and set their isEnabled bits.
}

void EventPipe::Disable()
{
    CONTRACTL
    {
        THROWS;
        GC_TRIGGERS;
        MODE_ANY;
    }
    CONTRACTL_END;

    // Don't block GC during clean-up.
    GCX_PREEMP();

    // Take the lock before disabling tracing.
    CrstHolder _crst(GetLock());

    // Disable the profiler.
    SampleProfiler::Disable();

    // Disable tracing.
    s_pConfig->Disable();

    if(s_pJsonFile != NULL)
    {
        delete(s_pJsonFile);
        s_pJsonFile = NULL;
    }

    if(s_pFile != NULL)
    {
        delete(s_pFile);
        s_pFile = NULL;
    }

    if(s_pConfig != NULL)
    {
        delete(s_pConfig);
        s_pConfig = NULL;
    }
}

void EventPipe::WriteEvent(EventPipeEvent &event, BYTE *pData, unsigned int length)
{
    CONTRACTL
    {
        NOTHROW;
        GC_NOTRIGGER;
        MODE_ANY;
    }
    CONTRACTL_END;

    // Exit early if the event is not enabled.
    if(!event.IsEnabled())
<<<<<<< HEAD
    {
        return;
    }

    DWORD threadID = GetCurrentThreadId();

    // Create an instance of the event.
    EventPipeEventInstance instance(
        event,
        threadID,
        pData,
        length);

    // Write to the EventPipeFile.
    if(s_pFile != NULL)
    {
        s_pFile->WriteEvent(instance);
    }

=======
    {
        return;
    }

    DWORD threadID = GetCurrentThreadId();

    // Create an instance of the event.
    EventPipeEventInstance instance(
        event,
        threadID,
        pData,
        length);

    // Write to the EventPipeFile.
    _ASSERTE(s_pFile != NULL);
    s_pFile->WriteEvent(instance);

>>>>>>> 72ac4645
    // Write to the EventPipeJsonFile if it exists.
    if(s_pJsonFile != NULL)
    {
        s_pJsonFile->WriteEvent(instance);
    }
}

void EventPipe::WriteSampleProfileEvent(SampleProfilerEventInstance &instance)
{
    CONTRACTL
    {
        NOTHROW;
        GC_TRIGGERS;
        MODE_PREEMPTIVE;
    }
    CONTRACTL_END;

    // Write to the EventPipeFile.
    if(s_pFile != NULL)
    {
        s_pFile->WriteEvent(instance);
    }

    // Write to the EventPipeJsonFile if it exists.
    if(s_pJsonFile != NULL)
    {
        s_pJsonFile->WriteEvent(instance);
    }
}

bool EventPipe::WalkManagedStackForCurrentThread(StackContents &stackContents)
{
    CONTRACTL
    {
        NOTHROW;
        GC_NOTRIGGER;
        MODE_ANY;
    }
    CONTRACTL_END;

    Thread *pThread = GetThread();
    if(pThread != NULL)
    {
        return WalkManagedStackForThread(pThread, stackContents);
    }

    return false;
}

bool EventPipe::WalkManagedStackForThread(Thread *pThread, StackContents &stackContents)
{
    CONTRACTL
    {
        NOTHROW;
        GC_NOTRIGGER;
        MODE_ANY;
        PRECONDITION(pThread != NULL);
    }
    CONTRACTL_END;

    stackContents.Reset();

    StackWalkAction swaRet = pThread->StackWalkFrames(
        (PSTACKWALKFRAMESCALLBACK) &StackWalkCallback,
        &stackContents,
        ALLOW_ASYNC_STACK_WALK | FUNCTIONSONLY | HANDLESKIPPEDFRAMES);

    return ((swaRet == SWA_DONE) || (swaRet == SWA_CONTINUE));
}

StackWalkAction EventPipe::StackWalkCallback(CrawlFrame *pCf, StackContents *pData)
{
    CONTRACTL
    {
        NOTHROW;
        GC_NOTRIGGER;
        MODE_PREEMPTIVE;
        PRECONDITION(pCf != NULL);
        PRECONDITION(pData != NULL);
    }
    CONTRACTL_END;

    // Get the IP.
    UINT_PTR controlPC = (UINT_PTR)pCf->GetRegisterSet()->ControlPC;
    if(controlPC == 0)
    {
        if(pData->GetLength() == 0)
        {
            // This happens for pinvoke stubs on the top of the stack.
            return SWA_CONTINUE;
        }
    }

    _ASSERTE(controlPC != 0);

    // Add the IP to the captured stack.
    pData->Append(
        controlPC,
        pCf->GetFunction()
        );

    // Continue the stack walk.
    return SWA_CONTINUE;
}

EventPipeConfiguration* EventPipe::GetConfiguration()
{
    LIMITED_METHOD_CONTRACT;

    return s_pConfig;
}

CrstStatic* EventPipe::GetLock()
{
    LIMITED_METHOD_CONTRACT;

    return &s_configCrst;
}

<<<<<<< HEAD
#endif // FEATURE_PERFTRACING

INT_PTR QCALLTYPE EventPipeInternal::CreateProvider(
    GUID providerID,
    EventPipeCallback pCallbackFunc)
{
    QCALL_CONTRACT;

    EventPipeProvider *pProvider = NULL;

    BEGIN_QCALL;

    pProvider = new EventPipeProvider(providerID, pCallbackFunc, NULL);

    END_QCALL;

    return reinterpret_cast<INT_PTR>(pProvider);
}

INT_PTR QCALLTYPE EventPipeInternal::AddEvent(
    INT_PTR provHandle,
    __int64 keywords,
    unsigned int eventID,
    unsigned int eventVersion,
    unsigned int level,
    bool needStack)
{
    QCALL_CONTRACT;
    BEGIN_QCALL;

    // TODO

    END_QCALL;

    return 0;
}

void QCALLTYPE EventPipeInternal::DeleteProvider(
    INT_PTR provHandle)
{
    QCALL_CONTRACT;
    BEGIN_QCALL;

    if(provHandle != NULL)
    {
        EventPipeProvider *pProvider = reinterpret_cast<EventPipeProvider*>(provHandle);
        delete pProvider;
    }

    END_QCALL;
}

void QCALLTYPE EventPipeInternal::WriteEvent(
    INT_PTR eventHandle,
    void *pData,
    unsigned int length)
{
    QCALL_CONTRACT;
    BEGIN_QCALL;

    // TODO

    END_QCALL;
}
=======
#endif // FEATURE_PERFTRACING
>>>>>>> 72ac4645
<|MERGE_RESOLUTION|>--- conflicted
+++ resolved
@@ -170,7 +170,6 @@
 
     // Exit early if the event is not enabled.
     if(!event.IsEnabled())
-<<<<<<< HEAD
     {
         return;
     }
@@ -190,25 +189,6 @@
         s_pFile->WriteEvent(instance);
     }
 
-=======
-    {
-        return;
-    }
-
-    DWORD threadID = GetCurrentThreadId();
-
-    // Create an instance of the event.
-    EventPipeEventInstance instance(
-        event,
-        threadID,
-        pData,
-        length);
-
-    // Write to the EventPipeFile.
-    _ASSERTE(s_pFile != NULL);
-    s_pFile->WriteEvent(instance);
-
->>>>>>> 72ac4645
     // Write to the EventPipeJsonFile if it exists.
     if(s_pJsonFile != NULL)
     {
@@ -327,9 +307,6 @@
 
     return &s_configCrst;
 }
-
-<<<<<<< HEAD
-#endif // FEATURE_PERFTRACING
 
 INT_PTR QCALLTYPE EventPipeInternal::CreateProvider(
     GUID providerID,
@@ -393,6 +370,5 @@
 
     END_QCALL;
 }
-=======
-#endif // FEATURE_PERFTRACING
->>>>>>> 72ac4645
+
+#endif // FEATURE_PERFTRACING