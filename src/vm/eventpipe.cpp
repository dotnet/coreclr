--- conflicted
+++ resolved
@@ -4,10 +4,7 @@
 
 #include "common.h"
 #include "eventpipe.h"
-<<<<<<< HEAD
 #include "eventpipebuffermanager.h"
-=======
->>>>>>> e623a2b5
 #include "eventpipeconfiguration.h"
 #include "eventpipeevent.h"
 #include "eventpipefile.h"
@@ -24,14 +21,10 @@
 CrstStatic EventPipe::s_configCrst;
 bool EventPipe::s_tracingInitialized = false;
 EventPipeConfiguration* EventPipe::s_pConfig = NULL;
-<<<<<<< HEAD
 EventPipeBufferManager* EventPipe::s_pBufferManager = NULL;
 EventPipeFile* EventPipe::s_pFile = NULL;
 #ifdef _DEBUG
 EventPipeFile* EventPipe::s_pSyncFile = NULL;
-=======
-EventPipeFile* EventPipe::s_pFile = NULL;
->>>>>>> e623a2b5
 EventPipeJsonFile* EventPipe::s_pJsonFile = NULL;
 #endif // _DEBUG
 
@@ -56,11 +49,8 @@
     s_pConfig = new EventPipeConfiguration();
     s_pConfig->Initialize();
 
-<<<<<<< HEAD
     s_pBufferManager = new EventPipeBufferManager();
 
-=======
->>>>>>> e623a2b5
 #ifdef FEATURE_PAL
     // This calls into auto-generated code to initialize the runtime providers
     // and events so that the EventPipe configuration lock isn't taken at runtime
@@ -132,10 +122,7 @@
     eventPipeFileOutputPath.Printf("Process-%d.netperf", GetCurrentProcessId());
     s_pFile = new EventPipeFile(eventPipeFileOutputPath);
 
-<<<<<<< HEAD
-#ifdef _DEBUG
-=======
->>>>>>> e623a2b5
+#ifdef _DEBUG
     if(CLRConfig::GetConfigValue(CLRConfig::INTERNAL_PerformanceTracing) == 2)
     {
         // Create a synchronous file.
@@ -182,7 +169,6 @@
     // Disable tracing.
     s_pConfig->Disable();
 
-<<<<<<< HEAD
     // Write to the file.
     LARGE_INTEGER disableTimeStamp;
     QueryPerformanceCounter(&disableTimeStamp);
@@ -201,14 +187,11 @@
         s_pSyncFile = NULL;
     }
 
-=======
->>>>>>> e623a2b5
     if(s_pJsonFile != NULL)
     {
         delete(s_pJsonFile);
         s_pJsonFile = NULL;
     }
-<<<<<<< HEAD
 #endif // _DEBUG
 
     if(s_pConfig != NULL)
@@ -216,20 +199,6 @@
         delete(s_pConfig);
         s_pConfig = NULL;
     }
-=======
-
-    if(s_pFile != NULL)
-    {
-        delete(s_pFile);
-        s_pFile = NULL;
-    }
-
-    if(s_pConfig != NULL)
-    {
-        delete(s_pConfig);
-        s_pConfig = NULL;
-    }
->>>>>>> e623a2b5
 }
 
 void EventPipe::WriteEvent(EventPipeEvent &event, BYTE *pData, unsigned int length)
@@ -245,7 +214,6 @@
 
     // Exit early if the event is not enabled.
     if(!event.IsEnabled())
-<<<<<<< HEAD
     {
         return;
     }
@@ -278,40 +246,15 @@
         s_pSyncFile->WriteEvent(instance);
     }
  
-=======
-    {
-        return;
-    }
-
-    DWORD threadID = GetCurrentThreadId();
-
-    // Create an instance of the event.
-    EventPipeEventInstance instance(
-        event,
-        threadID,
-        pData,
-        length);
-
-    // Write to the EventPipeFile.
-    _ASSERTE(s_pFile != NULL);
-    s_pFile->WriteEvent(instance);
-
->>>>>>> e623a2b5
     // Write to the EventPipeJsonFile if it exists.
     if(s_pJsonFile != NULL)
     {
         s_pJsonFile->WriteEvent(instance);
     }
-<<<<<<< HEAD
 #endif // _DEBUG
 }
 
 void EventPipe::WriteSampleProfileEvent(Thread *pSamplingThread, Thread *pTargetThread, StackContents &stackContents)
-=======
-}
-
-void EventPipe::WriteSampleProfileEvent(SampleProfilerEventInstance &instance)
->>>>>>> e623a2b5
 {
     CONTRACTL
     {
@@ -321,7 +264,6 @@
     }
     CONTRACTL_END;
 
-<<<<<<< HEAD
     // Write the event to the thread's buffer.
     if(s_pBufferManager != NULL)
     {
@@ -347,19 +289,6 @@
         s_pJsonFile->WriteEvent(instance);
     }
 #endif // _DEBUG
-=======
-    // Write to the EventPipeFile.
-    if(s_pFile != NULL)
-    {
-        s_pFile->WriteEvent(instance);
-    }
-
-    // Write to the EventPipeJsonFile if it exists.
-    if(s_pJsonFile != NULL)
-    {
-        s_pJsonFile->WriteEvent(instance);
-    }
->>>>>>> e623a2b5
 }
 
 bool EventPipe::WalkManagedStackForCurrentThread(StackContents &stackContents)
