// Licensed to the .NET Foundation under one or more agreements.
// The .NET Foundation licenses this file to you under the MIT license.
// See the LICENSE file in the project root for more information.

#ifndef __EVENTPIPE_H__
#define __EVENTPIPE_H__

#ifdef FEATURE_PERFTRACING

class CrstStatic;
class EventPipeConfiguration;
class EventPipeEvent;
class EventPipeFile;
class EventPipeJsonFile;
class EventPipeBuffer;
class EventPipeBufferManager;
class MethodDesc;
class SampleProfilerEventInstance;
struct EventPipeProviderConfiguration;

// Define the event pipe callback to match the ETW callback signature.
typedef void (*EventPipeCallback)(
    LPCGUID SourceID,
    ULONG IsEnabled,
    UCHAR Level,
    ULONGLONG MatchAnyKeywords,
    ULONGLONG MatchAllKeywords,
    void *FilterData,
    void *CallbackContext);

class StackContents
{
private:

    const static unsigned int MAX_STACK_DEPTH = 100;

    // Array of IP values from a stack crawl.
    // Top of stack is at index 0.
    UINT_PTR m_stackFrames[MAX_STACK_DEPTH];

#ifdef _DEBUG
    // Parallel array of MethodDesc pointers.
    // Used for debug-only stack printing.
    MethodDesc* m_methods[MAX_STACK_DEPTH];
#endif // _DEBUG

    // The next available slot in StackFrames.
    unsigned int m_nextAvailableFrame;

public:

    StackContents()
    {
        LIMITED_METHOD_CONTRACT;

        Reset();
    }

    void CopyTo(StackContents *pDest)
    {
        LIMITED_METHOD_CONTRACT;
        _ASSERTE(pDest != NULL);

        memcpy_s(pDest->m_stackFrames, MAX_STACK_DEPTH * sizeof(UINT_PTR), m_stackFrames, sizeof(UINT_PTR) * m_nextAvailableFrame);
#ifdef _DEBUG
        memcpy_s(pDest->m_methods, MAX_STACK_DEPTH * sizeof(MethodDesc*), m_methods, sizeof(MethodDesc*) * m_nextAvailableFrame);
#endif
        pDest->m_nextAvailableFrame = m_nextAvailableFrame;
    }

    void Reset()
    {
        LIMITED_METHOD_CONTRACT;

        m_nextAvailableFrame = 0;
    }

    bool IsEmpty()
    {
        LIMITED_METHOD_CONTRACT;

        return (m_nextAvailableFrame == 0);
    }

    unsigned int GetLength()
    {
        LIMITED_METHOD_CONTRACT;

        return m_nextAvailableFrame;
    }

    UINT_PTR GetIP(unsigned int frameIndex)
    {
        LIMITED_METHOD_CONTRACT;
        _ASSERTE(frameIndex < MAX_STACK_DEPTH);

        if (frameIndex >= MAX_STACK_DEPTH)
        {
            return 0;
        }

        return m_stackFrames[frameIndex];
    }

#ifdef _DEBUG
    MethodDesc* GetMethod(unsigned int frameIndex)
    {
        LIMITED_METHOD_CONTRACT;
        _ASSERTE(frameIndex < MAX_STACK_DEPTH);

        if (frameIndex >= MAX_STACK_DEPTH)
        {
            return NULL;
        }

        return m_methods[frameIndex];
    }
#endif // _DEBUG

    void Append(UINT_PTR controlPC, MethodDesc *pMethod)
    {
        LIMITED_METHOD_CONTRACT;

        if(m_nextAvailableFrame < MAX_STACK_DEPTH)
        {
            m_stackFrames[m_nextAvailableFrame] = controlPC;
#ifdef _DEBUG
            m_methods[m_nextAvailableFrame] = pMethod;
#endif
            m_nextAvailableFrame++;
        }
    }

    BYTE* GetPointer() const
    {
        LIMITED_METHOD_CONTRACT;

        return (BYTE*)m_stackFrames;
    }

    unsigned int GetSize() const
    {
        LIMITED_METHOD_CONTRACT;

        return (m_nextAvailableFrame * sizeof(UINT_PTR));
    }
};

class EventPipe
{
    // Declare friends.
    friend class EventPipeConfiguration;
    friend class EventPipeFile;
    friend class EventPipeProvider;
    friend class EventPipeBufferManager;
    friend class SampleProfiler;

    public:

        // Initialize the event pipe.
        static void Initialize();

        // Shutdown the event pipe.
        static void Shutdown();

        // Enable tracing from the start-up path based on COMPLUS variable.
        static void EnableOnStartup();

        // Enable tracing via the event pipe.
        static void Enable(
            LPCWSTR strOutputPath,
            uint circularBufferSizeInMB,
<<<<<<< HEAD
            uint loggingLevel,
=======
>>>>>>> c8f77deb
            EventPipeProviderConfiguration *pProviders,
            int numProviders);

        // Disable tracing via the event pipe.
        static void Disable();

        // Specifies whether or not the event pipe is enabled.
        static bool Enabled();

        // Write out an event.
        // Data is written as a serialized blob matching the ETW serialization conventions.
        static void WriteEvent(EventPipeEvent &event, BYTE *pData, unsigned int length);

        // Write out a sample profile event.
        static void WriteSampleProfileEvent(Thread *pSamplingThread, Thread *pTargetThread, StackContents &stackContents);
        
        // Get the managed call stack for the current thread.
        static bool WalkManagedStackForCurrentThread(StackContents &stackContents);

        // Get the managed call stack for the specified thread.
        static bool WalkManagedStackForThread(Thread *pThread, StackContents &stackContents);

    private:

        // Callback function for the stack walker.  For each frame walked, this callback is invoked.
        static StackWalkAction StackWalkCallback(CrawlFrame *pCf, StackContents *pData);

        // Get the configuration object.
        // This is called directly by the EventPipeProvider constructor to register the new provider.
        static EventPipeConfiguration* GetConfiguration();

        // Get the event pipe configuration lock.
        static CrstStatic* GetLock();

        static CrstStatic s_configCrst;
        static bool s_tracingInitialized;
        static EventPipeConfiguration *s_pConfig;
        static EventPipeBufferManager *s_pBufferManager;
        static EventPipeFile *s_pFile;
#ifdef _DEBUG
        static EventPipeFile *s_pSyncFile;
        static EventPipeJsonFile *s_pJsonFile;
#endif // _DEBUG
};

struct EventPipeProviderConfiguration
{

private:

    LPCWSTR m_pProviderName;
    UINT64 m_keywords;
<<<<<<< HEAD

public:

    EventPipeProviderConfiguration()
    {
        LIMITED_METHOD_CONTRACT;
    }

    EventPipeProviderConfiguration(
        LPCWSTR pProviderName,
        UINT64 keywords)
    {
        m_pProviderName = pProviderName;
        m_keywords = keywords;
    }

=======
    unsigned int m_loggingLevel;

public:

>>>>>>> c8f77deb
    LPCWSTR GetProviderName() const
    {
        LIMITED_METHOD_CONTRACT;
        return m_pProviderName;
    }

    UINT64 GetKeywords() const
    {
        LIMITED_METHOD_CONTRACT;
        return m_keywords;
    }
<<<<<<< HEAD
=======

    unsigned int GetLevel() const
    {
        LIMITED_METHOD_CONTRACT;
        return m_loggingLevel;
    }
>>>>>>> c8f77deb
};

class EventPipeInternal
{

public:

    static void QCALLTYPE Enable(
        __in_z LPCWSTR outputFile,
        unsigned int circularBufferSizeInMB,
<<<<<<< HEAD
        unsigned int level,
=======
>>>>>>> c8f77deb
        EventPipeProviderConfiguration *pProviders,
        int numProviders);

    static void QCALLTYPE Disable();

    static INT_PTR QCALLTYPE CreateProvider(
        GUID providerID,
        EventPipeCallback pCallbackFunc);

    static INT_PTR QCALLTYPE AddEvent(
        INT_PTR provHandle,
        __int64 keywords,
        unsigned int eventID,
        unsigned int eventVersion,
        unsigned int level,
        bool needStack);

    static void QCALLTYPE DeleteProvider(
        INT_PTR provHandle);

    static void QCALLTYPE WriteEvent(
        INT_PTR eventHandle,
        void *pData,
        unsigned int length);
};

#endif // FEATURE_PERFTRACING

#endif // __EVENTPIPE_H__<|MERGE_RESOLUTION|>--- conflicted
+++ resolved
@@ -170,10 +170,6 @@
         static void Enable(
             LPCWSTR strOutputPath,
             uint circularBufferSizeInMB,
-<<<<<<< HEAD
-            uint loggingLevel,
-=======
->>>>>>> c8f77deb
             EventPipeProviderConfiguration *pProviders,
             int numProviders);
 
@@ -226,29 +222,29 @@
 
     LPCWSTR m_pProviderName;
     UINT64 m_keywords;
-<<<<<<< HEAD
+    unsigned int m_loggingLevel;
 
 public:
 
     EventPipeProviderConfiguration()
     {
         LIMITED_METHOD_CONTRACT;
+        m_pProviderName = NULL;
+        m_keywords = NULL;
+        m_loggingLevel = 0;
     }
 
     EventPipeProviderConfiguration(
         LPCWSTR pProviderName,
-        UINT64 keywords)
-    {
+        UINT64 keywords,
+        unsigned int loggingLevel)
+    {
+        LIMITED_METHOD_CONTRACT;
         m_pProviderName = pProviderName;
         m_keywords = keywords;
-    }
-
-=======
-    unsigned int m_loggingLevel;
-
-public:
-
->>>>>>> c8f77deb
+        m_loggingLevel = loggingLevel;
+    }
+
     LPCWSTR GetProviderName() const
     {
         LIMITED_METHOD_CONTRACT;
@@ -260,15 +256,12 @@
         LIMITED_METHOD_CONTRACT;
         return m_keywords;
     }
-<<<<<<< HEAD
-=======
 
     unsigned int GetLevel() const
     {
         LIMITED_METHOD_CONTRACT;
         return m_loggingLevel;
     }
->>>>>>> c8f77deb
 };
 
 class EventPipeInternal
@@ -279,10 +272,6 @@
     static void QCALLTYPE Enable(
         __in_z LPCWSTR outputFile,
         unsigned int circularBufferSizeInMB,
-<<<<<<< HEAD
-        unsigned int level,
-=======
->>>>>>> c8f77deb
         EventPipeProviderConfiguration *pProviders,
         int numProviders);
 
