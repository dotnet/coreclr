--- conflicted
+++ resolved
@@ -329,16 +329,9 @@
         static EventPipeFile *s_pFile;
         static EventPipeEventSource *s_pEventSource;
         static LPCWSTR s_pCommandLine;
-<<<<<<< HEAD
-=======
-#ifdef _DEBUG
-        static EventPipeFile *s_pSyncFile;
-        static EventPipeJsonFile *s_pJsonFile;
-#endif // _DEBUG
         const static DWORD FileSwitchTimerPeriodMS = 1000;
         static HANDLE s_fileSwitchTimerHandle;
         static ULONGLONG s_lastFileSwitchTime;
->>>>>>> c99e2dd5
 };
 
 struct EventPipeProviderConfiguration
