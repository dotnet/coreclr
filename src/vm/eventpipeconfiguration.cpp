--- conflicted
+++ resolved
@@ -106,7 +106,7 @@
         return false;
     }
 
-    // The provider list should not be NULL with reasonable conditions, but check to prevent failure in release builds
+    // The provider list should be non-NULL, but can be NULL on shutdown.
     if (m_pProviderList != NULL)
     {
         // The provider has not been registered, so register it.
@@ -142,7 +142,7 @@
     // Take the lock before manipulating the provider list.
     CrstHolder _crst(EventPipe::GetLock());
 
-    // The provider list should not be NULL with reasonable conditions, but check to prevent failure in release builds
+    // The provider list should be non-NULL, but can be NULL on shutdown.
     if (m_pProviderList != NULL)
     {
         // Find the provider.
@@ -199,7 +199,7 @@
     }
     CONTRACTL_END;
 
-    // The provider list should not be NULL with reasonable conditions, but check to prevent failure in release builds
+    // The provider list should be non-NULL, but can be NULL on shutdown.
     if (m_pProviderList != NULL)
     {
         SListElem<EventPipeProvider*> *pElem = m_pProviderList->GetHead();
@@ -254,7 +254,7 @@
     m_pEnabledProviderList = new EventPipeEnabledProviderList(pProviders, static_cast<unsigned int>(numProviders));
     m_enabled = true;
 
-    // The provider list should not be NULL with reasonable conditions, but check to prevent failure in release builds
+    // The provider list should be non-NULL, but can be NULL on shutdown.
     if (m_pProviderList != NULL)
     {
         SListElem<EventPipeProvider*> *pElem = m_pProviderList->GetHead();
@@ -289,7 +289,7 @@
     }
     CONTRACTL_END;
 
-    // The provider list should not be NULL with reasonable conditions, but check to prevent failure in release builds
+    // The provider list should be non-NULL, but can be NULL on shutdown.
     if (m_pProviderList != NULL)
     {
         SListElem<EventPipeProvider*> *pElem = m_pProviderList->GetHead();
@@ -431,35 +431,20 @@
     }
     CONTRACTL_END;
 
-    // The provider list should not be NULL with reasonable conditions, but check to prevent failure in release builds
+    // The provider list should be non-NULL, but can be NULL on shutdown.
     if (m_pProviderList != NULL)
     {
-<<<<<<< HEAD
         SListElem<EventPipeProvider*> *pElem = m_pProviderList->GetHead();
         while(pElem != NULL)
         {
             EventPipeProvider *pProvider = pElem->GetValue();
+            pElem = m_pProviderList->GetNext(pElem);
             if(pProvider->GetDeleteDeferred())
             {
-                // The act of deleting the provider unregisters it and removes it from the list.
+                // The act of deleting the provider unregisters it,
+                // removes it from the list, and deletes the list element
                 delete(pProvider);
-                SListElem<EventPipeProvider*> *pCurElem = pElem;
-                pElem = m_pProviderList->GetNext(pElem);
-                delete(pCurElem);
             }
-            else
-            {
-                pElem = m_pProviderList->GetNext(pElem);
-            }
-=======
-        EventPipeProvider *pProvider = pElem->GetValue();
-        pElem = m_pProviderList->GetNext(pElem);
-        if(pProvider->GetDeleteDeferred())
-        {
-            // The act of deleting the provider unregisters it,
-            // removes it from the list, and deletes the list element
-            delete(pProvider);
->>>>>>> 0d309876
         }
     }
 }
