// Licensed to the .NET Foundation under one or more agreements.
// The .NET Foundation licenses this file to you under the MIT license.
// See the LICENSE file in the project root for more information.

#include "common.h"
#include "eventpipe.h"
#include "eventpipeconfiguration.h"
#include "eventpipeeventinstance.h"
#include "eventpipeprovider.h"

#ifdef FEATURE_PERFTRACING

// {5291C09C-2660-4D6A-83A3-C383FD020DEC}
const GUID EventPipeConfiguration::s_configurationProviderID =
    { 0x5291c09c, 0x2660, 0x4d6a, { 0x83, 0xa3, 0xc3, 0x83, 0xfd, 0x2, 0xd, 0xec } };

EventPipeConfiguration::EventPipeConfiguration()
{
    STANDARD_VM_CONTRACT;

    m_enabled = false;
<<<<<<< HEAD
    m_rundownEnabled = false;
    m_circularBufferSizeInBytes = 1024 * 1024 * 1000; // Default to 1000MB.
    m_loggingLevel = EventPipeEventLevel::Verbose;
=======
    m_circularBufferSizeInBytes = 1024 * 1024 * 1000; // Default to 1000MB.
>>>>>>> c8f77deb
    m_pEnabledProviderList = NULL;
    m_pProviderList = new SList<SListElem<EventPipeProvider*>>();
}

EventPipeConfiguration::~EventPipeConfiguration()
{
    CONTRACTL
    {
        THROWS;
        GC_TRIGGERS;
        MODE_ANY;
    }
    CONTRACTL_END;

    if(m_pEnabledProviderList != NULL)
    {
        delete(m_pEnabledProviderList);
        m_pEnabledProviderList = NULL;
    }

    if(m_pProviderList != NULL)
    {
        delete(m_pProviderList);
        m_pProviderList = NULL;
    }
}

void EventPipeConfiguration::Initialize()
{
    CONTRACTL
    {
        THROWS;
        GC_NOTRIGGER;
        MODE_ANY;
    }
    CONTRACTL_END;

    // Create the configuration provider.
    m_pConfigProvider = new EventPipeProvider(s_configurationProviderID);

    // Create the metadata event.
    m_pMetadataEvent = m_pConfigProvider->AddEvent(
        0,      /* keywords */
        0,      /* eventID */
        0,      /* eventVersion */
        EventPipeEventLevel::LogAlways,
        false); /* needStack */
}

bool EventPipeConfiguration::RegisterProvider(EventPipeProvider &provider)
{
    CONTRACTL
    {
        THROWS;
        GC_NOTRIGGER;
        MODE_ANY;
    }
    CONTRACTL_END;

    // Take the lock before manipulating the provider list.
    CrstHolder _crst(EventPipe::GetLock());

    // See if we've already registered this provider.
    EventPipeProvider *pExistingProvider = GetProviderNoLock(provider.GetProviderID());
    if(pExistingProvider != NULL)
    {
        return false;
    }

    // The provider has not been registered, so register it.
    m_pProviderList->InsertTail(new SListElem<EventPipeProvider*>(&provider));

    // Set the provider configuration and enable it if we know anything about the provider before it is registered.
    if(m_pEnabledProviderList != NULL)
    {
        EventPipeEnabledProvider *pEnabledProvider = m_pEnabledProviderList->GetEnabledProvider(&provider);
        if(pEnabledProvider != NULL)
        {
            provider.SetConfiguration(
                true /* providerEnabled */,
                pEnabledProvider->GetKeywords(),
<<<<<<< HEAD
                m_loggingLevel);
=======
                pEnabledProvider->GetLevel());
>>>>>>> c8f77deb
        }
    }

    return true;
}

bool EventPipeConfiguration::UnregisterProvider(EventPipeProvider &provider)
{
    CONTRACTL
    {
        THROWS;
        GC_NOTRIGGER;
        MODE_ANY;
    }
    CONTRACTL_END;

    // Take the lock before manipulating the provider list.
    CrstHolder _crst(EventPipe::GetLock());

    // Find the provider.
    SListElem<EventPipeProvider*> *pElem = m_pProviderList->GetHead();
    while(pElem != NULL)
    {
        if(pElem->GetValue() == &provider)
        {
            break;
        }

        pElem = m_pProviderList->GetNext(pElem);
    }

    // If we found the provider, remove it.
    if(pElem != NULL)
    {
        if(m_pProviderList->FindAndRemove(pElem) != NULL)
        {
            return true;
        }
    }

    return false;
}

EventPipeProvider* EventPipeConfiguration::GetProvider(const GUID &providerID)
{
    CONTRACTL
    {
        THROWS;
        GC_NOTRIGGER;
        MODE_ANY;
    }
    CONTRACTL_END;

    // Take the lock before touching the provider list to ensure no one tries to
    // modify the list.
    CrstHolder _crst(EventPipe::GetLock());

    return GetProviderNoLock(providerID);
}

EventPipeProvider* EventPipeConfiguration::GetProviderNoLock(const GUID &providerID)
{
    CONTRACTL
    {
        THROWS;
        GC_NOTRIGGER;
        MODE_ANY;
        PRECONDITION(EventPipe::GetLock()->OwnedByCurrentThread());
    }
    CONTRACTL_END;

    SListElem<EventPipeProvider*> *pElem = m_pProviderList->GetHead();
    while(pElem != NULL)
    {
        EventPipeProvider *pProvider = pElem->GetValue();
        if(pProvider->GetProviderID() == providerID)
        {
            return pProvider;
        }

        pElem = m_pProviderList->GetNext(pElem);
    }

    return NULL;
}

size_t EventPipeConfiguration::GetCircularBufferSize() const
{
    LIMITED_METHOD_CONTRACT;

    return m_circularBufferSizeInBytes;
}

void EventPipeConfiguration::SetCircularBufferSize(size_t circularBufferSize)
{
    LIMITED_METHOD_CONTRACT;
    
    if(!m_enabled)
    {
        m_circularBufferSizeInBytes = circularBufferSize;
    }
}

void EventPipeConfiguration::Enable(
    uint circularBufferSizeInMB,
<<<<<<< HEAD
    uint loggingLevel,
=======
>>>>>>> c8f77deb
    EventPipeProviderConfiguration *pProviders,
    int numProviders)
{
    CONTRACTL
    {
        THROWS;
        GC_NOTRIGGER;
        MODE_ANY;
        // Lock must be held by EventPipe::Enable.
        PRECONDITION(EventPipe::GetLock()->OwnedByCurrentThread());
    }
    CONTRACTL_END;

    m_circularBufferSizeInBytes = circularBufferSizeInMB * 1024 * 1024;
<<<<<<< HEAD
    m_loggingLevel = static_cast<EventPipeEventLevel>(loggingLevel);
=======
>>>>>>> c8f77deb
    m_pEnabledProviderList = new EventPipeEnabledProviderList(pProviders, static_cast<unsigned int>(numProviders));
    m_enabled = true;

    SListElem<EventPipeProvider*> *pElem = m_pProviderList->GetHead();
    while(pElem != NULL)
    {
        EventPipeProvider *pProvider = pElem->GetValue();

        // Enable the provider if it has been configured.
        EventPipeEnabledProvider *pEnabledProvider = m_pEnabledProviderList->GetEnabledProvider(pProvider);
        if(pEnabledProvider != NULL)
        {
            pProvider->SetConfiguration(
                true /* providerEnabled */,
                pEnabledProvider->GetKeywords(),
<<<<<<< HEAD
                m_loggingLevel);
=======
                pEnabledProvider->GetLevel());
>>>>>>> c8f77deb
        }

        pElem = m_pProviderList->GetNext(pElem);
    }

}

void EventPipeConfiguration::Disable()
{
    CONTRACTL
    {
        THROWS;
        GC_NOTRIGGER;
        MODE_ANY;
        // Lock must be held by EventPipe::Disable.
        PRECONDITION(EventPipe::GetLock()->OwnedByCurrentThread());
    }
    CONTRACTL_END;

    SListElem<EventPipeProvider*> *pElem = m_pProviderList->GetHead();
    while(pElem != NULL)
    {
        EventPipeProvider *pProvider = pElem->GetValue();
        pProvider->SetConfiguration(false /* providerEnabled */, 0 /* keywords */, EventPipeEventLevel::Critical /* level */);

        pElem = m_pProviderList->GetNext(pElem);
    }

    m_enabled = false;
<<<<<<< HEAD
    m_rundownEnabled = false;
=======
>>>>>>> c8f77deb

    // Free the enabled providers list.
    if(m_pEnabledProviderList != NULL)
    {
        delete(m_pEnabledProviderList);
        m_pEnabledProviderList = NULL;
    }
}

bool EventPipeConfiguration::Enabled() const
{
    LIMITED_METHOD_CONTRACT;
    return m_enabled;
<<<<<<< HEAD
}

bool EventPipeConfiguration::RundownEnabled() const
{
    LIMITED_METHOD_CONTRACT;
    return m_rundownEnabled;
}

void EventPipeConfiguration::EnableRundown()
{
    CONTRACTL
    {
        THROWS;
        GC_NOTRIGGER;
        MODE_ANY;
        // Lock must be held by EventPipe::Disable.
        PRECONDITION(EventPipe::GetLock()->OwnedByCurrentThread());
    }
    CONTRACTL_END;

    // Build the rundown configuration.
    _ASSERTE(m_pEnabledProviderList == NULL);
    const unsigned int numRundownProviders = 2;
    EventPipeProviderConfiguration rundownProviders[numRundownProviders];
    rundownProviders[0] = EventPipeProviderConfiguration(W("e13c0d23-ccbc-4e12-931b-d9cc2eee27e4"), 0x80020138); // Public provider.
    rundownProviders[1] = EventPipeProviderConfiguration(W("a669021c-c450-4609-a035-5af59af4df18"), 0x80020138); // Rundown provider.

    // Enable rundown.
    m_rundownEnabled = true;

    Enable(1 /* circularBufferSizeInMB */, 5 /* verbose loggingLevel */, rundownProviders, numRundownProviders);
}

=======
}

>>>>>>> c8f77deb
EventPipeEventInstance* EventPipeConfiguration::BuildEventMetadataEvent(EventPipeEventInstance &sourceInstance, BYTE *pPayloadData, unsigned int payloadLength)
{
    CONTRACTL
    {
        THROWS;
        GC_NOTRIGGER;
        MODE_ANY;
    }
    CONTRACTL_END;

    // The payload of the event should contain:
    // - GUID ProviderID.
    // - unsigned int EventID.
    // - unsigned int EventVersion.
    // - Optional event description payload.

    // Calculate the size of the event.
    EventPipeEvent &sourceEvent = *sourceInstance.GetEvent();
    const GUID &providerID = sourceEvent.GetProvider()->GetProviderID();
    unsigned int eventID = sourceEvent.GetEventID();
    unsigned int eventVersion = sourceEvent.GetEventVersion();
    unsigned int instancePayloadSize = sizeof(providerID) + sizeof(eventID) + sizeof(eventVersion) + payloadLength;

    // Allocate the payload.
    BYTE *pInstancePayload = new BYTE[instancePayloadSize];

    // Fill the buffer with the payload.
    BYTE *currentPtr = pInstancePayload;

    // Write the provider ID.
    memcpy(currentPtr, (BYTE*)&providerID, sizeof(providerID));
    currentPtr += sizeof(providerID);

    // Write the event ID.
    memcpy(currentPtr, &eventID, sizeof(eventID));
    currentPtr += sizeof(eventID);

    // Write the event version.
    memcpy(currentPtr, &eventVersion, sizeof(eventVersion));
    currentPtr += sizeof(eventVersion);

    // Write the incoming payload data.
    memcpy(currentPtr, pPayloadData, payloadLength);

    // Construct the event instance.
    EventPipeEventInstance *pInstance = new EventPipeEventInstance(
        *m_pMetadataEvent,
        GetCurrentThreadId(),
        pInstancePayload,
        instancePayloadSize);

    // Set the timestamp to match the source event, because the metadata event
    // will be emitted right before the source event.
    pInstance->SetTimeStamp(sourceInstance.GetTimeStamp());

    return pInstance;
}

EventPipeEnabledProviderList::EventPipeEnabledProviderList(
    EventPipeProviderConfiguration *pConfigs,
    unsigned int numConfigs)
{
    CONTRACTL
    {
        THROWS;
        GC_NOTRIGGER;
        MODE_ANY;
    }
    CONTRACTL_END;

<<<<<<< HEAD
    m_pProviders = NULL;
    m_pCatchAllProvider = NULL;
    m_numProviders = 0;

=======
>>>>>>> c8f77deb
    // Test COMPLUS variable to enable tracing at start-up.
    // If tracing is enabled at start-up create the catch-all provider and always return it.
    if((CLRConfig::GetConfigValue(CLRConfig::INTERNAL_PerformanceTracing) & 1) == 1)
    {
        m_pCatchAllProvider = new EventPipeEnabledProvider();
<<<<<<< HEAD
        m_pCatchAllProvider->Set(NULL, 0xFFFFFFFF);
        return;
    }

    // If we don't enable everything, then respect the input configuration.
=======
        m_pCatchAllProvider->Set(NULL, 0xFFFFFFFF, EventPipeEventLevel::Verbose);
        m_pProviders = NULL;
        m_numProviders = 0;
        return;
    }

    m_pCatchAllProvider = NULL;
>>>>>>> c8f77deb
    m_numProviders = numConfigs;
    if(m_numProviders == 0)
    {
        return;
    }

    m_pProviders = new EventPipeEnabledProvider[m_numProviders];
    for(int i=0; i<m_numProviders; i++)
    {
        m_pProviders[i].Set(
            pConfigs[i].GetProviderName(),
<<<<<<< HEAD
            pConfigs[i].GetKeywords());
=======
            pConfigs[i].GetKeywords(),
            (EventPipeEventLevel)pConfigs[i].GetLevel());
>>>>>>> c8f77deb
    }
}

EventPipeEnabledProviderList::~EventPipeEnabledProviderList()
{
    CONTRACTL
    {
        THROWS;
        GC_NOTRIGGER;
        MODE_ANY;
    }
    CONTRACTL_END;

    if(m_pProviders != NULL)
    {
        delete[] m_pProviders;
        m_pProviders = NULL;
    }
<<<<<<< HEAD
    if(m_pCatchAllProvider != NULL);
=======
    if(m_pCatchAllProvider != NULL)
>>>>>>> c8f77deb
    {
        delete(m_pCatchAllProvider);
        m_pCatchAllProvider = NULL;
    }
}

EventPipeEnabledProvider* EventPipeEnabledProviderList::GetEnabledProvider(
    EventPipeProvider *pProvider)
{
    CONTRACTL
    {
        THROWS;
        GC_NOTRIGGER;
        MODE_ANY;
    }
    CONTRACTL_END;

    // If tracing was enabled on start-up, all events should be on (this is a diagnostic config).
    if(m_pCatchAllProvider != NULL)
    {
        return m_pCatchAllProvider;
    }

    if(m_pProviders == NULL)
    {
        return NULL;
    }

    // TEMPORARY: Convert the provider GUID to a string.
    const unsigned int guidSize = 39;
    WCHAR wszProviderID[guidSize];
    if(!StringFromGUID2(pProvider->GetProviderID(), wszProviderID, guidSize))
    {
        wszProviderID[0] = '\0';
    }

    // Strip off the {}.
    SString providerNameStr(&wszProviderID[1], guidSize-3);
    LPCWSTR providerName = providerNameStr.GetUnicode();

    EventPipeEnabledProvider *pEnabledProvider = NULL;
    for(int i=0; i<m_numProviders; i++)
    {
        EventPipeEnabledProvider *pCandidate = &m_pProviders[i];
        if(pCandidate != NULL)
        {
            if(wcscmp(providerName, pCandidate->GetProviderName()) == 0)
            {
                pEnabledProvider = pCandidate;
                break;
            }
        }
    }

    return pEnabledProvider;
}

EventPipeEnabledProvider::EventPipeEnabledProvider()
{
    LIMITED_METHOD_CONTRACT;
    m_pProviderName = NULL;
    m_keywords = 0;
}

EventPipeEnabledProvider::~EventPipeEnabledProvider()
{
    CONTRACTL
    {
        THROWS;
        GC_NOTRIGGER;
        MODE_ANY;
    }
    CONTRACTL_END;

    if(m_pProviderName != NULL)
    {
        delete[] m_pProviderName;
        m_pProviderName = NULL;
    }
}

<<<<<<< HEAD
void EventPipeEnabledProvider::Set(LPCWSTR providerName, UINT64 keywords)
=======
void EventPipeEnabledProvider::Set(LPCWSTR providerName, UINT64 keywords, EventPipeEventLevel loggingLevel)
>>>>>>> c8f77deb
{
    CONTRACTL
    {
        THROWS;
        GC_NOTRIGGER;
        MODE_ANY;
    }
    CONTRACTL_END;

    if(m_pProviderName != NULL)
    {
        delete(m_pProviderName);
        m_pProviderName = NULL;
    }

    if(providerName != NULL)
    {
        unsigned int bufSize = wcslen(providerName) + 1;
        m_pProviderName = new WCHAR[bufSize];
        wcscpy_s(m_pProviderName, bufSize, providerName);
    }
    m_keywords = keywords;
<<<<<<< HEAD
=======
    m_loggingLevel = loggingLevel;
>>>>>>> c8f77deb
}

LPCWSTR EventPipeEnabledProvider::GetProviderName() const
{
    LIMITED_METHOD_CONTRACT;
    return m_pProviderName;
}

UINT64 EventPipeEnabledProvider::GetKeywords() const
{
    LIMITED_METHOD_CONTRACT;
    return m_keywords;
}

<<<<<<< HEAD
=======
EventPipeEventLevel EventPipeEnabledProvider::GetLevel() const
{
    LIMITED_METHOD_CONTRACT;
    return m_loggingLevel;
}

>>>>>>> c8f77deb
#endif // FEATURE_PERFTRACING<|MERGE_RESOLUTION|>--- conflicted
+++ resolved
@@ -19,13 +19,8 @@
     STANDARD_VM_CONTRACT;
 
     m_enabled = false;
-<<<<<<< HEAD
     m_rundownEnabled = false;
     m_circularBufferSizeInBytes = 1024 * 1024 * 1000; // Default to 1000MB.
-    m_loggingLevel = EventPipeEventLevel::Verbose;
-=======
-    m_circularBufferSizeInBytes = 1024 * 1024 * 1000; // Default to 1000MB.
->>>>>>> c8f77deb
     m_pEnabledProviderList = NULL;
     m_pProviderList = new SList<SListElem<EventPipeProvider*>>();
 }
@@ -107,11 +102,7 @@
             provider.SetConfiguration(
                 true /* providerEnabled */,
                 pEnabledProvider->GetKeywords(),
-<<<<<<< HEAD
-                m_loggingLevel);
-=======
                 pEnabledProvider->GetLevel());
->>>>>>> c8f77deb
         }
     }
 
@@ -217,10 +208,6 @@
 
 void EventPipeConfiguration::Enable(
     uint circularBufferSizeInMB,
-<<<<<<< HEAD
-    uint loggingLevel,
-=======
->>>>>>> c8f77deb
     EventPipeProviderConfiguration *pProviders,
     int numProviders)
 {
@@ -235,10 +222,6 @@
     CONTRACTL_END;
 
     m_circularBufferSizeInBytes = circularBufferSizeInMB * 1024 * 1024;
-<<<<<<< HEAD
-    m_loggingLevel = static_cast<EventPipeEventLevel>(loggingLevel);
-=======
->>>>>>> c8f77deb
     m_pEnabledProviderList = new EventPipeEnabledProviderList(pProviders, static_cast<unsigned int>(numProviders));
     m_enabled = true;
 
@@ -254,11 +237,7 @@
             pProvider->SetConfiguration(
                 true /* providerEnabled */,
                 pEnabledProvider->GetKeywords(),
-<<<<<<< HEAD
-                m_loggingLevel);
-=======
                 pEnabledProvider->GetLevel());
->>>>>>> c8f77deb
         }
 
         pElem = m_pProviderList->GetNext(pElem);
@@ -288,10 +267,7 @@
     }
 
     m_enabled = false;
-<<<<<<< HEAD
     m_rundownEnabled = false;
-=======
->>>>>>> c8f77deb
 
     // Free the enabled providers list.
     if(m_pEnabledProviderList != NULL)
@@ -305,7 +281,6 @@
 {
     LIMITED_METHOD_CONTRACT;
     return m_enabled;
-<<<<<<< HEAD
 }
 
 bool EventPipeConfiguration::RundownEnabled() const
@@ -330,19 +305,16 @@
     _ASSERTE(m_pEnabledProviderList == NULL);
     const unsigned int numRundownProviders = 2;
     EventPipeProviderConfiguration rundownProviders[numRundownProviders];
-    rundownProviders[0] = EventPipeProviderConfiguration(W("e13c0d23-ccbc-4e12-931b-d9cc2eee27e4"), 0x80020138); // Public provider.
-    rundownProviders[1] = EventPipeProviderConfiguration(W("a669021c-c450-4609-a035-5af59af4df18"), 0x80020138); // Rundown provider.
+    rundownProviders[0] = EventPipeProviderConfiguration(W("e13c0d23-ccbc-4e12-931b-d9cc2eee27e4"), 0x80020138, static_cast<unsigned int>(EventPipeEventLevel::Verbose)); // Public provider.
+    rundownProviders[1] = EventPipeProviderConfiguration(W("a669021c-c450-4609-a035-5af59af4df18"), 0x80020138, static_cast<unsigned int>(EventPipeEventLevel::Verbose)); // Rundown provider.
 
     // Enable rundown.
     m_rundownEnabled = true;
 
-    Enable(1 /* circularBufferSizeInMB */, 5 /* verbose loggingLevel */, rundownProviders, numRundownProviders);
-}
-
-=======
-}
-
->>>>>>> c8f77deb
+    // Enable tracing.  The circular buffer size doesn't matter because we're going to write all events synchronously during rundown.
+    Enable(1 /* circularBufferSizeInMB */, rundownProviders, numRundownProviders);
+}
+
 EventPipeEventInstance* EventPipeConfiguration::BuildEventMetadataEvent(EventPipeEventInstance &sourceInstance, BYTE *pPayloadData, unsigned int payloadLength)
 {
     CONTRACTL
@@ -413,33 +385,20 @@
     }
     CONTRACTL_END;
 
-<<<<<<< HEAD
     m_pProviders = NULL;
     m_pCatchAllProvider = NULL;
     m_numProviders = 0;
 
-=======
->>>>>>> c8f77deb
     // Test COMPLUS variable to enable tracing at start-up.
     // If tracing is enabled at start-up create the catch-all provider and always return it.
     if((CLRConfig::GetConfigValue(CLRConfig::INTERNAL_PerformanceTracing) & 1) == 1)
     {
         m_pCatchAllProvider = new EventPipeEnabledProvider();
-<<<<<<< HEAD
-        m_pCatchAllProvider->Set(NULL, 0xFFFFFFFF);
+        m_pCatchAllProvider->Set(NULL, 0xFFFFFFFF, EventPipeEventLevel::Verbose);
         return;
     }
 
-    // If we don't enable everything, then respect the input configuration.
-=======
-        m_pCatchAllProvider->Set(NULL, 0xFFFFFFFF, EventPipeEventLevel::Verbose);
-        m_pProviders = NULL;
-        m_numProviders = 0;
-        return;
-    }
-
     m_pCatchAllProvider = NULL;
->>>>>>> c8f77deb
     m_numProviders = numConfigs;
     if(m_numProviders == 0)
     {
@@ -451,12 +410,8 @@
     {
         m_pProviders[i].Set(
             pConfigs[i].GetProviderName(),
-<<<<<<< HEAD
-            pConfigs[i].GetKeywords());
-=======
             pConfigs[i].GetKeywords(),
             (EventPipeEventLevel)pConfigs[i].GetLevel());
->>>>>>> c8f77deb
     }
 }
 
@@ -475,11 +430,7 @@
         delete[] m_pProviders;
         m_pProviders = NULL;
     }
-<<<<<<< HEAD
-    if(m_pCatchAllProvider != NULL);
-=======
     if(m_pCatchAllProvider != NULL)
->>>>>>> c8f77deb
     {
         delete(m_pCatchAllProvider);
         m_pCatchAllProvider = NULL;
@@ -561,11 +512,7 @@
     }
 }
 
-<<<<<<< HEAD
-void EventPipeEnabledProvider::Set(LPCWSTR providerName, UINT64 keywords)
-=======
 void EventPipeEnabledProvider::Set(LPCWSTR providerName, UINT64 keywords, EventPipeEventLevel loggingLevel)
->>>>>>> c8f77deb
 {
     CONTRACTL
     {
@@ -588,10 +535,7 @@
         wcscpy_s(m_pProviderName, bufSize, providerName);
     }
     m_keywords = keywords;
-<<<<<<< HEAD
-=======
     m_loggingLevel = loggingLevel;
->>>>>>> c8f77deb
 }
 
 LPCWSTR EventPipeEnabledProvider::GetProviderName() const
@@ -606,13 +550,10 @@
     return m_keywords;
 }
 
-<<<<<<< HEAD
-=======
 EventPipeEventLevel EventPipeEnabledProvider::GetLevel() const
 {
     LIMITED_METHOD_CONTRACT;
     return m_loggingLevel;
 }
 
->>>>>>> c8f77deb
 #endif // FEATURE_PERFTRACING