--- conflicted
+++ resolved
@@ -53,10 +53,6 @@
     // Enable the event pipe.
     void Enable(
         uint circularBufferSizeInMB,
-<<<<<<< HEAD
-        uint loggingLevel,
-=======
->>>>>>> c8f77deb
         EventPipeProviderConfiguration *pProviders,
         int numProviders);
 
@@ -66,15 +62,12 @@
     // Get the status of the event pipe.
     bool Enabled() const;
 
-<<<<<<< HEAD
     // Determine if rundown is enabled.
     bool RundownEnabled() const;
 
     // Enable the well-defined symbolic rundown configuration.
     void EnableRundown();
 
-=======
->>>>>>> c8f77deb
     // Get the event used to write metadata to the event stream.
     EventPipeEventInstance* BuildEventMetadataEvent(EventPipeEventInstance &sourceInstance, BYTE *pPayloadData = NULL, unsigned int payloadLength = 0);
 
@@ -89,12 +82,6 @@
     // The configured size of the circular buffer.
     size_t m_circularBufferSizeInBytes;
 
-<<<<<<< HEAD
-    // The verbosity of the tracing session.
-    EventPipeEventLevel m_loggingLevel;
-
-=======
->>>>>>> c8f77deb
     // EventPipeConfiguration only supports a single session.
     // This is the set of configurations for each enabled provider.
     EventPipeEnabledProviderList *m_pEnabledProviderList;
@@ -114,54 +101,6 @@
 
     // True if rundown is enabled.
     Volatile<bool> m_rundownEnabled;
-};
-
-class EventPipeEnabledProviderList
-{
-
-private:
-
-    // The number of providers in the list.
-    unsigned int m_numProviders;
-
-    // The list of providers.
-    EventPipeEnabledProvider *m_pProviders;
-
-    // A catch-all provider used when tracing is enabled at start-up
-    // under (COMPlus_PerformanceTracing & 1) == 1.
-    EventPipeEnabledProvider *m_pCatchAllProvider;
-
-public:
-
-    // Create a new list based on the input.
-    EventPipeEnabledProviderList(EventPipeProviderConfiguration *pConfigs, unsigned int numConfigs);
-    ~EventPipeEnabledProviderList();
-
-    // Get the enabled provider for the specified provider.
-    // Return NULL if one doesn't exist.
-    EventPipeEnabledProvider* GetEnabledProvider(EventPipeProvider *pProvider);
-};
-
-class EventPipeEnabledProvider
-{
-private:
-
-    // The provider name.
-    WCHAR *m_pProviderName;
-
-    // The enabled keywords.
-    UINT64 m_keywords;
-
-public:
-
-    EventPipeEnabledProvider();
-    ~EventPipeEnabledProvider();
-
-    void Set(LPCWSTR providerName, UINT64 keywords);
-
-    LPCWSTR GetProviderName() const;
-
-    UINT64 GetKeywords() const;
 };
 
 class EventPipeEnabledProviderList
