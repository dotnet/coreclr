--- conflicted
+++ resolved
@@ -9,9 +9,6 @@
 
 class EventPipeEvent;
 
-<<<<<<< HEAD
-enum class EventPipeEventLevel
-=======
 // Define the event pipe callback to match the ETW callback signature.
 typedef void (*EventPipeCallback)(
     LPCGUID SourceID,
@@ -22,8 +19,7 @@
     void *FilterData,
     void *CallbackContext);
 
-enum EventPipeEventLevel
->>>>>>> ef32ea0f
+enum class EventPipeEventLevel
 {
     LogAlways,
     Critical,
