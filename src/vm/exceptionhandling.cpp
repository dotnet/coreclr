--- conflicted
+++ resolved
@@ -198,11 +198,7 @@
 static inline void UpdatePerformanceMetrics(CrawlFrame *pcfThisFrame, BOOL bIsRethrownException, BOOL bIsNewException)
 {
     WRAPPER_NO_CONTRACT;
-<<<<<<< HEAD
-    COUNTER_ONLY(GetPerfCounters().m_Excep.cThrown++);
     g_exceptionCount++;
-=======
->>>>>>> 2dfd1779
 
     // Fire an exception thrown ETW event when an exception occurs
     ETW::ExceptionLog::ExceptionThrown(pcfThisFrame, bIsRethrownException, bIsNewException);
