--- conflicted
+++ resolved
@@ -544,20 +544,15 @@
                 }
                 else if (COMDelegate::IsDelegate(thNestedType.GetMethodTable()))
                 {
-                    INITFIELDMARSHALER(NFT_ILLEGAL, FieldMarshaler_Illegal, (IDS_EE_BADMARSHAL_DELEGATE_TLB_INTERFACE));
+                    selectedNft = InitFieldMarshaler<FieldMarshaler_Illegal>(pfwalk->m_FieldMarshaler, NATIVE_FIELD_CATEGORY_ILLEGAL, IDS_EE_BADMARSHAL_DELEGATE_TLB_INTERFACE);
                 }
                 else
                 {
                     ItfMarshalInfo itfInfo;
                     if (FAILED(MarshalInfo::TryGetItfMarshalInfo(thNestedType, FALSE, FALSE, &itfInfo)))
                         break;
-<<<<<<< HEAD
 
                     selectedNft = InitFieldMarshaler<FieldMarshaler_Interface>(pfwalk->m_FieldMarshaler, NATIVE_FIELD_CATEGORY_INTERFACE_TYPE, itfInfo.thClass.GetMethodTable(), itfInfo.thItf.GetMethodTable(), itfInfo.dwFlags);
-=======
-                        
-                    INITFIELDMARSHALER(NFT_INTERFACE, FieldMarshaler_Interface, (itfInfo.thClass.GetMethodTable(), itfInfo.thItf.GetMethodTable(), itfInfo.dwFlags));
->>>>>>> d7172e0c
                 }
             }
 #else  // FEATURE_COMINTEROP
@@ -762,7 +757,7 @@
                     if (FAILED(MarshalInfo::TryGetItfMarshalInfo(thNestedType, FALSE, FALSE, &itfInfo)))
                         break;
 
-                    INITFIELDMARSHALER(NFT_INTERFACE, FieldMarshaler_Interface, (itfInfo.thClass.GetMethodTable(), itfInfo.thItf.GetMethodTable(), itfInfo.dwFlags));
+                    selectedNft = InitFieldMarshaler<FieldMarshaler_Interface>(pfwalk->m_FieldMarshaler, NATIVE_FIELD_CATEGORY_INTERFACE_TYPE, itfInfo.thClass.GetMethodTable(), itfInfo.thItf.GetMethodTable(), itfInfo.dwFlags);
                 }
 #endif // FEATURE_COMINTEROP
                 else
