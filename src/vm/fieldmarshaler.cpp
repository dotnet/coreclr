--- conflicted
+++ resolved
@@ -59,12 +59,6 @@
 #ifdef FEATURE_COMINTEROP
     BOOL fIsWinRT = (flags == ParseNativeTypeFlags::IsWinRT);
 #endif // FEATURE_COMINTEROP
-<<<<<<< HEAD
-=======
-
-    EX_TRY
-    {
->>>>>>> c373d864
 
     MarshalInfo mlInfo(
         pModule,
@@ -141,7 +135,6 @@
 #else
             *pNFD = NativeFieldDescriptor(NativeFieldCategory::FLOAT, sizeof(double), sizeof(double));
 #endif
-<<<<<<< HEAD
             break;
         case MarshalInfo::MARSHAL_TYPE_CURRENCY:
             *pNFD = NativeFieldDescriptor(MscorlibBinder::GetClass(CLASS__CURRENCY));
@@ -164,30 +157,6 @@
         case MarshalInfo::MARSHAL_TYPE_ANSIBSTR:
             *pNFD = NativeFieldDescriptor(NativeFieldCategory::INTEGER, sizeof(void*), sizeof(void*));
             break;      
-=======
-                break;
-            case MarshalInfo::MARSHAL_TYPE_CURRENCY:
-                *pNFD = NativeFieldDescriptor(MscorlibBinder::GetClass(CLASS__CURRENCY));
-                break;
-            case MarshalInfo::MARSHAL_TYPE_DECIMAL:
-                // The decimal type can't be blittable since the managed and native alignment requirements differ.
-                // Native needs 8-byte alignment since one field is a 64-bit integer, but managed only needs 4-byte alignment since all fields are ints.
-                *pNFD = NativeFieldDescriptor(MscorlibBinder::GetClass(CLASS__NATIVEDECIMAL));
-                break;
-            case MarshalInfo::MARSHAL_TYPE_GUID:
-                *pNFD = NativeFieldDescriptor(MscorlibBinder::GetClass(CLASS__GUID), 1 /* numElements */, true /* isBlittable */);
-                break;
-            case MarshalInfo::MARSHAL_TYPE_DATE:
-                *pNFD = NativeFieldDescriptor(NATIVE_FIELD_CATEGORY_DATE, sizeof(double), sizeof(double));
-                break;
-            case MarshalInfo::MARSHAL_TYPE_LPWSTR:
-            case MarshalInfo::MARSHAL_TYPE_LPSTR:
-            case MarshalInfo::MARSHAL_TYPE_LPUTF8STR:
-            case MarshalInfo::MARSHAL_TYPE_BSTR:
-            case MarshalInfo::MARSHAL_TYPE_ANSIBSTR:
-                *pNFD = NativeFieldDescriptor(NATIVE_FIELD_CATEGORY_INTEGER_LIKE, sizeof(void*), sizeof(void*));
-                break;
->>>>>>> c373d864
 #ifdef FEATURE_COMINTEROP
         case MarshalInfo::MARSHAL_TYPE_HSTRING:
             *pNFD = NativeFieldDescriptor(NativeFieldCategory::INTEGER, sizeof(HSTRING), sizeof(HSTRING));
@@ -398,15 +367,6 @@
 
     MethodTable *pMT= th.GetMethodTable();
     PREFIX_ASSUME(pMT != NULL);
-<<<<<<< HEAD
-=======
-
-    if (pMT->IsStructMarshalable())
-        return TRUE;
-
-    const NativeFieldDescriptor *pNativeFieldDescriptors = pMT->GetLayoutInfo()->GetNativeFieldDescriptors();
-    UINT  numReferenceFields              = pMT->GetLayoutInfo()->GetNumCTMFields();
->>>>>>> c373d864
 
     return pMT->GetNativeLayoutInfo()->IsMarshalable() ? TRUE : FALSE;
 }
