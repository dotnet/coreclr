// Licensed to the .NET Foundation under one or more agreements.
// The .NET Foundation licenses this file to you under the MIT license.
// See the LICENSE file in the project root for more information.
//
// File: FieldMarshaler.cpp
//

//


#include "common.h"
#include "vars.hpp"
#include "class.h"
#include "ceeload.h"
#include "excep.h"
#include "fieldmarshaler.h"
#include "field.h"
#include "frames.h"
#include "dllimport.h"
#include "comdelegate.h"
#include "eeconfig.h"
#include "comdatetime.h"
#include "olevariant.h"
#include <cor.h>
#include <corpriv.h>
#include <corerror.h>
#include "sigformat.h"
#include "marshalnative.h"
#include "typeparse.h"
#ifdef FEATURE_COMINTEROP
#include <winstring.h>
#endif // FEATURE_COMINTEROP

// forward declaration
BOOL CheckForPrimitiveType(CorElementType elemType, CQuickArray<WCHAR> *pStrPrimitiveType);
TypeHandle ArraySubTypeLoadWorker(const SString &strUserDefTypeName, Assembly* pAssembly);
BOOL CheckIfDisqualifiedFromManagedSequential(CorElementType corElemType, LayoutRawFieldInfo * pfwalk, MetaSig &fsig);
TypeHandle GetFieldTypeHandleWorker(MetaSig *pFieldSig);
#ifdef _DEBUG
BOOL IsFixedBuffer(mdFieldDef field, IMDInternalImport *pInternalImport);
#endif


//=======================================================================
// A database of NFT types.
//=======================================================================

struct NFTDataBaseEntry
{
    UINT32            m_cbNativeSize;     // native size of field (0 if not constant)
    bool              m_fWinRTSupported;  // true if the field marshaler is supported for WinRT
};

static const NFTDataBaseEntry NFTDataBase[] =
{
    #undef DEFINE_NFT
    #define DEFINE_NFT(name,  nativesize, fWinRTSupported) { nativesize, fWinRTSupported },
    #include "nsenums.h"
};

template<typename TFieldMarshaler, typename TSpace, typename... TArgs>
NStructFieldType InitFieldMarshaler(TSpace& space, NativeFieldFlags flags, TArgs&&... args)
{
    static_assert_no_msg(sizeof(TFieldMarshaler) <= MAXFIELDMARSHALERSIZE);
    static_assert_no_msg(sizeof(TSpace) == MAXFIELDMARSHALERSIZE);
    TFieldMarshaler* marshaler = new (&space) TFieldMarshaler(std::forward<TArgs>(args)...);
    marshaler->SetNStructFieldType(TFieldMarshaler::s_nft);
    marshaler->SetNativeFieldFlags(flags);
    return TFieldMarshaler::s_nft;
}

#ifdef _PREFAST_
#pragma warning(push)
#pragma warning(disable:21000) // Suppress PREFast warning about overly large function
#endif
VOID ParseNativeType(Module*                     pModule,
                         PCCOR_SIGNATURE             pCOMSignature,
                         DWORD                       cbCOMSignature,
                         ParseNativeTypeFlags        flags,
                         LayoutRawFieldInfo*         pfwalk,
                         PCCOR_SIGNATURE             pNativeType,
                         ULONG                       cbNativeType,
                         mdTypeDef                   cl,
                         const SigTypeContext *      pTypeContext,
                         BOOL                       *pfDisqualifyFromManagedSequential  // set to TRUE if needed (never set to FALSE, it may come in as TRUE!)
#ifdef _DEBUG
                         ,
                         LPCUTF8                     szNamespace,
                         LPCUTF8                     szClassName,
                         LPCUTF8                     szFieldName
#endif
                        )
{
    CONTRACTL
    {
        STANDARD_VM_CHECK;
        PRECONDITION(CheckPointer(pfwalk));
    }
    CONTRACTL_END;


    // Make sure that there is no junk in the unused part of the field marshaler space (ngen image determinism)
    ZeroMemory(&pfwalk->m_FieldMarshaler, MAXFIELDMARSHALERSIZE);


    BOOL                fAnsi               = (flags == ParseNativeTypeFlags::IsAnsi);
#ifdef FEATURE_COMINTEROP
    BOOL                fIsWinRT            = (flags == ParseNativeTypeFlags::IsWinRT);
#endif // FEATURE_COMINTEROP
    CorElementType      corElemType         = ELEMENT_TYPE_END;
    PCCOR_SIGNATURE     pNativeTypeStart    = pNativeType;    
    ULONG               cbNativeTypeStart   = cbNativeType;
    CorNativeType       ntype;
    BOOL                fDefault;
    BOOL                BestFit;
    BOOL                ThrowOnUnmappableChar;

    if (cbNativeType == 0)
    {
        ntype = NATIVE_TYPE_DEFAULT;
        fDefault = TRUE;
    }
    else
    {
        ntype = (CorNativeType) *( ((BYTE*&)pNativeType)++ );
        cbNativeType--;
        fDefault = (ntype == NATIVE_TYPE_DEFAULT);
    }

    // Setup the signature and normalize
    MetaSig fsig(pCOMSignature, cbCOMSignature, pModule, pTypeContext, MetaSig::sigField);
    corElemType = fsig.NextArgNormalized();


    if (!(*pfDisqualifyFromManagedSequential))
    {
        *pfDisqualifyFromManagedSequential = CheckIfDisqualifiedFromManagedSequential(corElemType, pfwalk, fsig);
    }

    NStructFieldType selectedNft = NFT_NONE;

#ifdef FEATURE_COMINTEROP
    if (fIsWinRT && !fDefault)
    {
        // Do not allow any MarshalAs in WinRT scenarios - marshaling is fully described by the field type.
        selectedNft = InitFieldMarshaler<FieldMarshaler_Illegal>(pfwalk->m_FieldMarshaler, NATIVE_FIELD_CATEGORY_ILLEGAL, IDS_EE_BADMARSHAL_WINRT_MARSHAL_AS);
    }
#endif // FEATURE_COMINTEROP

#ifdef _TARGET_X86_
    // Normalization might have put corElementType and ntype out of sync which can
    // result in problems with non-default ntype being validated against the 
    // normalized primitive corElemType.
    //
    VerifyAndAdjustNormalizedType(pModule, fsig.GetArgProps(), fsig.GetSigTypeContext(), &corElemType, &ntype);

    fDefault = (ntype == NATIVE_TYPE_DEFAULT);
#endif // _TARGET_X86_

    CorElementType sigElemType;
    IfFailThrow(fsig.GetArgProps().PeekElemType(&sigElemType));
    if ((sigElemType == ELEMENT_TYPE_GENERICINST || sigElemType == ELEMENT_TYPE_VAR) && corElemType == ELEMENT_TYPE_CLASS)
    {
        selectedNft = InitFieldMarshaler<FieldMarshaler_Illegal>(pfwalk->m_FieldMarshaler, NATIVE_FIELD_CATEGORY_ILLEGAL, IDS_EE_BADMARSHAL_GENERICS_RESTRICTION);
    }
    else switch (corElemType)
    {
        case ELEMENT_TYPE_CHAR:
            if (fDefault)
            {
                if (fAnsi)
                {
<<<<<<< HEAD
                    ReadBestFitCustomAttribute(pInternalImport, cl, &BestFit, &ThrowOnUnmappableChar);
                    selectedNft = InitFieldMarshaler<FieldMarshaler_Ansi>(pfwalk->m_FieldMarshaler, NATIVE_FIELD_CATEGORY_INTEGER_LIKE, BestFit, ThrowOnUnmappableChar);
=======
                    ReadBestFitCustomAttribute(pModule, cl, &BestFit, &ThrowOnUnmappableChar);
                    INITFIELDMARSHALER(NFT_ANSICHAR, FieldMarshaler_Ansi, (BestFit, ThrowOnUnmappableChar));
>>>>>>> c8e9c122
                }
                else
                {
                    selectedNft = InitFieldMarshaler<FieldMarshaler_Copy2>(pfwalk->m_FieldMarshaler, NATIVE_FIELD_CATEGORY_BLITTABLE_INTEGER);
                }
            }
            else if (ntype == NATIVE_TYPE_I1 || ntype == NATIVE_TYPE_U1)
            {
<<<<<<< HEAD
                ReadBestFitCustomAttribute(pInternalImport, cl, &BestFit, &ThrowOnUnmappableChar);
                selectedNft = InitFieldMarshaler<FieldMarshaler_Ansi>(pfwalk->m_FieldMarshaler, NATIVE_FIELD_CATEGORY_INTEGER_LIKE, BestFit, ThrowOnUnmappableChar);
=======
                ReadBestFitCustomAttribute(pModule, cl, &BestFit, &ThrowOnUnmappableChar);
                INITFIELDMARSHALER(NFT_ANSICHAR, FieldMarshaler_Ansi, (BestFit, ThrowOnUnmappableChar));
>>>>>>> c8e9c122
            }
            else if (ntype == NATIVE_TYPE_I2 || ntype == NATIVE_TYPE_U2)
            {
                selectedNft = InitFieldMarshaler<FieldMarshaler_Copy2>(pfwalk->m_FieldMarshaler, NATIVE_FIELD_CATEGORY_BLITTABLE_INTEGER);
            }
            else
            {
                selectedNft = InitFieldMarshaler<FieldMarshaler_Illegal>(pfwalk->m_FieldMarshaler, NATIVE_FIELD_CATEGORY_ILLEGAL, IDS_EE_BADMARSHAL_CHAR);
            }
            break;

        case ELEMENT_TYPE_BOOLEAN:
            if (fDefault)
            {
#ifdef FEATURE_COMINTEROP
                if (fIsWinRT)
                {
                    selectedNft = InitFieldMarshaler<FieldMarshaler_CBool>(pfwalk->m_FieldMarshaler, NATIVE_FIELD_CATEGORY_INTEGER_LIKE);
                }
                else
#endif // FEATURE_COMINTEROP
                {
                    selectedNft = InitFieldMarshaler<FieldMarshaler_WinBool>(pfwalk->m_FieldMarshaler, NATIVE_FIELD_CATEGORY_INTEGER_LIKE);
                }
            }
            else if (ntype == NATIVE_TYPE_BOOLEAN)
            {
                selectedNft = InitFieldMarshaler<FieldMarshaler_WinBool>(pfwalk->m_FieldMarshaler, NATIVE_FIELD_CATEGORY_INTEGER_LIKE);
            }
#ifdef FEATURE_COMINTEROP
            else if (ntype == NATIVE_TYPE_VARIANTBOOL)
            {
                selectedNft = InitFieldMarshaler<FieldMarshaler_VariantBool>(pfwalk->m_FieldMarshaler, NATIVE_FIELD_CATEGORY_COM_STRUCT);
            }
#endif // FEATURE_COMINTEROP
            else if (ntype == NATIVE_TYPE_U1 || ntype == NATIVE_TYPE_I1)
            {
                selectedNft = InitFieldMarshaler<FieldMarshaler_CBool>(pfwalk->m_FieldMarshaler, NATIVE_FIELD_CATEGORY_INTEGER_LIKE);
            }
            else
            {
                selectedNft = InitFieldMarshaler<FieldMarshaler_Illegal>(pfwalk->m_FieldMarshaler, NATIVE_FIELD_CATEGORY_ILLEGAL, IDS_EE_BADMARSHAL_BOOLEAN);
            }
            break;


        case ELEMENT_TYPE_I1:
            if (fDefault || ntype == NATIVE_TYPE_I1 || ntype == NATIVE_TYPE_U1)
            {
                selectedNft = InitFieldMarshaler<FieldMarshaler_Copy1>(pfwalk->m_FieldMarshaler, NATIVE_FIELD_CATEGORY_BLITTABLE_INTEGER);
            }
            else
            {
                selectedNft = InitFieldMarshaler<FieldMarshaler_Illegal>(pfwalk->m_FieldMarshaler, NATIVE_FIELD_CATEGORY_ILLEGAL, IDS_EE_BADMARSHAL_I1);
            }
            break;

        case ELEMENT_TYPE_U1:
            if (fDefault || ntype == NATIVE_TYPE_U1 || ntype == NATIVE_TYPE_I1)
            {
                selectedNft = InitFieldMarshaler<FieldMarshaler_Copy1>(pfwalk->m_FieldMarshaler, NATIVE_FIELD_CATEGORY_BLITTABLE_INTEGER);
            }
            else
            {
                selectedNft = InitFieldMarshaler<FieldMarshaler_Illegal>(pfwalk->m_FieldMarshaler, NATIVE_FIELD_CATEGORY_ILLEGAL, IDS_EE_BADMARSHAL_I1);
            }
            break;

        case ELEMENT_TYPE_I2:
            if (fDefault || ntype == NATIVE_TYPE_I2 || ntype == NATIVE_TYPE_U2)
            {
                selectedNft = InitFieldMarshaler<FieldMarshaler_Copy2>(pfwalk->m_FieldMarshaler, NATIVE_FIELD_CATEGORY_BLITTABLE_INTEGER);
            }
            else
            {
                selectedNft = InitFieldMarshaler<FieldMarshaler_Illegal>(pfwalk->m_FieldMarshaler, NATIVE_FIELD_CATEGORY_ILLEGAL, IDS_EE_BADMARSHAL_I2);
            }
            break;

        case ELEMENT_TYPE_U2:
            if (fDefault || ntype == NATIVE_TYPE_U2 || ntype == NATIVE_TYPE_I2)
            {
                selectedNft = InitFieldMarshaler<FieldMarshaler_Copy2>(pfwalk->m_FieldMarshaler, NATIVE_FIELD_CATEGORY_BLITTABLE_INTEGER);
            }
            else
            {
                selectedNft = InitFieldMarshaler<FieldMarshaler_Illegal>(pfwalk->m_FieldMarshaler, NATIVE_FIELD_CATEGORY_ILLEGAL, IDS_EE_BADMARSHAL_I2);
            }
            break;

        case ELEMENT_TYPE_I4:
            if (fDefault || ntype == NATIVE_TYPE_I4 || ntype == NATIVE_TYPE_U4 || ntype == NATIVE_TYPE_ERROR)
            {
                selectedNft = InitFieldMarshaler<FieldMarshaler_Copy4>(pfwalk->m_FieldMarshaler, NATIVE_FIELD_CATEGORY_BLITTABLE_INTEGER);
            }
            else
            {
                selectedNft = InitFieldMarshaler<FieldMarshaler_Illegal>(pfwalk->m_FieldMarshaler, NATIVE_FIELD_CATEGORY_ILLEGAL, IDS_EE_BADMARSHAL_I4);
            }
            break;
            
        case ELEMENT_TYPE_U4:
            if (fDefault || ntype == NATIVE_TYPE_U4 || ntype == NATIVE_TYPE_I4 || ntype == NATIVE_TYPE_ERROR)
            {
                selectedNft = InitFieldMarshaler<FieldMarshaler_Copy4>(pfwalk->m_FieldMarshaler, NATIVE_FIELD_CATEGORY_BLITTABLE_INTEGER);
            }
            else
            {
                selectedNft = InitFieldMarshaler<FieldMarshaler_Illegal>(pfwalk->m_FieldMarshaler, NATIVE_FIELD_CATEGORY_ILLEGAL, IDS_EE_BADMARSHAL_I4);
            }
            break;

        case ELEMENT_TYPE_I8:
            if (fDefault || ntype == NATIVE_TYPE_I8 || ntype == NATIVE_TYPE_U8)
            {
                selectedNft = InitFieldMarshaler<FieldMarshaler_Copy8>(pfwalk->m_FieldMarshaler, NATIVE_FIELD_CATEGORY_BLITTABLE_INTEGER);
            }
            else
            {
                selectedNft = InitFieldMarshaler<FieldMarshaler_Illegal>(pfwalk->m_FieldMarshaler, NATIVE_FIELD_CATEGORY_ILLEGAL, IDS_EE_BADMARSHAL_I8);
            }
            break;

        case ELEMENT_TYPE_U8:
            if (fDefault || ntype == NATIVE_TYPE_U8 || ntype == NATIVE_TYPE_I8)
            {
                selectedNft = InitFieldMarshaler<FieldMarshaler_Copy8>(pfwalk->m_FieldMarshaler, NATIVE_FIELD_CATEGORY_BLITTABLE_INTEGER);
            }
            else
            {
                selectedNft = InitFieldMarshaler<FieldMarshaler_Illegal>(pfwalk->m_FieldMarshaler, NATIVE_FIELD_CATEGORY_ILLEGAL, IDS_EE_BADMARSHAL_I8);
            }
            break;

        case ELEMENT_TYPE_I: //fallthru
        case ELEMENT_TYPE_U:
#ifdef FEATURE_COMINTEROP
            if (fIsWinRT)
            {
                selectedNft = InitFieldMarshaler<FieldMarshaler_Illegal>(pfwalk->m_FieldMarshaler, NATIVE_FIELD_CATEGORY_ILLEGAL, IDS_EE_BADMARSHAL_WINRT_ILLEGAL_TYPE);
            }
            else
#endif // FEATURE_COMINTEROP
            if (fDefault || ntype == NATIVE_TYPE_INT || ntype == NATIVE_TYPE_UINT)
            {
#ifdef _TARGET_64BIT_
                selectedNft = InitFieldMarshaler<FieldMarshaler_Copy8>(pfwalk->m_FieldMarshaler, NATIVE_FIELD_CATEGORY_BLITTABLE_INTEGER);
#else // !_TARGET_64BIT_
                selectedNft = InitFieldMarshaler<FieldMarshaler_Copy4>(pfwalk->m_FieldMarshaler, NATIVE_FIELD_CATEGORY_BLITTABLE_INTEGER);
#endif // !_TARGET_64BIT_
            }
            else
            {
                selectedNft = InitFieldMarshaler<FieldMarshaler_Illegal>(pfwalk->m_FieldMarshaler, NATIVE_FIELD_CATEGORY_ILLEGAL, IDS_EE_BADMARSHAL_I);
            }
            break;

        case ELEMENT_TYPE_R4:
            if (fDefault || ntype == NATIVE_TYPE_R4)
            {
                selectedNft = InitFieldMarshaler<FieldMarshaler_Copy4>(pfwalk->m_FieldMarshaler, NATIVE_FIELD_CATEGORY_R4);
            }
            else
            {
                selectedNft = InitFieldMarshaler<FieldMarshaler_Illegal>(pfwalk->m_FieldMarshaler, NATIVE_FIELD_CATEGORY_ILLEGAL, IDS_EE_BADMARSHAL_R4);
            }
            break;
            
        case ELEMENT_TYPE_R8:
            if (fDefault || ntype == NATIVE_TYPE_R8)
            {
                selectedNft = InitFieldMarshaler<FieldMarshaler_Copy8>(pfwalk->m_FieldMarshaler, NATIVE_FIELD_CATEGORY_R8);
            }
            else
            {
                selectedNft = InitFieldMarshaler<FieldMarshaler_Illegal>(pfwalk->m_FieldMarshaler, NATIVE_FIELD_CATEGORY_ILLEGAL, IDS_EE_BADMARSHAL_R8);
            }
            break;

        case ELEMENT_TYPE_PTR:
#ifdef FEATURE_COMINTEROP
            if (fIsWinRT)
            {
                selectedNft = InitFieldMarshaler<FieldMarshaler_Illegal>(pfwalk->m_FieldMarshaler, NATIVE_FIELD_CATEGORY_ILLEGAL, IDS_EE_BADMARSHAL_WINRT_ILLEGAL_TYPE);
            }
            else
#endif // FEATURE_COMINTEROP
            if (fDefault)
            {
#ifdef _TARGET_64BIT_
                selectedNft = InitFieldMarshaler<FieldMarshaler_Copy8>(pfwalk->m_FieldMarshaler, NATIVE_FIELD_CATEGORY_BLITTABLE_INTEGER);
#else // !_TARGET_64BIT_
                selectedNft = InitFieldMarshaler<FieldMarshaler_Copy4>(pfwalk->m_FieldMarshaler, NATIVE_FIELD_CATEGORY_BLITTABLE_INTEGER);
#endif // !_TARGET_64BIT_
            }
            else
            {
                selectedNft = InitFieldMarshaler<FieldMarshaler_Illegal>(pfwalk->m_FieldMarshaler, NATIVE_FIELD_CATEGORY_ILLEGAL, IDS_EE_BADMARSHAL_PTR);
            }
            break;

        case ELEMENT_TYPE_VALUETYPE:
        {
            // This may cause a TypeLoadException, which we currently seem to have to swallow.
            // This happens with structs that contain fields of class type where the class itself
            // refers to the struct in a field.
            TypeHandle thNestedType = GetFieldTypeHandleWorker(&fsig);
            if (!thNestedType.GetMethodTable())
                break;
#ifdef FEATURE_COMINTEROP
            if (fIsWinRT && sigElemType == ELEMENT_TYPE_GENERICINST)
            {
                // If this is a generic value type, lets see whether it is a Nullable<T>
                TypeHandle genType = fsig.GetLastTypeHandleThrowing();
                if(genType != nullptr && genType.GetMethodTable()->HasSameTypeDefAs(g_pNullableClass))
                {
                    // The generic type is System.Nullable<T>. 
                    // Lets extract the typeArg and check if the typeArg is valid.
                    // typeArg is invalid if
                    // 1. It is not a value type.
                    // 2. It is string
                    // 3. We have an open type with us.
                    Instantiation inst = genType.GetMethodTable()->GetInstantiation();
                    MethodTable* typeArgMT = inst[0].GetMethodTable();
                    if (!typeArgMT->IsLegalNonArrayWinRTType())
                    {
                        // Type is not a valid WinRT value type.
                        selectedNft = InitFieldMarshaler<FieldMarshaler_Illegal>(pfwalk->m_FieldMarshaler, NATIVE_FIELD_CATEGORY_ILLEGAL, IDS_EE_BADMARSHAL_NULLABLE_RESTRICTION);
                    }
                    else
                    {
                        selectedNft = InitFieldMarshaler<FieldMarshaler_Nullable>(pfwalk->m_FieldMarshaler, NATIVE_FIELD_CATEGORY_WELL_KNOWN, genType.GetMethodTable());
                    }
                    break;
                }
            }
#endif
           if (fsig.IsClass(g_DateClassName))
            {
                if (fDefault || ntype == NATIVE_TYPE_STRUCT)
                {
                    selectedNft = InitFieldMarshaler<FieldMarshaler_Date>(pfwalk->m_FieldMarshaler, NATIVE_FIELD_CATEGORY_DATE);
                }
                else
                {
                    selectedNft = InitFieldMarshaler<FieldMarshaler_Illegal>(pfwalk->m_FieldMarshaler, NATIVE_FIELD_CATEGORY_ILLEGAL, IDS_EE_BADMARSHAL_DATETIME);
                }
            }
            else if (fsig.IsClass(g_DecimalClassName))
            {
                if (fDefault || ntype == NATIVE_TYPE_STRUCT)
                {
                    selectedNft = InitFieldMarshaler<FieldMarshaler_Decimal>(pfwalk->m_FieldMarshaler, NATIVE_FIELD_CATEGORY_WELL_KNOWN);
                }
#ifdef FEATURE_COMINTEROP
                else if (ntype == NATIVE_TYPE_CURRENCY)
                {
                    selectedNft = InitFieldMarshaler<FieldMarshaler_Currency>(pfwalk->m_FieldMarshaler, NATIVE_FIELD_CATEGORY_COM_STRUCT);
                }
#endif // FEATURE_COMINTEROP
                else
                {
                    selectedNft = InitFieldMarshaler<FieldMarshaler_Illegal>(pfwalk->m_FieldMarshaler, NATIVE_FIELD_CATEGORY_ILLEGAL, IDS_EE_BADMARSHALFIELD_DECIMAL);                    
                }
            }
#ifdef FEATURE_COMINTEROP
            else if (fsig.IsClass(g_DateTimeOffsetClassName))
            {
                if (fDefault || ntype == NATIVE_TYPE_STRUCT)
                {
                    selectedNft = InitFieldMarshaler<FieldMarshaler_DateTimeOffset>(pfwalk->m_FieldMarshaler, NATIVE_FIELD_CATEGORY_WELL_KNOWN);
                }
                else
                {
                    selectedNft = InitFieldMarshaler<FieldMarshaler_Illegal>(pfwalk->m_FieldMarshaler, NATIVE_FIELD_CATEGORY_ILLEGAL, IDS_EE_BADMARSHAL_DATETIMEOFFSET);
                }
            }
            else if (fIsWinRT && !thNestedType.GetMethodTable()->IsLegalNonArrayWinRTType())
            {
                selectedNft = InitFieldMarshaler<FieldMarshaler_Illegal>(pfwalk->m_FieldMarshaler, NATIVE_FIELD_CATEGORY_ILLEGAL, IDS_EE_BADMARSHAL_WINRT_ILLEGAL_TYPE);
            }
#endif // FEATURE_COMINTEROP
            else if (thNestedType.GetMethodTable()->HasLayout())
            {
                if (fDefault || ntype == NATIVE_TYPE_STRUCT)
                {
                    if (IsStructMarshalable(thNestedType))
                    {
#ifdef _DEBUG
<<<<<<< HEAD
                        selectedNft = InitFieldMarshaler<FieldMarshaler_NestedValueClass>(pfwalk->m_FieldMarshaler, NATIVE_FIELD_CATEGORY_NESTED_VALUE_CLASS, thNestedType.GetMethodTable(), IsFixedBuffer(pfwalk->m_MD, pInternalImport));
=======
                        INITFIELDMARSHALER(NFT_NESTEDVALUECLASS, FieldMarshaler_NestedValueClass, (thNestedType.GetMethodTable(), IsFixedBuffer(pfwalk->m_MD, pModule->GetMDImport())));
>>>>>>> c8e9c122
#else
                        selectedNft = InitFieldMarshaler<FieldMarshaler_NestedValueClass>(pfwalk->m_FieldMarshaler, NATIVE_FIELD_CATEGORY_NESTED_VALUE_CLASS, thNestedType.GetMethodTable());
#endif
                    }
                    else
                    {
                        selectedNft = InitFieldMarshaler<FieldMarshaler_Illegal>(pfwalk->m_FieldMarshaler, NATIVE_FIELD_CATEGORY_ILLEGAL, IDS_EE_BADMARSHAL_NOTMARSHALABLE);
                    }
                }
                else
                {
                    selectedNft = InitFieldMarshaler<FieldMarshaler_Illegal>(pfwalk->m_FieldMarshaler, NATIVE_FIELD_CATEGORY_ILLEGAL, IDS_EE_BADMARSHAL_VALUETYPE);                                        
                }
            }
            else
            {
                selectedNft = InitFieldMarshaler<FieldMarshaler_Illegal>(pfwalk->m_FieldMarshaler, NATIVE_FIELD_CATEGORY_ILLEGAL, IDS_EE_BADMARSHAL_NOTMARSHALABLE);
            }
            break;
        }

        case ELEMENT_TYPE_CLASS:
        {
            // This may cause a TypeLoadException, which we currently seem to have to swallow.
            // This happens with structs that contain fields of class type where the class itself
            // refers to the struct in a field.
            TypeHandle thNestedType = GetFieldTypeHandleWorker(&fsig);
            if (!thNestedType.GetMethodTable())
                break;
                       
            if (thNestedType.GetMethodTable()->IsObjectClass())
            {
#ifdef FEATURE_COMINTEROP                
                if (fDefault || ntype == NATIVE_TYPE_IUNKNOWN || ntype == NATIVE_TYPE_IDISPATCH || ntype == NATIVE_TYPE_INTF)
                {
                    // Only NATIVE_TYPE_IDISPATCH maps to an IDispatch based interface pointer.
                    DWORD dwFlags = ItfMarshalInfo::ITF_MARSHAL_USE_BASIC_ITF;
                    if (ntype == NATIVE_TYPE_IDISPATCH)
                    {
                        dwFlags |= ItfMarshalInfo::ITF_MARSHAL_DISP_ITF;
                    }
                    selectedNft = InitFieldMarshaler<FieldMarshaler_Interface>(pfwalk->m_FieldMarshaler, NATIVE_FIELD_CATEGORY_INTERFACE_TYPE, nullptr, nullptr, dwFlags);
                }
                else if (ntype == NATIVE_TYPE_STRUCT)
                {
                    selectedNft = InitFieldMarshaler<FieldMarshaler_Variant>(pfwalk->m_FieldMarshaler, NATIVE_FIELD_CATEGORY_COM_STRUCT);
                }
#else // FEATURE_COMINTEROP
                if (fDefault || ntype == NATIVE_TYPE_IUNKNOWN || ntype == NATIVE_TYPE_IDISPATCH || ntype == NATIVE_TYPE_INTF)
                {
                    selectedNft = InitFieldMarshaler<FieldMarshaler_Illegal>(pfwalk->m_FieldMarshaler, NATIVE_FIELD_CATEGORY_ILLEGAL, IDS_EE_OBJECT_TO_ITF_NOT_SUPPORTED);
                }
                else if (ntype == NATIVE_TYPE_STRUCT)
                {
                    selectedNft = InitFieldMarshaler<FieldMarshaler_Illegal>(pfwalk->m_FieldMarshaler, NATIVE_FIELD_CATEGORY_ILLEGAL, IDS_EE_OBJECT_TO_VARIANT_NOT_SUPPORTED);
                }
#endif // FEATURE_COMINTEROP
                else
                {
                    selectedNft = InitFieldMarshaler<FieldMarshaler_Illegal>(pfwalk->m_FieldMarshaler, NATIVE_FIELD_CATEGORY_ILLEGAL, IDS_EE_BADMARSHALFIELD_OBJECT);
                }
            }
#ifdef FEATURE_COMINTEROP                
            else if (ntype == NATIVE_TYPE_INTF || thNestedType.IsInterface())
            {
                if (fIsWinRT && !thNestedType.GetMethodTable()->IsLegalNonArrayWinRTType())
                {
                    selectedNft = InitFieldMarshaler<FieldMarshaler_Illegal>(pfwalk->m_FieldMarshaler, NATIVE_FIELD_CATEGORY_ILLEGAL, IDS_EE_BADMARSHAL_WINRT_ILLEGAL_TYPE);
                }
                else if (COMDelegate::IsDelegate(thNestedType.GetMethodTable()))
                {
                    selectedNft = InitFieldMarshaler<FieldMarshaler_Illegal>(pfwalk->m_FieldMarshaler, NATIVE_FIELD_CATEGORY_ILLEGAL, IDS_EE_BADMARSHAL_DELEGATE_TLB_INTERFACE);
                }
                else
                {
                    ItfMarshalInfo itfInfo;
                    if (FAILED(MarshalInfo::TryGetItfMarshalInfo(thNestedType, FALSE, FALSE, &itfInfo)))
                        break;

                    selectedNft = InitFieldMarshaler<FieldMarshaler_Interface>(pfwalk->m_FieldMarshaler, NATIVE_FIELD_CATEGORY_INTERFACE_TYPE, itfInfo.thClass.GetMethodTable(), itfInfo.thItf.GetMethodTable(), itfInfo.dwFlags);
                }
            }
#else  // FEATURE_COMINTEROP
            else if (ntype == NATIVE_TYPE_INTF || thNestedType.IsInterface())
            {
                selectedNft = InitFieldMarshaler<FieldMarshaler_Illegal>(pfwalk->m_FieldMarshaler, NATIVE_FIELD_CATEGORY_ILLEGAL, IDS_EE_OBJECT_TO_ITF_NOT_SUPPORTED);
            }
#endif // FEATURE_COMINTEROP
            else if (ntype == NATIVE_TYPE_CUSTOMMARSHALER)
            {
                selectedNft = InitFieldMarshaler<FieldMarshaler_Illegal>(pfwalk->m_FieldMarshaler, NATIVE_FIELD_CATEGORY_ILLEGAL, IDS_EE_BADMARSHALFIELD_NOCUSTOMMARSH);
            }
            else if (thNestedType == TypeHandle(g_pStringClass))
            {
                if (fDefault)
                {
#ifdef FEATURE_COMINTEROP
                    if (fIsWinRT)
                    {
                        selectedNft = InitFieldMarshaler<FieldMarshaler_HSTRING>(pfwalk->m_FieldMarshaler, NATIVE_FIELD_CATEGORY_COM_STRUCT);
                    }
                    else
#endif // FEATURE_COMINTEROP
                    if (fAnsi)
                    {
<<<<<<< HEAD
                        ReadBestFitCustomAttribute(pInternalImport, cl, &BestFit, &ThrowOnUnmappableChar);
                        selectedNft = InitFieldMarshaler<FieldMarshaler_StringAnsi>(pfwalk->m_FieldMarshaler, NATIVE_FIELD_CATEGORY_INTEGER_LIKE, BestFit, ThrowOnUnmappableChar);
=======
                        ReadBestFitCustomAttribute(pModule, cl, &BestFit, &ThrowOnUnmappableChar);
                        INITFIELDMARSHALER(NFT_STRINGANSI, FieldMarshaler_StringAnsi, (BestFit, ThrowOnUnmappableChar));
>>>>>>> c8e9c122
                    }
                    else
                    {
                        selectedNft = InitFieldMarshaler<FieldMarshaler_StringUni>(pfwalk->m_FieldMarshaler, NATIVE_FIELD_CATEGORY_INTEGER_LIKE);
                    }
                }
                else
                {
                    switch (ntype)
                    {
                        case NATIVE_TYPE_LPSTR:
<<<<<<< HEAD
                            ReadBestFitCustomAttribute(pInternalImport, cl, &BestFit, &ThrowOnUnmappableChar);
                            selectedNft = InitFieldMarshaler<FieldMarshaler_StringAnsi>(pfwalk->m_FieldMarshaler, NATIVE_FIELD_CATEGORY_INTEGER_LIKE, BestFit, ThrowOnUnmappableChar);
=======
                            ReadBestFitCustomAttribute(pModule, cl, &BestFit, &ThrowOnUnmappableChar);
                            INITFIELDMARSHALER(NFT_STRINGANSI, FieldMarshaler_StringAnsi, (BestFit, ThrowOnUnmappableChar));
>>>>>>> c8e9c122
                            break;

                        case NATIVE_TYPE_LPWSTR:
                            selectedNft = InitFieldMarshaler<FieldMarshaler_StringUni>(pfwalk->m_FieldMarshaler, NATIVE_FIELD_CATEGORY_INTEGER_LIKE);
                            break;
                        
                        case NATIVE_TYPE_LPUTF8STR:
							selectedNft = InitFieldMarshaler<FieldMarshaler_StringUtf8>(pfwalk->m_FieldMarshaler, NATIVE_FIELD_CATEGORY_INTEGER_LIKE);
							break;

                        case NATIVE_TYPE_LPTSTR:
                            // We no longer support Win9x so LPTSTR always maps to a Unicode string.
                            selectedNft = InitFieldMarshaler<FieldMarshaler_StringUni>(pfwalk->m_FieldMarshaler, NATIVE_FIELD_CATEGORY_INTEGER_LIKE);
                            break;

                        case NATIVE_TYPE_BSTR:
                            selectedNft = InitFieldMarshaler<FieldMarshaler_BSTR>(pfwalk->m_FieldMarshaler, NATIVE_FIELD_CATEGORY_INTEGER_LIKE);
                            break;

#ifdef FEATURE_COMINTEROP
                        case NATIVE_TYPE_HSTRING:
                            selectedNft = InitFieldMarshaler<FieldMarshaler_HSTRING>(pfwalk->m_FieldMarshaler, NATIVE_FIELD_CATEGORY_COM_STRUCT);
                            break;
#endif // FEATURE_COMINTEROP
                        case NATIVE_TYPE_FIXEDSYSSTRING:
                            {
                                ULONG nchars;
                                ULONG udatasize = CorSigUncompressedDataSize(pNativeType);

                                if (cbNativeType < udatasize)
                                    break;

                                nchars = CorSigUncompressData(pNativeType);
                                cbNativeType -= udatasize;

                                if (nchars == 0)
                                {
                                    selectedNft = InitFieldMarshaler<FieldMarshaler_Illegal>(pfwalk->m_FieldMarshaler, NATIVE_FIELD_CATEGORY_ILLEGAL, IDS_EE_BADMARSHALFIELD_ZEROLENGTHFIXEDSTRING);
                                    break;  
                                }

                                if (fAnsi)
                                {
<<<<<<< HEAD
                                    ReadBestFitCustomAttribute(pInternalImport, cl, &BestFit, &ThrowOnUnmappableChar);
                                    selectedNft = InitFieldMarshaler<FieldMarshaler_FixedStringAnsi>(pfwalk->m_FieldMarshaler, NATIVE_FIELD_CATEGORY_INTEGER_LIKE, nchars, BestFit, ThrowOnUnmappableChar);
=======
                                    ReadBestFitCustomAttribute(pModule, cl, &BestFit, &ThrowOnUnmappableChar);
                                    INITFIELDMARSHALER(NFT_FIXEDSTRINGANSI, FieldMarshaler_FixedStringAnsi, (nchars, BestFit, ThrowOnUnmappableChar));
>>>>>>> c8e9c122
                                }
                                else
                                {
                                    selectedNft = InitFieldMarshaler<FieldMarshaler_FixedStringUni>(pfwalk->m_FieldMarshaler, NATIVE_FIELD_CATEGORY_INTEGER_LIKE, nchars);
                                }
                            }
                        break;

                        default:
                            selectedNft = InitFieldMarshaler<FieldMarshaler_Illegal>(pfwalk->m_FieldMarshaler, NATIVE_FIELD_CATEGORY_ILLEGAL, IDS_EE_BADMARSHALFIELD_STRING);
                            break;
                    }
                }
            }
#ifdef FEATURE_COMINTEROP
            else if (fIsWinRT && fsig.IsClass(g_TypeClassName))
            {   // Note: If the System.Type field is in non-WinRT struct, do not change the previously shipped behavior
                selectedNft = InitFieldMarshaler<FieldMarshaler_SystemType>(pfwalk->m_FieldMarshaler, NATIVE_FIELD_CATEGORY_WELL_KNOWN);
            }
            else if (fIsWinRT && fsig.IsClass(g_ExceptionClassName))  // Marshal Windows.Foundation.HResult as System.Exception for WinRT.
            {
                selectedNft = InitFieldMarshaler<FieldMarshaler_Exception>(pfwalk->m_FieldMarshaler, NATIVE_FIELD_CATEGORY_WELL_KNOWN);
            }
#endif //FEATURE_COMINTEROP
#ifdef FEATURE_CLASSIC_COMINTEROP
            else if (thNestedType.GetMethodTable() == g_pArrayClass)
            {
                if (ntype == NATIVE_TYPE_SAFEARRAY)
                {
                    NativeTypeParamInfo ParamInfo;
                    CorElementType etyp = ELEMENT_TYPE_OBJECT;
                    MethodTable* pMT = nullptr;
                    VARTYPE vtElement = VT_EMPTY;

                    // Compat: If no safe array used def subtype was specified, we assume TypeOf(Object).                            
                    TypeHandle thElement = TypeHandle(g_pObjectClass);

                    // If we have no native type data, assume default behavior
                    if (S_OK != CheckForCompressedData(pNativeTypeStart, pNativeType, cbNativeTypeStart))
                    {
                        selectedNft = InitFieldMarshaler<FieldMarshaler_SafeArray>(pfwalk->m_FieldMarshaler, NATIVE_FIELD_CATEGORY_COM_STRUCT, VT_EMPTY, nullptr);
                        break;
                    }
      
                    vtElement = (VARTYPE) (CorSigUncompressData(/*modifies*/pNativeType));

                    // Extract the name of the record type's.
                    if (S_OK == CheckForCompressedData(pNativeTypeStart, pNativeType, cbNativeTypeStart))
                    {
                        ULONG strLen;
                        if (FAILED(CPackedLen::SafeGetData(pNativeType, pNativeTypeStart + cbNativeTypeStart, &strLen, &pNativeType)))
                        {
                            selectedNft = InitFieldMarshaler<FieldMarshaler_Illegal>(pfwalk->m_FieldMarshaler, NATIVE_FIELD_CATEGORY_ILLEGAL, IDS_EE_BADMARSHAL_BADMETADATA); 
                            break;
                        }
                        if (strLen > 0)
                        {
                            // Load the type. Use a SString for the string since we need to null terminate the string
                            // that comes from the metadata.
                            StackSString safeArrayUserDefTypeName(SString::Utf8, (LPCUTF8)pNativeType, strLen);
                            _ASSERTE((ULONG)(pNativeType + strLen - pNativeTypeStart) == cbNativeTypeStart);

                            // Sadly this may cause a TypeLoadException, which we currently have to swallow.
                            // This happens with structs that contain fields of class type where the class itself
                            // refers to the struct in a field.
                            thElement = ArraySubTypeLoadWorker(safeArrayUserDefTypeName, pModule->GetAssembly());
                            if (thElement.IsNull())
                                break;
                        }                           
                    }

                    ArrayMarshalInfo arrayMarshalInfo(amiRuntime);
                    arrayMarshalInfo.InitForSafeArray(MarshalInfo::MARSHAL_SCENARIO_FIELD, thElement, vtElement, fAnsi);

                    if (!arrayMarshalInfo.IsValid())
                    {
                        selectedNft = InitFieldMarshaler<FieldMarshaler_Illegal>(pfwalk->m_FieldMarshaler, NATIVE_FIELD_CATEGORY_ILLEGAL, arrayMarshalInfo.GetErrorResourceId()); 
                        break;
                    }

                    selectedNft = InitFieldMarshaler<FieldMarshaler_SafeArray>(pfwalk->m_FieldMarshaler, NATIVE_FIELD_CATEGORY_COM_STRUCT, arrayMarshalInfo.GetElementVT(), arrayMarshalInfo.GetElementTypeHandle().GetMethodTable());
                }
                else if (ntype == NATIVE_TYPE_FIXEDARRAY)
                {
                    // Check for the number of elements. This is required, if not present fail.
                    if (S_OK != CheckForCompressedData(pNativeTypeStart, pNativeType, cbNativeTypeStart))
                    {
                        selectedNft = InitFieldMarshaler<FieldMarshaler_Illegal>(pfwalk->m_FieldMarshaler, NATIVE_FIELD_CATEGORY_ILLEGAL, IDS_EE_BADMARSHALFIELD_FIXEDARRAY_NOSIZE);                            
                        break;
                    }
                            
                    ULONG numElements = CorSigUncompressData(/*modifies*/pNativeType);

                    if (numElements == 0)
                    {
                        selectedNft = InitFieldMarshaler<FieldMarshaler_Illegal>(pfwalk->m_FieldMarshaler, NATIVE_FIELD_CATEGORY_ILLEGAL, IDS_EE_BADMARSHALFIELD_FIXEDARRAY_ZEROSIZE);                            
                        break;
                    }
                           
                    // Since these always export to arrays of BSTRs, we don't need to fetch the native type.

                    // Compat: FixedArrays of System.Arrays map to fixed arrays of BSTRs.
<<<<<<< HEAD
                    selectedNft = InitFieldMarshaler<FieldMarshaler_FixedArray>(pfwalk->m_FieldMarshaler, NATIVE_FIELD_CATEGORY_NESTED, pInternalImport, cl, numElements, VT_BSTR, g_pStringClass);
=======
                    INITFIELDMARSHALER(NFT_FIXEDARRAY, FieldMarshaler_FixedArray, (pModule, cl, numElements, VT_BSTR, g_pStringClass));
>>>>>>> c8e9c122
                }
            }
#endif // FEATURE_CLASSIC_COMINTEROP
            else if (COMDelegate::IsDelegate(thNestedType.GetMethodTable()))
            {
                if (fDefault || ntype == NATIVE_TYPE_FUNC)
                {
                    selectedNft = InitFieldMarshaler<FieldMarshaler_Delegate>(pfwalk->m_FieldMarshaler, NATIVE_FIELD_CATEGORY_INTEGER_LIKE, thNestedType.GetMethodTable());
                }
#ifdef FEATURE_COMINTEROP
                else if (ntype == NATIVE_TYPE_IDISPATCH)
                {
                    ItfMarshalInfo itfInfo;
                    if (FAILED(MarshalInfo::TryGetItfMarshalInfo(thNestedType, FALSE, FALSE, &itfInfo)))
                        break;

                    selectedNft = InitFieldMarshaler<FieldMarshaler_Interface>(pfwalk->m_FieldMarshaler, NATIVE_FIELD_CATEGORY_INTERFACE_TYPE, itfInfo.thClass.GetMethodTable(), itfInfo.thItf.GetMethodTable(), itfInfo.dwFlags);
                }
#endif // FEATURE_COMINTEROP
                else
                {
                    selectedNft = InitFieldMarshaler<FieldMarshaler_Illegal>(pfwalk->m_FieldMarshaler, NATIVE_FIELD_CATEGORY_ILLEGAL, IDS_EE_BADMARSHAL_DELEGATE);
                }
            } 
            else if (thNestedType.CanCastTo(TypeHandle(MscorlibBinder::GetClass(CLASS__SAFE_HANDLE))))
            {
                if (fDefault) 
                {
                    selectedNft = InitFieldMarshaler<FieldMarshaler_SafeHandle>(pfwalk->m_FieldMarshaler, NATIVE_FIELD_CATEGORY_INTEGER_LIKE);
                }
                else 
                {
                    selectedNft = InitFieldMarshaler<FieldMarshaler_Illegal>(pfwalk->m_FieldMarshaler, NATIVE_FIELD_CATEGORY_ILLEGAL, IDS_EE_BADMARSHAL_SAFEHANDLE);
                }
            }
            else if (thNestedType.CanCastTo(TypeHandle(MscorlibBinder::GetClass(CLASS__CRITICAL_HANDLE))))
            {
                if (fDefault) 
                {
                    selectedNft = InitFieldMarshaler<FieldMarshaler_CriticalHandle>(pfwalk->m_FieldMarshaler, NATIVE_FIELD_CATEGORY_INTEGER_LIKE);
                }
                else 
                {
                    selectedNft = InitFieldMarshaler<FieldMarshaler_Illegal>(pfwalk->m_FieldMarshaler, NATIVE_FIELD_CATEGORY_ILLEGAL, IDS_EE_BADMARSHAL_CRITICALHANDLE);
                }
            }
            else if (fsig.IsClass(g_StringBufferClassName))
            {
                selectedNft = InitFieldMarshaler<FieldMarshaler_Illegal>(pfwalk->m_FieldMarshaler, NATIVE_FIELD_CATEGORY_ILLEGAL, IDS_EE_BADMARSHALFIELD_NOSTRINGBUILDER);
            }
            else if (IsStructMarshalable(thNestedType))
            {
                if (fDefault || ntype == NATIVE_TYPE_STRUCT)
                {
                    selectedNft = InitFieldMarshaler<FieldMarshaler_NestedLayoutClass>(pfwalk->m_FieldMarshaler, NATIVE_FIELD_CATEGORY_NESTED, thNestedType.GetMethodTable());
                }
                else
                {
                    selectedNft = InitFieldMarshaler<FieldMarshaler_Illegal>(pfwalk->m_FieldMarshaler, NATIVE_FIELD_CATEGORY_ILLEGAL, IDS_EE_BADMARSHALFIELD_LAYOUTCLASS);
                }
            }
#ifdef FEATURE_COMINTEROP
            else if (fIsWinRT)
            {
                // no other reference types are allowed as field types in WinRT
                selectedNft = InitFieldMarshaler<FieldMarshaler_Illegal>(pfwalk->m_FieldMarshaler, NATIVE_FIELD_CATEGORY_ILLEGAL, IDS_EE_BADMARSHAL_WINRT_ILLEGAL_TYPE);
            }
            else if (fDefault)
            {
                ItfMarshalInfo itfInfo;
                if (FAILED(MarshalInfo::TryGetItfMarshalInfo(thNestedType, FALSE, FALSE, &itfInfo)))
                {
                    selectedNft = InitFieldMarshaler<FieldMarshaler_Illegal>(pfwalk->m_FieldMarshaler, NATIVE_FIELD_CATEGORY_ILLEGAL, IDS_EE_BADMARSHAL_BADMANAGED);
                }
                else
                {
                    selectedNft = InitFieldMarshaler<FieldMarshaler_Interface>(pfwalk->m_FieldMarshaler, NATIVE_FIELD_CATEGORY_INTERFACE_TYPE, itfInfo.thClass.GetMethodTable(), itfInfo.thItf.GetMethodTable(), itfInfo.dwFlags);
                }
            }
#endif  // FEATURE_COMINTEROP
            break;
        }

        case ELEMENT_TYPE_SZARRAY:
        case ELEMENT_TYPE_ARRAY:
        {
#ifdef FEATURE_COMINTEROP
            if (fIsWinRT)
            {
                selectedNft = InitFieldMarshaler<FieldMarshaler_Illegal>(pfwalk->m_FieldMarshaler, NATIVE_FIELD_CATEGORY_ILLEGAL, IDS_EE_BADMARSHAL_WINRT_ILLEGAL_TYPE);
                break;
            }
#endif // FEATURE_COMINTEROP

            // This may cause a TypeLoadException, which we currently seem to have to swallow.
            // This happens with structs that contain fields of class type where the class itself
            // refers to the struct in a field.
            TypeHandle thArray = GetFieldTypeHandleWorker(&fsig);
            if (thArray.IsNull() || !thArray.IsArray())
                break;

            TypeHandle thElement = thArray.AsArray()->GetArrayElementTypeHandle();
            if (thElement.IsNull())
                break;

            if (ntype == NATIVE_TYPE_FIXEDARRAY)
            {
                CorNativeType elementNativeType = NATIVE_TYPE_DEFAULT;
                
                // The size constant must be specified, if it isn't then the struct can't be marshalled.
                if (S_OK != CheckForCompressedData(pNativeTypeStart, pNativeType, cbNativeTypeStart))
                {
                    selectedNft = InitFieldMarshaler<FieldMarshaler_Illegal>(pfwalk->m_FieldMarshaler, NATIVE_FIELD_CATEGORY_ILLEGAL, IDS_EE_BADMARSHALFIELD_FIXEDARRAY_NOSIZE);                            
                    break;
                }

                // Read the size const, if it's 0, then the struct can't be marshalled.
                ULONG numElements = CorSigUncompressData(pNativeType);            
                if (numElements == 0)
                {
                    selectedNft = InitFieldMarshaler<FieldMarshaler_Illegal>(pfwalk->m_FieldMarshaler, NATIVE_FIELD_CATEGORY_ILLEGAL, IDS_EE_BADMARSHALFIELD_FIXEDARRAY_ZEROSIZE);                            
                    break;
                }

                // The array sub type is optional so extract it if specified.
                if (S_OK == CheckForCompressedData(pNativeTypeStart, pNativeType, cbNativeTypeStart))
                    elementNativeType = (CorNativeType)CorSigUncompressData(pNativeType);

                ArrayMarshalInfo arrayMarshalInfo(amiRuntime);
                arrayMarshalInfo.InitForFixedArray(thElement, elementNativeType, fAnsi);

                if (!arrayMarshalInfo.IsValid())
                {
                    selectedNft = InitFieldMarshaler<FieldMarshaler_Illegal>(pfwalk->m_FieldMarshaler, NATIVE_FIELD_CATEGORY_ILLEGAL, arrayMarshalInfo.GetErrorResourceId()); 
                    break;
                }

                if (arrayMarshalInfo.GetElementVT() == VTHACK_ANSICHAR)
                {
                    // We need to special case fixed sized arrays of ANSI chars since the OleVariant code
                    // that is used by the generic fixed size array marshaller doesn't support them
                    // properly. 
<<<<<<< HEAD
                    ReadBestFitCustomAttribute(pInternalImport, cl, &BestFit, &ThrowOnUnmappableChar);
                    selectedNft = InitFieldMarshaler<FieldMarshaler_FixedCharArrayAnsi>(pfwalk->m_FieldMarshaler, NATIVE_FIELD_CATEGORY_INTEGER_LIKE, numElements, BestFit, ThrowOnUnmappableChar);
=======
                    ReadBestFitCustomAttribute(pModule, cl, &BestFit, &ThrowOnUnmappableChar);
                    INITFIELDMARSHALER(NFT_FIXEDCHARARRAYANSI, FieldMarshaler_FixedCharArrayAnsi, (numElements, BestFit, ThrowOnUnmappableChar));
>>>>>>> c8e9c122
                    break;                    
                }
                else
                {
                    VARTYPE elementVT = arrayMarshalInfo.GetElementVT();

<<<<<<< HEAD
                    selectedNft = InitFieldMarshaler<FieldMarshaler_FixedArray>(pfwalk->m_FieldMarshaler, NATIVE_FIELD_CATEGORY_NESTED, pInternalImport, cl, numElements, elementVT, arrayMarshalInfo.GetElementTypeHandle().GetMethodTable());
=======
                    INITFIELDMARSHALER(NFT_FIXEDARRAY, FieldMarshaler_FixedArray, (pModule, cl, numElements, elementVT, arrayMarshalInfo.GetElementTypeHandle().GetMethodTable()));
>>>>>>> c8e9c122
                    break;
                }
            }
#ifdef FEATURE_CLASSIC_COMINTEROP
            else if (fDefault || ntype == NATIVE_TYPE_SAFEARRAY)
            {
                VARTYPE vtElement = VT_EMPTY;

                // Check for data remaining in the signature before we attempt to grab some.
                if (S_OK == CheckForCompressedData(pNativeTypeStart, pNativeType, cbNativeTypeStart))
                    vtElement = (VARTYPE) (CorSigUncompressData(/*modifies*/pNativeType));

                ArrayMarshalInfo arrayMarshalInfo(amiRuntime);
                arrayMarshalInfo.InitForSafeArray(MarshalInfo::MARSHAL_SCENARIO_FIELD, thElement, vtElement, fAnsi);

                if (!arrayMarshalInfo.IsValid())
                {
                    selectedNft = InitFieldMarshaler<FieldMarshaler_Illegal>(pfwalk->m_FieldMarshaler, NATIVE_FIELD_CATEGORY_ILLEGAL, arrayMarshalInfo.GetErrorResourceId()); 
                    break;
                }
                    
                selectedNft = InitFieldMarshaler<FieldMarshaler_SafeArray>(pfwalk->m_FieldMarshaler, NATIVE_FIELD_CATEGORY_COM_STRUCT, arrayMarshalInfo.GetElementVT(), arrayMarshalInfo.GetElementTypeHandle().GetMethodTable());
            }
#endif //FEATURE_CLASSIC_COMINTEROP
            else
            {
                selectedNft = InitFieldMarshaler<FieldMarshaler_Illegal>(pfwalk->m_FieldMarshaler, NATIVE_FIELD_CATEGORY_ILLEGAL, IDS_EE_BADMARSHALFIELD_ARRAY);                     
            }
            break;
        }            

        case ELEMENT_TYPE_OBJECT:
        case ELEMENT_TYPE_STRING:
            break;

        default:
            // let it fall thru as NFT_NONE
            break;
    }

    if (selectedNft == NFT_NONE)
    {
        selectedNft = InitFieldMarshaler<FieldMarshaler_Illegal>(pfwalk->m_FieldMarshaler, NATIVE_FIELD_CATEGORY_ILLEGAL, IDS_EE_BADMARSHAL_BADMANAGED);
    }
#ifdef FEATURE_COMINTEROP
    else if (fIsWinRT && !NFTDataBase[(UINT16)selectedNft].m_fWinRTSupported)
    {
        // the field marshaler we came up with is not supported in WinRT scenarios
        ZeroMemory(&pfwalk->m_FieldMarshaler, MAXFIELDMARSHALERSIZE);
        selectedNft = InitFieldMarshaler<FieldMarshaler_Illegal>(pfwalk->m_FieldMarshaler, NATIVE_FIELD_CATEGORY_ILLEGAL, IDS_EE_BADMARSHAL_WINRT_ILLEGAL_TYPE);
    }
#endif // FEATURE_COMINTEROP
}

#ifdef _PREFAST_
#pragma warning(pop)
#endif

BOOL CheckIfDisqualifiedFromManagedSequential(CorElementType corElemType, LayoutRawFieldInfo * pRawFieldInfo, MetaSig &fsig)
{
    // This type may qualify for ManagedSequential. Collect managed size and alignment info.
    if (CorTypeInfo::IsPrimitiveType(corElemType))
    {
        pRawFieldInfo->m_managedPlacement.m_size = ((UINT32)CorTypeInfo::Size(corElemType)); // Safe cast - no primitive type is larger than 4gb!
#if defined(_TARGET_X86_) && defined(UNIX_X86_ABI)
        switch (corElemType)
        {
            // The System V ABI for i386 defines different packing for these types.
        case ELEMENT_TYPE_I8:
        case ELEMENT_TYPE_U8:
        case ELEMENT_TYPE_R8:
        {
            pRawFieldInfo->m_managedPlacement.m_alignment = 4;
            break;
        }

        default:
        {
            pRawFieldInfo->m_managedPlacement.m_alignment = pRawFieldInfo->m_managedPlacement.m_size;
            break;
        }
        }
#else // _TARGET_X86_ && UNIX_X86_ABI
        pRawFieldInfo->m_managedPlacement.m_alignment = pRawFieldInfo->m_managedPlacement.m_size;
#endif

        return FALSE;
    }
    else if (corElemType == ELEMENT_TYPE_PTR)
    {
        pRawFieldInfo->m_managedPlacement.m_size = TARGET_POINTER_SIZE;
        pRawFieldInfo->m_managedPlacement.m_alignment = TARGET_POINTER_SIZE;
        
        return FALSE;
    }
    else if (corElemType == ELEMENT_TYPE_VALUETYPE)
    {
        TypeHandle pNestedType = fsig.GetLastTypeHandleThrowing(ClassLoader::LoadTypes,
            CLASS_LOAD_APPROXPARENTS,
            TRUE);
        if (!pNestedType.GetMethodTable()->IsManagedSequential())
        {
            return TRUE;
        }
        
        pRawFieldInfo->m_managedPlacement.m_size = (pNestedType.GetMethodTable()->GetNumInstanceFieldBytes());

        _ASSERTE(pNestedType.GetMethodTable()->HasLayout()); // If it is ManagedSequential(), it also has Layout but doesn't hurt to check before we do a cast!
        pRawFieldInfo->m_managedPlacement.m_alignment = pNestedType.GetMethodTable()->GetLayoutInfo()->m_ManagedLargestAlignmentRequirementOfAllMembers;
        
        return FALSE;
    }
    // No other type permitted for ManagedSequential.
    return TRUE;
}


TypeHandle ArraySubTypeLoadWorker(const SString &strUserDefTypeName, Assembly* pAssembly)
{
    CONTRACTL
    {
        THROWS;
        GC_TRIGGERS;
        MODE_ANY;
        PRECONDITION(CheckPointer(pAssembly));
    }
    CONTRACTL_END;
    
    TypeHandle th; 

    EX_TRY
    {
        // Load the user defined type.
        StackScratchBuffer utf8Name;
        th = TypeName::GetTypeUsingCASearchRules(strUserDefTypeName.GetUTF8(utf8Name), pAssembly);
    }
    EX_CATCH
    {
    }
    EX_END_CATCH(RethrowTerminalExceptions)
    
    return th;
}


TypeHandle GetFieldTypeHandleWorker(MetaSig *pFieldSig)
{
    CONTRACTL
    {
        THROWS;
        GC_TRIGGERS;
        MODE_ANY;
        PRECONDITION(CheckPointer(pFieldSig));
    }
    CONTRACTL_END;

    TypeHandle th; 

    EX_TRY
    {
        // Load the user defined type.
        th = pFieldSig->GetLastTypeHandleThrowing(ClassLoader::LoadTypes, 
                                                  CLASS_LOAD_APPROXPARENTS,
                                                  TRUE /*dropGenericArgumentLevel*/);
    }
    EX_CATCH
    {
    }
    EX_END_CATCH(RethrowTerminalExceptions)

    return th;
}


//=======================================================================
// This function returns TRUE if the type passed in is either a value class or a class and if it has layout information 
// and is marshalable. In all other cases it will return FALSE. 
//=======================================================================
BOOL IsStructMarshalable(TypeHandle th)
{
    CONTRACTL
    {
        NOTHROW;
        GC_NOTRIGGER;
        MODE_ANY;
        PRECONDITION(!th.IsNull());
    }
    CONTRACTL_END;
    
    if (th.IsBlittable())
    {
        // th.IsBlittable will return true for arrays of blittable types, however since IsStructMarshalable
        // is only supposed to return true for value classes or classes with layout that are marshallable
        // we need to return false if the type is an array.
        if (th.IsArray())
            return FALSE;
        else
            return TRUE;
    }

    // Check to see if the type has layout.
    if (!th.HasLayout())
        return FALSE;

    MethodTable *pMT= th.GetMethodTable();
    PREFIX_ASSUME(pMT != NULL);
    
    if (pMT->IsStructMarshalable())
        return TRUE;

    const FieldMarshaler *pFieldMarshaler = pMT->GetLayoutInfo()->GetFieldMarshalers();
    UINT  numReferenceFields              = pMT->GetLayoutInfo()->GetNumCTMFields();

    while (numReferenceFields--)
    {
        if (pFieldMarshaler->IsIllegalMarshaler())
            return FALSE;

        ((BYTE*&)pFieldMarshaler) += MAXFIELDMARSHALERSIZE;
    }

    return TRUE;
}

BOOL IsFieldBlittable(FieldMarshaler* pFM)
{
    if (pFM->GetNativeFieldFlags() & NATIVE_FIELD_SUBCATEGORY_MAYBE_BLITTABLE)
    {
        if (pFM->GetNativeFieldFlags() & NATIVE_FIELD_SUBCATEGORY_FLOAT)
        {
            return TRUE;
        }
        else if (pFM->GetNativeFieldFlags() & NATIVE_FIELD_SUBCATEGORY_INTEGER)
        {
            return TRUE;
        }
        else if (pFM->GetNativeFieldFlags() & NATIVE_FIELD_SUBCATEGORY_NESTED)
        {
            FieldMarshaler_NestedType *pNestedFM = (FieldMarshaler_NestedType*)pFM;

            if (pNestedFM->GetNestedNativeMethodTable()->IsBlittable())
            {
                return TRUE;
            }
        }
    }
    return FALSE;
}

#ifdef _DEBUG
BOOL IsFixedBuffer(mdFieldDef field, IMDInternalImport *pInternalImport)
{
    HRESULT hr = pInternalImport->GetCustomAttributeByName(field, g_FixedBufferAttribute, NULL, NULL);

    return hr == S_OK ? TRUE : FALSE;
}
#endif

#ifndef CROSSGEN_COMPILE

//=======================================================================
// For each reference-typed FieldMarshaler field, marshals the current CLR value
// to a new native instance and stores it in the fixed portion of the FieldMarshaler.
//
// This function does not attempt to delete the native value that it overwrites.
//
// If there is a SafeHandle field, ppCleanupWorkListOnStack must be non-null, otherwise
// InvalidOperationException is thrown.
//=======================================================================
VOID LayoutUpdateNative(LPVOID *ppProtectedManagedData, SIZE_T offsetbias, MethodTable *pMT, BYTE* pNativeData, OBJECTREF *ppCleanupWorkListOnStack)
{       
    CONTRACTL
    {
        THROWS;
        GC_TRIGGERS;
        MODE_COOPERATIVE;
        PRECONDITION(CheckPointer(pMT));
    }
    CONTRACTL_END;
    
    FieldMarshaler* pFM                   = pMT->GetLayoutInfo()->GetFieldMarshalers();
    UINT  numReferenceFields              = pMT->GetLayoutInfo()->GetNumCTMFields();
    
    OBJECTREF pCLRValue    = NULL;
    LPVOID scalar           = NULL;
    
    GCPROTECT_BEGIN(pCLRValue)
    GCPROTECT_BEGININTERIOR(scalar)
    {
        g_IBCLogger.LogFieldMarshalersReadAccess(pMT);

        while (numReferenceFields--)
        {
            pFM->Restore();

            DWORD internalOffset = pFM->GetFieldDesc()->GetOffset();

            if (pFM->IsScalarMarshaler())
            {
                scalar = (LPVOID)(internalOffset + offsetbias + (BYTE*)(*ppProtectedManagedData));
                // Note this will throw for FieldMarshaler_Illegal
                pFM->ScalarUpdateNative(scalar, pNativeData + pFM->GetExternalOffset() );
                
            }
            else if (pFM->IsNestedValueClassMarshaler())
            {
                pFM->NestedValueClassUpdateNative((const VOID **)ppProtectedManagedData, internalOffset + offsetbias, pNativeData + pFM->GetExternalOffset(),
                    ppCleanupWorkListOnStack);
            }
            else
            {
                pCLRValue = *(OBJECTREF*)(internalOffset + offsetbias + (BYTE*)(*ppProtectedManagedData));
                pFM->UpdateNative(&pCLRValue, pNativeData + pFM->GetExternalOffset(), ppCleanupWorkListOnStack);
                SetObjectReference( (OBJECTREF*) (internalOffset + offsetbias + (BYTE*)(*ppProtectedManagedData)), pCLRValue);
            }

            // The cleanup work list is not used to clean up the native contents. It is used
            // to handle cleanup of any additional resources the FieldMarshalers allocate.

            ((BYTE*&)pFM) += MAXFIELDMARSHALERSIZE;
        }
    }
    GCPROTECT_END();
    GCPROTECT_END();
}

VOID FmtClassUpdateNative(OBJECTREF *ppProtectedManagedData, BYTE *pNativeData, OBJECTREF *ppCleanupWorkListOnStack)
{        
    CONTRACTL
    {
        THROWS;
        GC_TRIGGERS;
        MODE_COOPERATIVE;
        PRECONDITION(CheckPointer(ppProtectedManagedData));
    }
    CONTRACTL_END;

    MethodTable *pMT = (*ppProtectedManagedData)->GetMethodTable();
    _ASSERTE(pMT->IsBlittable() || pMT->HasLayout());
    UINT32   cbsize = pMT->GetNativeSize();

    if (pMT->IsBlittable())
    {
        memcpyNoGCRefs(pNativeData, (*ppProtectedManagedData)->GetData(), cbsize);
    }
    else
    {
        // This allows us to do a partial LayoutDestroyNative in the case of
        // a marshaling error on one of the fields.
        FillMemory(pNativeData, cbsize, 0);
        NativeLayoutDestroyer nld(pNativeData, pMT, cbsize);
        
        LayoutUpdateNative( (VOID**)ppProtectedManagedData,
                                Object::GetOffsetOfFirstField(),
                                pMT,
                                pNativeData,
                                ppCleanupWorkListOnStack);
        
        nld.SuppressRelease();
    }

}


VOID FmtClassUpdateCLR(OBJECTREF *ppProtectedManagedData, BYTE *pNativeData)
{       
    CONTRACTL
    {
        THROWS;
        GC_TRIGGERS;
        MODE_COOPERATIVE;
    }
    CONTRACTL_END;
    
    MethodTable *pMT = (*ppProtectedManagedData)->GetMethodTable();
    _ASSERTE(pMT->IsBlittable() || pMT->HasLayout());
    UINT32   cbsize = pMT->GetNativeSize();

    if (pMT->IsBlittable())
    {
        memcpyNoGCRefs((*ppProtectedManagedData)->GetData(), pNativeData, cbsize);
    }
    else
    {
        LayoutUpdateCLR((VOID**)ppProtectedManagedData,
                            Object::GetOffsetOfFirstField(),
                            pMT,
                            (BYTE*)pNativeData
                           );
    }
}



//=======================================================================
// For each reference-typed FieldMarshaler field, marshals the current CLR value
// to a new CLR instance and stores it in the GC portion of the FieldMarshaler.
//
// If fDeleteNativeCopies is true, it will also destroy the native version.
//
// NOTE: To avoid error-path leaks, this function attempts to destroy
// all of the native fields even if one or more of the conversions fail.
//=======================================================================
VOID LayoutUpdateCLR(LPVOID *ppProtectedManagedData, SIZE_T offsetbias, MethodTable *pMT, BYTE *pNativeData)
{
    CONTRACTL
    {
        THROWS;
        GC_TRIGGERS;
        MODE_COOPERATIVE;
        PRECONDITION(CheckPointer(pMT));
    }
    CONTRACTL_END;

    // Don't try to destroy/free native the structure on exception, we may not own it. If we do own it and
    // are supposed to destroy/free it, we do it upstack (e.g. in a helper called from the marshaling stub).

    FieldMarshaler* pFM = pMT->GetLayoutInfo()->GetFieldMarshalers();
    UINT  numReferenceFields = pMT->GetLayoutInfo()->GetNumCTMFields();

    struct _gc
    {
        OBJECTREF pCLRValue;
        OBJECTREF pOldCLRValue;
    } gc;

    gc.pCLRValue = NULL;
    gc.pOldCLRValue = NULL;
    LPVOID scalar = NULL;

    GCPROTECT_BEGIN(gc)
    GCPROTECT_BEGININTERIOR(scalar)
    {
        g_IBCLogger.LogFieldMarshalersReadAccess(pMT);

        while (numReferenceFields--)
        {
            pFM->Restore();

            DWORD internalOffset = pFM->GetFieldDesc()->GetOffset();

            if (pFM->IsScalarMarshaler())
            {
                scalar = (LPVOID)(internalOffset + offsetbias + (BYTE*)(*ppProtectedManagedData));
                // Note this will throw for FieldMarshaler_Illegal
                pFM->ScalarUpdateCLR( pNativeData + pFM->GetExternalOffset(), scalar);
            }
            else if (pFM->IsNestedValueClassMarshaler())
            {
                pFM->NestedValueClassUpdateCLR(pNativeData + pFM->GetExternalOffset(), ppProtectedManagedData, internalOffset + offsetbias);
            }
            else
            {
                gc.pOldCLRValue = *(OBJECTREF*)(internalOffset + offsetbias + (BYTE*)(*ppProtectedManagedData));
                pFM->UpdateCLR( pNativeData + pFM->GetExternalOffset(), &gc.pCLRValue, &gc.pOldCLRValue );
                SetObjectReference( (OBJECTREF*) (internalOffset + offsetbias + (BYTE*)(*ppProtectedManagedData)), gc.pCLRValue );
            }

            ((BYTE*&)pFM) += MAXFIELDMARSHALERSIZE;
        }
    }
    GCPROTECT_END();
    GCPROTECT_END();
}


VOID LayoutDestroyNative(LPVOID pNative, MethodTable *pMT)
{
    CONTRACTL
    {
        NOTHROW;
        GC_TRIGGERS;
        MODE_ANY;
        PRECONDITION(CheckPointer(pMT));
    }
    CONTRACTL_END;
    
    FieldMarshaler *pFM                   = pMT->GetLayoutInfo()->GetFieldMarshalers();
    UINT  numReferenceFields              = pMT->GetLayoutInfo()->GetNumCTMFields();
    BYTE *pNativeData                     = (BYTE*)pNative;

    while (numReferenceFields--)
    {
        pFM->DestroyNative( pNativeData + pFM->GetExternalOffset() );
        ((BYTE*&)pFM) += MAXFIELDMARSHALERSIZE;
    }
}

VOID FmtClassDestroyNative(LPVOID pNative, MethodTable *pMT)
{       
    CONTRACTL
    {
        NOTHROW;
        GC_TRIGGERS;
        MODE_ANY;
        PRECONDITION(CheckPointer(pMT));
    }
    CONTRACTL_END;
    
    if (pNative)
    {
        if (!(pMT->IsBlittable()))
        {
            _ASSERTE(pMT->HasLayout());
            LayoutDestroyNative(pNative, pMT);
        }
    }
}

VOID FmtValueTypeUpdateNative(LPVOID pProtectedManagedData, MethodTable *pMT, BYTE *pNativeData, OBJECTREF *ppCleanupWorkListOnStack)
{        
    CONTRACTL
    {
        THROWS;
        GC_TRIGGERS;
        MODE_COOPERATIVE;
        PRECONDITION(CheckPointer(pMT));
    }
    CONTRACTL_END;
    
    _ASSERTE(pMT->IsValueType() && (pMT->IsBlittable() || pMT->HasLayout()));
    UINT32   cbsize = pMT->GetNativeSize();

    if (pMT->IsBlittable())
    {
        memcpyNoGCRefs(pNativeData, pProtectedManagedData, cbsize);
    }
    else
    {
        // This allows us to do a partial LayoutDestroyNative in the case of
        // a marshaling error on one of the fields.
        FillMemory(pNativeData, cbsize, 0);
        
        NativeLayoutDestroyer nld(pNativeData, pMT, cbsize);
        
        LayoutUpdateNative( (VOID**)pProtectedManagedData,
                                0,
                                pMT,
                                pNativeData,
                                ppCleanupWorkListOnStack);
        
        nld.SuppressRelease();
    }
}

VOID FmtValueTypeUpdateCLR(LPVOID pProtectedManagedData, MethodTable *pMT, BYTE *pNativeData)
{       
    CONTRACTL
    {
        THROWS;
        GC_TRIGGERS;
        MODE_COOPERATIVE;
        PRECONDITION(CheckPointer(pMT));
    }
    CONTRACTL_END;

    _ASSERTE(pMT->IsValueType() && (pMT->IsBlittable() || pMT->HasLayout()));
    UINT32   cbsize = pMT->GetNativeSize();

    if (pMT->IsBlittable())
    {
        memcpyNoGCRefs(pProtectedManagedData, pNativeData, cbsize);
    }
    else
    {
        LayoutUpdateCLR((VOID**)pProtectedManagedData,
                            0,
                            pMT,
                            (BYTE*)pNativeData);
    }
}

//=======================================================================
// BSTR <--> System.String
// See FieldMarshaler for details.
//=======================================================================
VOID FieldMarshaler_BSTR::UpdateNativeImpl(OBJECTREF* pCLRValue, LPVOID pNativeValue, OBJECTREF *ppCleanupWorkListOnStack) const 
{
    CONTRACTL
    {
        THROWS;
        GC_NOTRIGGER;
        MODE_COOPERATIVE;
        INJECT_FAULT(COMPlusThrowOM());
        PRECONDITION(CheckPointer(pNativeValue));
    }
    CONTRACTL_END;

    STRINGREF pString;
    *((OBJECTREF*)&pString) = *pCLRValue;
    
    if (pString == NULL)
        MAYBE_UNALIGNED_WRITE(pNativeValue, _PTR, NULL);
    else
    {
        BSTR pBSTR = SysAllocStringLen(pString->GetBuffer(), pString->GetStringLength());
        if (!pBSTR)
            COMPlusThrowOM();

        MAYBE_UNALIGNED_WRITE(pNativeValue, _PTR, pBSTR);        
    }
}


//=======================================================================
// BSTR <--> System.String
// See FieldMarshaler for details.
//=======================================================================
VOID FieldMarshaler_BSTR::UpdateCLRImpl(const VOID *pNativeValue, OBJECTREF *ppProtectedCLRValue, OBJECTREF *ppProtectedOldCLRValue) const 
{
    STATIC_CONTRACT_THROWS;
    STATIC_CONTRACT_GC_TRIGGERS;
    STATIC_CONTRACT_MODE_COOPERATIVE;

    _ASSERTE(NULL != pNativeValue);
    _ASSERTE(NULL != ppProtectedCLRValue);

    STRINGREF pString;
    BSTR pBSTR = (BSTR)MAYBE_UNALIGNED_READ(pNativeValue, _PTR);
    
    if (!pBSTR)
        pString = NULL;
    else
    {
        struct Param : CallOutFilterParam {
            int             length;
            BSTR            pBSTR;
        }; Param param;

        param.OneShot = TRUE;
        param.length = 0;
        param.pBSTR = pBSTR;

        PAL_TRY(Param *, pParam, &param)
        {
            pParam->length = SysStringLen(pParam->pBSTR);
        }
        PAL_EXCEPT_FILTER(CallOutFilter)
        {
            _ASSERTE(!"CallOutFilter returned EXECUTE_HANDLER.");
        }
        PAL_ENDTRY;
        
        pString = StringObject::NewString(pBSTR, param.length);
    }

    *((STRINGREF*)ppProtectedCLRValue) = pString;
}


//=======================================================================
// BSTR <--> System.String
// See FieldMarshaler for details.
//=======================================================================
VOID FieldMarshaler_BSTR::DestroyNativeImpl(LPVOID pNativeValue) const 
{
    CONTRACTL
    {
        NOTHROW;
        GC_NOTRIGGER;
        MODE_ANY;
        PRECONDITION(CheckPointer(pNativeValue));
    }
    CONTRACTL_END;

    BSTR pBSTR = (BSTR)MAYBE_UNALIGNED_READ(pNativeValue, _PTR);
    MAYBE_UNALIGNED_WRITE(pNativeValue, _PTR, NULL);
    
    if (pBSTR)
    {
        // BSTR has been created, Delay load will not fail.
        CONTRACT_VIOLATION(ThrowsViolation);
        SysFreeString(pBSTR);
    }
}

#ifdef FEATURE_COMINTEROP
//===========================================================================================
// Windows.Foundation.IReference'1<-- System.Nullable'1
//
VOID FieldMarshaler_Nullable::ScalarUpdateNativeImpl(LPVOID pCLR, LPVOID pNative) const
{
    CONTRACTL
    {
        THROWS;
        GC_TRIGGERS;
        MODE_COOPERATIVE;
        INJECT_FAULT(COMPlusThrowOM());
        PRECONDITION(CheckPointer(pNative));
        PRECONDITION(CheckPointer(pCLR));
    }
    CONTRACTL_END;

    IUnknown *pUnk = NULL;

    // ConvertToNative<T>(ref Nullable<T> pManaged) where T : struct
    MethodDescCallSite convertToNative(GetMethodDescForGenericInstantiation(MscorlibBinder::GetMethod(METHOD__NULLABLEMARSHALER__CONVERT_TO_NATIVE)));
    ARG_SLOT args[] =
    {
        PtrToArgSlot(pCLR)
    };

    pUnk = (IUnknown*) convertToNative.Call_RetLPVOID(args);

    MAYBE_UNALIGNED_WRITE(pNative, _PTR, pUnk);
}

//===========================================================================================
// Windows.Foundation.IReference'1--> System.Nullable'1
//
VOID FieldMarshaler_Nullable::ScalarUpdateCLRImpl(const VOID *pNative, LPVOID pCLR) const
{
    CONTRACTL
    {
        THROWS;
        GC_TRIGGERS;
        MODE_COOPERATIVE;
        PRECONDITION(CheckPointer(pNative));
        PRECONDITION(CheckPointer(pCLR));
    }
    CONTRACTL_END;

    IUnknown *pUnk = (IUnknown*)MAYBE_UNALIGNED_READ(pNative, _PTR);

    MethodDescCallSite convertToManaged(GetMethodDescForGenericInstantiation(MscorlibBinder::GetMethod(METHOD__NULLABLEMARSHALER__CONVERT_TO_MANAGED_RET_VOID)));

    ARG_SLOT args[] =
    {
        PtrToArgSlot(pUnk),
        PtrToArgSlot(pCLR)
    };

    //ConvertToManaged<T>(Intptr pNative, ref Nullable<T> retObj) where T : struct;
    convertToManaged.Call(args);
}

//===========================================================================================
// Windows.Foundation.IReference'1<--> System.Nullable'1
//
VOID FieldMarshaler_Nullable::DestroyNativeImpl(const VOID* pNative) const
{ 
    CONTRACTL
    {
        NOTHROW;
        GC_TRIGGERS;
        MODE_ANY;
        PRECONDITION(CheckPointer(pNative));
    }
    CONTRACTL_END;

    IUnknown *pUnk = (IUnknown*)MAYBE_UNALIGNED_READ(pNative, _PTR);
    MAYBE_UNALIGNED_WRITE(pNative, _PTR, NULL);

    if (pUnk != NULL)
    {
        ULONG cbRef = SafeRelease(pUnk);
        LogInteropRelease(pUnk, cbRef, "Field marshaler destroy native");
    }
}

//=======================================================================
// HSTRING <--> System.String
// See FieldMarshaler for details.
//=======================================================================
VOID FieldMarshaler_HSTRING::UpdateNativeImpl(OBJECTREF* pCLRValue, LPVOID pNativeValue, OBJECTREF *ppCleanupWorkListOnStack) const
{
    CONTRACTL
    {
        THROWS;
        GC_TRIGGERS;
        MODE_COOPERATIVE;
        PRECONDITION(CheckPointer(pCLRValue));
        PRECONDITION(CheckPointer(pNativeValue));
    }
    CONTRACTL_END;

    if (!WinRTSupported())
    {
        COMPlusThrow(kPlatformNotSupportedException, W("PlatformNotSupported_WinRT"));
    }

    STRINGREF stringref = (STRINGREF)(*pCLRValue);

    if (stringref == NULL)
    {
        DefineFullyQualifiedNameForClassW();
        StackSString ssFieldName(SString::Utf8, GetFieldDesc()->GetName());

        SString errorString;
        errorString.LoadResource(CCompRC::Error, IDS_EE_BADMARSHALFIELD_NULL_HSTRING);

        COMPlusThrow(kMarshalDirectiveException,
                     IDS_EE_BADMARSHALFIELD_ERROR_MSG,
                     GetFullyQualifiedNameForClassW(GetFieldDesc()->GetEnclosingMethodTable()),
                     ssFieldName.GetUnicode(),
                     errorString.GetUnicode());
    }

    HSTRING hstring;
    IfFailThrow(WindowsCreateString(stringref->GetBuffer(), stringref->GetStringLength(), &hstring));

    MAYBE_UNALIGNED_WRITE(pNativeValue, _PTR, hstring);
}

//=======================================================================
// HSTRING <--> System.String
// See FieldMarshaler for details.
//=======================================================================
VOID FieldMarshaler_HSTRING::UpdateCLRImpl(const VOID *pNativeValue, OBJECTREF *ppProtectedCLRValue, OBJECTREF *ppProtectedOldCLRValue) const
{
    CONTRACTL
    {
        THROWS;
        GC_TRIGGERS;
        MODE_COOPERATIVE;
        PRECONDITION(CheckPointer(pNativeValue));
        PRECONDITION(CheckPointer(ppProtectedCLRValue));
    }
    CONTRACTL_END;

    if (!WinRTSupported())
    {
        COMPlusThrow(kPlatformNotSupportedException, W("PlatformNotSupported_WinRT"));
    }

    // NULL HSTRINGS are equivilent to empty strings
    UINT32 cchString = 0;
    LPCWSTR pwszString = W("");

    HSTRING hstring = (HSTRING)MAYBE_UNALIGNED_READ(pNativeValue, _PTR);
    if (hstring != NULL)
    {
        pwszString = WindowsGetStringRawBuffer(hstring, &cchString);
    }

    STRINGREF stringref = StringObject::NewString(pwszString, cchString);
    *((STRINGREF *)ppProtectedCLRValue) = stringref;
}

//=======================================================================
// HSTRING <--> System.String
// See FieldMarshaler for details.
//=======================================================================
VOID FieldMarshaler_HSTRING::DestroyNativeImpl(LPVOID pNativeValue) const
{
    CONTRACTL
    {
        NOTHROW;
        GC_NOTRIGGER;
        MODE_ANY;
        PRECONDITION(CheckPointer(pNativeValue));
    }
    CONTRACTL_END;

    HSTRING hstring = (HSTRING)MAYBE_UNALIGNED_READ(pNativeValue, _PTR);
    MAYBE_UNALIGNED_WRITE(pNativeValue, _PTR, NULL);

    if (hstring != NULL)
    {
        // We need this for code:System.Runtime.InteropServices.Marshal.DestroyStructure (user can explicitly call it)
        if (WinRTSupported())
        {
            // If WinRT is supported we've already loaded combase.dll, which means
            // this delay load will succeed
            CONTRACT_VIOLATION(ThrowsViolation);
            WindowsDeleteString(hstring);
        }
    }
}

//=======================================================================================
// Windows.UI.Xaml.Interop.TypeName <--> System.Type
// 
VOID FieldMarshaler_SystemType::UpdateNativeImpl(OBJECTREF * pCLRValue, LPVOID pNativeValue, OBJECTREF * ppCleanupWorkListOnStack) const
{
    CONTRACTL
    {
        THROWS;
        GC_TRIGGERS;
        MODE_COOPERATIVE;
        PRECONDITION(CheckPointer(pCLRValue));
        PRECONDITION(CheckPointer(pNativeValue));
    }
    CONTRACTL_END;
    
    // ConvertToNative(System.Type managedType, TypeName *pTypeName)
    MethodDescCallSite convertToNative(METHOD__SYSTEMTYPEMARSHALER__CONVERT_TO_NATIVE);
    ARG_SLOT args[] =
    {
        ObjToArgSlot(*pCLRValue),
        PtrToArgSlot(pNativeValue)
    };
    convertToNative.Call(args);
}

//=======================================================================================
// Windows.UI.Xaml.Interop.TypeName <--> System.Type
// 
VOID FieldMarshaler_SystemType::UpdateCLRImpl(const VOID * pNativeValue, OBJECTREF * ppProtectedCLRValue, OBJECTREF * ppProtectedOldCLRValue) const
{
    CONTRACTL
    {
        THROWS;
        GC_TRIGGERS;
        MODE_COOPERATIVE;
        PRECONDITION(CheckPointer(pNativeValue));
        PRECONDITION(CheckPointer(ppProtectedCLRValue));
    }
    CONTRACTL_END;
    
    // ConvertToManaged(TypeName *pTypeName, out System.Type)
    MethodDescCallSite convertToManaged(METHOD__SYSTEMTYPEMARSHALER__CONVERT_TO_MANAGED);
    ARG_SLOT args[] =
    {
        PtrToArgSlot(pNativeValue),
        PtrToArgSlot(ppProtectedCLRValue)
    };
    
    convertToManaged.Call(args);
}

//=======================================================================================
// Windows.UI.Xaml.Interop.TypeName <--> System.Type
// Clear the HSTRING field
// 
VOID FieldMarshaler_SystemType::DestroyNativeImpl(LPVOID pNativeValue) const
{
    CONTRACTL
    {
        NOTHROW;
        GC_NOTRIGGER;
        MODE_ANY;
        PRECONDITION(CheckPointer(pNativeValue));
        PRECONDITION(WinRTSupported());
    }
    CONTRACTL_END;

    //
    // Call WindowsDeleteString instead of SystemTypeMarshaler.ClearNative
    // because WindowsDeleteString does not throw and is much faster
    //    
    size_t offset = offsetof(TypeNameNative, typeName);
    HSTRING hstring = (HSTRING)MAYBE_UNALIGNED_READ((LPBYTE) pNativeValue + offset , _PTR);
    MAYBE_UNALIGNED_WRITE((LPBYTE) pNativeValue + offset, _PTR, NULL);
    
    if (hstring != NULL)
    {
        // Note: we've already loaded combase.dll, which means this delay load will succeed
        CONTRACT_VIOLATION(ThrowsViolation);
        WindowsDeleteString(hstring);
    }
}

//=======================================================================================
// Windows.Foundation.HResult <--> System.Exception
// Note: The WinRT struct has exactly 1 field, Value (an HRESULT)
// 
VOID FieldMarshaler_Exception::UpdateNativeImpl(OBJECTREF * pCLRValue, LPVOID pNativeValue, OBJECTREF * ppCleanupWorkListOnStack) const
{
    CONTRACTL
    {
        THROWS;
        GC_TRIGGERS;
        MODE_COOPERATIVE;
        PRECONDITION(CheckPointer(pCLRValue));
        PRECONDITION(CheckPointer(pNativeValue));
    }
    CONTRACTL_END;
    
    // int ConvertToNative(Exception ex)
    MethodDescCallSite convertToNative(METHOD__HRESULTEXCEPTIONMARSHALER__CONVERT_TO_NATIVE);
    ARG_SLOT args[] =
    {
        ObjToArgSlot(*pCLRValue)
    };
    int iReturnedValue = convertToNative.Call_RetI4(args);
    MAYBE_UNALIGNED_WRITE(pNativeValue, 32, iReturnedValue);
}

//=======================================================================================
// Windows.Foundation.HResult <--> System.Exception
// Note: The WinRT struct has exactly 1 field, Value (an HRESULT)
// 
VOID FieldMarshaler_Exception::UpdateCLRImpl(const VOID * pNativeValue, OBJECTREF * ppProtectedCLRValue, OBJECTREF * ppProtectedOldCLRValue) const
{
    CONTRACTL
    {
        THROWS;
        GC_TRIGGERS;
        MODE_COOPERATIVE;
        PRECONDITION(CheckPointer(pNativeValue));
        PRECONDITION(CheckPointer(ppProtectedCLRValue));
    }
    CONTRACTL_END;
    
    // Exception ConvertToManaged(int hr)
    MethodDescCallSite convertToManaged(METHOD__HRESULTEXCEPTIONMARSHALER__CONVERT_TO_MANAGED);
    ARG_SLOT args[] =
    {
        (ARG_SLOT)MAYBE_UNALIGNED_READ(pNativeValue, 32)
    };
    *ppProtectedCLRValue = convertToManaged.Call_RetOBJECTREF(args);
}

#endif // FEATURE_COMINTEROP


//=======================================================================
// Nested structure conversion
// See FieldMarshaler for details.
//=======================================================================
VOID FieldMarshaler_NestedLayoutClass::UpdateNativeImpl(OBJECTREF* pCLRValue, LPVOID pNativeValue, OBJECTREF *ppCleanupWorkListOnStack) const 
{
    CONTRACTL
    {
        THROWS;
        GC_TRIGGERS;
        MODE_COOPERATIVE;
        INJECT_FAULT(COMPlusThrowOM());
        PRECONDITION(CheckPointer(pNativeValue));
    }
    CONTRACTL_END;

    UINT32 cbNativeSize = GetMethodTable()->GetNativeSize();

    if (*pCLRValue == NULL)
    {
        ZeroMemoryInGCHeap(pNativeValue, cbNativeSize);
    }
    else
    {
        LayoutUpdateNative((LPVOID*)pCLRValue, Object::GetOffsetOfFirstField(), 
                           GetMethodTable(), (BYTE*)pNativeValue, ppCleanupWorkListOnStack);
    }

}


//=======================================================================
// Nested structure conversion
// See FieldMarshaler for details.
//=======================================================================
VOID FieldMarshaler_NestedLayoutClass::UpdateCLRImpl(const VOID *pNativeValue, OBJECTREF *ppProtectedCLRValue, OBJECTREF *ppProtectedOldCLRValue) const 
{
    CONTRACTL
    {
        THROWS;
        GC_TRIGGERS;
        MODE_COOPERATIVE;
        INJECT_FAULT(COMPlusThrowOM());
        PRECONDITION(CheckPointer(pNativeValue));
        PRECONDITION(CheckPointer(ppProtectedCLRValue));
    }
    CONTRACTL_END;

    *ppProtectedCLRValue = GetMethodTable()->Allocate();

    LayoutUpdateCLR( (LPVOID*)ppProtectedCLRValue,
                         Object::GetOffsetOfFirstField(),
                         GetMethodTable(),
                         (BYTE *)pNativeValue);

}


//=======================================================================
// Nested structure conversion
// See FieldMarshaler for details.
//=======================================================================
VOID FieldMarshaler_NestedLayoutClass::DestroyNativeImpl(LPVOID pNativeValue) const 
{
    CONTRACTL
    {
        NOTHROW;
        GC_TRIGGERS;
        MODE_ANY;
        PRECONDITION(CheckPointer(pNativeValue));
    }
    CONTRACTL_END;

    LayoutDestroyNative(pNativeValue, GetMethodTable());
}

#endif // CROSSGEN_COMPILE


//=======================================================================
// Nested structure conversion
// See FieldMarshaler for details.
//=======================================================================
UINT32 FieldMarshaler_NestedLayoutClass::NativeSizeImpl() const
{
    CONTRACTL
    {
        NOTHROW;
        GC_NOTRIGGER;
        MODE_ANY;
    }
    CONTRACTL_END;

    return GetMethodTable()->GetLayoutInfo()->GetNativeSize();
}

//=======================================================================
// Nested structure conversion
// See FieldMarshaler for details.
//=======================================================================
UINT32 FieldMarshaler_NestedLayoutClass::AlignmentRequirementImpl() const
{
    CONTRACTL
    {
        THROWS;
        GC_TRIGGERS;
        MODE_ANY;
    }
    CONTRACTL_END;

    return GetMethodTable()->GetLayoutInfo()->GetLargestAlignmentRequirementOfAllMembers();
}

#if FEATURE_COMINTEROP
MethodDesc* FieldMarshaler_Nullable::GetMethodDescForGenericInstantiation(MethodDesc* pMD) const
{
    MethodDesc *pMethodInstantiation;

    pMethodInstantiation = MethodDesc::FindOrCreateAssociatedMethodDesc(
        pMD,
        pMD->GetMethodTable(),
        FALSE,
        GetMethodTable()->GetInstantiation(),
        FALSE,
        TRUE);

    _ASSERTE(pMethodInstantiation != NULL);

    return pMethodInstantiation;
}
#endif //FEATURE_COMINTEROP

#ifndef CROSSGEN_COMPILE

//=======================================================================
// Nested structure conversion
// See FieldMarshaler for details.
//=======================================================================
VOID FieldMarshaler_NestedValueClass::NestedValueClassUpdateNativeImpl(const VOID **ppProtectedCLR, SIZE_T startoffset, LPVOID pNative, OBJECTREF *ppCleanupWorkListOnStack) const
{
    CONTRACTL
    {
        THROWS;
        GC_TRIGGERS;
        MODE_COOPERATIVE;
        INJECT_FAULT(COMPlusThrowOM());
        PRECONDITION(CheckPointer(ppProtectedCLR));
        PRECONDITION(CheckPointer(pNative));
    }
    CONTRACTL_END;

    MethodTable* pMT = GetMethodTable();

    // would be better to detect this at class load time (that have a nested value
    // class with no layout) but don't have a way to know
    if (!pMT->GetLayoutInfo())
        COMPlusThrow(kArgumentException, IDS_NOLAYOUT_IN_EMBEDDED_VALUECLASS);

    if (pMT->IsBlittable())
    {
        memcpyNoGCRefs(pNative, (BYTE*)(*ppProtectedCLR) + startoffset, pMT->GetNativeSize());
    }
    else
    {
#ifdef _DEBUG
        _ASSERTE_MSG(!IsFixedBuffer(), "Cannot correctly marshal fixed buffers of non-blittable types");
#endif
        LayoutUpdateNative((LPVOID*)ppProtectedCLR, startoffset, pMT, (BYTE*)pNative, ppCleanupWorkListOnStack);
    }
}


//=======================================================================
// Nested structure conversion
// See FieldMarshaler for details.
//=======================================================================
VOID FieldMarshaler_NestedValueClass::NestedValueClassUpdateCLRImpl(const VOID *pNative, LPVOID *ppProtectedCLR, SIZE_T startoffset) const
{
    CONTRACTL
    {
        THROWS;
        GC_TRIGGERS;
        MODE_COOPERATIVE;
        PRECONDITION(CheckPointer(pNative));
        PRECONDITION(CheckPointer(ppProtectedCLR));
    }
    CONTRACTL_END;

    MethodTable* pMT = GetMethodTable();

    // would be better to detect this at class load time (that have a nested value
    // class with no layout) but don't have a way to know
    if (!pMT->GetLayoutInfo())
        COMPlusThrow(kArgumentException, IDS_NOLAYOUT_IN_EMBEDDED_VALUECLASS);

    if (pMT->IsBlittable())
    {
        memcpyNoGCRefs((BYTE*)(*ppProtectedCLR) + startoffset, pNative, pMT->GetNativeSize());
    }
    else
    {
#ifdef _DEBUG
        _ASSERTE_MSG(!IsFixedBuffer(), "Cannot correctly marshal fixed buffers of non-blittable types");
#endif
        LayoutUpdateCLR((LPVOID*)ppProtectedCLR,
            startoffset,
            pMT,
            (BYTE *)pNative);
    }
}


//=======================================================================
// Nested structure conversion
// See FieldMarshaler for details.
//=======================================================================
VOID FieldMarshaler_NestedValueClass::DestroyNativeImpl(LPVOID pNativeValue) const 
{
    CONTRACTL
    {
        NOTHROW;
        GC_TRIGGERS;
        MODE_ANY;
        PRECONDITION(CheckPointer(pNativeValue));
    }
    CONTRACTL_END;

    MethodTable* pMT = GetMethodTable();

    if (!pMT->IsBlittable())
    {
        LayoutDestroyNative(pNativeValue, pMT);
    }
}

#endif // CROSSGEN_COMPILE


//=======================================================================
// Nested structure conversion
// See FieldMarshaler for details.
//=======================================================================
UINT32 FieldMarshaler_NestedValueClass::NativeSizeImpl() const
{
    CONTRACTL
    {
        NOTHROW;
        GC_NOTRIGGER;
        MODE_ANY;
    }
    CONTRACTL_END;

    // this can't be marshalled as native type if no layout, so we allow the 
    // native size info to be created if available, but the size will only
    // be valid for native, not unions. Marshaller will throw exception if
    // try to marshall a value class with no layout
    if (GetMethodTable()->HasLayout())
        return GetMethodTable()->GetLayoutInfo()->GetNativeSize();
    
    return 0;
}


//=======================================================================
// Nested structure conversion
// See FieldMarshaler for details.
//=======================================================================
UINT32 FieldMarshaler_NestedValueClass::AlignmentRequirementImpl() const
{
    CONTRACTL
    {
        THROWS;
        GC_TRIGGERS;
        MODE_ANY;
    }
    CONTRACTL_END;
    
    // this can't be marshalled as native type if no layout, so we allow the 
    // native size info to be created if available, but the alignment will only
    // be valid for native, not unions. Marshaller will throw exception if
    // try to marshall a value class with no layout
    if (GetMethodTable()->HasLayout())
    {
        UINT32  uAlignmentReq = GetMethodTable()->GetLayoutInfo()->GetLargestAlignmentRequirementOfAllMembers();
        return uAlignmentReq;
    }
    return 1;
}


#ifndef CROSSGEN_COMPILE

//=======================================================================
// CoTask Uni <--> System.String
// See FieldMarshaler for details.
//=======================================================================
VOID FieldMarshaler_StringUni::UpdateNativeImpl(OBJECTREF* pCLRValue, LPVOID pNativeValue, OBJECTREF *ppCleanupWorkListOnStack) const 
{
    CONTRACTL
    {
        THROWS;
        GC_NOTRIGGER;
        MODE_COOPERATIVE;
        INJECT_FAULT(COMPlusThrowOM());
        PRECONDITION(CheckPointer(pNativeValue));
    }
    CONTRACTL_END;

    STRINGREF pString;
    *((OBJECTREF*)&pString) = *pCLRValue;
    
    if (pString == NULL)
    {
        MAYBE_UNALIGNED_WRITE(pNativeValue, _PTR, NULL);
    }
    else
    {
        DWORD nc = pString->GetStringLength();
        if (nc > MAX_SIZE_FOR_INTEROP)
            COMPlusThrow(kMarshalDirectiveException, IDS_EE_STRING_TOOLONG);

        LPWSTR wsz = (LPWSTR)CoTaskMemAlloc( (nc + 1) * sizeof(WCHAR) );
        if (!wsz)
            COMPlusThrowOM();

        memcpyNoGCRefs(wsz, pString->GetBuffer(), nc*sizeof(WCHAR));
        wsz[nc] = W('\0');
        MAYBE_UNALIGNED_WRITE(pNativeValue, _PTR, wsz);
    }
}


//=======================================================================
// CoTask Uni <--> System.String
// See FieldMarshaler for details.
//=======================================================================
VOID FieldMarshaler_StringUni::UpdateCLRImpl(const VOID *pNativeValue, OBJECTREF *ppProtectedCLRValue, OBJECTREF *ppProtectedOldCLRValue) const 
{
    CONTRACTL
    {
        THROWS;
        GC_TRIGGERS;
        MODE_COOPERATIVE;
        PRECONDITION(CheckPointer(pNativeValue));
        PRECONDITION(CheckPointer(ppProtectedCLRValue));
    }
    CONTRACTL_END;

    STRINGREF pString;
    LPCWSTR wsz = (LPCWSTR)MAYBE_UNALIGNED_READ(pNativeValue, _PTR);
    
    if (!wsz)
        pString = NULL;
    else
    {
        SIZE_T length = wcslen(wsz);
        if (length > MAX_SIZE_FOR_INTEROP)
            COMPlusThrow(kMarshalDirectiveException, IDS_EE_STRING_TOOLONG);

        pString = StringObject::NewString(wsz, (DWORD)length);
    }
    
    *((STRINGREF*)ppProtectedCLRValue) = pString;
}


//=======================================================================
// CoTask Uni <--> System.String
// See FieldMarshaler for details.
//=======================================================================
VOID FieldMarshaler_StringUni::DestroyNativeImpl(LPVOID pNativeValue) const 
{
    CONTRACTL
    {
        NOTHROW;
        GC_NOTRIGGER;
        MODE_ANY;
        PRECONDITION(CheckPointer(pNativeValue));        
    }
    CONTRACTL_END;
    
    LPWSTR wsz = (LPWSTR)MAYBE_UNALIGNED_READ(pNativeValue, _PTR);
    MAYBE_UNALIGNED_WRITE(pNativeValue, _PTR, NULL);
    if (wsz)
        CoTaskMemFree(wsz);
}



//=======================================================================
// CoTask Ansi <--> System.String
// See FieldMarshaler for details.
//=======================================================================
VOID FieldMarshaler_StringAnsi::UpdateNativeImpl(OBJECTREF* pCLRValue, LPVOID pNativeValue, OBJECTREF *ppCleanupWorkListOnStack) const 
{
    CONTRACTL
    {
        THROWS;
        GC_TRIGGERS;
        MODE_COOPERATIVE;
        INJECT_FAULT(COMPlusThrowOM());
        PRECONDITION(CheckPointer(pNativeValue));
    }
    CONTRACTL_END;

    STRINGREF pString;
    *((OBJECTREF*)&pString) = *pCLRValue;
    
    if (pString == NULL)
    {
        MAYBE_UNALIGNED_WRITE(pNativeValue, _PTR, NULL);
    }
    else
    {
        DWORD nc = pString->GetStringLength();
        if (nc > MAX_SIZE_FOR_INTEROP)
            COMPlusThrow(kMarshalDirectiveException, IDS_EE_STRING_TOOLONG);
 
        LPSTR sz = (LPSTR)CoTaskMemAlloc( (nc + 1) * 2 /* 2 for MBCS */ );
        if (!sz)
            COMPlusThrowOM(); 

        int nbytes = InternalWideToAnsi(pString->GetBuffer(),
                                        nc,
                                        sz,
                                        nc*2,
                                        m_BestFitMap,
                                        m_ThrowOnUnmappableChar);
        sz[nbytes] = '\0';

        MAYBE_UNALIGNED_WRITE(pNativeValue, _PTR, sz);
     }
}


//=======================================================================
// CoTask Ansi <--> System.String
// See FieldMarshaler for details.
//=======================================================================
VOID FieldMarshaler_StringAnsi::UpdateCLRImpl(const VOID *pNativeValue, OBJECTREF *ppProtectedCLRValue, OBJECTREF *ppProtectedOldCLRValue) const 
{
    CONTRACTL
    {
        THROWS;
        GC_TRIGGERS;
        MODE_COOPERATIVE;
        INJECT_FAULT(COMPlusThrowOM());
        PRECONDITION(CheckPointer(pNativeValue));
        PRECONDITION(CheckPointer(ppProtectedCLRValue));
    }
    CONTRACTL_END;

    STRINGREF pString = NULL;
    LPCSTR sz = (LPCSTR)MAYBE_UNALIGNED_READ(pNativeValue, _PTR);
    if (!sz) 
        pString = NULL;
    else 
    {
        MAKE_WIDEPTR_FROMANSI(wsztemp, sz);
        pString = StringObject::NewString(wsztemp, __lwsztemp - 1);
    }
    
    *((STRINGREF*)ppProtectedCLRValue) = pString;
}


//=======================================================================
// CoTask Ansi <--> System.String
// See FieldMarshaler for details.
//=======================================================================
VOID FieldMarshaler_StringAnsi::DestroyNativeImpl(LPVOID pNativeValue) const 
{
    CONTRACTL
    {
        NOTHROW;
        GC_NOTRIGGER;
        MODE_ANY;
        PRECONDITION(CheckPointer(pNativeValue));        
    }
    CONTRACTL_END;
    
    LPSTR sz = (LPSTR)MAYBE_UNALIGNED_READ(pNativeValue, _PTR);
    MAYBE_UNALIGNED_WRITE(pNativeValue, _PTR, NULL);
    if (sz)
        CoTaskMemFree(sz);
}

//=======================================================================
// CoTask Utf8 <--> System.String
// See FieldMarshaler for details.
//=======================================================================
VOID FieldMarshaler_StringUtf8::UpdateNativeImpl(OBJECTREF* pCLRValue, LPVOID pNativeValue, OBJECTREF *ppCleanupWorkListOnStack) const
{
    CONTRACTL
    {
        THROWS;
        GC_TRIGGERS;
        MODE_COOPERATIVE;
        INJECT_FAULT(COMPlusThrowOM());
        PRECONDITION(CheckPointer(pNativeValue));
    }
    CONTRACTL_END;

    STRINGREF pString = (STRINGREF)(*pCLRValue);
    if (pString == NULL)
    {
        MAYBE_UNALIGNED_WRITE(pNativeValue, _PTR, NULL);
    }
    else
    {
        DWORD nc = pString->GetStringLength();
        if (nc > MAX_SIZE_FOR_INTEROP)
            COMPlusThrow(kMarshalDirectiveException, IDS_EE_STRING_TOOLONG);

        // Characters would be # of characters + 1 in case left over high surrogate is ?
        // Max 3 bytes per char for basic multi-lingual plane.
        nc = (nc + 1) * MAX_UTF8_CHAR_SIZE;
        // +1 for '\0'
        LPUTF8  lpBuffer = (LPUTF8)CoTaskMemAlloc(nc + 1);
        if (!lpBuffer)
        {
            COMPlusThrowOM();
        }

        // UTF8Marshaler.ConvertToNative
        MethodDescCallSite convertToNative(METHOD__CUTF8MARSHALER__CONVERT_TO_NATIVE);
        
        ARG_SLOT args[] =
        {
            ((ARG_SLOT)(CLR_I4)0),
            ObjToArgSlot(*pCLRValue),
            PtrToArgSlot(lpBuffer)
        };
        convertToNative.Call(args);
        MAYBE_UNALIGNED_WRITE(pNativeValue, _PTR, lpBuffer);
    }
}


//=======================================================================
// CoTask Utf8 <--> System.String
// See FieldMarshaler for details.
//=======================================================================
VOID FieldMarshaler_StringUtf8::UpdateCLRImpl(const VOID *pNativeValue, OBJECTREF *ppProtectedCLRValue, OBJECTREF *ppProtectedOldCLRValue) const
{
    CONTRACTL
    {
        THROWS;
        GC_TRIGGERS;
        MODE_COOPERATIVE;
        INJECT_FAULT(COMPlusThrowOM());
        PRECONDITION(CheckPointer(pNativeValue));
        PRECONDITION(CheckPointer(ppProtectedCLRValue));
    }
    CONTRACTL_END;

    STRINGREF pString = NULL;
    LPCUTF8  sz = (LPCUTF8)MAYBE_UNALIGNED_READ(pNativeValue, _PTR);
    if (sz)
    {
        MethodDescCallSite convertToManaged(METHOD__CUTF8MARSHALER__CONVERT_TO_MANAGED);
        ARG_SLOT args[] =
        {
            PtrToArgSlot(sz),
        };
        pString = convertToManaged.Call_RetSTRINGREF(args);
    }
    *((STRINGREF*)ppProtectedCLRValue) = pString;
}

//=======================================================================
// CoTask Utf8 <--> System.String
// See FieldMarshaler for details.
//=======================================================================
VOID FieldMarshaler_StringUtf8::DestroyNativeImpl(LPVOID pNativeValue) const
{
    CONTRACTL
    {
        NOTHROW;
        GC_NOTRIGGER;
        MODE_ANY;
        PRECONDITION(CheckPointer(pNativeValue));
    }
    CONTRACTL_END;

    LPCUTF8 lpBuffer = (LPCUTF8)MAYBE_UNALIGNED_READ(pNativeValue, _PTR);
    MAYBE_UNALIGNED_WRITE(pNativeValue, _PTR, NULL);
    if (lpBuffer)
        CoTaskMemFree((LPVOID)lpBuffer);
}

//=======================================================================
// FixedString <--> System.String
// See FieldMarshaler for details.
//=======================================================================
VOID FieldMarshaler_FixedStringUni::UpdateNativeImpl(OBJECTREF* pCLRValue, LPVOID pNativeValue, OBJECTREF *ppCleanupWorkListOnStack) const 
{
    CONTRACTL
    {
        NOTHROW;
        GC_NOTRIGGER;
        MODE_COOPERATIVE;
        PRECONDITION(CheckPointer(pNativeValue));
    }
    CONTRACTL_END;

    STRINGREF pString;
    *((OBJECTREF*)&pString) = *pCLRValue;
    
    if (pString == NULL)
    {
        MAYBE_UNALIGNED_WRITE(pNativeValue, 16, W('\0'));
    }
    else
    {
        DWORD nc = pString->GetStringLength();
        if (nc >= m_numchar)
            nc = m_numchar - 1;

        memcpyNoGCRefs(pNativeValue, pString->GetBuffer(), nc*sizeof(WCHAR));
        MAYBE_UNALIGNED_WRITE(&(((WCHAR*)pNativeValue)[nc]), 16, W('\0'));
    }

}


//=======================================================================
// FixedString <--> System.String
// See FieldMarshaler for details.
//=======================================================================
VOID FieldMarshaler_FixedStringUni::UpdateCLRImpl(const VOID *pNativeValue, OBJECTREF *ppProtectedCLRValue, OBJECTREF *ppProtectedOldCLRValue) const 
{
    CONTRACTL
    {
        THROWS;
        GC_TRIGGERS;
        MODE_COOPERATIVE;
        PRECONDITION(CheckPointer(pNativeValue));
        PRECONDITION(CheckPointer(ppProtectedCLRValue));
    }
    CONTRACTL_END;

    STRINGREF pString;
    SIZE_T    ncActual = wcsnlen((const WCHAR *)pNativeValue, m_numchar);

    if (!FitsIn<int>(ncActual))
        COMPlusThrowHR(COR_E_OVERFLOW);

    pString = StringObject::NewString((const WCHAR *)pNativeValue, (int)ncActual);
    *((STRINGREF*)ppProtectedCLRValue) = pString;
}







//=======================================================================
// FixedString <--> System.String
// See FieldMarshaler for details.
//=======================================================================
VOID FieldMarshaler_FixedStringAnsi::UpdateNativeImpl(OBJECTREF* pCLRValue, LPVOID pNativeValue, OBJECTREF *ppCleanupWorkListOnStack) const 
{
    CONTRACTL
    {
        THROWS;
        GC_TRIGGERS;
        MODE_COOPERATIVE;
        PRECONDITION(CheckPointer(pNativeValue));
    }
    CONTRACTL_END;

    STRINGREF pString;
    *((OBJECTREF*)&pString) = *pCLRValue;
    
    if (pString == NULL)
        *((CHAR*)pNativeValue) = W('\0');
    else
    {
        DWORD nc = pString->GetStringLength();
        if (nc >= m_numchar)
            nc = m_numchar - 1;

        int cbwritten = InternalWideToAnsi(pString->GetBuffer(),
            nc,
            (CHAR*)pNativeValue,
            m_numchar,
            m_BestFitMap,
            m_ThrowOnUnmappableChar);

        // Handle the case where SizeConst == Number of bytes.For single byte chars 
        // this will never be the case since nc >= m_numchar check will truncate the last 
        // character, but for multibyte chars nc>= m_numchar check won't truncate since GetStringLength
        // gives number of characters but not the actual number of bytes. For such cases need to make 
        // sure that we dont write one past the buffer.
        if (cbwritten == (int) m_numchar)
            --cbwritten;

        ((CHAR*)pNativeValue)[cbwritten] = '\0';
    }
}


//=======================================================================
// FixedString <--> System.String
// See FieldMarshaler for details.
//=======================================================================
VOID FieldMarshaler_FixedStringAnsi::UpdateCLRImpl(const VOID *pNativeValue, OBJECTREF *ppProtectedCLRValue, OBJECTREF *ppProtectedOldCLRValue) const 
{
    CONTRACTL
    {
        THROWS;
        GC_TRIGGERS;
        MODE_COOPERATIVE;
        INJECT_FAULT(COMPlusThrowOM());
        PRECONDITION(CheckPointer(pNativeValue));
        PRECONDITION(CheckPointer(ppProtectedCLRValue));

        // should not have slipped past the metadata
        PRECONDITION(m_numchar != 0);
    }
    CONTRACTL_END;

    STRINGREF pString;
    if (m_numchar == 0)
    {
        // but if it does, better to throw an exception tardily rather than
        // allow a memory corrupt.
        COMPlusThrow(kMarshalDirectiveException);
    }

    UINT32 allocSize = m_numchar + 2;
    if (allocSize < m_numchar)
        ThrowOutOfMemory();
    
    LPSTR tempbuf = (LPSTR)(_alloca((size_t)allocSize));
    if (!tempbuf)
        ThrowOutOfMemory();

    memcpyNoGCRefs(tempbuf, pNativeValue, m_numchar);
    tempbuf[m_numchar-1] = '\0';
    tempbuf[m_numchar] = '\0';
    tempbuf[m_numchar+1] = '\0';

    allocSize = m_numchar * sizeof(WCHAR);
    if (allocSize < m_numchar)
        ThrowOutOfMemory();
    
    LPWSTR    wsztemp = (LPWSTR)_alloca( (size_t)allocSize );
    int ncwritten = MultiByteToWideChar(CP_ACP,
                                        MB_PRECOMPOSED,
                                        tempbuf,
                                        -1,  // # of CHAR's in inbuffer
                                        wsztemp,
                                        m_numchar                       // size (in WCHAR) of outbuffer
                                        );

    if (!ncwritten)
    {
        // intentionally not throwing for MB2WC failure. We don't always know
        // whether to expect a valid string in the buffer and we don't want
        // to throw exceptions randomly.
        ncwritten++;
    }

    pString = StringObject::NewString((const WCHAR *)wsztemp, ncwritten-1);
    *((STRINGREF*)ppProtectedCLRValue) = pString;
}


//=======================================================================
// CHAR[] <--> char[]
// See FieldMarshaler for details.
//=======================================================================
VOID FieldMarshaler_FixedCharArrayAnsi::UpdateNativeImpl(OBJECTREF* pCLRValue, LPVOID pNativeValue, OBJECTREF *ppCleanupWorkListOnStack) const 
{
    CONTRACTL
    {
        THROWS;
        GC_TRIGGERS;
        MODE_COOPERATIVE;
        INJECT_FAULT(COMPlusThrowOM());
        PRECONDITION(CheckPointer(pNativeValue));
    }
    CONTRACTL_END;

    I2ARRAYREF pArray;
    *((OBJECTREF*)&pArray) = *pCLRValue;

    if (pArray == NULL)
        FillMemory(pNativeValue, m_numElems * sizeof(CHAR), 0);
    else
    {
        if (pArray->GetNumComponents() < m_numElems)
            COMPlusThrow(kArgumentException, IDS_WRONGSIZEARRAY_IN_NSTRUCT);
        else
        {
            InternalWideToAnsi((const WCHAR*) pArray->GetDataPtr(),
                               m_numElems,
                              (CHAR*)pNativeValue,
                               m_numElems * sizeof(CHAR),
                               m_BestFitMap,
                               m_ThrowOnUnmappableChar);
        }
    }
}


//=======================================================================
// CHAR[] <--> char[]
// See FieldMarshaler for details.
//=======================================================================
VOID FieldMarshaler_FixedCharArrayAnsi::UpdateCLRImpl(const VOID *pNativeValue, OBJECTREF *ppProtectedCLRValue, OBJECTREF *ppProtectedOldCLRValue) const 
{
    CONTRACTL
    {
        THROWS;
        GC_TRIGGERS;
        MODE_COOPERATIVE;
        INJECT_FAULT(COMPlusThrowOM());
        PRECONDITION(CheckPointer(pNativeValue));
        PRECONDITION(CheckPointer(ppProtectedCLRValue));
    }
    CONTRACTL_END;

    *ppProtectedCLRValue = AllocatePrimitiveArray(ELEMENT_TYPE_CHAR, m_numElems);

    MultiByteToWideChar(CP_ACP,
                        MB_PRECOMPOSED,
                        (const CHAR *)pNativeValue,
                        m_numElems * sizeof(CHAR), // size, in bytes, of in buffer
                        (WCHAR*) ((*((I2ARRAYREF*)ppProtectedCLRValue))->GetDirectPointerToNonObjectElements()),
                        m_numElems);               // size, in WCHAR's of outbuffer                       
}

#endif // CROSSGEN_COMPILE


//=======================================================================
// Embedded array
// See FieldMarshaler for details.
//=======================================================================
FieldMarshaler_FixedArray::FieldMarshaler_FixedArray(Module *pModule, mdTypeDef cl, UINT32 numElems, VARTYPE vt, MethodTable* pElementMT)
: m_numElems(numElems)
, m_vt(vt)
, m_BestFitMap(FALSE)
, m_ThrowOnUnmappableChar(FALSE)
{
    CONTRACTL
    {
        THROWS;
        GC_TRIGGERS;
        MODE_ANY;
        PRECONDITION(CheckPointer(pElementMT));
        PRECONDITION(vt != VTHACK_ANSICHAR);        // This must be handled by the FixedCharArrayAnsi marshaler.
    }
    CONTRACTL_END;

    // Only attempt to read the best fit mapping attribute if required to minimize
    // custom attribute accesses.
    if (vt == VT_LPSTR || vt == VT_RECORD)
    {
        BOOL BestFitMap = FALSE;
        BOOL ThrowOnUnmappableChar = FALSE;
        ReadBestFitCustomAttribute(pModule, cl, &BestFitMap, &ThrowOnUnmappableChar);      
        m_BestFitMap = !!BestFitMap;
        m_ThrowOnUnmappableChar = !!ThrowOnUnmappableChar;
    }

    m_arrayType.SetValue(ClassLoader::LoadArrayTypeThrowing(TypeHandle(pElementMT),
                                                     ELEMENT_TYPE_SZARRAY,
                                                     0,
                                                     ClassLoader::LoadTypes,
                                                     pElementMT->GetLoadLevel()));
}


#ifndef CROSSGEN_COMPILE

//=======================================================================
// Embedded array
// See FieldMarshaler for details.
//=======================================================================
VOID FieldMarshaler_FixedArray::UpdateNativeImpl(OBJECTREF* pCLRValue, LPVOID pNativeValue, OBJECTREF *ppCleanupWorkListOnStack) const 
{
    CONTRACTL
    {
        THROWS;
        GC_TRIGGERS;
        MODE_COOPERATIVE;
        PRECONDITION(CheckPointer(pNativeValue));
    }
    CONTRACTL_END;

    if (*pCLRValue == NULL)
    {
        FillMemory(pNativeValue, NativeSize(), 0);
    }
    else
    {
        // Make sure the size of the array is >= as specified in the MarshalAs attribute (via the SizeConst field).
        if ((*pCLRValue)->GetNumComponents() < m_numElems)
            COMPlusThrow(kArgumentException, IDS_WRONGSIZEARRAY_IN_NSTRUCT);
  
        // Marshal the contents from the managed array to the native array.
        const OleVariant::Marshaler *pMarshaler = OleVariant::GetMarshalerForVarType(m_vt, TRUE);  
        if (pMarshaler == NULL || pMarshaler->ComToOleArray == NULL)
        {
            memcpyNoGCRefs(pNativeValue, (*(BASEARRAYREF*)pCLRValue)->GetDataPtr(), NativeSize());
        }
        else
        {
            MethodTable *pElementMT = m_arrayType.GetValue().AsArray()->GetArrayElementTypeHandle().GetMethodTable();

            // We never operate on an uninitialized native layout here, we have zero'ed it if needed.
            // Therefore fOleArrayIsValid is always TRUE.
            pMarshaler->ComToOleArray((BASEARRAYREF*)pCLRValue, pNativeValue, pElementMT, m_BestFitMap, m_ThrowOnUnmappableChar, TRUE, m_numElems);
        }
    }
}


//=======================================================================
// Embedded array
// See FieldMarshaler for details.
//=======================================================================
VOID FieldMarshaler_FixedArray::UpdateCLRImpl(const VOID *pNativeValue, OBJECTREF *ppProtectedCLRValue, OBJECTREF *ppProtectedOldCLRValue) const 
{
    CONTRACTL
    {
        THROWS;
        GC_TRIGGERS;
        MODE_COOPERATIVE;
        INJECT_FAULT(COMPlusThrowOM());
        PRECONDITION(CheckPointer(pNativeValue));
        PRECONDITION(CheckPointer(ppProtectedCLRValue));
    }
    CONTRACTL_END;

    // Allocate the value class array.
    *ppProtectedCLRValue = AllocateSzArray(m_arrayType.GetValue(), (INT32)m_numElems);

    // Marshal the contents from the native array to the managed array.
    const OleVariant::Marshaler *pMarshaler = OleVariant::GetMarshalerForVarType(m_vt, TRUE);        
    if (pMarshaler == NULL || pMarshaler->OleToComArray == NULL)
    {
        memcpyNoGCRefs((*(BASEARRAYREF*)ppProtectedCLRValue)->GetDataPtr(), pNativeValue, NativeSize());
    }
    else
    {
        MethodTable *pElementMT = m_arrayType.GetValue().AsArray()->GetArrayElementTypeHandle().GetMethodTable();
        pMarshaler->OleToComArray((VOID *)pNativeValue, (BASEARRAYREF*)ppProtectedCLRValue, pElementMT);
    }
}

//=======================================================================
// Embedded array
// See FieldMarshaler for details.
//=======================================================================
VOID FieldMarshaler_FixedArray::DestroyNativeImpl(LPVOID pNativeValue) const
{
    CONTRACTL
    {
        NOTHROW;
        GC_TRIGGERS;
        MODE_ANY;
        INJECT_FAULT(COMPlusThrowOM());
        PRECONDITION(CheckPointer(pNativeValue));
    }
    CONTRACTL_END;

    const OleVariant::Marshaler *pMarshaler = OleVariant::GetMarshalerForVarType(m_vt, FALSE);

    if (pMarshaler != NULL && pMarshaler->ClearOleArray != NULL)
    {
        MethodTable *pElementMT = m_arrayType.GetValue().AsArray()->GetArrayElementTypeHandle().GetMethodTable();
        pMarshaler->ClearOleArray(pNativeValue, m_numElems, pElementMT);
    }
}

#endif // CROSSGEN_COMPILE


//=======================================================================
// Embedded array
// See FieldMarshaler for details.
//=======================================================================
UINT32 FieldMarshaler_FixedArray::AlignmentRequirementImpl() const
{
    WRAPPER_NO_CONTRACT;

    UINT32 alignment = 0;
    TypeHandle elementType = m_arrayType.GetValue().AsArray()->GetArrayElementTypeHandle();

    switch (m_vt)
    {
        case VT_DECIMAL:
            alignment = 8;
            break;

        case VT_VARIANT:
            alignment = 8;
            break;

        case VT_RECORD:
            alignment = elementType.GetMethodTable()->GetLayoutInfo()->GetLargestAlignmentRequirementOfAllMembers();    
            break;

        default:
            alignment = OleVariant::GetElementSizeForVarType(m_vt, elementType.GetMethodTable());
            break;
    }

    return alignment;
}
  
#ifndef CROSSGEN_COMPILE

#ifdef FEATURE_CLASSIC_COMINTEROP
//=======================================================================
// SafeArray
// See FieldMarshaler for details.
//=======================================================================
VOID FieldMarshaler_SafeArray::UpdateNativeImpl(OBJECTREF* pCLRValue, LPVOID pNativeValue, OBJECTREF *ppCleanupWorkListOnStack) const 
{
    CONTRACTL
    {
        THROWS;
        GC_TRIGGERS;
        MODE_COOPERATIVE;
        PRECONDITION(CheckPointer(pNativeValue));
    }
    CONTRACTL_END;

    BASEARRAYREF pArray;
    *((OBJECTREF*)&pArray) = *pCLRValue;
    if ((pArray == NULL) || (OBJECTREFToObject(pArray) == NULL))
    {
        FillMemory(pNativeValue, sizeof(LPSAFEARRAY*), 0);
        return;
    }
    
    LPSAFEARRAY* pSafeArray;
    pSafeArray = (LPSAFEARRAY*)pNativeValue;

    VARTYPE vt = m_vt;
    MethodTable* pMT = m_pMT.GetValueMaybeNull();

    GCPROTECT_BEGIN(pArray)
    {
        if (vt == VT_EMPTY)
            vt = OleVariant::GetElementVarTypeForArrayRef(pArray);

        if (!pMT)
            pMT = OleVariant::GetArrayElementTypeWrapperAware(&pArray).GetMethodTable();

        // OleVariant calls throw on error.
        *pSafeArray = OleVariant::CreateSafeArrayForArrayRef(&pArray, vt, pMT);
        OleVariant::MarshalSafeArrayForArrayRef(&pArray, *pSafeArray, vt, pMT);
    }
    GCPROTECT_END();
}


//=======================================================================
// SafeArray
// See FieldMarshaler for details.
//=======================================================================
VOID FieldMarshaler_SafeArray::UpdateCLRImpl(const VOID *pNativeValue, OBJECTREF *ppProtectedCLRValue, OBJECTREF *ppProtectedOldCLRValue) const 
{
    CONTRACTL
    {
        THROWS;
        GC_TRIGGERS;
        MODE_COOPERATIVE;
        INJECT_FAULT(COMPlusThrowOM());
        PRECONDITION(CheckPointer(pNativeValue));
        PRECONDITION(CheckPointer(ppProtectedCLRValue));
    }
    CONTRACTL_END;

    LPSAFEARRAY* pSafeArray;
    pSafeArray = (LPSAFEARRAY*)pNativeValue;

    if ((pSafeArray == NULL) || (*pSafeArray == NULL))
    {
        *ppProtectedCLRValue = NULL;
        return;
    }

    VARTYPE vt = m_vt;
    MethodTable* pMT = m_pMT.GetValueMaybeNull();

    // If we have an empty vartype, get it from the safearray vartype
    if (vt == VT_EMPTY)
    {
        if (FAILED(ClrSafeArrayGetVartype(*pSafeArray, &vt)))
            COMPlusThrow(kArgumentException, IDS_EE_INVALID_SAFEARRAY);
    }

    // Get the method table if we need to.
    if ((vt == VT_RECORD) && (!pMT))
        pMT = OleVariant::GetElementTypeForRecordSafeArray(*pSafeArray).GetMethodTable();

    // If we have a single dimension safearray, it will be converted into a SZArray.
    // SZArray must have a lower bound of zero.
    LONG LowerBound = -1;
    UINT Dimensions = SafeArrayGetDim( (SAFEARRAY*)*pSafeArray );    

    if (Dimensions == 1)
    {
        HRESULT hr = SafeArrayGetLBound((SAFEARRAY*)*pSafeArray, 1, &LowerBound);
        if ( FAILED(hr) || LowerBound != 0)
        COMPlusThrow(kSafeArrayRankMismatchException, IDS_EE_SAFEARRAYSZARRAYMISMATCH);
    }
    
    // OleVariant calls throw on error.
    *ppProtectedCLRValue = OleVariant::CreateArrayRefForSafeArray(*pSafeArray, vt, pMT);
    OleVariant::MarshalArrayRefForSafeArray(*pSafeArray, (BASEARRAYREF*)ppProtectedCLRValue, vt, pMT);
}


//=======================================================================
// SafeArray
// See FieldMarshaler for details.
//=======================================================================
VOID FieldMarshaler_SafeArray::DestroyNativeImpl(LPVOID pNativeValue) const 
{
    CONTRACTL
    {
        NOTHROW;
        GC_TRIGGERS;
        MODE_ANY;
        PRECONDITION(CheckPointer(pNativeValue));
    }
    CONTRACTL_END;

    HRESULT hr;
    GCX_PREEMP();

    LPSAFEARRAY psa = (LPSAFEARRAY)MAYBE_UNALIGNED_READ(pNativeValue, _PTR);
    MAYBE_UNALIGNED_WRITE(pNativeValue, _PTR, NULL);
    
    if (psa)
    {
        _ASSERTE (GetModuleHandleA("oleaut32.dll") != NULL);
        // SafeArray has been created, which means oleaut32 should have been loaded.
        // Delay load will not fail.
        CONTRACT_VIOLATION(ThrowsViolation);
        hr = SafeArrayDestroy(psa);
        _ASSERTE(!FAILED(hr));        
    }
}
#endif //FEATURE_CLASSIC_COMINTEROP


//=======================================================================
// function ptr <--> Delegate
// See FieldMarshaler for details.
//=======================================================================
VOID FieldMarshaler_Delegate::UpdateNativeImpl(OBJECTREF* pCLRValue, LPVOID pNativeValue, OBJECTREF *ppCleanupWorkListOnStack) const 
{
    CONTRACTL
    {
        THROWS;
        GC_TRIGGERS;
        MODE_COOPERATIVE;
        PRECONDITION(CheckPointer(pNativeValue));
    }
    CONTRACTL_END;

    LPVOID fnPtr = COMDelegate::ConvertToCallback(*pCLRValue);
    
    // If there is no CleanupWorkList (i.e. a call from Marshal.StructureToPtr), we don't use it to manage delegate lifetime.
    // In that case, it falls on the user to manage the delegate lifetime. This is the cleanest way to do this since there is no well-defined
    // object lifetime for the unmanaged memory that the structure would be marshalled to in the Marshal.StructureToPtr case.
    if (*pCLRValue != NULL && ppCleanupWorkListOnStack != NULL)
    {
        // Call StubHelpers.AddToCleanupList to ensure the delegate is kept alive across the full native call.
        MethodDescCallSite AddToCleanupList(METHOD__STUBHELPERS__ADD_TO_CLEANUP_LIST_DELEGATE);

        ARG_SLOT args[] =
        {
            (ARG_SLOT)ppCleanupWorkListOnStack,
            ObjToArgSlot(*pCLRValue)
        };

        AddToCleanupList.Call(args);
    }

    MAYBE_UNALIGNED_WRITE(pNativeValue, _PTR, fnPtr);
}


//=======================================================================
// function ptr <--> Delegate
// See FieldMarshaler for details.
//=======================================================================
VOID FieldMarshaler_Delegate::UpdateCLRImpl(const VOID *pNativeValue, OBJECTREF *ppProtectedCLRValue, OBJECTREF *ppProtectedOldCLRValue) const 
{
    CONTRACTL
    {
        THROWS;
        GC_TRIGGERS;
        MODE_COOPERATIVE;
        PRECONDITION(CheckPointer(pNativeValue));
        PRECONDITION(CheckPointer(ppProtectedCLRValue));
    }
    CONTRACTL_END;

    *ppProtectedCLRValue = COMDelegate::ConvertToDelegate((LPVOID)MAYBE_UNALIGNED_READ(pNativeValue, _PTR), GetMethodTable());
}


//=======================================================================
// SafeHandle <--> Handle
// See FieldMarshaler for details.
//=======================================================================
VOID FieldMarshaler_SafeHandle::UpdateNativeImpl(OBJECTREF* pCLRValue, LPVOID pNativeValue, OBJECTREF *ppCleanupWorkListOnStack) const 
{
    CONTRACTL
    {
        THROWS;
        GC_TRIGGERS;
        MODE_COOPERATIVE;
        PRECONDITION(CheckPointer(pNativeValue));
        PRECONDITION(CheckPointer(ppCleanupWorkListOnStack, NULL_OK));
    }
    CONTRACTL_END;

    SAFEHANDLE *pSafeHandleObj = ((SAFEHANDLE *)pCLRValue);

    // A cleanup list MUST be specified in order for us to be able to marshal
    // the SafeHandle.
    if (ppCleanupWorkListOnStack == NULL)
        COMPlusThrow(kInvalidOperationException, IDS_EE_SH_FIELD_INVALID_OPERATION); 

    if (*pSafeHandleObj == NULL)
        COMPlusThrow(kArgumentNullException, W("ArgumentNull_SafeHandle"));

    // Call StubHelpers.AddToCleanupList to AddRef and schedule Release on this SafeHandle
    // This is realiable, i.e. the cleanup will happen if and only if the SH was actually AddRef'ed.
    MethodDescCallSite AddToCleanupList(METHOD__STUBHELPERS__ADD_TO_CLEANUP_LIST_SAFEHANDLE);

    ARG_SLOT args[] =
    {
        (ARG_SLOT)ppCleanupWorkListOnStack,
        ObjToArgSlot(*pSafeHandleObj)
    };

    LPVOID handle = AddToCleanupList.Call_RetLPVOID(args);

    MAYBE_UNALIGNED_WRITE(pNativeValue, _PTR, handle);
}


//=======================================================================
// SafeHandle <--> Handle
// See FieldMarshaler for details.
//=======================================================================
VOID FieldMarshaler_SafeHandle::UpdateCLRImpl(const VOID *pNativeValue, OBJECTREF *ppProtectedCLRValue, OBJECTREF *ppProtectedOldCLRValue) const 
{
    CONTRACTL
    {
        THROWS;
        GC_TRIGGERS;
        MODE_COOPERATIVE;
        PRECONDITION(CheckPointer(pNativeValue));
        PRECONDITION(CheckPointer(ppProtectedCLRValue));
        PRECONDITION(CheckPointer(ppProtectedOldCLRValue));
    }
    CONTRACTL_END;

    // Since we dissallow marshaling SafeHandle fields from unmanaged to managed, check
    // to see if this handle was obtained from a SafeHandle and if it was that the
    // handle value hasn't changed.
    SAFEHANDLE *pSafeHandleObj = (SAFEHANDLE *)ppProtectedOldCLRValue;
    if (!*pSafeHandleObj || (*pSafeHandleObj)->GetHandle() != (LPVOID)MAYBE_UNALIGNED_READ(pNativeValue, _PTR))
        COMPlusThrow(kNotSupportedException, IDS_EE_CANNOT_CREATE_SAFEHANDLE_FIELD);

    // Now that we know the handle hasn't changed we just copy set the new SafeHandle
    // to the old one.
    *ppProtectedCLRValue = *ppProtectedOldCLRValue;
}


//=======================================================================
// CriticalHandle <--> Handle
// See FieldMarshaler for details.
//=======================================================================
VOID FieldMarshaler_CriticalHandle::UpdateNativeImpl(OBJECTREF* pCLRValue, LPVOID pNativeValue, OBJECTREF *ppCleanupWorkListOnStack) const 
{
    CONTRACTL
    {
        THROWS;
        GC_TRIGGERS;
        MODE_COOPERATIVE;
        PRECONDITION(CheckPointer(pNativeValue));
    }
    CONTRACTL_END;

    LPVOID handle = ((CRITICALHANDLE)*pCLRValue)->GetHandle();
    MAYBE_UNALIGNED_WRITE(pNativeValue, _PTR, handle);
}


//=======================================================================
// CriticalHandle <--> Handle
// See FieldMarshaler for details.
//=======================================================================
VOID FieldMarshaler_CriticalHandle::UpdateCLRImpl(const VOID *pNativeValue, OBJECTREF *ppProtectedCLRValue, OBJECTREF *ppProtectedOldCLRValue) const 
{
    CONTRACTL
    {
        THROWS;
        GC_TRIGGERS;
        MODE_COOPERATIVE;
        PRECONDITION(CheckPointer(pNativeValue));
        PRECONDITION(CheckPointer(ppProtectedCLRValue));
        PRECONDITION(CheckPointer(ppProtectedOldCLRValue));
    }
    CONTRACTL_END;

    // Since we dissallow marshaling CriticalHandle fields from unmanaged to managed, check
    // to see if this handle was obtained from a CriticalHandle and if it was that the
    // handle value hasn't changed.
    CRITICALHANDLE *pCriticalHandleObj = (CRITICALHANDLE *)ppProtectedOldCLRValue;
    if (!*pCriticalHandleObj || (*pCriticalHandleObj)->GetHandle() != (LPVOID)MAYBE_UNALIGNED_READ(pNativeValue, _PTR))
        COMPlusThrow(kNotSupportedException, IDS_EE_CANNOT_CREATE_CRITICALHANDLE_FIELD);

    // Now that we know the handle hasn't changed we just copy set the new CriticalHandle
    // to the old one.
    *ppProtectedCLRValue = *ppProtectedOldCLRValue;
}

#ifdef FEATURE_COMINTEROP

//=======================================================================
// COM IP <--> interface
// See FieldMarshaler for details.
//=======================================================================
VOID FieldMarshaler_Interface::UpdateNativeImpl(OBJECTREF* pCLRValue, LPVOID pNativeValue, OBJECTREF *ppCleanupWorkListOnStack) const 
{
    CONTRACTL
    {
        THROWS;
        GC_TRIGGERS;
        MODE_COOPERATIVE;
        PRECONDITION(CheckPointer(pNativeValue));
    }
    CONTRACTL_END;

    IUnknown *pUnk = NULL;

    if (!m_pItfMT.IsNull())
    {
        pUnk = GetComIPFromObjectRef(pCLRValue, GetInterfaceMethodTable());
    }
    else if (!(m_dwFlags & ItfMarshalInfo::ITF_MARSHAL_USE_BASIC_ITF))
    {
        pUnk = GetComIPFromObjectRef(pCLRValue, GetMethodTable());
    }
    else
    {
        ComIpType ReqIpType = !!(m_dwFlags & ItfMarshalInfo::ITF_MARSHAL_DISP_ITF) ? ComIpType_Dispatch : ComIpType_Unknown;
        pUnk = GetComIPFromObjectRef(pCLRValue, ReqIpType, NULL);
    }

    MAYBE_UNALIGNED_WRITE(pNativeValue, _PTR, pUnk);    
}


//=======================================================================
// COM IP <--> interface
// See FieldMarshaler for details.
//=======================================================================
VOID FieldMarshaler_Interface::UpdateCLRImpl(const VOID *pNativeValue, OBJECTREF *ppProtectedCLRValue, OBJECTREF *ppProtectedOldCLRValue) const 
{
    CONTRACTL
    {
        THROWS;
        GC_TRIGGERS;
        MODE_COOPERATIVE;
        PRECONDITION(CheckPointer(pNativeValue));
        PRECONDITION(CheckPointer(ppProtectedCLRValue));
        PRECONDITION(IsProtectedByGCFrame(ppProtectedCLRValue));
    }
    CONTRACTL_END;

    IUnknown *pUnk = (IUnknown*)MAYBE_UNALIGNED_READ(pNativeValue, _PTR);

    MethodTable *pItfMT = GetInterfaceMethodTable();
    if (pItfMT != NULL && !pItfMT->IsInterface())
        pItfMT = NULL;

    GetObjectRefFromComIP(
        ppProtectedCLRValue,                                    // Created object
        pUnk,                                                   // Interface pointer
        GetMethodTable(),                                       // Class MT
        pItfMT,                                                 // Interface MT
        (m_dwFlags & ItfMarshalInfo::ITF_MARSHAL_CLASS_IS_HINT) // Flags
    );
}


//=======================================================================
// COM IP <--> interface
// See FieldMarshaler for details.
//=======================================================================
VOID FieldMarshaler_Interface::DestroyNativeImpl(LPVOID pNativeValue) const 
{
    CONTRACTL
    {
        NOTHROW;
        GC_TRIGGERS;
        MODE_ANY;
        PRECONDITION(CheckPointer(pNativeValue));
    }
    CONTRACTL_END;

    IUnknown *pUnk = (IUnknown*)MAYBE_UNALIGNED_READ(pNativeValue, _PTR);
    MAYBE_UNALIGNED_WRITE(pNativeValue, _PTR, NULL);

    if (pUnk != NULL)
    {
        ULONG cbRef = SafeRelease(pUnk);
        LogInteropRelease(pUnk, cbRef, "Field marshaler destroy native");
    }
}

#endif // FEATURE_COMINTEROP


//=======================================================================
// See FieldMarshaler for details.
//=======================================================================
VOID FieldMarshaler_Date::ScalarUpdateNativeImpl(LPVOID pCLR, LPVOID pNative) const
{
    CONTRACTL
    {
        THROWS;
        GC_TRIGGERS;
        MODE_COOPERATIVE;
        PRECONDITION(CheckPointer(pCLR));
        PRECONDITION(CheckPointer(pNative));
    }
    CONTRACTL_END;

    // <TODO> Handle unaligned native fields </TODO>
    *((DATE*)pNative) =  COMDateTime::TicksToDoubleDate(*((INT64*)pCLR));
}


//=======================================================================
// See FieldMarshaler for details.
//=======================================================================
VOID FieldMarshaler_Date::ScalarUpdateCLRImpl(const VOID *pNative, LPVOID pCLR) const
{
    CONTRACTL
    {
        THROWS;
        GC_TRIGGERS;
        MODE_COOPERATIVE;
        PRECONDITION(CheckPointer(pNative));
        PRECONDITION(CheckPointer(pCLR));
    }
    CONTRACTL_END;

    // <TODO> Handle unaligned native fields </TODO>
    *((INT64*)pCLR) = COMDateTime::DoubleDateToTicks(*((DATE*)pNative));
}


#ifdef FEATURE_COMINTEROP

//=======================================================================
// See FieldMarshaler for details.
//=======================================================================
VOID FieldMarshaler_Currency::ScalarUpdateNativeImpl(LPVOID pCLR, LPVOID pNative) const
{
    CONTRACTL
    {
        THROWS;
        GC_TRIGGERS;
        MODE_ANY;
        PRECONDITION(CheckPointer(pCLR));
        PRECONDITION(CheckPointer(pNative));
    }
    CONTRACTL_END;

    // no need to switch to preemptive mode because it's very primitive operaion, doesn't take 
    // long and is guaranteed not to call 3rd party code. 
    // But if we do need to switch to preemptive mode, we can't pass the managed pointer to native code directly
    HRESULT hr = VarCyFromDec( (DECIMAL *)pCLR, (CURRENCY*)pNative);
    if (FAILED(hr))
        COMPlusThrowHR(hr);

}


//=======================================================================
// See FieldMarshaler for details.
//=======================================================================
VOID FieldMarshaler_Currency::ScalarUpdateCLRImpl(const VOID *pNative, LPVOID pCLR) const
{
    CONTRACTL
    {
        THROWS;
        GC_TRIGGERS;
        MODE_ANY;
        PRECONDITION(CheckPointer(pNative));
        PRECONDITION(CheckPointer(pCLR));
    }
    CONTRACTL_END;

    // no need to switch to preemptive mode because it's very primitive operaion, doesn't take 
    // long and is guaranteed not to call 3rd party code. 
    // But if we do need to switch to preemptive mode, we can't pass the managed pointer to native code directly
    VarDecFromCyCanonicalize( *(CURRENCY*)pNative, (DECIMAL *)pCLR );
}

VOID FieldMarshaler_DateTimeOffset::ScalarUpdateNativeImpl(LPVOID pCLR, LPVOID pNative) const
{
    CONTRACTL
    {
        THROWS;
        GC_TRIGGERS;
        MODE_COOPERATIVE;
        PRECONDITION(CheckPointer(pCLR));
        PRECONDITION(CheckPointer(pNative));
    }
    CONTRACTL_END;

    MethodDescCallSite convertToNative(METHOD__DATETIMEOFFSETMARSHALER__CONVERT_TO_NATIVE);
    ARG_SLOT args[] =
    {
        PtrToArgSlot(pCLR),
        PtrToArgSlot(pNative)
    };
    convertToNative.Call(args);
}

VOID FieldMarshaler_DateTimeOffset::ScalarUpdateCLRImpl(const VOID *pNative, LPVOID pCLR) const
{
    CONTRACTL
    {
        THROWS;
        GC_TRIGGERS;
        MODE_COOPERATIVE;
        PRECONDITION(CheckPointer(pNative));
        PRECONDITION(CheckPointer(pCLR));
    }
    CONTRACTL_END;

    MethodDescCallSite convertToManaged(METHOD__DATETIMEOFFSETMARSHALER__CONVERT_TO_MANAGED);
    ARG_SLOT args[] =
    {
        PtrToArgSlot(pCLR),
        PtrToArgSlot(pNative)
    };
    convertToManaged.Call(args);
}

#endif // FEATURE_COMINTEROP


//=======================================================================
// See FieldMarshaler for details.
//=======================================================================
VOID FieldMarshaler_Illegal::ScalarUpdateNativeImpl(LPVOID pCLR, LPVOID pNative) const
{
    CONTRACTL
    {
        THROWS;
        GC_TRIGGERS;
        MODE_COOPERATIVE;
        PRECONDITION(CheckPointer(pCLR));
        PRECONDITION(CheckPointer(pNative));
    }
    CONTRACTL_END;

    DefineFullyQualifiedNameForClassW();

    StackSString ssFieldName(SString::Utf8, GetFieldDesc()->GetName());

    StackSString errorString(W("Unknown error."));
    errorString.LoadResource(CCompRC::Error, m_resIDWhy);

    COMPlusThrow(kTypeLoadException, IDS_EE_BADMARSHALFIELD_ERROR_MSG,
                 GetFullyQualifiedNameForClassW(GetFieldDesc()->GetEnclosingMethodTable()),
                 ssFieldName.GetUnicode(), errorString.GetUnicode());
}


//=======================================================================
// See FieldMarshaler for details.
//=======================================================================
VOID FieldMarshaler_Illegal::ScalarUpdateCLRImpl(const VOID *pNative, LPVOID pCLR) const
{
    CONTRACTL
    {
        THROWS;
        GC_TRIGGERS;
        MODE_COOPERATIVE;
        PRECONDITION(CheckPointer(pNative));
        PRECONDITION(CheckPointer(pCLR));
    }
    CONTRACTL_END;

    DefineFullyQualifiedNameForClassW();

    StackSString ssFieldName(SString::Utf8, GetFieldDesc()->GetName());

    StackSString errorString(W("Unknown error."));
    errorString.LoadResource(CCompRC::Error,m_resIDWhy);

    COMPlusThrow(kTypeLoadException, IDS_EE_BADMARSHALFIELD_ERROR_MSG, 
                 GetFullyQualifiedNameForClassW(GetFieldDesc()->GetEnclosingMethodTable()),
                 ssFieldName.GetUnicode(), errorString.GetUnicode());
}

#ifdef FEATURE_COMINTEROP


//=======================================================================
// See FieldMarshaler for details.
//=======================================================================
VOID FieldMarshaler_Variant::UpdateNativeImpl(OBJECTREF* pCLRValue, LPVOID pNativeValue, OBJECTREF *ppCleanupWorkListOnStack) const 
{
    CONTRACTL
    {
        THROWS;
        GC_TRIGGERS;
        MODE_COOPERATIVE;
        PRECONDITION(CheckPointer(pNativeValue));
    }
    CONTRACTL_END;

    OleVariant::MarshalOleVariantForObject(pCLRValue, (VARIANT*)pNativeValue);

}


//=======================================================================
// See FieldMarshaler for details.
//=======================================================================
VOID FieldMarshaler_Variant::UpdateCLRImpl(const VOID *pNativeValue, OBJECTREF *ppProtectedCLRValue, OBJECTREF *ppProtectedOldCLRValue) const 
{
    CONTRACTL
    {
        THROWS;
        GC_TRIGGERS;
        MODE_COOPERATIVE;
        PRECONDITION(CheckPointer(pNativeValue));
        PRECONDITION(CheckPointer(ppProtectedCLRValue));
    }
    CONTRACTL_END;

    OleVariant::MarshalObjectForOleVariant((VARIANT*)pNativeValue, ppProtectedCLRValue);
}


//=======================================================================
// See FieldMarshaler for details.
//=======================================================================
VOID FieldMarshaler_Variant::DestroyNativeImpl(LPVOID pNativeValue) const 
{
    CONTRACTL
    {
        NOTHROW;
        GC_TRIGGERS;
        MODE_ANY;
        PRECONDITION(CheckPointer(pNativeValue));
    }
    CONTRACTL_END;

    SafeVariantClear( (VARIANT*)pNativeValue );
}

#endif // FEATURE_COMINTEROP

#endif // CROSSGEN_COMPILE


//
// Implementation of the virtual functions using switch statements.
//
// We are not able bake pointers to the FieldMarshaller vtables into NGen images. We store
// the field marshaller id instead, and implement the virtualization by switch based on the id.
//

#ifdef FEATURE_CLASSIC_COMINTEROP
#define FieldMarshaler_SafeArray_Case(rettype, name, args) case NFT_SAFEARRAY: rettype ((FieldMarshaler_SafeArray*)this)->name##Impl args; break;
#else
#define FieldMarshaler_SafeArray_Case(rettype, name, args)
#endif

#ifdef FEATURE_COMINTEROP

#define FieldMarshaler_VTable(name, rettype, args) \
        switch (GetNStructFieldType()) { \
        case NFT_STRINGUNI: rettype ((FieldMarshaler_StringUni*)this)->name##Impl args; break; \
        case NFT_STRINGANSI: rettype ((FieldMarshaler_StringAnsi*)this)->name##Impl args; break; \
        case NFT_STRINGUTF8: rettype ((FieldMarshaler_StringUtf8*)this)->name##Impl args; break; \
        case NFT_FIXEDSTRINGUNI: rettype ((FieldMarshaler_FixedStringUni*)this)->name##Impl args; break; \
        case NFT_FIXEDSTRINGANSI: rettype ((FieldMarshaler_FixedStringAnsi*)this)->name##Impl args; break; \
        case NFT_FIXEDCHARARRAYANSI: rettype ((FieldMarshaler_FixedCharArrayAnsi*)this)->name##Impl args; break; \
        case NFT_FIXEDARRAY: rettype ((FieldMarshaler_FixedArray*)this)->name##Impl args; break; \
        case NFT_DELEGATE: rettype ((FieldMarshaler_Delegate*)this)->name##Impl args; break; \
        case NFT_COPY1: rettype ((FieldMarshaler_Copy1*)this)->name##Impl args; break; \
        case NFT_COPY2: rettype ((FieldMarshaler_Copy2*)this)->name##Impl args; break; \
        case NFT_COPY4: rettype ((FieldMarshaler_Copy4*)this)->name##Impl args; break; \
        case NFT_COPY8: rettype ((FieldMarshaler_Copy8*)this)->name##Impl args; break; \
        case NFT_ANSICHAR: rettype ((FieldMarshaler_Ansi*)this)->name##Impl args; break; \
        case NFT_WINBOOL: rettype ((FieldMarshaler_WinBool*)this)->name##Impl args; break; \
        case NFT_NESTEDLAYOUTCLASS: rettype ((FieldMarshaler_NestedLayoutClass*)this)->name##Impl args; break; \
        case NFT_NESTEDVALUECLASS: rettype ((FieldMarshaler_NestedValueClass*)this)->name##Impl args; break; \
        case NFT_CBOOL: rettype ((FieldMarshaler_CBool*)this)->name##Impl args; break; \
        case NFT_DATE: rettype ((FieldMarshaler_Date*)this)->name##Impl args; break; \
        case NFT_DECIMAL: rettype ((FieldMarshaler_Decimal*)this)->name##Impl args; break; \
        case NFT_INTERFACE: rettype ((FieldMarshaler_Interface*)this)->name##Impl args; break; \
        case NFT_SAFEHANDLE: rettype ((FieldMarshaler_SafeHandle*)this)->name##Impl args; break; \
        case NFT_CRITICALHANDLE: rettype ((FieldMarshaler_CriticalHandle*)this)->name##Impl args; break; \
        FieldMarshaler_SafeArray_Case(rettype, name, args) \
        case NFT_BSTR: rettype ((FieldMarshaler_BSTR*)this)->name##Impl args; break; \
        case NFT_HSTRING: rettype ((FieldMarshaler_HSTRING*)this)->name##Impl args; break; \
        case NFT_VARIANT: rettype ((FieldMarshaler_Variant*)this)->name##Impl args; break; \
        case NFT_VARIANTBOOL: rettype ((FieldMarshaler_VariantBool*)this)->name##Impl args; break; \
        case NFT_CURRENCY: rettype ((FieldMarshaler_Currency*)this)->name##Impl args; break; \
        case NFT_DATETIMEOFFSET: rettype ((FieldMarshaler_DateTimeOffset*)this)->name##Impl args; break; \
        case NFT_SYSTEMTYPE: rettype ((FieldMarshaler_SystemType *)this)->name##Impl args; break; \
        case NFT_WINDOWSFOUNDATIONHRESULT: rettype ((FieldMarshaler_Exception*)this)->name##Impl args; break; \
        case NFT_WINDOWSFOUNDATIONIREFERENCE: rettype ((FieldMarshaler_Nullable*)this)->name##Impl args; break; \
        case NFT_ILLEGAL: rettype ((FieldMarshaler_Illegal*)this)->name##Impl args; break; \
        default: UNREACHABLE_MSG("unexpected type of FieldMarshaler"); break; \
        } 

#else // FEATURE_COMINTEROP


#define FieldMarshaler_VTable(name, rettype, args) \
        switch (GetNStructFieldType()) { \
        case NFT_STRINGUNI: rettype ((FieldMarshaler_StringUni*)this)->name##Impl args; break; \
        case NFT_STRINGANSI: rettype ((FieldMarshaler_StringAnsi*)this)->name##Impl args; break; \
        case NFT_STRINGUTF8: rettype ((FieldMarshaler_StringUtf8*)this)->name##Impl args; break; \
        case NFT_FIXEDSTRINGUNI: rettype ((FieldMarshaler_FixedStringUni*)this)->name##Impl args; break; \
        case NFT_FIXEDSTRINGANSI: rettype ((FieldMarshaler_FixedStringAnsi*)this)->name##Impl args; break; \
        case NFT_FIXEDCHARARRAYANSI: rettype ((FieldMarshaler_FixedCharArrayAnsi*)this)->name##Impl args; break; \
        case NFT_FIXEDARRAY: rettype ((FieldMarshaler_FixedArray*)this)->name##Impl args; break; \
        case NFT_DELEGATE: rettype ((FieldMarshaler_Delegate*)this)->name##Impl args; break; \
        case NFT_COPY1: rettype ((FieldMarshaler_Copy1*)this)->name##Impl args; break; \
        case NFT_COPY2: rettype ((FieldMarshaler_Copy2*)this)->name##Impl args; break; \
        case NFT_COPY4: rettype ((FieldMarshaler_Copy4*)this)->name##Impl args; break; \
        case NFT_COPY8: rettype ((FieldMarshaler_Copy8*)this)->name##Impl args; break; \
        case NFT_ANSICHAR: rettype ((FieldMarshaler_Ansi*)this)->name##Impl args; break; \
        case NFT_WINBOOL: rettype ((FieldMarshaler_WinBool*)this)->name##Impl args; break; \
        case NFT_NESTEDLAYOUTCLASS: rettype ((FieldMarshaler_NestedLayoutClass*)this)->name##Impl args; break; \
        case NFT_NESTEDVALUECLASS: rettype ((FieldMarshaler_NestedValueClass*)this)->name##Impl args; break; \
        case NFT_CBOOL: rettype ((FieldMarshaler_CBool*)this)->name##Impl args; break; \
        case NFT_DATE: rettype ((FieldMarshaler_Date*)this)->name##Impl args; break; \
        case NFT_DECIMAL: rettype ((FieldMarshaler_Decimal*)this)->name##Impl args; break; \
        case NFT_SAFEHANDLE: rettype ((FieldMarshaler_SafeHandle*)this)->name##Impl args; break; \
        case NFT_CRITICALHANDLE: rettype ((FieldMarshaler_CriticalHandle*)this)->name##Impl args; break; \
        case NFT_BSTR: rettype ((FieldMarshaler_BSTR*)this)->name##Impl args; break; \
        case NFT_ILLEGAL: rettype ((FieldMarshaler_Illegal*)this)->name##Impl args; break; \
        default: UNREACHABLE_MSG("unexpected type of FieldMarshaler"); break; \
        }

#endif // FEATURE_COMINTEROP

#define IMPLEMENT_FieldMarshaler_METHOD(ret, name, argsdecl, rettype, args) \
    ret FieldMarshaler::name argsdecl { \
        WRAPPER_NO_CONTRACT; \
        FieldMarshaler_VTable(name, rettype, args) \
    }

UINT32 FieldMarshaler::NativeSize() const
{
    WRAPPER_NO_CONTRACT;
    // Use the NFTDataBase to lookup the native size quickly to avoid a vtable call when the result is already known.
    if (NFTDataBase[m_nft].m_cbNativeSize != 0)
    {
        return NFTDataBase[m_nft].m_cbNativeSize;
    }
    else
    {
        FieldMarshaler_VTable(NativeSize, return, ())
    }
}

IMPLEMENT_FieldMarshaler_METHOD(UINT32, AlignmentRequirement,
    () const,
    return,
    ())

IMPLEMENT_FieldMarshaler_METHOD(BOOL, IsScalarMarshaler,
    () const,
    return,
    ())

IMPLEMENT_FieldMarshaler_METHOD(BOOL, IsNestedValueClassMarshaler,
    () const,
    return,
    ())

#ifndef CROSSGEN_COMPILE
IMPLEMENT_FieldMarshaler_METHOD(VOID, UpdateNative,
    (OBJECTREF* pCLRValue, LPVOID pNativeValue, OBJECTREF *ppCleanupWorkListOnStack) const,
    ,
    (pCLRValue, pNativeValue, ppCleanupWorkListOnStack))

IMPLEMENT_FieldMarshaler_METHOD(VOID, UpdateCLR,
    (const VOID *pNativeValue, OBJECTREF *ppProtectedCLRValue, OBJECTREF *ppProtectedOldCLRValue) const,
    ,
    (pNativeValue, ppProtectedCLRValue, ppProtectedOldCLRValue))

IMPLEMENT_FieldMarshaler_METHOD(VOID, DestroyNative,
    (LPVOID pNativeValue) const,
    ,
    (pNativeValue))

IMPLEMENT_FieldMarshaler_METHOD(VOID, ScalarUpdateNative,
    (LPVOID pCLR, LPVOID pNative) const,
    return,
    (pCLR, pNative))

IMPLEMENT_FieldMarshaler_METHOD(VOID, ScalarUpdateCLR,
    (const VOID *pNative, LPVOID pCLR) const,
    return,
    (pNative, pCLR))

IMPLEMENT_FieldMarshaler_METHOD(VOID, NestedValueClassUpdateNative,
    (const VOID **ppProtectedCLR, SIZE_T startoffset, LPVOID pNative, OBJECTREF *ppCleanupWorkListOnStack) const,
    ,
    (ppProtectedCLR, startoffset, pNative, ppCleanupWorkListOnStack))

IMPLEMENT_FieldMarshaler_METHOD(VOID, NestedValueClassUpdateCLR,
    (const VOID *pNative, LPVOID *ppProtectedCLR, SIZE_T startoffset) const,
    ,
    (pNative, ppProtectedCLR, startoffset))
#endif // CROSSGEN_COMPILE

#ifdef FEATURE_NATIVE_IMAGE_GENERATION
IMPLEMENT_FieldMarshaler_METHOD(void, Save,
    (DataImage *image),
    ,
    (image))

IMPLEMENT_FieldMarshaler_METHOD(void, Fixup,
    (DataImage *image),
    ,
    (image))
#endif // FEATURE_NATIVE_IMAGE_GENERATION

IMPLEMENT_FieldMarshaler_METHOD(void, Restore,
    (),
    ,
    ())

#ifndef DACCESS_COMPILE
IMPLEMENT_FieldMarshaler_METHOD(VOID, CopyTo,
    (VOID *pDest, SIZE_T destSize) const,
    ,
    (pDest, destSize))
#endif // !DACCESS_COMPILE



MethodTable* FieldMarshaler_NestedType::GetNestedNativeMethodTable() const
{
    switch (GetNStructFieldType())
    {
        case NFT_NESTEDLAYOUTCLASS:
            return ((FieldMarshaler_NestedLayoutClass*)this)->GetNestedNativeMethodTableImpl();
        case NFT_NESTEDVALUECLASS:
            return ((FieldMarshaler_NestedValueClass*)this)->GetNestedNativeMethodTableImpl();
        case NFT_FIXEDARRAY:
            return ((FieldMarshaler_FixedArray*)this)->GetNestedNativeMethodTableImpl();
        default:
            UNREACHABLE_MSG("unexpected type of FieldMarshaler_NestedType");
            return nullptr;
    }
}

UINT32 FieldMarshaler_NestedType::GetNumElements() const
{
    switch (GetNStructFieldType())
    {
        case NFT_NESTEDLAYOUTCLASS:
            return ((FieldMarshaler_NestedLayoutClass*)this)->GetNumElementsImpl();
        case NFT_NESTEDVALUECLASS:
            return ((FieldMarshaler_NestedValueClass*)this)->GetNumElementsImpl();
        case NFT_FIXEDARRAY:
            return ((FieldMarshaler_FixedArray*)this)->GetNumElementsImpl();
        default:
            UNREACHABLE_MSG("unexpected type of FieldMarshaler_NestedType");
            return 1;
    }
}<|MERGE_RESOLUTION|>--- conflicted
+++ resolved
@@ -170,13 +170,8 @@
             {
                 if (fAnsi)
                 {
-<<<<<<< HEAD
-                    ReadBestFitCustomAttribute(pInternalImport, cl, &BestFit, &ThrowOnUnmappableChar);
+                    ReadBestFitCustomAttribute(pModule, cl, &BestFit, &ThrowOnUnmappableChar);
                     selectedNft = InitFieldMarshaler<FieldMarshaler_Ansi>(pfwalk->m_FieldMarshaler, NATIVE_FIELD_CATEGORY_INTEGER_LIKE, BestFit, ThrowOnUnmappableChar);
-=======
-                    ReadBestFitCustomAttribute(pModule, cl, &BestFit, &ThrowOnUnmappableChar);
-                    INITFIELDMARSHALER(NFT_ANSICHAR, FieldMarshaler_Ansi, (BestFit, ThrowOnUnmappableChar));
->>>>>>> c8e9c122
                 }
                 else
                 {
@@ -185,13 +180,9 @@
             }
             else if (ntype == NATIVE_TYPE_I1 || ntype == NATIVE_TYPE_U1)
             {
-<<<<<<< HEAD
-                ReadBestFitCustomAttribute(pInternalImport, cl, &BestFit, &ThrowOnUnmappableChar);
+                ReadBestFitCustomAttribute(pModule, cl, &BestFit, &ThrowOnUnmappableChar);
                 selectedNft = InitFieldMarshaler<FieldMarshaler_Ansi>(pfwalk->m_FieldMarshaler, NATIVE_FIELD_CATEGORY_INTEGER_LIKE, BestFit, ThrowOnUnmappableChar);
-=======
-                ReadBestFitCustomAttribute(pModule, cl, &BestFit, &ThrowOnUnmappableChar);
-                INITFIELDMARSHALER(NFT_ANSICHAR, FieldMarshaler_Ansi, (BestFit, ThrowOnUnmappableChar));
->>>>>>> c8e9c122
+
             }
             else if (ntype == NATIVE_TYPE_I2 || ntype == NATIVE_TYPE_U2)
             {
@@ -481,11 +472,7 @@
                     if (IsStructMarshalable(thNestedType))
                     {
 #ifdef _DEBUG
-<<<<<<< HEAD
-                        selectedNft = InitFieldMarshaler<FieldMarshaler_NestedValueClass>(pfwalk->m_FieldMarshaler, NATIVE_FIELD_CATEGORY_NESTED_VALUE_CLASS, thNestedType.GetMethodTable(), IsFixedBuffer(pfwalk->m_MD, pInternalImport));
-=======
-                        INITFIELDMARSHALER(NFT_NESTEDVALUECLASS, FieldMarshaler_NestedValueClass, (thNestedType.GetMethodTable(), IsFixedBuffer(pfwalk->m_MD, pModule->GetMDImport())));
->>>>>>> c8e9c122
+                        selectedNft = InitFieldMarshaler<FieldMarshaler_NestedValueClass>(pfwalk->m_FieldMarshaler, NATIVE_FIELD_CATEGORY_NESTED_VALUE_CLASS, thNestedType.GetMethodTable(), IsFixedBuffer(pfwalk->m_MD, pModule->GetMDImport()));
 #else
                         selectedNft = InitFieldMarshaler<FieldMarshaler_NestedValueClass>(pfwalk->m_FieldMarshaler, NATIVE_FIELD_CATEGORY_NESTED_VALUE_CLASS, thNestedType.GetMethodTable());
 #endif
@@ -591,13 +578,8 @@
 #endif // FEATURE_COMINTEROP
                     if (fAnsi)
                     {
-<<<<<<< HEAD
-                        ReadBestFitCustomAttribute(pInternalImport, cl, &BestFit, &ThrowOnUnmappableChar);
+                        ReadBestFitCustomAttribute(pModule, cl, &BestFit, &ThrowOnUnmappableChar);
                         selectedNft = InitFieldMarshaler<FieldMarshaler_StringAnsi>(pfwalk->m_FieldMarshaler, NATIVE_FIELD_CATEGORY_INTEGER_LIKE, BestFit, ThrowOnUnmappableChar);
-=======
-                        ReadBestFitCustomAttribute(pModule, cl, &BestFit, &ThrowOnUnmappableChar);
-                        INITFIELDMARSHALER(NFT_STRINGANSI, FieldMarshaler_StringAnsi, (BestFit, ThrowOnUnmappableChar));
->>>>>>> c8e9c122
                     }
                     else
                     {
@@ -609,13 +591,8 @@
                     switch (ntype)
                     {
                         case NATIVE_TYPE_LPSTR:
-<<<<<<< HEAD
-                            ReadBestFitCustomAttribute(pInternalImport, cl, &BestFit, &ThrowOnUnmappableChar);
+                            ReadBestFitCustomAttribute(pModule, cl, &BestFit, &ThrowOnUnmappableChar);
                             selectedNft = InitFieldMarshaler<FieldMarshaler_StringAnsi>(pfwalk->m_FieldMarshaler, NATIVE_FIELD_CATEGORY_INTEGER_LIKE, BestFit, ThrowOnUnmappableChar);
-=======
-                            ReadBestFitCustomAttribute(pModule, cl, &BestFit, &ThrowOnUnmappableChar);
-                            INITFIELDMARSHALER(NFT_STRINGANSI, FieldMarshaler_StringAnsi, (BestFit, ThrowOnUnmappableChar));
->>>>>>> c8e9c122
                             break;
 
                         case NATIVE_TYPE_LPWSTR:
@@ -659,13 +636,8 @@
 
                                 if (fAnsi)
                                 {
-<<<<<<< HEAD
-                                    ReadBestFitCustomAttribute(pInternalImport, cl, &BestFit, &ThrowOnUnmappableChar);
+                                    ReadBestFitCustomAttribute(pModule, cl, &BestFit, &ThrowOnUnmappableChar);
                                     selectedNft = InitFieldMarshaler<FieldMarshaler_FixedStringAnsi>(pfwalk->m_FieldMarshaler, NATIVE_FIELD_CATEGORY_INTEGER_LIKE, nchars, BestFit, ThrowOnUnmappableChar);
-=======
-                                    ReadBestFitCustomAttribute(pModule, cl, &BestFit, &ThrowOnUnmappableChar);
-                                    INITFIELDMARSHALER(NFT_FIXEDSTRINGANSI, FieldMarshaler_FixedStringAnsi, (nchars, BestFit, ThrowOnUnmappableChar));
->>>>>>> c8e9c122
                                 }
                                 else
                                 {
@@ -768,11 +740,7 @@
                     // Since these always export to arrays of BSTRs, we don't need to fetch the native type.
 
                     // Compat: FixedArrays of System.Arrays map to fixed arrays of BSTRs.
-<<<<<<< HEAD
-                    selectedNft = InitFieldMarshaler<FieldMarshaler_FixedArray>(pfwalk->m_FieldMarshaler, NATIVE_FIELD_CATEGORY_NESTED, pInternalImport, cl, numElements, VT_BSTR, g_pStringClass);
-=======
-                    INITFIELDMARSHALER(NFT_FIXEDARRAY, FieldMarshaler_FixedArray, (pModule, cl, numElements, VT_BSTR, g_pStringClass));
->>>>>>> c8e9c122
+                    selectedNft = InitFieldMarshaler<FieldMarshaler_FixedArray>(pfwalk->m_FieldMarshaler, NATIVE_FIELD_CATEGORY_NESTED, pModule, cl, numElements, VT_BSTR, g_pStringClass);
                 }
             }
 #endif // FEATURE_CLASSIC_COMINTEROP
@@ -915,24 +883,15 @@
                     // We need to special case fixed sized arrays of ANSI chars since the OleVariant code
                     // that is used by the generic fixed size array marshaller doesn't support them
                     // properly. 
-<<<<<<< HEAD
-                    ReadBestFitCustomAttribute(pInternalImport, cl, &BestFit, &ThrowOnUnmappableChar);
+                    ReadBestFitCustomAttribute(pModule, cl, &BestFit, &ThrowOnUnmappableChar);
                     selectedNft = InitFieldMarshaler<FieldMarshaler_FixedCharArrayAnsi>(pfwalk->m_FieldMarshaler, NATIVE_FIELD_CATEGORY_INTEGER_LIKE, numElements, BestFit, ThrowOnUnmappableChar);
-=======
-                    ReadBestFitCustomAttribute(pModule, cl, &BestFit, &ThrowOnUnmappableChar);
-                    INITFIELDMARSHALER(NFT_FIXEDCHARARRAYANSI, FieldMarshaler_FixedCharArrayAnsi, (numElements, BestFit, ThrowOnUnmappableChar));
->>>>>>> c8e9c122
                     break;                    
                 }
                 else
                 {
                     VARTYPE elementVT = arrayMarshalInfo.GetElementVT();
 
-<<<<<<< HEAD
-                    selectedNft = InitFieldMarshaler<FieldMarshaler_FixedArray>(pfwalk->m_FieldMarshaler, NATIVE_FIELD_CATEGORY_NESTED, pInternalImport, cl, numElements, elementVT, arrayMarshalInfo.GetElementTypeHandle().GetMethodTable());
-=======
-                    INITFIELDMARSHALER(NFT_FIXEDARRAY, FieldMarshaler_FixedArray, (pModule, cl, numElements, elementVT, arrayMarshalInfo.GetElementTypeHandle().GetMethodTable()));
->>>>>>> c8e9c122
+                    selectedNft = InitFieldMarshaler<FieldMarshaler_FixedArray>(pfwalk->m_FieldMarshaler, NATIVE_FIELD_CATEGORY_NESTED, pModule, cl, numElements, elementVT, arrayMarshalInfo.GetElementTypeHandle().GetMethodTable());
                     break;
                 }
             }
