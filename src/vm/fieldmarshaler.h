--- conflicted
+++ resolved
@@ -1093,13 +1093,9 @@
 class FieldMarshaler_FixedArray : public FieldMarshaler_NestedType
 {
 public:
-<<<<<<< HEAD
     static constexpr NStructFieldType s_nft = NFT_FIXEDARRAY;
 
-    FieldMarshaler_FixedArray(IMDInternalImport *pMDImport, mdTypeDef cl, UINT32 numElems, VARTYPE vt, MethodTable* pElementMT);
-=======
     FieldMarshaler_FixedArray(Module *pModule, mdTypeDef cl, UINT32 numElems, VARTYPE vt, MethodTable* pElementMT);
->>>>>>> c8e9c122
 
     VOID UpdateNativeImpl(OBJECTREF* pCLRValue, LPVOID pNativeValue, OBJECTREF *ppCleanupWorkListOnStack) const;
     VOID UpdateCLRImpl(const VOID *pNativeValue, OBJECTREF *ppProtectedCLRValue, OBJECTREF *ppProtectedOldCLRValue) const;
