--- conflicted
+++ resolved
@@ -912,16 +912,9 @@
     hEventShutDownToFinalizer = new CLREvent();
     hEventShutDownToFinalizer->CreateAutoEvent(FALSE);
 
-<<<<<<< HEAD
-#ifdef FEATURE_UNIX_LOW_MEMORY_NOTIFICATION
-    _ASSERTE(s_pLowMemoryDetector == 0);
-    s_pLowMemoryDetector = new UnixLowMemoryDetector();
-#endif // FEATURE_UNIX_LOW_MEMORY_NOTIFICATION
-=======
 #ifdef LOWMEMORY_CHECK_TIMEOUT
     UnixLowMemoryDetector::Init();
 #endif // LOWMEMORY_CHECK_TIMEOUT
->>>>>>> c16d634f
 
     _ASSERTE(g_pFinalizerThread == 0);
     g_pFinalizerThread = SetupUnstartedThread();
