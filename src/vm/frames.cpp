// Licensed to the .NET Foundation under one or more agreements.
// The .NET Foundation licenses this file to you under the MIT license.
// See the LICENSE file in the project root for more information.
// FRAMES.CPP



#include "common.h"
#include "log.h"
#include "frames.h"
#include "threads.h"
#include "object.h"
#include "method.hpp"
#include "class.h"
#include "excep.h"
#include "stublink.h"
#include "fieldmarshaler.h"
#include "siginfo.hpp"
#include "gcheaputilities.h"
#include "dllimportcallback.h"
#include "stackwalk.h"
#include "dbginterface.h"
#include "gms.h"
#include "eeconfig.h"
#include "ecall.h"
#include "clsload.hpp"
#include "cgensys.h"
#include "virtualcallstub.h"
#include "dllimport.h"
#include "gcrefmap.h"
#include "asmconstants.h"

#ifdef FEATURE_COMINTEROP
#include "comtoclrcall.h"
#endif // FEATURE_COMINTEROP

#ifdef FEATURE_INTERPRETER
#include "interpreter.h"
#endif // FEATURE_INTERPRETER

#include "argdestination.h"

#define CHECK_APP_DOMAIN    0

//-----------------------------------------------------------------------
#if _DEBUG
//-----------------------------------------------------------------------

#ifndef DACCESS_COMPILE

unsigned dbgStubCtr = 0;
unsigned dbgStubTrip = 0xFFFFFFFF;

void Frame::Log() {
    WRAPPER_NO_CONTRACT;

    if (!LoggingOn(LF_STUBS, LL_INFO1000000))
        return;

    dbgStubCtr++;
    if (dbgStubCtr > dbgStubTrip) {
        dbgStubCtr++;      // basicly a nop to put a breakpoint on.
    }

    MethodDesc* method = GetFunction();

#ifdef _TARGET_X86_
    if (GetVTablePtr() == UMThkCallFrame::GetMethodFrameVPtr())
        method = ((UMThkCallFrame*) this)->GetUMEntryThunk()->GetMethod();
#endif

    STRESS_LOG3(LF_STUBS, LL_INFO1000000, "STUBS: In Stub with Frame %p assoc Method %pM FrameType = %pV\n", this, method, *((void**) this));

    char buff[64];
    const char* frameType;
    if (GetVTablePtr() == PrestubMethodFrame::GetMethodFrameVPtr())
        frameType = "PreStub";
#ifdef _TARGET_X86_
    else if (GetVTablePtr() == UMThkCallFrame::GetMethodFrameVPtr())
        frameType = "UMThkCallFrame";
#endif
    else if (GetVTablePtr() == PInvokeCalliFrame::GetMethodFrameVPtr())
    {
        sprintf_s(buff, COUNTOF(buff), "PInvoke CALLI target" FMT_ADDR,
                  DBG_ADDR(((PInvokeCalliFrame*)this)->GetPInvokeCalliTarget()));
        frameType = buff;
    }
    else if (GetVTablePtr() == StubDispatchFrame::GetMethodFrameVPtr())
        frameType = "StubDispatch";
    else if (GetVTablePtr() == ExternalMethodFrame::GetMethodFrameVPtr())
        frameType = "ExternalMethod";
    else
        frameType = "Unknown";

    if (method != 0)
        LOG((LF_STUBS, LL_INFO1000000,
             "IN %s Stub Method = %s::%s SIG %s ESP of return" FMT_ADDR "\n",
             frameType,
             method->m_pszDebugClassName,
             method->m_pszDebugMethodName,
             method->m_pszDebugMethodSignature,
             DBG_ADDR(GetReturnAddressPtr())));
    else
        LOG((LF_STUBS, LL_INFO1000000,
             "IN %s Stub Method UNKNOWN ESP of return" FMT_ADDR "\n",
             frameType,
             DBG_ADDR(GetReturnAddressPtr()) ));

    _ASSERTE(GetThread()->PreemptiveGCDisabled());
}

//-----------------------------------------------------------------------
// This function is used to log transitions in either direction
// between unmanaged code and CLR/managed code.
// This is typically done in a stub that sets up a Frame, which is
// passed as an argument to this function.

void __stdcall Frame::LogTransition(Frame* frame)
{

    CONTRACTL {
        DEBUG_ONLY;
        NOTHROW;
        ENTRY_POINT;
        GC_NOTRIGGER;
    } CONTRACTL_END;

    BEGIN_ENTRYPOINT_VOIDRET;

#ifdef _TARGET_X86_
    // On x86, StubLinkerCPU::EmitMethodStubProlog calls Frame::LogTransition
    // but the caller of EmitMethodStubProlog sets the GSCookie later on.
    // So the cookie is not initialized by the point we get here.
#else
    _ASSERTE(*frame->GetGSCookiePtr() == GetProcessGSCookie());
#endif

    if (Frame::ShouldLogTransitions())
        frame->Log();

    END_ENTRYPOINT_VOIDRET;
} // void Frame::Log()

#endif // #ifndef DACCESS_COMPILE

//-----------------------------------------------------------------------
#endif // _DEBUG
//-----------------------------------------------------------------------


// TODO [DAVBR]: For the full fix for VsWhidbey 450273, all the below
// may be uncommented once isLegalManagedCodeCaller works properly
// with non-return address inputs, and with non-DEBUG builds
#if 0
//-----------------------------------------------------------------------
// returns TRUE if retAddr, is a return address that can call managed code

bool isLegalManagedCodeCaller(PCODE retAddr) {
    WRAPPER_NO_CONTRACT;
#ifdef _TARGET_X86_

        // we expect to be called from JITTED code or from special code sites inside
        // mscorwks like callDescr which we have put a NOP (0x90) so we know that they
        // are specially blessed.
    if (!ExecutionManager::IsManagedCode(retAddr) &&
        (
#ifdef DACCESS_COMPILE
         !(PTR_BYTE(retAddr).IsValid()) ||
#endif
         ((*PTR_BYTE(retAddr) != 0x90) &&
          (*PTR_BYTE(retAddr) != 0xcc))))
    {
        LOG((LF_GC, LL_INFO10, "Bad caller to managed code: retAddr=0x%08x, *retAddr=0x%x\n",
             retAddr, *(BYTE*)PTR_BYTE(retAddr)));

        return false;
    }

        // it better be a return address of some kind
    TADDR dummy;
    if (isRetAddr(retAddr, &dummy))
        return true;

#ifndef DACCESS_COMPILE
#ifdef DEBUGGING_SUPPORTED
    // The debugger could have dropped an INT3 on the instruction that made the call
    // Calls can be 2 to 7 bytes long
    if (CORDebuggerAttached()) {
        PTR_BYTE ptr = PTR_BYTE(retAddr);
        for (int i = -2; i >= -7; --i)
            if (ptr[i] == 0xCC)
                return true;
        return false;
    }
#endif // DEBUGGING_SUPPORTED
#endif // #ifndef DACCESS_COMPILE

    _ASSERTE(!"Bad return address on stack");
    return false;
#else  // _TARGET_X86_
    return true;
#endif // _TARGET_X86_
}
#endif //0


//-----------------------------------------------------------------------
// Count of the number of frame types
const size_t FRAME_TYPES_COUNT =
#define FRAME_TYPE_NAME(frameType) +1
#include "frames.h"
;

#if defined (_DEBUG_IMPL)   // _DEBUG and !DAC

//-----------------------------------------------------------------------
// Implementation of the global table of names.  On the DAC side, just the global pointer.
//  On the runtime side, the array of names.
    #define FRAME_TYPE_NAME(x) {x::GetMethodFrameVPtr(), #x} ,
    static FrameTypeName FrameTypeNameTable[] = {
    #include "frames.h"
    };


/* static */
PTR_CSTR Frame::GetFrameTypeName(TADDR vtbl)
{
    LIMITED_METHOD_CONTRACT;
    for (size_t i=0; i<FRAME_TYPES_COUNT; ++i)
    {
        if (vtbl == FrameTypeNameTable[(int)i].vtbl)
        {
            return FrameTypeNameTable[(int)i].name;
        }
    }

    return NULL;
} // char* Frame::FrameTypeName()


//-----------------------------------------------------------------------


void Frame::LogFrame(
    int         LF,                     // Log facility for this call.
    int         LL)                     // Log Level for this call.
{
    char        buf[32];
    const char  *pFrameType;
    pFrameType = GetFrameTypeName();

    if (pFrameType == NULL)
    {
        pFrameType = GetFrameTypeName(GetVTablePtr());
    }

    if (pFrameType == NULL)
    {
        _ASSERTE(!"New Frame type needs to be added to FrameTypeName()");
        // Pointer is up to 17chars + vtbl@ = 22 chars
        sprintf_s(buf, COUNTOF(buf), "vtbl@%p", GetVTablePtr());
        pFrameType = buf;
    }

    LOG((LF, LL, "FRAME: addr:%p, next:%p, type:%s\n",
         this, m_Next, pFrameType));
} // void Frame::LogFrame()

void Frame::LogFrameChain(
    int         LF,                     // Log facility for this call.
    int         LL)                     // Log Level for this call.
{
    if (!LoggingOn(LF, LL))
        return;

    Frame *pFrame = this;
    while (pFrame != FRAME_TOP)
    {
        pFrame->LogFrame(LF, LL);
        pFrame = pFrame->m_Next;
    }
} // void Frame::LogFrameChain()

//-----------------------------------------------------------------------
#endif // _DEBUG_IMPL
//-----------------------------------------------------------------------

#ifndef DACCESS_COMPILE

// This hashtable contains the vtable value of every Frame type.
static PtrHashMap* s_pFrameVTables = NULL;

// static
void Frame::Init()
{
    CONTRACTL
    {
        THROWS;
        GC_NOTRIGGER;
        MODE_ANY;
    }
    CONTRACTL_END;
    // create a table big enough for all the frame types, not in asynchronous mode, and with no lock owner
    s_pFrameVTables = ::new PtrHashMap;
    s_pFrameVTables->Init(2 * FRAME_TYPES_COUNT, FALSE, &g_lockTrustMeIAmThreadSafe);
#define FRAME_TYPE_NAME(frameType)                          \
    s_pFrameVTables->InsertValue(frameType::GetMethodFrameVPtr(), \
                               (LPVOID) frameType::GetMethodFrameVPtr());
#include "frames.h"

} // void Frame::Init()

#endif // DACCESS_COMPILE

// Returns true if the Frame's VTablePtr is valid

// static
bool Frame::HasValidVTablePtr(Frame * pFrame)
{
    WRAPPER_NO_CONTRACT;

    if (pFrame == NULL || pFrame == FRAME_TOP)
        return false;

#ifndef DACCESS_COMPILE
    TADDR vptr = pFrame->GetVTablePtr();
    //
    // Helper MethodFrame,GCFrame,DebuggerSecurityCodeMarkFrame are the most
    // common frame types, explicitly check for them.
    //
    if (vptr == HelperMethodFrame::GetMethodFrameVPtr())
        return true;

    if (vptr == DebuggerSecurityCodeMarkFrame::GetMethodFrameVPtr())
        return true;

    //
    // otherwise consult the hashtable
    //
    if (s_pFrameVTables->LookupValue(vptr, (LPVOID) vptr) == (LPVOID) INVALIDENTRY)
        return false;
#endif

    return true;
}

// Returns the location of the expected GSCookie,
// Return NULL if the frame's vtable pointer is corrupt
//
// Note that Frame::GetGSCookiePtr is a virtual method,
// and so it cannot be used without first checking if
// the vtable is valid.

// static
PTR_GSCookie Frame::SafeGetGSCookiePtr(Frame * pFrame)
{
    WRAPPER_NO_CONTRACT;

    _ASSERTE(pFrame != FRAME_TOP);

    if (Frame::HasValidVTablePtr(pFrame))
        return pFrame->GetGSCookiePtr();
    else
        return NULL;
}

//-----------------------------------------------------------------------
#ifndef DACCESS_COMPILE
//-----------------------------------------------------------------------
// Link and Unlink this frame.
//-----------------------------------------------------------------------

VOID Frame::Push()
{
    CONTRACTL
    {
        NOTHROW;
        GC_NOTRIGGER;
        MODE_COOPERATIVE;
    }
    CONTRACTL_END;

    Push(GetThread());
}

VOID Frame::Push(Thread *pThread)
{
    CONTRACTL
    {
        NOTHROW;
        GC_NOTRIGGER;
        MODE_COOPERATIVE;
    }
    CONTRACTL_END;

    _ASSERTE(*GetGSCookiePtr() == GetProcessGSCookie());

    m_Next = pThread->GetFrame();

    // GetOsPageSize() is used to relax the assert for cases where two Frames are
    // declared in the same source function. We cannot predict the order
    // in which the C compiler will lay them out in the stack frame.
    // So GetOsPageSize() is a guess of the maximum stack frame size of any method
    // with multiple Frames in mscorwks.dll
    _ASSERTE(((m_Next == FRAME_TOP) ||
              (PBYTE(m_Next) + (2 * GetOsPageSize())) > PBYTE(this)) &&
             "Pushing a frame out of order ?");

    _ASSERTE(// If AssertOnFailFast is set, the test expects to do stack overrun
             // corruptions. In that case, the Frame chain may be corrupted,
             // and the rest of the assert is not valid.
             // Note that the corrupted Frame chain will be detected
             // during stack-walking.
             !g_pConfig->fAssertOnFailFast() ||
             (m_Next == FRAME_TOP) ||
             (*m_Next->GetGSCookiePtr() == GetProcessGSCookie()));

    pThread->SetFrame(this);
}

VOID Frame::Pop()
{
    CONTRACTL
    {
        NOTHROW;
        GC_NOTRIGGER;
        MODE_COOPERATIVE;
    }
    CONTRACTL_END;

    Pop(GetThread());
}

VOID Frame::Pop(Thread *pThread)
{
    CONTRACTL
    {
        NOTHROW;
        GC_NOTRIGGER;
        MODE_COOPERATIVE;
    }
    CONTRACTL_END;

    _ASSERTE(pThread->GetFrame() == this && "Popping a frame out of order ?");
    _ASSERTE(*GetGSCookiePtr() == GetProcessGSCookie());
    _ASSERTE(// If AssertOnFailFast is set, the test expects to do stack overrun
             // corruptions. In that case, the Frame chain may be corrupted,
             // and the rest of the assert is not valid.
             // Note that the corrupted Frame chain will be detected
             // during stack-walking.
             !g_pConfig->fAssertOnFailFast() ||
             (m_Next == FRAME_TOP) ||
             (*m_Next->GetGSCookiePtr() == GetProcessGSCookie()));

    pThread->SetFrame(m_Next);
    m_Next = NULL;
}

#if defined(FEATURE_PAL) && !defined(DACCESS_COMPILE) && !defined(CROSSGEN_COMPILE)
void Frame::PopIfChained()
{
    CONTRACTL
    {
        NOTHROW;
        GC_NOTRIGGER;
        MODE_COOPERATIVE;
    }
    CONTRACTL_END;

    if (m_Next != NULL)
    {
        GCX_COOP();
        // When the frame is destroyed, make sure it is no longer in the
        // frame chain managed by the Thread.
        Pop();
    }
}
#endif // FEATURE_PAL && !DACCESS_COMPILE && !CROSSGEN_COMPILE

//-----------------------------------------------------------------------
#endif // #ifndef DACCESS_COMPILE
//---------------------------------------------------------------
// Get the extra param for shared generic code.
//---------------------------------------------------------------
PTR_VOID TransitionFrame::GetParamTypeArg()
{
    CONTRACTL
    {
        NOTHROW;
        GC_NOTRIGGER;
        MODE_ANY;
        SUPPORTS_DAC;
    }
    CONTRACTL_END;

    // This gets called while creating stack traces during exception handling.
    // Using the ArgIterator constructor calls ArgIterator::Init which calls GetInitialOfsAdjust
    // which calls SizeOfArgStack, which thinks it may load value types.
    // However all these will have previously been loaded.
    //
    // I'm not entirely convinced this is the best places to put this: CrawlFrame::GetExactGenericArgsToken
    // may be another option.
    ENABLE_FORBID_GC_LOADER_USE_IN_THIS_SCOPE();

    MethodDesc *pFunction = GetFunction();
    _ASSERTE (pFunction->RequiresInstArg());

    MetaSig msig(pFunction);
    ArgIterator argit (&msig);

    INT offs = argit.GetParamTypeArgOffset();

    TADDR taParamTypeArg = *PTR_TADDR(GetTransitionBlock() + offs);
    return PTR_VOID(taParamTypeArg);
}

TADDR TransitionFrame::GetAddrOfThis()
{
    WRAPPER_NO_CONTRACT;
    return GetTransitionBlock() + ArgIterator::GetThisOffset();
}

VASigCookie * TransitionFrame::GetVASigCookie()
{
#if defined(_TARGET_X86_)
    LIMITED_METHOD_CONTRACT;
    return dac_cast<PTR_VASigCookie>(
        *dac_cast<PTR_TADDR>(GetTransitionBlock() +
        sizeof(TransitionBlock)));
#else
    WRAPPER_NO_CONTRACT;
    MetaSig msig(GetFunction());
    ArgIterator argit(&msig);
    return PTR_VASigCookie(
        *dac_cast<PTR_TADDR>(GetTransitionBlock() + argit.GetVASigCookieOffset()));
#endif
}

#ifndef DACCESS_COMPILE
PrestubMethodFrame::PrestubMethodFrame(TransitionBlock * pTransitionBlock, MethodDesc * pMD)
    : FramedMethodFrame(pTransitionBlock, pMD)
{
    LIMITED_METHOD_CONTRACT;
}
#endif // #ifndef DACCESS_COMPILE

BOOL PrestubMethodFrame::TraceFrame(Thread *thread, BOOL fromPatch,
                                    TraceDestination *trace, REGDISPLAY *regs)
{
    WRAPPER_NO_CONTRACT;

    //
    // We want to set a frame patch, unless we're already at the
    // frame patch, in which case we'll trace the method entrypoint.
    //

    if (fromPatch)
    {
        // In between the time where the Prestub read the method entry point from the slot and the time it reached
        // ThePrestubPatchLabel, GetMethodEntryPoint() could have been updated due to code versioning. This will result in the
        // debugger getting some version of the code or the prestub, but not necessarily the exact code pointer that winds up
        // getting executed. The debugger has code that handles this ambiguity by placing a breakpoint at the start of all
        // native code versions, even if they aren't the one that was reported by this trace, see
        // DebuggerController::PatchTrace() under case TRACE_MANAGED. This alleviates the StubManager from having to prevent the
        // race that occurs here.
        trace->InitForStub(GetFunction()->GetMethodEntryPoint());
    }
    else
    {
        trace->InitForStub(GetPreStubEntryPoint());
    }

    LOG((LF_CORDB, LL_INFO10000,
         "PrestubMethodFrame::TraceFrame: ip=" FMT_ADDR "\n", DBG_ADDR(trace->GetAddress()) ));

    return TRUE;
}

#ifndef DACCESS_COMPILE
//-----------------------------------------------------------------------
// A rather specialized routine for the exclusive use of StubDispatch.
//-----------------------------------------------------------------------
StubDispatchFrame::StubDispatchFrame(TransitionBlock * pTransitionBlock)
    : FramedMethodFrame(pTransitionBlock, NULL)
{
    LIMITED_METHOD_CONTRACT;

    m_pRepresentativeMT = NULL;
    m_representativeSlot = 0;

    m_pZapModule = NULL;
    m_pIndirection = NULL;

    m_pGCRefMap = NULL;
}

#endif // #ifndef DACCESS_COMPILE

MethodDesc* StubDispatchFrame::GetFunction()
{
    CONTRACTL {
        NOTHROW;
        GC_NOTRIGGER;
    } CONTRACTL_END;

    MethodDesc * pMD = m_pMD;

    if (m_pMD == NULL)
    {
        if (m_pRepresentativeMT != NULL)
        {
            pMD = m_pRepresentativeMT->GetMethodDescForSlot(m_representativeSlot);
#ifndef DACCESS_COMPILE
            m_pMD = pMD;
#endif
        }
    }

    return pMD;
}

static PTR_BYTE FindGCRefMap(PTR_Module pZapModule, TADDR ptr)
{
    LIMITED_METHOD_DAC_CONTRACT;

    PEImageLayout *pNativeImage = pZapModule->GetNativeOrReadyToRunImage();

    RVA rva = pNativeImage->GetDataRva(ptr);

    PTR_CORCOMPILE_IMPORT_SECTION pImportSection = pZapModule->GetImportSectionForRVA(rva);
    if (pImportSection == NULL)
        return NULL;

    COUNT_T index = (rva - pImportSection->Section.VirtualAddress) / pImportSection->EntrySize;

    PTR_BYTE pGCRefMap = dac_cast<PTR_BYTE>(pNativeImage->GetRvaData(pImportSection->AuxiliaryData));
    _ASSERTE(pGCRefMap != NULL);

    // GCRefMap starts with lookup index to limit size of linear scan that follows.
    PTR_BYTE p = pGCRefMap + dac_cast<PTR_DWORD>(pGCRefMap)[index / GCREFMAP_LOOKUP_STRIDE];
    COUNT_T remaining = index % GCREFMAP_LOOKUP_STRIDE;

    while (remaining > 0)
    {
        while ((*p & 0x80) != 0)
            p++;
        p++;

        remaining--;
    }

    return p;
}

PTR_BYTE StubDispatchFrame::GetGCRefMap()
{
    CONTRACTL
    {
        NOTHROW;
        GC_NOTRIGGER;
    }
    CONTRACTL_END;

    PTR_BYTE pGCRefMap = m_pGCRefMap;

    if (pGCRefMap == NULL)
    {
        if (m_pIndirection != NULL)
        {
            if (m_pZapModule == NULL)
            {
                m_pZapModule = ExecutionManager::FindModuleForGCRefMap(m_pIndirection);
            }

            if (m_pZapModule != NULL)
            {
                pGCRefMap = FindGCRefMap(m_pZapModule, m_pIndirection);
            }

#ifndef DACCESS_COMPILE
            if (pGCRefMap != NULL)
            {
                m_pGCRefMap = pGCRefMap;
            }
            else
            {
                // Clear the indirection to avoid retrying
                m_pIndirection = NULL;
            }
#endif
        }
    }

    return pGCRefMap;
}

void StubDispatchFrame::GcScanRoots(promote_func *fn, ScanContext* sc)
{
    CONTRACTL
    {
        NOTHROW;
        GC_NOTRIGGER;
    }
    CONTRACTL_END

    FramedMethodFrame::GcScanRoots(fn, sc);

    PTR_BYTE pGCRefMap = GetGCRefMap();
    if (pGCRefMap != NULL)
    {
        PromoteCallerStackUsingGCRefMap(fn, sc, pGCRefMap);
    }
    else
    {
        PromoteCallerStack(fn, sc);
    }
}

BOOL StubDispatchFrame::TraceFrame(Thread *thread, BOOL fromPatch,
                                    TraceDestination *trace, REGDISPLAY *regs)
{
    WRAPPER_NO_CONTRACT;

    // StubDispatchFixupWorker and VSD_ResolveWorker never directly call managed code. Returning false instructs the debugger to
    // step out of the call that erected this frame and continuing trying to trace execution from there.
    LOG((LF_CORDB, LL_INFO1000, "StubDispatchFrame::TraceFrame: return FALSE\n"));

    return FALSE;
}

Frame::Interception StubDispatchFrame::GetInterception()
{
    LIMITED_METHOD_CONTRACT;

    return INTERCEPTION_NONE;
}

#ifndef DACCESS_COMPILE
ExternalMethodFrame::ExternalMethodFrame(TransitionBlock * pTransitionBlock)
    : FramedMethodFrame(pTransitionBlock, NULL)
{
    LIMITED_METHOD_CONTRACT;

    m_pIndirection = NULL;
    m_pZapModule = NULL;

    m_pGCRefMap = NULL;
}
#endif // !DACCESS_COMPILE

void ExternalMethodFrame::GcScanRoots(promote_func *fn, ScanContext* sc)
{
    CONTRACTL
    {
        NOTHROW;
        GC_NOTRIGGER;
    }
    CONTRACTL_END

    FramedMethodFrame::GcScanRoots(fn, sc);
    PromoteCallerStackUsingGCRefMap(fn, sc, GetGCRefMap());
}

PTR_BYTE ExternalMethodFrame::GetGCRefMap()
{
    LIMITED_METHOD_DAC_CONTRACT;

    PTR_BYTE pGCRefMap = m_pGCRefMap;

    if (pGCRefMap == NULL)
    {
        if (m_pIndirection != NULL)
        {
            pGCRefMap = FindGCRefMap(m_pZapModule, m_pIndirection);
#ifndef DACCESS_COMPILE
            m_pGCRefMap = pGCRefMap;
#endif
        }
    }

    _ASSERTE(pGCRefMap != NULL);
    return pGCRefMap;
}

Frame::Interception ExternalMethodFrame::GetInterception()
{
    LIMITED_METHOD_CONTRACT;

    return INTERCEPTION_NONE;
}

Frame::Interception PrestubMethodFrame::GetInterception()
{
    LIMITED_METHOD_DAC_CONTRACT;

    //
    // The only direct kind of interception done by the prestub
    // is class initialization.
    //

    return INTERCEPTION_PRESTUB;
}

#ifdef FEATURE_READYTORUN

#ifndef DACCESS_COMPILE
DynamicHelperFrame::DynamicHelperFrame(TransitionBlock * pTransitionBlock, int dynamicHelperFrameFlags)
    : FramedMethodFrame(pTransitionBlock, NULL)
{
    LIMITED_METHOD_CONTRACT;

    m_dynamicHelperFrameFlags = dynamicHelperFrameFlags;
}
#endif // !DACCESS_COMPILE

void DynamicHelperFrame::GcScanRoots(promote_func *fn, ScanContext* sc)
{
    CONTRACTL
    {
        NOTHROW;
        GC_NOTRIGGER;
    }
    CONTRACTL_END

    FramedMethodFrame::GcScanRoots(fn, sc);

    PTR_PTR_Object pArgumentRegisters = dac_cast<PTR_PTR_Object>(GetTransitionBlock() + TransitionBlock::GetOffsetOfArgumentRegisters());

    if (m_dynamicHelperFrameFlags & DynamicHelperFrameFlags_ObjectArg)
    {
        TADDR pArgument = GetTransitionBlock() + TransitionBlock::GetOffsetOfArgumentRegisters();
#ifdef _TARGET_X86_
        // x86 is special as always
        pArgument += offsetof(ArgumentRegisters, ECX);
#endif
        (*fn)(dac_cast<PTR_PTR_Object>(pArgument), sc, CHECK_APP_DOMAIN);
    }

    if (m_dynamicHelperFrameFlags & DynamicHelperFrameFlags_ObjectArg2)
    {
        TADDR pArgument = GetTransitionBlock() + TransitionBlock::GetOffsetOfArgumentRegisters();
#ifdef _TARGET_X86_
        // x86 is special as always
        pArgument += offsetof(ArgumentRegisters, EDX);
#else
        pArgument += sizeof(TADDR);
#endif
        (*fn)(dac_cast<PTR_PTR_Object>(pArgument), sc, CHECK_APP_DOMAIN);
    }
}

#endif // FEATURE_READYTORUN


#ifndef DACCESS_COMPILE

#ifdef FEATURE_COMINTEROP
//-----------------------------------------------------------------------
// A rather specialized routine for the exclusive use of the COM PreStub.
//-----------------------------------------------------------------------
VOID
ComPrestubMethodFrame::Init()
{
    WRAPPER_NO_CONTRACT;

    // Initializes the frame's VPTR. This assumes C++ puts the vptr
    // at offset 0 for a class not using MI, but this is no different
    // than the assumption that COM Classic makes.
    *((TADDR*)this) = GetMethodFrameVPtr();
    *GetGSCookiePtr() = GetProcessGSCookie();
}
#endif // FEATURE_COMINTEROP

//-----------------------------------------------------------------------
// GCFrames
//-----------------------------------------------------------------------


//--------------------------------------------------------------------
// This constructor pushes a new GCFrame on the frame chain.
//--------------------------------------------------------------------
GCFrame::GCFrame(Thread *pThread, OBJECTREF *pObjRefs, UINT numObjRefs, BOOL maybeInterior)
{
    CONTRACTL
    {
        NOTHROW;
        GC_NOTRIGGER;
        MODE_COOPERATIVE;
    }
    CONTRACTL_END;

#ifdef USE_CHECKED_OBJECTREFS
    if (!maybeInterior) {
        UINT i;
        for(i = 0; i < numObjRefs; i++)
            Thread::ObjectRefProtected(&pObjRefs[i]);

        for (i = 0; i < numObjRefs; i++) {
            pObjRefs[i].Validate();
        }
    }

#if 0  // We'll want to restore this goodness check at some time. For now, the fact that we use
       // this as temporary backstops in our loader exception conversions means we're highly
       // exposed to infinite stack recursion should the loader be invoked during a stackwalk.
       // So we'll do without.

    if (g_pConfig->GetGCStressLevel() != 0 && IsProtectedByGCFrame(pObjRefs)) {
        _ASSERTE(!"This objectref is already protected by a GCFrame. Protecting it twice will corrupt the GC.");
    }
#endif

#endif // USE_CHECKED_OBJECTREFS

    m_pObjRefs      = pObjRefs;
    m_numObjRefs    = numObjRefs;
    m_pCurThread    = pThread;
    m_MaybeInterior = maybeInterior;

    // Push the GC frame to the per-thread list
    m_Next = pThread->GetGCFrame();

    // GetOsPageSize() is used to relax the assert for cases where two Frames are
    // declared in the same source function. We cannot predict the order
    // in which the C compiler will lay them out in the stack frame.
    // So GetOsPageSize() is a guess of the maximum stack frame size of any method
    // with multiple Frames in mscorwks.dll
    _ASSERTE(((m_Next == NULL) ||
              (PBYTE(m_Next) + (2 * GetOsPageSize())) > PBYTE(this)) &&
             "Pushing a GCFrame out of order ?");

    pThread->SetGCFrame(this);
}

GCFrame::~GCFrame()
{
    CONTRACTL
    {
        NOTHROW;
        GC_NOTRIGGER;
        MODE_ANY;
    }
    CONTRACTL_END;

    // Do a manual switch to the GC cooperative mode instead of using the GCX_COOP_THREAD_EXISTS
    // macro so that this function isn't slowed down by having to deal with FS:0 chain on x86 Windows.
    BOOL wasCoop = m_pCurThread->PreemptiveGCDisabled();
    if (!wasCoop)
    {
        m_pCurThread->DisablePreemptiveGC();
    }

    // When the frame is destroyed, make sure it is no longer in the
    // frame chain managed by the Thread.
    // It also cancels the GC protection provided by the frame.

    _ASSERTE(m_pCurThread->GetGCFrame() == this && "Popping a GCFrame out of order ?");

    m_pCurThread->SetGCFrame(m_Next);
    m_Next = NULL;

#ifdef _DEBUG
    m_pCurThread->EnableStressHeap();
    for(UINT i = 0; i < m_numObjRefs; i++)
        Thread::ObjectRefNew(&m_pObjRefs[i]);       // Unprotect them
#endif

    if (!wasCoop)
    {
        m_pCurThread->EnablePreemptiveGC();
    }
}

//
// GCFrame Object Scanning
//
// This handles scanning/promotion of GC objects that were
// protected by the programmer explicitly protecting it in a GC Frame
// via the GCPROTECTBEGIN / GCPROTECTEND facility...
//

#endif // !DACCESS_COMPILE

void GCFrame::GcScanRoots(promote_func *fn, ScanContext* sc)
{
    WRAPPER_NO_CONTRACT;

    PTR_PTR_Object pRefs = dac_cast<PTR_PTR_Object>(m_pObjRefs);

    for (UINT i = 0; i < m_numObjRefs; i++)
    {
        auto fromAddress = OBJECTREF_TO_UNCHECKED_OBJECTREF(m_pObjRefs[i]);
        if (m_MaybeInterior)
        {
            PromoteCarefully(fn, pRefs + i, sc, GC_CALL_INTERIOR | CHECK_APP_DOMAIN);
        }
        else
        {
            (*fn)(pRefs + i, sc, 0);
        }

        auto toAddress = OBJECTREF_TO_UNCHECKED_OBJECTREF(m_pObjRefs[i]);
        LOG((LF_GC, INFO3, "GC Protection Frame promoted" FMT_ADDR "to" FMT_ADDR "\n",
            DBG_ADDR(fromAddress), DBG_ADDR(toAddress)));
    }
}


#ifndef DACCESS_COMPILE

#ifdef FEATURE_INTERPRETER
// Methods of IntepreterFrame.
InterpreterFrame::InterpreterFrame(Interpreter* interp)
  : Frame(), m_interp(interp)
{
    Push();
}


MethodDesc* InterpreterFrame::GetFunction()
{
    return m_interp->GetMethodDesc();
}

void InterpreterFrame::GcScanRoots(promote_func *fn, ScanContext* sc)
{
    return m_interp->GCScanRoots(fn, sc);
}

#endif // FEATURE_INTERPRETER

#if defined(_DEBUG) && !defined (DACCESS_COMPILE)

struct IsProtectedByGCFrameStruct
{
    OBJECTREF       *ppObjectRef;
    UINT             count;
};

static StackWalkAction IsProtectedByGCFrameStackWalkFramesCallback(
    CrawlFrame      *pCF,
    VOID            *pData
)
{
    DEBUG_ONLY_FUNCTION;
    WRAPPER_NO_CONTRACT;

    IsProtectedByGCFrameStruct *pd = (IsProtectedByGCFrameStruct*)pData;
    Frame *pFrame = pCF->GetFrame();
    if (pFrame) {
        if (pFrame->Protects(pd->ppObjectRef)) {
            pd->count++;
        }
    }
    return SWA_CONTINUE;
}

BOOL IsProtectedByGCFrame(OBJECTREF *ppObjectRef)
{
    DEBUG_ONLY_FUNCTION;
    WRAPPER_NO_CONTRACT;

    // Just report TRUE if GCStress is not on.  This satisfies the asserts that use this
    // code without the cost of actually determining it.
    if (!GCStress<cfg_any>::IsEnabled())
        return TRUE;

    if (ppObjectRef == NULL) {
        return TRUE;
    }

    CONTRACT_VIOLATION(ThrowsViolation);
    ENABLE_FORBID_GC_LOADER_USE_IN_THIS_SCOPE ();
    IsProtectedByGCFrameStruct d = {ppObjectRef, 0};
    GetThread()->StackWalkFrames(IsProtectedByGCFrameStackWalkFramesCallback, &d);

    GCFrame* pGCFrame = GetThread()->GetGCFrame();
    while (pGCFrame != NULL)
    {
        if (pGCFrame->Protects(ppObjectRef)) {
            d.count++;
        }

        pGCFrame = pGCFrame->PtrNextFrame();
    }

    if (d.count > 1) {
        _ASSERTE(!"Multiple GCFrames protecting the same pointer. This will cause GC corruption!");
    }
    return d.count != 0;
}
#endif // _DEBUG

#endif //!DACCESS_COMPILE

#ifdef FEATURE_HIJACK

void HijackFrame::GcScanRoots(promote_func *fn, ScanContext* sc)
{
    LIMITED_METHOD_CONTRACT;

    ReturnKind returnKind = m_Thread->GetHijackReturnKind();
    _ASSERTE(IsValidReturnKind(returnKind));

    int regNo = 0;
    bool moreRegisters = false;

    do
    {
        ReturnKind r = ExtractRegReturnKind(returnKind, regNo, moreRegisters);
        PTR_PTR_Object objPtr = dac_cast<PTR_PTR_Object>(&m_Args->ReturnValue[regNo]);

        switch (r)
        {
#ifdef _TARGET_X86_
        case RT_Float: // Fall through
#endif
        case RT_Scalar:
            // nothing to report
            break;

        case RT_Object:
            LOG((LF_GC, INFO3, "Hijack Frame Promoting Object" FMT_ADDR "to",
                DBG_ADDR(OBJECTREF_TO_UNCHECKED_OBJECTREF(*objPtr))));
            (*fn)(objPtr, sc, CHECK_APP_DOMAIN);
            LOG((LF_GC, INFO3, FMT_ADDR "\n", DBG_ADDR(OBJECTREF_TO_UNCHECKED_OBJECTREF(*objPtr))));
            break;

        case RT_ByRef:
            LOG((LF_GC, INFO3, "Hijack Frame Carefully Promoting pointer" FMT_ADDR "to",
                DBG_ADDR(OBJECTREF_TO_UNCHECKED_OBJECTREF(*objPtr))));
            PromoteCarefully(fn, objPtr, sc, GC_CALL_INTERIOR);
            LOG((LF_GC, INFO3, FMT_ADDR "\n", DBG_ADDR(OBJECTREF_TO_UNCHECKED_OBJECTREF(*objPtr))));
            break;

        default:
            _ASSERTE(!"Impossible two bit encoding");
        }

        regNo++;
    } while (moreRegisters);
}

#endif // FEATURE_HIJACK

void ProtectByRefsFrame::GcScanRoots(promote_func *fn, ScanContext *sc)
{
    CONTRACTL
    {
        NOTHROW;
        GC_NOTRIGGER;
    }
    CONTRACTL_END

    ByRefInfo *pByRefInfos = m_brInfo;
    while (pByRefInfos)
    {
        if (!CorIsPrimitiveType(pByRefInfos->typ))
        {
            TADDR pData = PTR_HOST_MEMBER_TADDR(ByRefInfo, pByRefInfos, data);

            if (pByRefInfos->typeHandle.IsValueType())
            {
                ReportPointersFromValueType(fn, sc, pByRefInfos->typeHandle.GetMethodTable(), PTR_VOID(pData));
            }
            else
            {
                PTR_PTR_Object ppObject = PTR_PTR_Object(pData);

                LOG((LF_GC, INFO3, "ProtectByRefs Frame Promoting" FMT_ADDR "to ", DBG_ADDR(*ppObject)));

                (*fn)(ppObject, sc, CHECK_APP_DOMAIN);

                LOG((LF_GC, INFO3, FMT_ADDR "\n", DBG_ADDR(*ppObject) ));
            }
        }
        pByRefInfos = pByRefInfos->pNext;
    }
}

void ProtectValueClassFrame::GcScanRoots(promote_func *fn, ScanContext *sc)
{
    CONTRACTL
    {
        NOTHROW;
        GC_NOTRIGGER;
    }
    CONTRACTL_END

    ValueClassInfo *pVCInfo = m_pVCInfo;
    while (pVCInfo != NULL)
    {
        _ASSERTE(pVCInfo->pMT->IsValueType());
        ReportPointersFromValueType(fn, sc, pVCInfo->pMT, pVCInfo->pData);
        pVCInfo = pVCInfo->pNext;
    }
}

//
// Promote Caller Stack
//
//

void TransitionFrame::PromoteCallerStack(promote_func* fn, ScanContext* sc)
{
    WRAPPER_NO_CONTRACT;

    // I believe this is the contract:
    //CONTRACTL
    //{
    //    INSTANCE_CHECK;
    //    NOTHROW;
    //    GC_NOTRIGGER;
    //    FORBID_FAULT;
    //    MODE_ANY;
    //}
    //CONTRACTL_END

    MethodDesc *pFunction;

    LOG((LF_GC, INFO3, "    Promoting method caller Arguments\n" ));

    // We're going to have to look at the signature to determine
    // which arguments a are pointers....First we need the function
    pFunction = GetFunction();
    if (pFunction == NULL)
        return;

    // Now get the signature...
    Signature callSignature = pFunction->GetSignature();
    if (callSignature.IsEmpty())
    {
        return;
    }

    //If not "vararg" calling convention, assume "default" calling convention
    if (!MetaSig::IsVarArg(pFunction->GetModule(), callSignature))
    {
        SigTypeContext typeContext(pFunction);
        PCCOR_SIGNATURE pSig;
        DWORD cbSigSize;
        pFunction->GetSig(&pSig, &cbSigSize);

        MetaSig msig(pSig, cbSigSize, pFunction->GetModule(), &typeContext);

        if (pFunction->RequiresInstArg() && !SuppressParamTypeArg())
            msig.SetHasParamTypeArg();

        PromoteCallerStackHelper (fn, sc, pFunction, &msig);
    }
    else
    {
        VASigCookie *varArgSig = GetVASigCookie();

        //Note: no instantiations needed for varargs
        MetaSig msig(varArgSig->signature,
                     varArgSig->pModule,
                     NULL);
        PromoteCallerStackHelper (fn, sc, pFunction, &msig);
    }
}

void TransitionFrame::PromoteCallerStackHelper(promote_func* fn, ScanContext* sc,
                                                 MethodDesc *pFunction, MetaSig *pmsig)
{
    WRAPPER_NO_CONTRACT;
    // I believe this is the contract:
    //CONTRACTL
    //{
    //    INSTANCE_CHECK;
    //    NOTHROW;
    //    GC_NOTRIGGER;
    //    FORBID_FAULT;
    //    MODE_ANY;
    //}
    //CONTRACTL_END

    ArgIterator argit(pmsig);

    TADDR pTransitionBlock = GetTransitionBlock();

    // promote 'this' for non-static methods
    if (argit.HasThis() && pFunction != NULL)
    {
        BOOL interior = pFunction->GetMethodTable()->IsValueType() && !pFunction->IsUnboxingStub();

        PTR_PTR_VOID pThis = dac_cast<PTR_PTR_VOID>(pTransitionBlock + argit.GetThisOffset());
        LOG((LF_GC, INFO3,
             "    'this' Argument at " FMT_ADDR "promoted from" FMT_ADDR "\n",
             DBG_ADDR(pThis), DBG_ADDR(*pThis) ));

        if (interior)
            PromoteCarefully(fn, PTR_PTR_Object(pThis), sc, GC_CALL_INTERIOR|CHECK_APP_DOMAIN);
        else
            (fn)(PTR_PTR_Object(pThis), sc, CHECK_APP_DOMAIN);
    }

    if (argit.HasRetBuffArg())
    {
        PTR_PTR_VOID pRetBuffArg = dac_cast<PTR_PTR_VOID>(pTransitionBlock + argit.GetRetBuffArgOffset());
        LOG((LF_GC, INFO3, "    ret buf Argument promoted from" FMT_ADDR "\n", DBG_ADDR(*pRetBuffArg) ));
        PromoteCarefully(fn, PTR_PTR_Object(pRetBuffArg), sc, GC_CALL_INTERIOR|CHECK_APP_DOMAIN);
    }

    int argOffset;
    while ((argOffset = argit.GetNextOffset()) != TransitionBlock::InvalidOffset)
    {
        ArgDestination argDest(dac_cast<PTR_VOID>(pTransitionBlock), argOffset, argit.GetArgLocDescForStructInRegs());
        pmsig->GcScanRoots(&argDest, fn, sc);
    }
}

#ifdef _TARGET_X86_
UINT TransitionFrame::CbStackPopUsingGCRefMap(PTR_BYTE pGCRefMap)
{
    LIMITED_METHOD_CONTRACT;

    GCRefMapDecoder decoder(pGCRefMap);
    return decoder.ReadStackPop() * sizeof(TADDR);
}
#endif

void TransitionFrame::PromoteCallerStackUsingGCRefMap(promote_func* fn, ScanContext* sc, PTR_BYTE pGCRefMap)
{
    WRAPPER_NO_CONTRACT;

    GCRefMapDecoder decoder(pGCRefMap);

#ifdef _TARGET_X86_
    // Skip StackPop
    decoder.ReadStackPop();
#endif

    TADDR pTransitionBlock = GetTransitionBlock();

    while (!decoder.AtEnd())
    {
        int pos = decoder.CurrentPos();
        int token = decoder.ReadToken();

        int ofs;

#ifdef _TARGET_X86_
        ofs = (pos < NUM_ARGUMENT_REGISTERS) ?
            (TransitionBlock::GetOffsetOfArgumentRegisters() + ARGUMENTREGISTERS_SIZE - (pos + 1) * sizeof(TADDR)) :
            (TransitionBlock::GetOffsetOfArgs() + (pos - NUM_ARGUMENT_REGISTERS) * sizeof(TADDR));
#else
        ofs = TransitionBlock::GetOffsetOfFirstGCRefMapSlot() + pos * sizeof(TADDR);
#endif

        PTR_TADDR ppObj = dac_cast<PTR_TADDR>(pTransitionBlock + ofs);

        switch (token)
        {
        case GCREFMAP_SKIP:
            break;
        case GCREFMAP_REF:
            fn(dac_cast<PTR_PTR_Object>(ppObj), sc, CHECK_APP_DOMAIN);
            break;
        case GCREFMAP_INTERIOR:
            PromoteCarefully(fn, dac_cast<PTR_PTR_Object>(ppObj), sc, GC_CALL_INTERIOR);
            break;
        case GCREFMAP_METHOD_PARAM:
            if (sc->promotion)
            {
#ifndef DACCESS_COMPILE
                MethodDesc *pMDReal = dac_cast<PTR_MethodDesc>(*ppObj);
                if (pMDReal != NULL)
                    GcReportLoaderAllocator(fn, sc, pMDReal->GetLoaderAllocator());
#endif
            }
            break;
        case GCREFMAP_TYPE_PARAM:
            if (sc->promotion)
            {
#ifndef DACCESS_COMPILE
                MethodTable *pMTReal = dac_cast<PTR_MethodTable>(*ppObj);
                if (pMTReal != NULL)
                    GcReportLoaderAllocator(fn, sc, pMTReal->GetLoaderAllocator());
#endif
            }
            break;
        case GCREFMAP_VASIG_COOKIE:
            {
                VASigCookie *varArgSig = dac_cast<PTR_VASigCookie>(*ppObj);

                //Note: no instantiations needed for varargs
                MetaSig msig(varArgSig->signature,
                                varArgSig->pModule,
                                NULL);
                PromoteCallerStackHelper (fn, sc, NULL, &msig);
            }
            break;
        default:
            _ASSERTE(!"Unknown GCREFMAP token");
            break;
        }
    }
}

void PInvokeCalliFrame::PromoteCallerStack(promote_func* fn, ScanContext* sc)
{
    WRAPPER_NO_CONTRACT;

    LOG((LF_GC, INFO3, "    Promoting CALLI caller Arguments\n" ));

    // get the signature
    VASigCookie *varArgSig = GetVASigCookie();
    if (varArgSig->signature.IsEmpty())
    {
        return;
    }

    // no instantiations needed for varargs
    MetaSig msig(varArgSig->signature,
                 varArgSig->pModule,
                 NULL);
    PromoteCallerStackHelper(fn, sc, NULL, &msig);
}

#ifndef DACCESS_COMPILE
PInvokeCalliFrame::PInvokeCalliFrame(TransitionBlock * pTransitionBlock, VASigCookie * pVASigCookie, PCODE pUnmanagedTarget)
    : FramedMethodFrame(pTransitionBlock, NULL)
{
    LIMITED_METHOD_CONTRACT;

    m_pVASigCookie = pVASigCookie;
    m_pUnmanagedTarget = pUnmanagedTarget;
}
#endif // #ifndef DACCESS_COMPILE

#ifdef FEATURE_COMINTEROP

#ifndef DACCESS_COMPILE
ComPlusMethodFrame::ComPlusMethodFrame(TransitionBlock * pTransitionBlock, MethodDesc * pMD)
    : FramedMethodFrame(pTransitionBlock, pMD)
{
    LIMITED_METHOD_CONTRACT;
}
#endif // #ifndef DACCESS_COMPILE

//virtual
void ComPlusMethodFrame::GcScanRoots(promote_func* fn, ScanContext* sc)
{
    WRAPPER_NO_CONTRACT;

    // ComPlusMethodFrame is only used in the event call / late bound call code path where we do not have IL stub
    // so we need to promote the arguments and return value manually.

    FramedMethodFrame::GcScanRoots(fn, sc);
    PromoteCallerStack(fn, sc);


    // Promote the returned object
    MethodDesc* methodDesc = GetFunction();
    ReturnKind returnKind = methodDesc->GetReturnKind();
    if (returnKind == RT_Object)
    {
        (*fn)(GetReturnObjectPtr(), sc, CHECK_APP_DOMAIN);
    }
    else if (returnKind == RT_ByRef)
    {
        PromoteCarefully(fn, GetReturnObjectPtr(), sc, GC_CALL_INTERIOR | CHECK_APP_DOMAIN);
    }
    else
    {
        _ASSERTE_MSG(!IsStructReturnKind(returnKind), "NYI: We can't promote multiregs struct returns");
        _ASSERTE_MSG(IsScalarReturnKind(returnKind), "Non-scalar types must be promoted.");
    }
}
#endif // FEATURE_COMINTEROP

#if defined (_DEBUG) && !defined (DACCESS_COMPILE)
// For IsProtectedByGCFrame, we need to know whether a given object ref is protected
// by a ComPlusMethodFrame or a ComMethodFrame. Since GCScanRoots for those frames are
// quite complicated, we don't want to duplicate their logic so we call GCScanRoots with
// IsObjRefProtected (a fake promote function) and an extended ScanContext to do the checking.

struct IsObjRefProtectedScanContext : public ScanContext
{
    OBJECTREF * oref_to_check;
    BOOL        oref_protected;
    IsObjRefProtectedScanContext (OBJECTREF * oref)
    {
        thread_under_crawl = GetThread ();
        promotion = TRUE;
        oref_to_check = oref;
        oref_protected = FALSE;
    }
};

void IsObjRefProtected (Object** ppObj, ScanContext* sc, uint32_t)
{
    LIMITED_METHOD_CONTRACT;
    IsObjRefProtectedScanContext * orefProtectedSc = (IsObjRefProtectedScanContext *)sc;
    if (ppObj == (Object **)(orefProtectedSc->oref_to_check))
        orefProtectedSc->oref_protected = TRUE;
}

BOOL TransitionFrame::Protects(OBJECTREF * ppORef)
{
    WRAPPER_NO_CONTRACT;
    IsObjRefProtectedScanContext sc (ppORef);
    // Set the stack limit for the scan to the SP of the managed frame above the transition frame
    sc.stack_limit = GetSP();
    GcScanRoots (IsObjRefProtected, &sc);
    return sc.oref_protected;
}
#endif //defined (_DEBUG) && !defined (DACCESS_COMPILE)

//+----------------------------------------------------------------------------
//
//  Method:     TPMethodFrame::GcScanRoots    public
//
//  Synopsis:   GC protects arguments on the stack
//

//
//+----------------------------------------------------------------------------

#ifdef FEATURE_COMINTEROP

#ifdef _TARGET_X86_
// Return the # of stack bytes pushed by the unmanaged caller.
UINT ComMethodFrame::GetNumCallerStackBytes()
{
    WRAPPER_NO_CONTRACT;
    SUPPORTS_DAC;

    ComCallMethodDesc* pCMD = PTR_ComCallMethodDesc((TADDR)GetDatum());
    PREFIX_ASSUME(pCMD != NULL);
    // assumes __stdcall
    // compute the callee pop stack bytes
    return pCMD->GetNumStackBytes();
}
#endif // _TARGET_X86_

#ifndef DACCESS_COMPILE
void ComMethodFrame::DoSecondPassHandlerCleanup(Frame * pCurFrame)
{
    LIMITED_METHOD_CONTRACT;

    // Find ComMethodFrame

    while ((pCurFrame != FRAME_TOP) &&
           (pCurFrame->GetVTablePtr() != ComMethodFrame::GetMethodFrameVPtr()))
    {
        pCurFrame = pCurFrame->PtrNextFrame();
    }

    if (pCurFrame == FRAME_TOP)
        return;

    ComMethodFrame * pComMethodFrame = (ComMethodFrame *)pCurFrame;

    _ASSERTE(pComMethodFrame != NULL);
    Thread * pThread = GetThread();
    GCX_COOP_THREAD_EXISTS(pThread);
    // Unwind the frames till the entry frame (which was ComMethodFrame)
    pCurFrame = pThread->GetFrame();
    while ((pCurFrame != NULL) && (pCurFrame <= pComMethodFrame))
    {
        pCurFrame->ExceptionUnwind();
        pCurFrame = pCurFrame->PtrNextFrame();
    }

    // At this point, pCurFrame would be the ComMethodFrame's predecessor frame
    // that we need to reset to.
    _ASSERTE((pCurFrame != NULL) && (pComMethodFrame->PtrNextFrame() == pCurFrame));
    pThread->SetFrame(pCurFrame);
}
#endif // !DACCESS_COMPILE

#endif // FEATURE_COMINTEROP


#ifdef _TARGET_X86_

PTR_UMEntryThunk UMThkCallFrame::GetUMEntryThunk()
{
    LIMITED_METHOD_DAC_CONTRACT;
    return dac_cast<PTR_UMEntryThunk>(GetDatum());
}

#ifdef DACCESS_COMPILE
void UMThkCallFrame::EnumMemoryRegions(CLRDataEnumMemoryFlags flags)
{
    WRAPPER_NO_CONTRACT;
    UnmanagedToManagedFrame::EnumMemoryRegions(flags);

    // Pieces of the UMEntryThunk need to be saved.
    UMEntryThunk *pThunk = GetUMEntryThunk();
    DacEnumMemoryRegion(dac_cast<TADDR>(pThunk), sizeof(UMEntryThunk));

    UMThunkMarshInfo *pMarshInfo = pThunk->GetUMThunkMarshInfo();
    DacEnumMemoryRegion(dac_cast<TADDR>(pMarshInfo), sizeof(UMThunkMarshInfo));
}
#endif

#endif // _TARGET_X86_

#ifndef DACCESS_COMPILE

#if defined(_MSC_VER) && defined(_TARGET_X86_)
#pragma optimize("y", on)   // Small critical routines, don't put in EBP frame
#endif

// Initialization of HelperMethodFrame.
void HelperMethodFrame::Push()
{
    CONTRACTL {
        if (m_Attribs & FRAME_ATTR_NO_THREAD_ABORT) NOTHROW; else THROWS;
        GC_TRIGGERS;
        MODE_COOPERATIVE;
    } CONTRACTL_END;

    //
    // Finish initialization
    //

    // Compiler would not inline GetGSCookiePtr() because of it is virtual method.
    // Inline it manually and verify that it gives same result.
    _ASSERTE(GetGSCookiePtr() == (((GSCookie *)(this)) - 1));
    *(((GSCookie *)(this)) - 1) = GetProcessGSCookie();

    _ASSERTE(!m_MachState.isValid());

    Thread * pThread = ::GetThread();
    m_pThread = pThread;

    // Push the frame
    Frame::Push(pThread);

    if (!pThread->HasThreadStateOpportunistic(Thread::TS_AbortRequested))
        return;

    // Outline the slow path for better perf
    PushSlowHelper();
}

void HelperMethodFrame::Pop()
{
    CONTRACTL {
        if (m_Attribs & FRAME_ATTR_NO_THREAD_ABORT) NOTHROW; else THROWS;
        GC_TRIGGERS;
        MODE_COOPERATIVE;
    } CONTRACTL_END;

    Thread * pThread = m_pThread;

    if ((m_Attribs & FRAME_ATTR_NO_THREAD_ABORT) || !pThread->HasThreadStateOpportunistic(Thread::TS_AbortInitiated))
    {
        Frame::Pop(pThread);
        return;
    }

    // Outline the slow path for better perf
    PopSlowHelper();
}

#if defined(_MSC_VER) && defined(_TARGET_X86_)
#pragma optimize("", on)     // Go back to command line default optimizations
#endif

NOINLINE void HelperMethodFrame::PushSlowHelper()
{
    CONTRACTL {
        if (m_Attribs & FRAME_ATTR_NO_THREAD_ABORT) NOTHROW; else THROWS;
        GC_TRIGGERS;
        MODE_COOPERATIVE;
    } CONTRACTL_END;

    if (!(m_Attribs & FRAME_ATTR_NO_THREAD_ABORT))
    {
        if (m_pThread->IsAbortRequested())
        {
            m_pThread->HandleThreadAbort();
        }

    }
}

NOINLINE void HelperMethodFrame::PopSlowHelper()
{
    CONTRACTL {
        THROWS;
        GC_TRIGGERS;
        MODE_COOPERATIVE;
    } CONTRACTL_END;

    m_pThread->HandleThreadAbort();
    Frame::Pop(m_pThread);
}

#endif // #ifndef DACCESS_COMPILE

MethodDesc* HelperMethodFrame::GetFunction()
{
    WRAPPER_NO_CONTRACT;

#ifndef DACCESS_COMPILE
    InsureInit(false, NULL);
    return m_pMD;
#else
    if (m_MachState.isValid())
    {
        return m_pMD;
    }
    else
    {
        return ECall::MapTargetBackToMethod(m_FCallEntry);
    }
#endif
}

//---------------------------------------------------------------------------------------
//
// Ensures the HelperMethodFrame gets initialized, if not already.
//
// Arguments:
//      * initialInit -
//         * true: ensure the simple, first stage of initialization has been completed.
//             This is used when the HelperMethodFrame is first created.
//         * false: complete any initialization that was left to do, if any.
//      * unwindState - [out] DAC builds use this to return the unwound machine state.
//      * hostCallPreference - (See code:HelperMethodFrame::HostCallPreference.)
//
// Return Value:
//     Normally, the function always returns TRUE meaning the initialization succeeded.
//
//     However, if hostCallPreference is NoHostCalls, AND if a callee (like
//     LazyMachState::unwindLazyState) needed to acquire a JIT reader lock and was unable
//     to do so (lest it re-enter the host), then InsureInit will abort and return FALSE.
//     So any callers that specify hostCallPreference = NoHostCalls (which is not the
//     default), should check for FALSE return, and refuse to use the HMF in that case.
//     Currently only asynchronous calls made by profilers use that code path.
//

BOOL HelperMethodFrame::InsureInit(bool initialInit,
                                    MachState * unwindState,
                                    HostCallPreference hostCallPreference /* = AllowHostCalls */)
{
    CONTRACTL {
        NOTHROW;
        GC_NOTRIGGER;
        if ((hostCallPreference == AllowHostCalls) && !m_MachState.isValid()) { HOST_CALLS; } else { HOST_NOCALLS; }
        SUPPORTS_DAC;
    } CONTRACTL_END;

    if (m_MachState.isValid())
    {
        return TRUE;
    }

    _ASSERTE(m_Attribs != 0xCCCCCCCC);

#ifndef DACCESS_COMPILE
    if (!initialInit)
    {
        m_pMD = ECall::MapTargetBackToMethod(m_FCallEntry);

        // if this is an FCall, we should find it
        _ASSERTE(m_FCallEntry == 0 || m_pMD != 0);
    }
#endif

    // Because TRUE FCalls can be called from via reflection, com-interop, etc.,
    // we can't rely on the fact that we are called from jitted code to find the
    // caller of the FCALL.   Thus FCalls must erect the frame directly in the
    // FCall.  For JIT helpers, however, we can rely on this, and so they can
    // be sneakier and defer the HelperMethodFrame setup to a called worker method.

    // Work with a copy so that we only write the values once.
    // this avoids race conditions.
    LazyMachState* lazy = &m_MachState;
    DWORD threadId = m_pThread->GetOSThreadId();
    MachState unwound;

    if (!initialInit &&
        m_FCallEntry == 0 &&
        !(m_Attribs & Frame::FRAME_ATTR_EXACT_DEPTH)) // Jit Helper
    {
        LazyMachState::unwindLazyState(
            lazy,
            &unwound,
            threadId,
            0,
            hostCallPreference);

#if !defined(DACCESS_COMPILE)
        if (!unwound.isValid())
        {
            // This only happens if LazyMachState::unwindLazyState had to abort as a
            // result of failing to take a reader lock (because we told it not to yield,
            // but the writer lock was already held).  Since we've not yet updated
            // m_MachState, this HelperMethodFrame will still be considered not fully
            // initialized (so a future call into InsureInit() will attempt to complete
            // initialization again).
            //
            // Note that, in DAC builds, the contract with LazyMachState::unwindLazyState
            // is a bit different, and it's expected that LazyMachState::unwindLazyState
            // will commonly return an unwound state with _pRetAddr==NULL (which counts
            // as an "invalid" MachState). So have DAC builds deliberately fall through
            // rather than aborting when unwound is invalid.
            _ASSERTE(hostCallPreference == NoHostCalls);
            return FALSE;
        }
#endif // !defined(DACCESS_COMPILE)
    }
    else if (!initialInit &&
             (m_Attribs & Frame::FRAME_ATTR_CAPTURE_DEPTH_2) != 0)
    {
        // explictly told depth
        LazyMachState::unwindLazyState(lazy, &unwound, threadId, 2);
    }
    else
    {
        // True FCall
        LazyMachState::unwindLazyState(lazy, &unwound, threadId, 1);
    }

    _ASSERTE(unwound.isValid());

#if !defined(DACCESS_COMPILE)
    lazy->setLazyStateFromUnwind(&unwound);
#else  // DACCESS_COMPILE
    if (unwindState)
    {
        *unwindState = unwound;
    }
#endif // DACCESS_COMPILE

    return TRUE;
}


#include "comdelegate.h"

<<<<<<< HEAD
=======
Assembly* SecureDelegateFrame::GetAssembly()
{
    WRAPPER_NO_CONTRACT;

#if !defined(DACCESS_COMPILE)
    // obtain the frame off the delegate pointer
    DELEGATEREF delegate = (DELEGATEREF) GetThis();
    _ASSERTE(delegate);
    if (!delegate->IsWrapperDelegate())
    {
        MethodDesc* pMethod = (MethodDesc*) delegate->GetMethodPtrAux();
        Assembly* pAssembly = pMethod->GetAssembly();
        _ASSERTE(pAssembly != NULL);
        return pAssembly;
    }
    else
        return NULL;
#else
    DacNotImpl();
    return NULL;
#endif
}

BOOL SecureDelegateFrame::TraceFrame(Thread *thread, BOOL fromPatch, TraceDestination *trace, REGDISPLAY *regs)
{
    WRAPPER_NO_CONTRACT;

    _ASSERTE(!fromPatch);

    // Unlike multicast delegates, secure delegates only call one method.  So, we should just return false here
    // and let the step out logic continue to the caller of the secure delegate stub.
    LOG((LF_CORDB, LL_INFO1000, "SDF::TF: return FALSE\n"));

    return FALSE;
}

>>>>>>> 5a381e7c
BOOL MulticastFrame::TraceFrame(Thread *thread, BOOL fromPatch,
                                TraceDestination *trace, REGDISPLAY *regs)
{
    CONTRACTL
    {
        THROWS;
        GC_NOTRIGGER;
        MODE_COOPERATIVE;
    }
    CONTRACTL_END;

    _ASSERTE(!fromPatch);

#ifdef DACCESS_COMPILE
    return FALSE;

#else // !DACCESS_COMPILE
    LOG((LF_CORDB,LL_INFO10000, "MulticastFrame::TF FromPatch:0x%x, at 0x%x\n", fromPatch, GetControlPC(regs)));

    // At this point we have no way to recover the Stub object from the control pc.  We can't use the MD stored
    // in the MulticastFrame because it points to the dummy Invoke() method, not the method we want to call.

    BYTE *pbDel = NULL;
    int delegateCount = 0;

#if defined(_TARGET_X86_)
    // At this point the counter hasn't been incremented yet.
    delegateCount = *regs->GetEdiLocation() + 1;
    pbDel = *(BYTE **)( (size_t)*regs->GetEsiLocation() + GetOffsetOfTransitionBlock() + ArgIterator::GetThisOffset());
#elif defined(_TARGET_AMD64_)
    // At this point the counter hasn't been incremented yet.
    delegateCount = (int)regs->pCurrentContext->Rdi + 1;
    pbDel = *(BYTE **)( (size_t)(regs->pCurrentContext->Rsi) + GetOffsetOfTransitionBlock() + ArgIterator::GetThisOffset());
#elif defined(_TARGET_ARM_)
    // At this point the counter has not yet been incremented. Counter is in R7, frame pointer in R4.
    delegateCount = regs->pCurrentContext->R7 + 1;
    pbDel = *(BYTE **)( (size_t)(regs->pCurrentContext->R4) + GetOffsetOfTransitionBlock() + ArgIterator::GetThisOffset());
#else
    delegateCount = 0;
    PORTABILITY_ASSERT("MulticastFrame::TraceFrame (frames.cpp)");
#endif

    int totalDelegateCount = (int)*(size_t*)(pbDel + DelegateObject::GetOffsetOfInvocationCount());

    _ASSERTE( COMDelegate::IsTrueMulticastDelegate( ObjectToOBJECTREF((Object*)pbDel) ) );

    if (delegateCount == totalDelegateCount)
    {
        LOG((LF_CORDB, LL_INFO1000, "MF::TF: Executed all stubs, should return\n"));
        // We've executed all the stubs, so we should return
        return FALSE;
    }
    else
    {
        // We're going to execute stub delegateCount next, so go and grab it.
        BYTE *pbDelInvocationList = *(BYTE **)(pbDel + DelegateObject::GetOffsetOfInvocationList());

        pbDel = *(BYTE**)( ((ArrayBase *)pbDelInvocationList)->GetDataPtr() +
                           ((ArrayBase *)pbDelInvocationList)->GetComponentSize()*delegateCount);

        _ASSERTE(pbDel);
        return DelegateInvokeStubManager::TraceDelegateObject(pbDel, trace);
    }
#endif // !DACCESS_COMPILE
}

#ifndef DACCESS_COMPILE

VOID InlinedCallFrame::Init()
{
    WRAPPER_NO_CONTRACT;

    *((TADDR *)this) = GetMethodFrameVPtr();

    // GetGSCookiePtr contains a virtual call and this is a perf critical method so we don't want to call it in ret builds
    GSCookie *ptrGS = (GSCookie *)((BYTE *)this - sizeof(GSCookie));
    _ASSERTE(ptrGS == GetGSCookiePtr());

    *ptrGS = GetProcessGSCookie();

    m_Datum = NULL;
    m_pCallSiteSP = NULL;
    m_pCallerReturnAddress = NULL;
}



void UnmanagedToManagedFrame::ExceptionUnwind()
{
    WRAPPER_NO_CONTRACT;

    AppDomain::ExceptionUnwind(this);
}

#endif // !DACCESS_COMPILE

PCODE UnmanagedToManagedFrame::GetReturnAddress()
{
    WRAPPER_NO_CONTRACT;

    PCODE pRetAddr = Frame::GetReturnAddress();

    if (InlinedCallFrame::FrameHasActiveCall(m_Next) &&
        pRetAddr == m_Next->GetReturnAddress())
    {
        // there's actually no unmanaged code involved - we were called directly
        // from managed code using an InlinedCallFrame
        return NULL;
    }
    else
    {
        return pRetAddr;
    }
}<|MERGE_RESOLUTION|>--- conflicted
+++ resolved
@@ -1836,45 +1836,6 @@
 
 #include "comdelegate.h"
 
-<<<<<<< HEAD
-=======
-Assembly* SecureDelegateFrame::GetAssembly()
-{
-    WRAPPER_NO_CONTRACT;
-
-#if !defined(DACCESS_COMPILE)
-    // obtain the frame off the delegate pointer
-    DELEGATEREF delegate = (DELEGATEREF) GetThis();
-    _ASSERTE(delegate);
-    if (!delegate->IsWrapperDelegate())
-    {
-        MethodDesc* pMethod = (MethodDesc*) delegate->GetMethodPtrAux();
-        Assembly* pAssembly = pMethod->GetAssembly();
-        _ASSERTE(pAssembly != NULL);
-        return pAssembly;
-    }
-    else
-        return NULL;
-#else
-    DacNotImpl();
-    return NULL;
-#endif
-}
-
-BOOL SecureDelegateFrame::TraceFrame(Thread *thread, BOOL fromPatch, TraceDestination *trace, REGDISPLAY *regs)
-{
-    WRAPPER_NO_CONTRACT;
-
-    _ASSERTE(!fromPatch);
-
-    // Unlike multicast delegates, secure delegates only call one method.  So, we should just return false here
-    // and let the step out logic continue to the caller of the secure delegate stub.
-    LOG((LF_CORDB, LL_INFO1000, "SDF::TF: return FALSE\n"));
-
-    return FALSE;
-}
-
->>>>>>> 5a381e7c
 BOOL MulticastFrame::TraceFrame(Thread *thread, BOOL fromPatch,
                                 TraceDestination *trace, REGDISPLAY *regs)
 {
