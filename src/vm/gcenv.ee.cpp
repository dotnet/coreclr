// Licensed to the .NET Foundation under one or more agreements.
// The .NET Foundation licenses this file to you under the MIT license.
// See the LICENSE file in the project root for more information.

/*
 * GCENV.EE.CPP 
 *
 * GCToEEInterface implementation
 *

 *
 */

void GCToEEInterface::SuspendEE(SUSPEND_REASON reason)
{
    WRAPPER_NO_CONTRACT;

    static_assert_no_msg(SUSPEND_FOR_GC == ThreadSuspend::SUSPEND_FOR_GC);
    static_assert_no_msg(SUSPEND_FOR_GC_PREP == ThreadSuspend::SUSPEND_FOR_GC_PREP);

    _ASSERTE(reason == SUSPEND_FOR_GC || reason == SUSPEND_FOR_GC_PREP);

    ThreadSuspend::SuspendEE((ThreadSuspend::SUSPEND_REASON)reason);
}

void GCToEEInterface::RestartEE(bool bFinishedGC)
{
    WRAPPER_NO_CONTRACT;

    ThreadSuspend::RestartEE(bFinishedGC, TRUE);
}

VOID GCToEEInterface::SyncBlockCacheWeakPtrScan(HANDLESCANPROC scanProc, uintptr_t lp1, uintptr_t lp2)
{
    CONTRACTL
    {
        NOTHROW;
        GC_NOTRIGGER;
    }
    CONTRACTL_END;

    SyncBlockCache::GetSyncBlockCache()->GCWeakPtrScan(scanProc, lp1, lp2);
}


//EE can perform post stack scanning action, while the 
// user threads are still suspended 
VOID GCToEEInterface::AfterGcScanRoots (int condemned, int max_gen,
                                   ScanContext* sc)
{
    CONTRACTL
    {
        NOTHROW;
        GC_NOTRIGGER;
    }
    CONTRACTL_END;

#ifdef FEATURE_COMINTEROP
    // Go through all the app domains and for each one detach all the *unmarked* RCWs to prevent
    // the RCW cache from resurrecting them.
    UnsafeAppDomainIterator i(TRUE);
    i.Init();

    while (i.Next())
    {
        i.GetDomain()->DetachRCWs();
    }
#endif // FEATURE_COMINTEROP
}

/*
 * Scan all stack roots
 */
 
static void ScanStackRoots(Thread * pThread, promote_func* fn, ScanContext* sc)
{
    GCCONTEXT   gcctx;

    gcctx.f  = fn;
    gcctx.sc = sc;
    gcctx.cf = NULL;

    ENABLE_FORBID_GC_LOADER_USE_IN_THIS_SCOPE();

    // Either we are in a concurrent situation (in which case the thread is unknown to
    // us), or we are performing a synchronous GC and we are the GC thread, holding
    // the threadstore lock.

    _ASSERTE(dbgOnly_IsSpecialEEThread() ||
                GetThread() == NULL ||
                // this is for background GC threads which always call this when EE is suspended.
                IsGCSpecialThread() || 
                (GetThread() == ThreadSuspend::GetSuspensionThread() && ThreadStore::HoldingThreadStore()));

    pThread->SetHasPromotedBytes();

    Frame* pTopFrame = pThread->GetFrame();
    Object ** topStack = (Object **)pTopFrame;
    if ((pTopFrame != ((Frame*)-1)) 
        && (pTopFrame->GetVTablePtr() == InlinedCallFrame::GetMethodFrameVPtr())) {
        // It is an InlinedCallFrame. Get SP from it.
        InlinedCallFrame* pInlinedFrame = (InlinedCallFrame*)pTopFrame;
        topStack = (Object **)pInlinedFrame->GetCallSiteSP();
    } 

    sc->stack_limit = (uintptr_t)topStack;

#ifdef FEATURE_CONSERVATIVE_GC
    if (g_pConfig->GetGCConservative())
    {
        // Conservative stack root reporting
        // We will treat everything on stack as a pinned interior GC pointer
        // Since we report every thing as pinned, we don't need to run following code for relocation phase.
        if (sc->promotion)
        {
            Object ** bottomStack = (Object **) pThread->GetCachedStackBase();
            Object ** walk;
            for (walk = topStack; walk < bottomStack; walk ++)
            {
                if (((void*)*walk > (void*)bottomStack || (void*)*walk < (void*)topStack) &&
                    ((void*)*walk >= (void*)g_lowest_address && (void*)*walk <= (void*)g_highest_address)
                    )
                {
                    //DbgPrintf("promote " FMT_ADDR " : " FMT_ADDR "\n", walk, *walk);
                    fn(walk, sc, GC_CALL_INTERIOR|GC_CALL_PINNED);
                }
            }
        }

        // Also ask the explicit Frames to report any references they might know about.
        // Generally these will be a subset of the objects reported below but there's
        // nothing that guarantees that and in the specific case of a GC protect frame the
        // references it protects may live at a lower address than the frame itself (and
        // thus escape the stack range we scanned above).
        Frame *pFrame = pThread->GetFrame();
        while (pFrame != FRAME_TOP)
        {
            pFrame->GcScanRoots(fn, sc);
            pFrame = pFrame->PtrNextFrame();
        }
    }
    else
#endif
    {    
        unsigned flagsStackWalk = ALLOW_ASYNC_STACK_WALK | ALLOW_INVALID_OBJECTS;
#if defined(WIN64EXCEPTIONS)            
        flagsStackWalk |= GC_FUNCLET_REFERENCE_REPORTING;
#endif // defined(WIN64EXCEPTIONS)                        
        pThread->StackWalkFrames( GcStackCrawlCallBack, &gcctx, flagsStackWalk);
    }
}

void GCToEEInterface::GcScanRoots(promote_func* fn, int condemned, int max_gen, ScanContext* sc)
{
    STRESS_LOG1(LF_GCROOTS, LL_INFO10, "GCScan: Promotion Phase = %d\n", sc->promotion);

    // In server GC, we should be competing for marking the statics
    if (GCHeapUtilities::MarkShouldCompeteForStatics())
    {
        if (condemned == max_gen && sc->promotion)
        {
            SystemDomain::EnumAllStaticGCRefs(fn, sc);
        }
    }

    Thread* pThread = NULL;
    while ((pThread = ThreadStore::GetThreadList(pThread)) != NULL)
    {
        STRESS_LOG2(LF_GC | LF_GCROOTS, LL_INFO100, "{ Starting scan of Thread %p ID = %x\n", pThread, pThread->GetThreadId());

        if (GCHeapUtilities::GetGCHeap()->IsThreadUsingAllocationContextHeap(
            pThread->GetAllocContext(), sc->thread_number))
        {
            sc->thread_under_crawl = pThread;
#ifdef FEATURE_EVENT_TRACE
            sc->dwEtwRootKind = kEtwGCRootKindStack;
#endif // FEATURE_EVENT_TRACE
            ScanStackRoots(pThread, fn, sc);
#ifdef FEATURE_EVENT_TRACE
            sc->dwEtwRootKind = kEtwGCRootKindOther;
#endif // FEATURE_EVENT_TRACE
        }
        STRESS_LOG2(LF_GC | LF_GCROOTS, LL_INFO100, "Ending scan of Thread %p ID = 0x%x }\n", pThread, pThread->GetThreadId());
    }
}

void GCToEEInterface::GcStartWork (int condemned, int max_gen)
{
    CONTRACTL
    {
        NOTHROW;
        GC_NOTRIGGER;
    }
    CONTRACTL_END;

    // Update AppDomain stage here.
    SystemDomain::System()->ProcessClearingDomains();

#ifdef VERIFY_HEAP
    // Validate byrefs pinned by IL stubs since the last GC.
    StubHelpers::ProcessByrefValidationList();
#endif // VERIFY_HEAP

    ExecutionManager::CleanupCodeHeaps();

#ifdef FEATURE_EVENT_TRACE
    ETW::TypeSystemLog::Cleanup();
#endif

#ifdef FEATURE_COMINTEROP
    //
    // Let GC detect managed/native cycles with input from jupiter
    // Jupiter will
    // 1. Report reference from RCW to CCW based on native reference in Jupiter
    // 2. Identify the subset of CCWs that needs to be rooted
    // 
    // We'll build the references from RCW to CCW using
    // 1. Preallocated arrays
    // 2. Dependent handles
    // 
    RCWWalker::OnGCStarted(condemned);
#endif // FEATURE_COMINTEROP

    if (condemned == max_gen)
    {
        ThreadStore::s_pThreadStore->OnMaxGenerationGCStarted();
    }
}

void GCToEEInterface::GcDone(int condemned)
{
    CONTRACTL
    {
        NOTHROW;
        GC_NOTRIGGER;
    }
    CONTRACTL_END;

#ifdef FEATURE_COMINTEROP
    //
    // Tell Jupiter GC has finished
    // 
    RCWWalker::OnGCFinished(condemned);
#endif // FEATURE_COMINTEROP
}

bool GCToEEInterface::RefCountedHandleCallbacks(Object * pObject)
{
    CONTRACTL
    {
        NOTHROW;
        GC_NOTRIGGER;
    }
    CONTRACTL_END;

#ifdef FEATURE_COMINTEROP
    //<REVISIT_TODO>@todo optimize the access to the ref-count
    ComCallWrapper* pWrap = ComCallWrapper::GetWrapperForObject((OBJECTREF)pObject);
    _ASSERTE(pWrap != NULL);

    return !!pWrap->IsWrapperActive();
#else
    return false;
#endif
}

void GCToEEInterface::GcBeforeBGCSweepWork()
{
    CONTRACTL
    {
        NOTHROW;
        GC_NOTRIGGER;
    }
    CONTRACTL_END;

#ifdef VERIFY_HEAP
    // Validate byrefs pinned by IL stubs since the last GC.
    StubHelpers::ProcessByrefValidationList();
#endif // VERIFY_HEAP
}

void GCToEEInterface::SyncBlockCacheDemote(int max_gen)
{
    CONTRACTL
    {
        NOTHROW;
        GC_NOTRIGGER;
    }
    CONTRACTL_END;

    SyncBlockCache::GetSyncBlockCache()->GCDone(TRUE, max_gen);
}

void GCToEEInterface::SyncBlockCachePromotionsGranted(int max_gen)
{
    CONTRACTL
    {
        NOTHROW;
        GC_NOTRIGGER;
    }
    CONTRACTL_END;

    SyncBlockCache::GetSyncBlockCache()->GCDone(FALSE, max_gen);
}

<<<<<<< HEAD
uint32_t GCToEEInterface::GetActiveSyncBlockCount()
{
    CONTRACTL
    {
        NOTHROW;
        GC_NOTRIGGER;
    }
    CONTRACTL_END;

    return SyncBlockCache::GetSyncBlockCache()->GetActiveCount();   
}

gc_alloc_context * GCToEEInterface::GetAllocContext(Thread * pThread)
=======
gc_alloc_context * GCToEEInterface::GetAllocContext()
>>>>>>> 71ac272d
{
    WRAPPER_NO_CONTRACT;
    
    Thread* pThread = ::GetThread();
    assert(pThread != nullptr);
    return pThread->GetAllocContext();
}

bool GCToEEInterface::CatchAtSafePoint()
{
    WRAPPER_NO_CONTRACT;

    Thread* pThread = ::GetThread();
    assert(pThread != nullptr);
    return !!pThread->CatchAtSafePoint();
}

void GCToEEInterface::GcEnumAllocContexts(enum_alloc_context_func* fn, void* param)
{
    CONTRACTL
    {
        NOTHROW;
        GC_NOTRIGGER;
    }
    CONTRACTL_END;

    if (GCHeapUtilities::UseThreadAllocationContexts())
    {
        Thread * pThread = NULL;
        while ((pThread = ThreadStore::GetThreadList(pThread)) != NULL)
        {
            fn(pThread->GetAllocContext(), param);
        }
    }
    else
    {
        fn(&g_global_alloc_context, param);
    }
}

bool GCToEEInterface::IsPreemptiveGCDisabled()
{
    WRAPPER_NO_CONTRACT;

    Thread* pThread = ::GetThread();
    if (pThread)
    {
        return !!pThread->PreemptiveGCDisabled();
    }

    return false;
}

void GCToEEInterface::EnablePreemptiveGC()
{
    WRAPPER_NO_CONTRACT;

    Thread* pThread = ::GetThread();
    if (pThread)
    {
        pThread->EnablePreemptiveGC();
    }
}

void GCToEEInterface::DisablePreemptiveGC()
{
    WRAPPER_NO_CONTRACT;

    Thread* pThread = ::GetThread();
    if (pThread)
    {
        pThread->DisablePreemptiveGC();
    }
}

Thread* GCToEEInterface::GetThread()
{
    WRAPPER_NO_CONTRACT;

    return ::GetThread();
}

bool GCToEEInterface::TrapReturningThreads()
{
    WRAPPER_NO_CONTRACT;
    return !!g_TrapReturningThreads;
}

struct BackgroundThreadStubArgs
{
    Thread* thread;
    GCBackgroundThreadFunction threadStart;
    void* arg;
    CLREvent threadStartedEvent;
    bool hasStarted;
};

DWORD WINAPI BackgroundThreadStub(void* arg)
{
    BackgroundThreadStubArgs* stubArgs = (BackgroundThreadStubArgs*)arg;
    assert (stubArgs->thread != NULL);

    ClrFlsSetThreadType (ThreadType_GC);
    stubArgs->thread->SetGCSpecial(true);
    STRESS_LOG_RESERVE_MEM (GC_STRESSLOG_MULTIPLY);

    stubArgs->hasStarted = !!stubArgs->thread->HasStarted(FALSE);

    Thread* thread = stubArgs->thread;
    GCBackgroundThreadFunction realThreadStart = stubArgs->threadStart;
    void* realThreadArg = stubArgs->arg;
    bool hasStarted = stubArgs->hasStarted;

    stubArgs->threadStartedEvent.Set();
    // The stubArgs cannot be used once the event is set, since that releases wait on the
    // event in the function that created this thread and the stubArgs go out of scope.

    DWORD result = 0;

    if (hasStarted)
    {
        result = realThreadStart(realThreadArg);
        DestroyThread(thread);
    }

    return result;
}

//
// Diagnostics code
//

#if defined(GC_PROFILING) || defined(FEATURE_EVENT_TRACE)
inline BOOL ShouldTrackMovementForProfilerOrEtw()
{
#ifdef GC_PROFILING
    if (CORProfilerTrackGC())
        return true;
#endif

#ifdef FEATURE_EVENT_TRACE
    if (ETW::GCLog::ShouldTrackMovementForEtw())
        return true;
#endif

    return false;
}
#endif // defined(GC_PROFILING) || defined(FEATURE_EVENT_TRACE)

void ProfScanRootsHelper(Object** ppObject, ScanContext *pSC, uint32_t dwFlags)
{
#if defined(GC_PROFILING) || defined(FEATURE_EVENT_TRACE)
    Object *pObj = *ppObject;
    if (dwFlags & GC_CALL_INTERIOR)
    {
        pObj = GCHeapUtilities::GetGCHeap()->GetContainingObject(pObj, true);
        if (pObj == nullptr)
            return;
    }
    ScanRootsHelper(pObj, ppObject, pSC, dwFlags);
#endif // defined(GC_PROFILING) || defined(FEATURE_EVENT_TRACE)
}

// TODO - at some point we would like to completely decouple profiling
// from ETW tracing using a pattern similar to this, where the
// ProfilingScanContext has flags about whether or not certain things
// should be tracked, and each one of these ProfilerShouldXYZ functions
// will check these flags and determine what to do based upon that.
// GCProfileWalkHeapWorker can, in turn, call those methods without fear
// of things being ifdef'd out.

// Returns TRUE if GC profiling is enabled and the profiler
// should scan dependent handles, FALSE otherwise.
BOOL ProfilerShouldTrackConditionalWeakTableElements() 
{
#if defined(GC_PROFILING)
    return CORProfilerTrackConditionalWeakTableElements();
#else
    return FALSE;
#endif // defined (GC_PROFILING)
}

// If GC profiling is enabled, informs the profiler that we are done
// tracing dependent handles.
void ProfilerEndConditionalWeakTableElementReferences(void* heapId)
{
#if defined (GC_PROFILING)
    g_profControlBlock.pProfInterface->EndConditionalWeakTableElementReferences(heapId);
#else
    UNREFERENCED_PARAMETER(heapId);
#endif // defined (GC_PROFILING)
}

// If GC profiling is enabled, informs the profiler that we are done
// tracing root references.
void ProfilerEndRootReferences2(void* heapId) 
{
#if defined (GC_PROFILING)
    g_profControlBlock.pProfInterface->EndRootReferences2(heapId);
#else
    UNREFERENCED_PARAMETER(heapId);
#endif // defined (GC_PROFILING)
}

void GcScanRootsForProfilerAndETW(promote_func* fn, int condemned, int max_gen, ScanContext* sc)
{
    Thread* pThread = NULL;
    while ((pThread = ThreadStore::GetThreadList(pThread)) != NULL)
    {
        sc->thread_under_crawl = pThread;
#ifdef FEATURE_EVENT_TRACE
        sc->dwEtwRootKind = kEtwGCRootKindStack;
#endif // FEATURE_EVENT_TRACE
        ScanStackRoots(pThread, fn, sc);
#ifdef FEATURE_EVENT_TRACE
        sc->dwEtwRootKind = kEtwGCRootKindOther;
#endif // FEATURE_EVENT_TRACE
    }
}

void ScanHandleForProfilerAndETW(Object** pRef, Object* pSec, uint32_t flags, ScanContext* context, bool isDependent)
{
    ProfilingScanContext* pSC = (ProfilingScanContext*)context;

#ifdef GC_PROFILING
    // Give the profiler the objectref.
    if (pSC->fProfilerPinned)
    {
        if (!isDependent)
        {
            BEGIN_PIN_PROFILER(CORProfilerTrackGC());
            g_profControlBlock.pProfInterface->RootReference2(
                (uint8_t *)*pRef,
                kEtwGCRootKindHandle,
                (EtwGCRootFlags)flags,
                pRef, 
                &pSC->pHeapId);
            END_PIN_PROFILER();
        }
        else
        {
            BEGIN_PIN_PROFILER(CORProfilerTrackConditionalWeakTableElements());
            g_profControlBlock.pProfInterface->ConditionalWeakTableElementReference(
                (uint8_t*)*pRef,
                (uint8_t*)pSec,
                pRef,
                &pSC->pHeapId);
            END_PIN_PROFILER();
        }
    }
#endif // GC_PROFILING

#if defined(FEATURE_EVENT_TRACE)
    // Notify ETW of the handle
    if (ETW::GCLog::ShouldWalkHeapRootsForEtw())
    {
        ETW::GCLog::RootReference(
            pRef,
            *pRef,          // object being rooted
            pSec,           // pSecondaryNodeForDependentHandle
            isDependent,
            pSC,
            0,              // dwGCFlags,
            flags);     // ETW handle flags
    }
#endif // defined(FEATURE_EVENT_TRACE) 
}

// This is called only if we've determined that either:
//     a) The Profiling API wants to do a walk of the heap, and it has pinned the
//     profiler in place (so it cannot be detached), and it's thus safe to call into the
//     profiler, OR
//     b) ETW infrastructure wants to do a walk of the heap either to log roots,
//     objects, or both.
// This can also be called to do a single walk for BOTH a) and b) simultaneously.  Since
// ETW can ask for roots, but not objects
#if defined(GC_PROFILING) || defined(FEATURE_EVENT_TRACE)
void GCProfileWalkHeapWorker(BOOL fProfilerPinned, BOOL fShouldWalkHeapRootsForEtw, BOOL fShouldWalkHeapObjectsForEtw)
{
    {
        ProfilingScanContext SC(fProfilerPinned);
        unsigned max_generation = GCHeapUtilities::GetGCHeap()->GetMaxGeneration();

        // **** Scan roots:  Only scan roots if profiling API wants them or ETW wants them.
        if (fProfilerPinned || fShouldWalkHeapRootsForEtw)
        {
            GcScanRootsForProfilerAndETW(&ProfScanRootsHelper, max_generation, max_generation, &SC);
            SC.dwEtwRootKind = kEtwGCRootKindFinalizer;
            GCHeapUtilities::GetGCHeap()->DiagScanFinalizeQueue(&ProfScanRootsHelper, &SC);

            // Handles are kept independent of wks/svr/concurrent builds
            SC.dwEtwRootKind = kEtwGCRootKindHandle;
            GCHeapUtilities::GetGCHeap()->DiagScanHandles(&ScanHandleForProfilerAndETW, max_generation, &SC);

            // indicate that regular handle scanning is over, so we can flush the buffered roots
            // to the profiler.  (This is for profapi only.  ETW will flush after the
            // entire heap was is complete, via ETW::GCLog::EndHeapDump.)
            if (fProfilerPinned)
            {
                ProfilerEndRootReferences2(&SC.pHeapId);
            }
        }

        // **** Scan dependent handles: only if the profiler supports it or ETW wants roots
        if ((fProfilerPinned && ProfilerShouldTrackConditionalWeakTableElements()) ||
            fShouldWalkHeapRootsForEtw)
        {
            // GcScanDependentHandlesForProfiler double-checks
            // CORProfilerTrackConditionalWeakTableElements() before calling into the profiler

            ProfilingScanContext* pSC = &SC;

            // we'll re-use pHeapId (which was either unused (0) or freed by EndRootReferences2
            // (-1)), so reset it to NULL
            _ASSERTE((*((size_t *)(&pSC->pHeapId)) == (size_t)(-1)) ||
                    (*((size_t *)(&pSC->pHeapId)) == (size_t)(0)));
            pSC->pHeapId = NULL;

            GCHeapUtilities::GetGCHeap()->DiagScanDependentHandles(&ScanHandleForProfilerAndETW, max_generation, &SC);

            // indicate that dependent handle scanning is over, so we can flush the buffered roots
            // to the profiler.  (This is for profapi only.  ETW will flush after the
            // entire heap was is complete, via ETW::GCLog::EndHeapDump.)
            if (fProfilerPinned && ProfilerShouldTrackConditionalWeakTableElements())
            {
                ProfilerEndConditionalWeakTableElementReferences(&SC.pHeapId);
            }
        }

        ProfilerWalkHeapContext profilerWalkHeapContext(fProfilerPinned, SC.pvEtwContext);

        // **** Walk objects on heap: only if profiling API wants them or ETW wants them.
        if (fProfilerPinned || fShouldWalkHeapObjectsForEtw)
        {
            GCHeapUtilities::GetGCHeap()->DiagWalkHeap(&HeapWalkHelper, &profilerWalkHeapContext, max_generation, true /* walk the large object heap */);
        }

#ifdef FEATURE_EVENT_TRACE
        // **** Done! Indicate to ETW helpers that the heap walk is done, so any buffers
        // should be flushed into the ETW stream
        if (fShouldWalkHeapObjectsForEtw || fShouldWalkHeapRootsForEtw)
        {
            ETW::GCLog::EndHeapDump(&profilerWalkHeapContext);
        }
#endif // FEATURE_EVENT_TRACE
    }
}
#endif // defined(GC_PROFILING) || defined(FEATURE_EVENT_TRACE)

void GCProfileWalkHeap()
{
    BOOL fWalkedHeapForProfiler = FALSE;

#ifdef FEATURE_EVENT_TRACE
    if (ETW::GCLog::ShouldWalkStaticsAndCOMForEtw())
        ETW::GCLog::WalkStaticsAndCOMForETW();
    
    BOOL fShouldWalkHeapRootsForEtw = ETW::GCLog::ShouldWalkHeapRootsForEtw();
    BOOL fShouldWalkHeapObjectsForEtw = ETW::GCLog::ShouldWalkHeapObjectsForEtw();
#else // !FEATURE_EVENT_TRACE
    BOOL fShouldWalkHeapRootsForEtw = FALSE;
    BOOL fShouldWalkHeapObjectsForEtw = FALSE;
#endif // FEATURE_EVENT_TRACE

#if defined (GC_PROFILING)
    {
        BEGIN_PIN_PROFILER(CORProfilerTrackGC());
        GCProfileWalkHeapWorker(TRUE /* fProfilerPinned */, fShouldWalkHeapRootsForEtw, fShouldWalkHeapObjectsForEtw);
        fWalkedHeapForProfiler = TRUE;
        END_PIN_PROFILER();
    }
#endif // defined (GC_PROFILING)

#if defined (GC_PROFILING) || defined(FEATURE_EVENT_TRACE)
    // we need to walk the heap if one of GC_PROFILING or FEATURE_EVENT_TRACE
    // is defined, since both of them make use of the walk heap worker.
    if (!fWalkedHeapForProfiler &&
        (fShouldWalkHeapRootsForEtw || fShouldWalkHeapObjectsForEtw))
    {
        GCProfileWalkHeapWorker(FALSE /* fProfilerPinned */, fShouldWalkHeapRootsForEtw, fShouldWalkHeapObjectsForEtw);
    }
#endif // defined(GC_PROFILING) || defined(FEATURE_EVENT_TRACE)
}

void WalkFReachableObjects(bool isCritical, void* objectID)
{
	g_profControlBlock.pProfInterface->FinalizeableObjectQueued(isCritical, (ObjectID)objectID);
}

static fq_walk_fn g_FQWalkFn = &WalkFReachableObjects;

void GCToEEInterface::DiagGCStart(int gen, bool isInduced)
{
#ifdef GC_PROFILING
    DiagUpdateGenerationBounds();
    GarbageCollectionStartedCallback(gen, isInduced);
    {
        BEGIN_PIN_PROFILER(CORProfilerTrackGC());
        size_t context = 0;

        // When we're walking objects allocated by class, then we don't want to walk the large
        // object heap because then it would count things that may have been around for a while.
        GCHeapUtilities::GetGCHeap()->DiagWalkHeap(&AllocByClassHelper, (void *)&context, 0, false);

        // Notify that we've reached the end of the Gen 0 scan
        g_profControlBlock.pProfInterface->EndAllocByClass(&context);
        END_PIN_PROFILER();
    }

#endif // GC_PROFILING
}

void GCToEEInterface::DiagUpdateGenerationBounds()
{
#ifdef GC_PROFILING
    if (CORProfilerTrackGC())
        UpdateGenerationBounds();
#endif // GC_PROFILING
}

void GCToEEInterface::DiagGCEnd(size_t index, int gen, int reason, bool fConcurrent)
{
#ifdef GC_PROFILING
    if (!fConcurrent)
    {
        GCProfileWalkHeap();
        DiagUpdateGenerationBounds();
        GarbageCollectionFinishedCallback();
    }
#endif // GC_PROFILING
}

void GCToEEInterface::DiagWalkFReachableObjects(void* gcContext)
{
#ifdef GC_PROFILING
    if (CORProfilerTrackGC())
    {
        BEGIN_PIN_PROFILER(CORProfilerPresent());
        GCHeapUtilities::GetGCHeap()->DiagWalkFinalizeQueue(gcContext, g_FQWalkFn);
        END_PIN_PROFILER();
    }
#endif //GC_PROFILING
}

// Note on last parameter: when calling this for bgc, only ETW
// should be sending these events so that existing profapi profilers
// don't get confused.
void WalkMovedReferences(uint8_t* begin, uint8_t* end, 
                         ptrdiff_t reloc,
                         void* context, 
                         bool fCompacting,
                         bool fBGC)
{
    ETW::GCLog::MovedReference(begin, end,
                               (fCompacting ? reloc : 0),
                               (size_t)context,
                               fCompacting,
                               !fBGC);
}

void GCToEEInterface::DiagWalkSurvivors(void* gcContext)
{
#if defined(GC_PROFILING) || defined(FEATURE_EVENT_TRACE)
    if (ShouldTrackMovementForProfilerOrEtw())
    {
        size_t context = 0;
        ETW::GCLog::BeginMovedReferences(&context);
        GCHeapUtilities::GetGCHeap()->DiagWalkSurvivorsWithType(gcContext, &WalkMovedReferences, (void*)context, walk_for_gc);
        ETW::GCLog::EndMovedReferences(context);
    }
#endif //GC_PROFILING || FEATURE_EVENT_TRACE
}

void GCToEEInterface::DiagWalkLOHSurvivors(void* gcContext)
{
#if defined(GC_PROFILING) || defined(FEATURE_EVENT_TRACE)
    if (ShouldTrackMovementForProfilerOrEtw())
    {
        size_t context = 0;
        ETW::GCLog::BeginMovedReferences(&context);
        GCHeapUtilities::GetGCHeap()->DiagWalkSurvivorsWithType(gcContext, &WalkMovedReferences, (void*)context, walk_for_loh);
        ETW::GCLog::EndMovedReferences(context);
    }
#endif //GC_PROFILING || FEATURE_EVENT_TRACE
}

void GCToEEInterface::DiagWalkBGCSurvivors(void* gcContext)
{
#if defined(GC_PROFILING) || defined(FEATURE_EVENT_TRACE)
    if (ShouldTrackMovementForProfilerOrEtw())
    {
        size_t context = 0;
        ETW::GCLog::BeginMovedReferences(&context);
        GCHeapUtilities::GetGCHeap()->DiagWalkSurvivorsWithType(gcContext, &WalkMovedReferences, (void*)context, walk_for_bgc);
        ETW::GCLog::EndMovedReferences(context);
    }
#endif //GC_PROFILING || FEATURE_EVENT_TRACE
}

void GCToEEInterface::StompWriteBarrier(WriteBarrierParameters* args)
{
    int stompWBCompleteActions = SWB_PASS;
    bool is_runtime_suspended = false;

    assert(args != nullptr);
    switch (args->operation)
    {
    case WriteBarrierOp::StompResize:
        // StompResize requires a new card table, a new lowest address, and
        // a new highest address
        assert(args->card_table != nullptr);
        assert(args->lowest_address != nullptr);
        assert(args->highest_address != nullptr);

        g_card_table = args->card_table;

#ifdef FEATURE_MANUALLY_MANAGED_CARD_BUNDLES
        assert(args->card_bundle_table != nullptr);
        g_card_bundle_table = args->card_bundle_table;
#endif

#ifdef FEATURE_USE_SOFTWARE_WRITE_WATCH_FOR_GC_HEAP
        if (g_sw_ww_enabled_for_gc_heap && (args->write_watch_table != nullptr))
        {
            assert(args->is_runtime_suspended);
            g_sw_ww_table = args->write_watch_table;
        }
#endif // FEATURE_USE_SOFTWARE_WRITE_WATCH_FOR_GC_HEAP

        stompWBCompleteActions |= ::StompWriteBarrierResize(args->is_runtime_suspended, args->requires_upper_bounds_check);

        // We need to make sure that other threads executing checked write barriers
        // will see the g_card_table update before g_lowest/highest_address updates.
        // Otherwise, the checked write barrier may AV accessing the old card table
        // with address that it does not cover. 
        //
        // Even x86's total store ordering is insufficient here because threads reading
        // g_card_table do so via the instruction cache, whereas g_lowest/highest_address
        // are read via the data cache.
        //
        // The g_card_table update is covered by section 8.1.3 of the Intel Software
        // Development Manual, Volume 3A (System Programming Guide, Part 1), about
        // "cross-modifying code": We need all _executing_ threads to invalidate
        // their instruction cache, which FlushProcessWriteBuffers achieves by sending
        // an IPI (inter-process interrupt).

        if (stompWBCompleteActions & SWB_ICACHE_FLUSH)
        {
            // flushing icache on current processor (thread)
            ::FlushWriteBarrierInstructionCache();
            // asking other processors (threads) to invalidate their icache
            FlushProcessWriteBuffers();
        }

        g_lowest_address = args->lowest_address;
        VolatileStore(&g_highest_address, args->highest_address);

#if defined(_ARM64_)
        // Need to reupdate for changes to g_highest_address g_lowest_address
        is_runtime_suspended = (stompWBCompleteActions & SWB_EE_RESTART) || args->is_runtime_suspended;
        stompWBCompleteActions |= ::StompWriteBarrierResize(is_runtime_suspended, args->requires_upper_bounds_check);

        is_runtime_suspended = (stompWBCompleteActions & SWB_EE_RESTART) || args->is_runtime_suspended;
        if(!is_runtime_suspended)
        {
            // If runtime is not suspended, force updated state to be visible to all threads
            MemoryBarrier();
        }
#endif
        if (stompWBCompleteActions & SWB_EE_RESTART)
        {
            assert(!args->is_runtime_suspended &&
                "if runtime was suspended in patching routines then it was in running state at begining");
            ThreadSuspend::RestartEE(FALSE, TRUE);
        }
        return; // unlike other branches we have already done cleanup so bailing out here
    case WriteBarrierOp::StompEphemeral:
        // StompEphemeral requires a new ephemeral low and a new ephemeral high
        assert(args->ephemeral_low != nullptr);
        assert(args->ephemeral_high != nullptr);
        g_ephemeral_low = args->ephemeral_low;
        g_ephemeral_high = args->ephemeral_high;
        stompWBCompleteActions |= ::StompWriteBarrierEphemeral(args->is_runtime_suspended);
        break;
    case WriteBarrierOp::Initialize:
        // This operation should only be invoked once, upon initialization.
        assert(g_card_table == nullptr);
        assert(g_lowest_address == nullptr);
        assert(g_highest_address == nullptr);
        assert(args->card_table != nullptr);
        assert(args->lowest_address != nullptr);
        assert(args->highest_address != nullptr);
        assert(args->ephemeral_low != nullptr);
        assert(args->ephemeral_high != nullptr);
        assert(args->is_runtime_suspended && "the runtime must be suspended here!");
        assert(!args->requires_upper_bounds_check && "the ephemeral generation must be at the top of the heap!");

        g_card_table = args->card_table;

#ifdef FEATURE_MANUALLY_MANAGED_CARD_BUNDLES
        assert(g_card_bundle_table == nullptr);
        g_card_bundle_table = args->card_bundle_table;
#endif
        
        g_lowest_address = args->lowest_address;
        g_highest_address = args->highest_address;
        stompWBCompleteActions |= ::StompWriteBarrierResize(true, false);

        // StompWriteBarrierResize does not necessarily bash g_ephemeral_low
        // usages, so we must do so here. This is particularly true on x86,
        // where StompWriteBarrierResize will not bash g_ephemeral_low when
        // called with the parameters (true, false), as it is above.
        g_ephemeral_low = args->ephemeral_low;
        g_ephemeral_high = args->ephemeral_high;
        stompWBCompleteActions |= ::StompWriteBarrierEphemeral(true);
        break;
    case WriteBarrierOp::SwitchToWriteWatch:
#ifdef FEATURE_USE_SOFTWARE_WRITE_WATCH_FOR_GC_HEAP
        assert(args->write_watch_table != nullptr);
        assert(args->is_runtime_suspended && "the runtime must be suspended here!");
        g_sw_ww_table = args->write_watch_table;
        g_sw_ww_enabled_for_gc_heap = true;
        stompWBCompleteActions |= ::SwitchToWriteWatchBarrier(true);
#else
        assert(!"should never be called without FEATURE_USE_SOFTWARE_WRITE_WATCH_FOR_GC_HEAP");
#endif // FEATURE_USE_SOFTWARE_WRITE_WATCH_FOR_GC_HEAP
        break;
    case WriteBarrierOp::SwitchToNonWriteWatch:
#ifdef FEATURE_USE_SOFTWARE_WRITE_WATCH_FOR_GC_HEAP
        assert(args->is_runtime_suspended && "the runtime must be suspended here!");
        g_sw_ww_table = 0;
        g_sw_ww_enabled_for_gc_heap = false;
        stompWBCompleteActions |= ::SwitchToNonWriteWatchBarrier(true);
#else
        assert(!"should never be called without FEATURE_USE_SOFTWARE_WRITE_WATCH_FOR_GC_HEAP");
#endif // FEATURE_USE_SOFTWARE_WRITE_WATCH_FOR_GC_HEAP
        break;
    default:
        assert(!"unknown WriteBarrierOp enum");
    }
    if (stompWBCompleteActions & SWB_ICACHE_FLUSH) 
    {
        ::FlushWriteBarrierInstructionCache();
    }
    if (stompWBCompleteActions & SWB_EE_RESTART) 
    {
        assert(!args->is_runtime_suspended && 
            "if runtime was suspended in patching routines then it was in running state at begining");
        ThreadSuspend::RestartEE(FALSE, TRUE);
    }
}

void GCToEEInterface::EnableFinalization(bool foundFinalizers)
{
    if (foundFinalizers || FinalizerThread::HaveExtraWorkForFinalizer())
    {
        FinalizerThread::EnableFinalization();
    }
}

void GCToEEInterface::HandleFatalError(unsigned int exitCode)
{
    EEPOLICY_HANDLE_FATAL_ERROR(exitCode);
}

bool GCToEEInterface::ShouldFinalizeObjectForUnload(AppDomain* pDomain, Object* obj)
{
    // CoreCLR does not have appdomains, so this code path is dead. Other runtimes may
    // choose to inspect the object being finalized here.
    // [DESKTOP TODO] Desktop looks for "agile and finalizable" objects and may choose
    // to move them to a new app domain instead of finalizing them here.
    return true;
}

bool GCToEEInterface::ForceFullGCToBeBlocking()
{
    // In theory, there is nothing fundamental that requires an AppDomain unload to induce
    // a blocking GC. In the past, this workaround was done to fix an Stress AV, but the root
    // cause of the AV was never discovered and this workaround remains in place.
    //
    // It would be nice if this were not necessary. However, it's not clear if the aformentioned
    // stress bug is still lurking and will return if this workaround is removed. We should
    // do some experiments: remove this workaround and see if the stress bug still repros.
    // If so, we should find the root cause instead of relying on this.
    return !!SystemDomain::System()->RequireAppDomainCleanup();
}

bool GCToEEInterface::EagerFinalized(Object* obj)
{
    MethodTable* pMT = obj->GetGCSafeMethodTable();
    if (pMT == pWeakReferenceMT ||
        pMT->GetCanonicalMethodTable() == pWeakReferenceOfTCanonMT)
    {
        FinalizeWeakReference(obj);
        return true;
    }

    return false;
}

MethodTable* GCToEEInterface::GetFreeObjectMethodTable()
{
    assert(g_pFreeObjectMethodTable != nullptr);
    return g_pFreeObjectMethodTable;
}

// These are arbitrary, we shouldn't ever be having confrig keys or values
// longer than these lengths.
const size_t MaxConfigKeyLength = 255;
const size_t MaxConfigValueLength = 255;

bool GCToEEInterface::GetBooleanConfigValue(const char* key, bool* value)
{
    CONTRACTL {
        NOTHROW;
        GC_NOTRIGGER;
    } CONTRACTL_END;

    // these configuration values are given to us via startup flags.
    if (strcmp(key, "gcServer") == 0)
    {
        *value = g_heap_type == GC_HEAP_SVR;
        return true;
    }

    if (strcmp(key, "gcConcurrent") == 0)
    {
        *value = !!g_pConfig->GetGCconcurrent();
        return true;
    }

    if (strcmp(key, "GCRetainVM") == 0)
    {
        *value = !!g_pConfig->GetGCRetainVM();
        return true;
    }

    WCHAR configKey[MaxConfigKeyLength];
    if (MultiByteToWideChar(CP_ACP, 0, key, -1 /* key is null-terminated */, configKey, MaxConfigKeyLength) == 0)
    {
        // whatever this is... it's not something we care about. (It was too long, wasn't unicode, etc.)
        return false;
    }

    // otherwise, ask the config subsystem.
    if (CLRConfig::IsConfigOptionSpecified(configKey))
    {
        CLRConfig::ConfigDWORDInfo info { configKey , 0, CLRConfig::EEConfig_default };
        *value = CLRConfig::GetConfigValue(info) != 0;
        return true;
    }

    return false;
}

bool GCToEEInterface::GetIntConfigValue(const char* key, int64_t* value)
{
    CONTRACTL {
      NOTHROW;
      GC_NOTRIGGER;
    } CONTRACTL_END;

    WCHAR configKey[MaxConfigKeyLength];
    if (MultiByteToWideChar(CP_ACP, 0, key, -1 /* key is null-terminated */, configKey, MaxConfigKeyLength) == 0)
    {
        // whatever this is... it's not something we care about. (It was too long, wasn't unicode, etc.)
        return false;
    }

    if (CLRConfig::IsConfigOptionSpecified(configKey))
    {
        CLRConfig::ConfigDWORDInfo info { configKey , 0, CLRConfig::EEConfig_default };
        *value = CLRConfig::GetConfigValue(info);
        return true;
    }

    return false;
}

bool GCToEEInterface::GetStringConfigValue(const char* key, const char** value)
{
    CONTRACTL {
      NOTHROW;
      GC_NOTRIGGER;
    } CONTRACTL_END;

    WCHAR configKey[MaxConfigKeyLength];
    if (MultiByteToWideChar(CP_ACP, 0, key, -1 /* key is null-terminated */, configKey, MaxConfigKeyLength) == 0)
    {
        // whatever this is... it's not something we care about. (It was too long, wasn't unicode, etc.)
        return false;
    }

    CLRConfig::ConfigStringInfo info { configKey, CLRConfig::EEConfig_default };
    LPWSTR out = CLRConfig::GetConfigValue(info);
    if (!out)
    {
        // config not found
        return false;
    }

    // not allocated on the stack since it escapes this function
    AStringHolder configResult = new (nothrow) char[MaxConfigValueLength];
    if (!configResult)
    {
        CLRConfig::FreeConfigString(out);
        return false;
    }

    if (WideCharToMultiByte(CP_ACP, 0, out, -1 /* out is null-terminated */, 
          configResult.GetValue(), MaxConfigKeyLength, nullptr, nullptr) == 0)
    {
        // this should only happen if the config subsystem gives us a string that's not valid
        // unicode.
        CLRConfig::FreeConfigString(out);
        return false;
    }

    *value = configResult.Extract();
    CLRConfig::FreeConfigString(out);
    return true;
}

void GCToEEInterface::FreeStringConfigValue(const char* value)
{
    delete [] value;
}

bool GCToEEInterface::IsGCThread()
{
    return !!::IsGCThread();
}

bool GCToEEInterface::WasCurrentThreadCreatedByGC()
{
    return !!::IsGCSpecialThread();
}

struct SuspendableThreadStubArguments
{
    void* Argument;
    void (*ThreadStart)(void*);
    Thread* Thread;
    bool HasStarted;
    CLREvent ThreadStartedEvent;
};

struct ThreadStubArguments
{
    void* Argument;
    void (*ThreadStart)(void*);
    HANDLE Thread;
    bool HasStarted;
    CLREvent ThreadStartedEvent;
};

namespace
{
    const size_t MaxThreadNameSize = 255;

    bool CreateSuspendableThread(
        void (*threadStart)(void*),
        void* argument,
        const char* name)
    {
        LIMITED_METHOD_CONTRACT;

        SuspendableThreadStubArguments args;
        args.Argument = argument;
        args.ThreadStart = threadStart;
        args.Thread = nullptr;
        args.HasStarted = false;
        if (!args.ThreadStartedEvent.CreateAutoEventNoThrow(FALSE))
        {
            return false;
        }

        EX_TRY
        {
            args.Thread = SetupUnstartedThread(FALSE);
        }
        EX_CATCH
        {
        }
        EX_END_CATCH(SwallowAllExceptions)

        if (!args.Thread)
        {
            args.ThreadStartedEvent.CloseEvent();
            return false;
        }

        auto threadStub = [](void* argument) -> DWORD
        {
            SuspendableThreadStubArguments* args = static_cast<SuspendableThreadStubArguments*>(argument);
            assert(args != nullptr);

            ClrFlsSetThreadType(ThreadType_GC);
            args->Thread->SetGCSpecial(true);
            STRESS_LOG_RESERVE_MEM(GC_STRESSLOG_MULTIPLY);
            args->HasStarted = !!args->Thread->HasStarted(false);

            Thread* thread = args->Thread;
            auto threadStart = args->ThreadStart;
            void* threadArgument = args->Argument;
            bool hasStarted = args->HasStarted;
            args->ThreadStartedEvent.Set();

            // The stubArgs cannot be used once the event is set, since that releases wait on the
            // event in the function that created this thread and the stubArgs go out of scope.
            if (hasStarted)
            {
                threadStart(threadArgument);
                DestroyThread(thread);
            }

            return 0;
        };

        InlineSString<MaxThreadNameSize> wideName;
        const WCHAR* namePtr = nullptr;
        EX_TRY
        {
            if (name != nullptr)
            {
                wideName.SetUTF8(name);
                namePtr = wideName.GetUnicode();
            }
        }
        EX_CATCH
        {
            // we're not obligated to provide a name - if it's not valid,
            // just report nullptr as the name.
        }
        EX_END_CATCH(SwallowAllExceptions)

        if (!args.Thread->CreateNewThread(0, threadStub, &args, namePtr))
        {
            args.Thread->DecExternalCount(FALSE);
            args.ThreadStartedEvent.CloseEvent();
            return false;
        }

        args.Thread->SetBackground(TRUE, FALSE);
        args.Thread->StartThread();

        // Wait for the thread to be in its main loop
        uint32_t res = args.ThreadStartedEvent.Wait(INFINITE, FALSE);
        args.ThreadStartedEvent.CloseEvent();
        _ASSERTE(res == WAIT_OBJECT_0);

        if (!args.HasStarted)
        {
            // The thread has failed to start and the Thread object was destroyed in the Thread::HasStarted
            // failure code path.
            return false;
        }

        return true;
    }

    bool CreateNonSuspendableThread(
        void (*threadStart)(void*),
        void* argument,
        const char* name)
    {
        LIMITED_METHOD_CONTRACT;

        ThreadStubArguments args;
        args.Argument = argument;
        args.ThreadStart = threadStart;
        args.Thread = INVALID_HANDLE_VALUE;
        if (!args.ThreadStartedEvent.CreateAutoEventNoThrow(FALSE))
        {
            return false;
        }

        auto threadStub = [](void* argument) -> DWORD
        {
            ThreadStubArguments* args = static_cast<ThreadStubArguments*>(argument);
            assert(args != nullptr);

            ClrFlsSetThreadType(ThreadType_GC);
            STRESS_LOG_RESERVE_MEM(GC_STRESSLOG_MULTIPLY);

            args->HasStarted = true;
            auto threadStart = args->ThreadStart;
            void* threadArgument = args->Argument;
            args->ThreadStartedEvent.Set();

            // The stub args cannot be used once the event is set, since that releases wait on the
            // event in the function that created this thread and the stubArgs go out of scope.
            threadStart(threadArgument);
            return 0;
        };

        args.Thread = Thread::CreateUtilityThread(Thread::StackSize_Medium, threadStub, &args);
        if (args.Thread == INVALID_HANDLE_VALUE)
        {
            args.ThreadStartedEvent.CloseEvent();
            return false;
        }

        // Wait for the thread to be in its main loop
        uint32_t res = args.ThreadStartedEvent.Wait(INFINITE, FALSE);
        args.ThreadStartedEvent.CloseEvent();
        _ASSERTE(res == WAIT_OBJECT_0);

        CloseHandle(args.Thread);
        return true;
    }
} // anonymous namespace

bool GCToEEInterface::CreateThread(void (*threadStart)(void*), void* arg, bool is_suspendable, const char* name)
{
    LIMITED_METHOD_CONTRACT;
    if (is_suspendable)
    {
        return CreateSuspendableThread(threadStart, arg, name);
    }
    else
    {
        return CreateNonSuspendableThread(threadStart, arg, name);
    }
}

void GCToEEInterface::WalkAsyncPinnedForPromotion(Object* object, ScanContext* sc, promote_func* callback)
{
    LIMITED_METHOD_CONTRACT;

    assert(object != nullptr);
    assert(sc != nullptr);
    assert(callback != nullptr);
    if (object->GetGCSafeMethodTable() != g_pOverlappedDataClass)
    {
        // not an overlapped data object - nothing to do.
        return;
    }

    // reporting the pinned user objects
    OverlappedDataObject *pOverlapped = (OverlappedDataObject *)object;
    if (pOverlapped->m_userObject != NULL)
    {
        //callback(OBJECTREF_TO_UNCHECKED_OBJECTREF(pOverlapped->m_userObject), (ScanContext *)lp1, GC_CALL_PINNED);
        if (pOverlapped->m_isArray)
        {
            // OverlappedDataObject is very special.  An async pin handle keeps it alive.
            // During GC, we also make sure
            // 1. m_userObject itself does not move if m_userObject is not array
            // 2. Every object pointed by m_userObject does not move if m_userObject is array
            // We do not want to pin m_userObject if it is array.  But m_userObject may be updated
            // during relocation phase before OverlappedDataObject is doing relocation.
            // m_userObjectInternal is used to track the location of the m_userObject before it is updated.
            pOverlapped->m_userObjectInternal = static_cast<void*>(OBJECTREFToObject(pOverlapped->m_userObject));
            ArrayBase* pUserObject = (ArrayBase*)OBJECTREFToObject(pOverlapped->m_userObject);
            Object **ppObj = (Object**)pUserObject->GetDataPtr(TRUE);
            size_t num = pUserObject->GetNumComponents();
            for (size_t i = 0; i < num; i++)
            {
                callback(ppObj + i, sc, GC_CALL_PINNED);
            }
        }
        else
        {
            callback(&OBJECTREF_TO_UNCHECKED_OBJECTREF(pOverlapped->m_userObject), (ScanContext *)sc, GC_CALL_PINNED);
        }
    }

    if (pOverlapped->GetAppDomainId() != DefaultADID && pOverlapped->GetAppDomainIndex().m_dwIndex == DefaultADID)
    {
        OverlappedDataObject::MarkCleanupNeededFromGC();
    }
}

void GCToEEInterface::WalkAsyncPinned(Object* object, void* context, void (*callback)(Object*, Object*, void*))
{
    LIMITED_METHOD_CONTRACT;

    assert(object != nullptr);
    assert(callback != nullptr);

    if (object->GetGCSafeMethodTable() != g_pOverlappedDataClass)
    {
        return;
    }

    OverlappedDataObject *pOverlapped = (OverlappedDataObject *)(object);
    if (pOverlapped->m_userObject != NULL)
    {
        Object * pUserObject = OBJECTREFToObject(pOverlapped->m_userObject);
        callback(object, pUserObject, context);
        if (pOverlapped->m_isArray)
        {
            ArrayBase* pUserArrayObject = (ArrayBase*)pUserObject;
            Object **pObj = (Object**)pUserArrayObject->GetDataPtr(TRUE);
            size_t num = pUserArrayObject->GetNumComponents();
            for (size_t i = 0; i < num; i ++)
            {
                callback(pUserObject, pObj[i], context);
            }
        }
    }
}

IGCToCLREventSink* GCToEEInterface::EventSink()
{
    LIMITED_METHOD_CONTRACT;

    return &g_gcToClrEventSink;
}<|MERGE_RESOLUTION|>--- conflicted
+++ resolved
@@ -303,7 +303,6 @@
     SyncBlockCache::GetSyncBlockCache()->GCDone(FALSE, max_gen);
 }
 
-<<<<<<< HEAD
 uint32_t GCToEEInterface::GetActiveSyncBlockCount()
 {
     CONTRACTL
@@ -316,10 +315,7 @@
     return SyncBlockCache::GetSyncBlockCache()->GetActiveCount();   
 }
 
-gc_alloc_context * GCToEEInterface::GetAllocContext(Thread * pThread)
-=======
 gc_alloc_context * GCToEEInterface::GetAllocContext()
->>>>>>> 71ac272d
 {
     WRAPPER_NO_CONTRACT;
     
