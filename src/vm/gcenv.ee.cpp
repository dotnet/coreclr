// Licensed to the .NET Foundation under one or more agreements.
// The .NET Foundation licenses this file to you under the MIT license.
// See the LICENSE file in the project root for more information.

/*
 * GCENV.EE.CPP 
 *
 * GCToEEInterface implementation
 *

 *
 */

void GCToEEInterface::SuspendEE(SUSPEND_REASON reason)
{
    WRAPPER_NO_CONTRACT;

    static_assert_no_msg(SUSPEND_FOR_GC == (int)ThreadSuspend::SUSPEND_FOR_GC);
    static_assert_no_msg(SUSPEND_FOR_GC_PREP == (int)ThreadSuspend::SUSPEND_FOR_GC_PREP);

    _ASSERTE(reason == SUSPEND_FOR_GC || reason == SUSPEND_FOR_GC_PREP);

    ThreadSuspend::SuspendEE((ThreadSuspend::SUSPEND_REASON)reason);
}

void GCToEEInterface::RestartEE(bool bFinishedGC)
{
    WRAPPER_NO_CONTRACT;

    ThreadSuspend::RestartEE(bFinishedGC, TRUE);
}

VOID GCToEEInterface::SyncBlockCacheWeakPtrScan(HANDLESCANPROC scanProc, uintptr_t lp1, uintptr_t lp2)
{
    CONTRACTL
    {
        NOTHROW;
        GC_NOTRIGGER;
    }
    CONTRACTL_END;

    SyncBlockCache::GetSyncBlockCache()->GCWeakPtrScan(scanProc, lp1, lp2);
}


//EE can perform post stack scanning action, while the 
// user threads are still suspended 
VOID GCToEEInterface::AfterGcScanRoots (int condemned, int max_gen,
                                   ScanContext* sc)
{
    CONTRACTL
    {
        NOTHROW;
        GC_NOTRIGGER;
    }
    CONTRACTL_END;

#ifdef FEATURE_COMINTEROP
    // Go through all the app domains and for each one detach all the *unmarked* RCWs to prevent
    // the RCW cache from resurrecting them.
    UnsafeAppDomainIterator i(TRUE);
    i.Init();

    while (i.Next())
    {
        i.GetDomain()->DetachRCWs();
    }
#endif // FEATURE_COMINTEROP
}

/*
 * Scan all stack roots
 */
 
static void ScanStackRoots(Thread * pThread, promote_func* fn, ScanContext* sc)
{
    GCCONTEXT   gcctx;

    gcctx.f  = fn;
    gcctx.sc = sc;
    gcctx.cf = NULL;

    ENABLE_FORBID_GC_LOADER_USE_IN_THIS_SCOPE();

    // Either we are in a concurrent situation (in which case the thread is unknown to
    // us), or we are performing a synchronous GC and we are the GC thread, holding
    // the threadstore lock.

    _ASSERTE(dbgOnly_IsSpecialEEThread() ||
                GetThread() == NULL ||
                // this is for background GC threads which always call this when EE is suspended.
                IsGCSpecialThread() || 
                (GetThread() == ThreadSuspend::GetSuspensionThread() && ThreadStore::HoldingThreadStore()));

    pThread->SetHasPromotedBytes();

    Frame* pTopFrame = pThread->GetFrame();
    Object ** topStack = (Object **)pTopFrame;
    if ((pTopFrame != ((Frame*)-1)) 
        && (pTopFrame->GetVTablePtr() == InlinedCallFrame::GetMethodFrameVPtr())) {
        // It is an InlinedCallFrame. Get SP from it.
        InlinedCallFrame* pInlinedFrame = (InlinedCallFrame*)pTopFrame;
        topStack = (Object **)pInlinedFrame->GetCallSiteSP();
    } 

    sc->stack_limit = (uintptr_t)topStack;

#ifdef FEATURE_CONSERVATIVE_GC
    if (g_pConfig->GetGCConservative())
    {
        // Conservative stack root reporting
        // We will treat everything on stack as a pinned interior GC pointer
        // Since we report every thing as pinned, we don't need to run following code for relocation phase.
        if (sc->promotion)
        {
            Object ** bottomStack = (Object **) pThread->GetCachedStackBase();
            Object ** walk;
            for (walk = topStack; walk < bottomStack; walk ++)
            {
                if (((void*)*walk > (void*)bottomStack || (void*)*walk < (void*)topStack) &&
                    ((void*)*walk >= (void*)g_lowest_address && (void*)*walk <= (void*)g_highest_address)
                    )
                {
                    //DbgPrintf("promote " FMT_ADDR " : " FMT_ADDR "\n", walk, *walk);
                    fn(walk, sc, GC_CALL_INTERIOR|GC_CALL_PINNED);
                }
            }
        }

        // Also ask the explicit Frames to report any references they might know about.
        // Generally these will be a subset of the objects reported below but there's
        // nothing that guarantees that and in the specific case of a GC protect frame the
        // references it protects may live at a lower address than the frame itself (and
        // thus escape the stack range we scanned above).
        Frame *pFrame = pThread->GetFrame();
        while (pFrame != FRAME_TOP)
        {
            pFrame->GcScanRoots(fn, sc);
            pFrame = pFrame->PtrNextFrame();
        }
    }
    else
#endif
    {    
        unsigned flagsStackWalk = ALLOW_ASYNC_STACK_WALK | ALLOW_INVALID_OBJECTS;
#if defined(WIN64EXCEPTIONS)            
        flagsStackWalk |= GC_FUNCLET_REFERENCE_REPORTING;
#endif // defined(WIN64EXCEPTIONS)                        
        pThread->StackWalkFrames( GcStackCrawlCallBack, &gcctx, flagsStackWalk);
    }
}

void GCToEEInterface::GcScanRoots(promote_func* fn, int condemned, int max_gen, ScanContext* sc)
{
    STRESS_LOG1(LF_GCROOTS, LL_INFO10, "GCScan: Promotion Phase = %d\n", sc->promotion);

    // In server GC, we should be competing for marking the statics
    if (GCHeapUtilities::MarkShouldCompeteForStatics())
    {
        if (condemned == max_gen && sc->promotion)
        {
            SystemDomain::EnumAllStaticGCRefs(fn, sc);
        }
    }

    Thread* pThread = NULL;
    while ((pThread = ThreadStore::GetThreadList(pThread)) != NULL)
    {
        STRESS_LOG2(LF_GC | LF_GCROOTS, LL_INFO100, "{ Starting scan of Thread %p ID = %x\n", pThread, pThread->GetThreadId());

        if (GCHeapUtilities::GetGCHeap()->IsThreadUsingAllocationContextHeap(
            pThread->GetAllocContext(), sc->thread_number))
        {
            sc->thread_under_crawl = pThread;
#ifdef FEATURE_EVENT_TRACE
            sc->dwEtwRootKind = kEtwGCRootKindStack;
#endif // FEATURE_EVENT_TRACE
            ScanStackRoots(pThread, fn, sc);
#ifdef FEATURE_EVENT_TRACE
            sc->dwEtwRootKind = kEtwGCRootKindOther;
#endif // FEATURE_EVENT_TRACE
        }
        STRESS_LOG2(LF_GC | LF_GCROOTS, LL_INFO100, "Ending scan of Thread %p ID = 0x%x }\n", pThread, pThread->GetThreadId());
    }
}

void GCToEEInterface::GcStartWork (int condemned, int max_gen)
{
    CONTRACTL
    {
        NOTHROW;
        GC_NOTRIGGER;
    }
    CONTRACTL_END;

    // Update AppDomain stage here.
    SystemDomain::System()->ProcessClearingDomains();

#ifdef VERIFY_HEAP
    // Validate byrefs pinned by IL stubs since the last GC.
    StubHelpers::ProcessByrefValidationList();
#endif // VERIFY_HEAP

    ExecutionManager::CleanupCodeHeaps();

#ifdef FEATURE_EVENT_TRACE
    ETW::TypeSystemLog::Cleanup();
#endif

#ifdef FEATURE_COMINTEROP
    //
    // Let GC detect managed/native cycles with input from jupiter
    // Jupiter will
    // 1. Report reference from RCW to CCW based on native reference in Jupiter
    // 2. Identify the subset of CCWs that needs to be rooted
    // 
    // We'll build the references from RCW to CCW using
    // 1. Preallocated arrays
    // 2. Dependent handles
    // 
    RCWWalker::OnGCStarted(condemned);
#endif // FEATURE_COMINTEROP

    if (condemned == max_gen)
    {
        ThreadStore::s_pThreadStore->OnMaxGenerationGCStarted();
    }
}

void GCToEEInterface::GcDone(int condemned)
{
    CONTRACTL
    {
        NOTHROW;
        GC_NOTRIGGER;
    }
    CONTRACTL_END;

#ifdef FEATURE_COMINTEROP
    //
    // Tell Jupiter GC has finished
    // 
    RCWWalker::OnGCFinished(condemned);
#endif // FEATURE_COMINTEROP
}

bool GCToEEInterface::RefCountedHandleCallbacks(Object * pObject)
{
    CONTRACTL
    {
        NOTHROW;
        GC_NOTRIGGER;
    }
    CONTRACTL_END;

#ifdef FEATURE_COMINTEROP
    //<REVISIT_TODO>@todo optimize the access to the ref-count
    ComCallWrapper* pWrap = ComCallWrapper::GetWrapperForObject((OBJECTREF)pObject);

    return pWrap != NULL && pWrap->IsWrapperActive();
#else
    return false;
#endif
}

void GCToEEInterface::GcBeforeBGCSweepWork()
{
    CONTRACTL
    {
        NOTHROW;
        GC_NOTRIGGER;
    }
    CONTRACTL_END;

#ifdef VERIFY_HEAP
    // Validate byrefs pinned by IL stubs since the last GC.
    StubHelpers::ProcessByrefValidationList();
#endif // VERIFY_HEAP
}

void GCToEEInterface::SyncBlockCacheDemote(int max_gen)
{
    CONTRACTL
    {
        NOTHROW;
        GC_NOTRIGGER;
    }
    CONTRACTL_END;

    SyncBlockCache::GetSyncBlockCache()->GCDone(TRUE, max_gen);
}

void GCToEEInterface::SyncBlockCachePromotionsGranted(int max_gen)
{
    CONTRACTL
    {
        NOTHROW;
        GC_NOTRIGGER;
    }
    CONTRACTL_END;

    SyncBlockCache::GetSyncBlockCache()->GCDone(FALSE, max_gen);
}

uint32_t GCToEEInterface::GetActiveSyncBlockCount()
{
    CONTRACTL
    {
        NOTHROW;
        GC_NOTRIGGER;
    }
    CONTRACTL_END;

    return SyncBlockCache::GetSyncBlockCache()->GetActiveCount();   
}

gc_alloc_context * GCToEEInterface::GetAllocContext()
{
    WRAPPER_NO_CONTRACT;
    
    Thread* pThread = ::GetThread();
    assert(pThread != nullptr);
    return pThread->GetAllocContext();
}

void GCToEEInterface::GcEnumAllocContexts(enum_alloc_context_func* fn, void* param)
{
    CONTRACTL
    {
        NOTHROW;
        GC_NOTRIGGER;
    }
    CONTRACTL_END;

    if (GCHeapUtilities::UseThreadAllocationContexts())
    {
        Thread * pThread = NULL;
        while ((pThread = ThreadStore::GetThreadList(pThread)) != NULL)
        {
            fn(pThread->GetAllocContext(), param);
        }
    }
    else
    {
        fn(&g_global_alloc_context, param);
    }
}


uint8_t* GCToEEInterface::GetLoaderAllocatorObjectForGC(Object* pObject)
{
    CONTRACTL
    {
        NOTHROW;
        GC_NOTRIGGER;
    }
    CONTRACTL_END;

    return pObject->GetGCSafeMethodTable()->GetLoaderAllocatorObjectForGC();
}

bool GCToEEInterface::IsPreemptiveGCDisabled()
{
    WRAPPER_NO_CONTRACT;

    Thread* pThread = ::GetThread();
    if (pThread)
    {
        return !!pThread->PreemptiveGCDisabled();
    }

    return false;
}

bool GCToEEInterface::EnablePreemptiveGC()
{
    WRAPPER_NO_CONTRACT;

    bool bToggleGC = false;
    Thread* pThread = ::GetThread();

    if (pThread)
    {
        bToggleGC = !!pThread->PreemptiveGCDisabled();
        if (bToggleGC)
        {
            pThread->EnablePreemptiveGC();
        }
    }

    return bToggleGC;
}

void GCToEEInterface::DisablePreemptiveGC()
{
    WRAPPER_NO_CONTRACT;

    Thread* pThread = ::GetThread();
    if (pThread)
    {
        pThread->DisablePreemptiveGC();
    }
}

Thread* GCToEEInterface::GetThread()
{
    WRAPPER_NO_CONTRACT;

    return ::GetThread();
}

struct BackgroundThreadStubArgs
{
    Thread* thread;
    GCBackgroundThreadFunction threadStart;
    void* arg;
    CLREvent threadStartedEvent;
    bool hasStarted;
};

DWORD WINAPI BackgroundThreadStub(void* arg)
{
    BackgroundThreadStubArgs* stubArgs = (BackgroundThreadStubArgs*)arg;
    assert (stubArgs->thread != NULL);

    ClrFlsSetThreadType (ThreadType_GC);
    stubArgs->thread->SetGCSpecial(true);
    STRESS_LOG_RESERVE_MEM (GC_STRESSLOG_MULTIPLY);

    stubArgs->hasStarted = !!stubArgs->thread->HasStarted(FALSE);

    Thread* thread = stubArgs->thread;
    GCBackgroundThreadFunction realThreadStart = stubArgs->threadStart;
    void* realThreadArg = stubArgs->arg;
    bool hasStarted = stubArgs->hasStarted;

    stubArgs->threadStartedEvent.Set();
    // The stubArgs cannot be used once the event is set, since that releases wait on the
    // event in the function that created this thread and the stubArgs go out of scope.

    DWORD result = 0;

    if (hasStarted)
    {
        result = realThreadStart(realThreadArg);
        DestroyThread(thread);
    }

    return result;
}

//
// Diagnostics code
//

#if defined(GC_PROFILING) || defined(FEATURE_EVENT_TRACE)
inline BOOL ShouldTrackMovementForProfilerOrEtw()
{
#ifdef GC_PROFILING
    if (CORProfilerTrackGC())
        return true;
#endif

#ifdef FEATURE_EVENT_TRACE
    if (ETW::GCLog::ShouldTrackMovementForEtw())
        return true;
#endif

    return false;
}
#endif // defined(GC_PROFILING) || defined(FEATURE_EVENT_TRACE)

void ProfScanRootsHelper(Object** ppObject, ScanContext *pSC, uint32_t dwFlags)
{
#if defined(GC_PROFILING) || defined(FEATURE_EVENT_TRACE)
    Object *pObj = *ppObject;
    if (dwFlags & GC_CALL_INTERIOR)
    {
        pObj = GCHeapUtilities::GetGCHeap()->GetContainingObject(pObj, true);
        if (pObj == nullptr)
            return;
    }
    ScanRootsHelper(pObj, ppObject, pSC, dwFlags);
#endif // defined(GC_PROFILING) || defined(FEATURE_EVENT_TRACE)
}

// TODO - at some point we would like to completely decouple profiling
// from ETW tracing using a pattern similar to this, where the
// ProfilingScanContext has flags about whether or not certain things
// should be tracked, and each one of these ProfilerShouldXYZ functions
// will check these flags and determine what to do based upon that.
// GCProfileWalkHeapWorker can, in turn, call those methods without fear
// of things being ifdef'd out.

// Returns TRUE if GC profiling is enabled and the profiler
// should scan dependent handles, FALSE otherwise.
BOOL ProfilerShouldTrackConditionalWeakTableElements() 
{
#if defined(GC_PROFILING)
    return CORProfilerTrackConditionalWeakTableElements();
#else
    return FALSE;
#endif // defined (GC_PROFILING)
}

// If GC profiling is enabled, informs the profiler that we are done
// tracing dependent handles.
void ProfilerEndConditionalWeakTableElementReferences(void* heapId)
{
#if defined (GC_PROFILING)
    g_profControlBlock.pProfInterface->EndConditionalWeakTableElementReferences(heapId);
#else
    UNREFERENCED_PARAMETER(heapId);
#endif // defined (GC_PROFILING)
}

// If GC profiling is enabled, informs the profiler that we are done
// tracing root references.
void ProfilerEndRootReferences2(void* heapId) 
{
#if defined (GC_PROFILING)
    g_profControlBlock.pProfInterface->EndRootReferences2(heapId);
#else
    UNREFERENCED_PARAMETER(heapId);
#endif // defined (GC_PROFILING)
}

void GcScanRootsForProfilerAndETW(promote_func* fn, int condemned, int max_gen, ScanContext* sc)
{
    Thread* pThread = NULL;
    while ((pThread = ThreadStore::GetThreadList(pThread)) != NULL)
    {
        sc->thread_under_crawl = pThread;
#ifdef FEATURE_EVENT_TRACE
        sc->dwEtwRootKind = kEtwGCRootKindStack;
#endif // FEATURE_EVENT_TRACE
        ScanStackRoots(pThread, fn, sc);
#ifdef FEATURE_EVENT_TRACE
        sc->dwEtwRootKind = kEtwGCRootKindOther;
#endif // FEATURE_EVENT_TRACE
    }
}

void ScanHandleForProfilerAndETW(Object** pRef, Object* pSec, uint32_t flags, ScanContext* context, bool isDependent)
{
    ProfilingScanContext* pSC = (ProfilingScanContext*)context;

#ifdef GC_PROFILING
    // Give the profiler the objectref.
    if (pSC->fProfilerPinned)
    {
        if (!isDependent)
        {
            BEGIN_PIN_PROFILER(CORProfilerTrackGC());
            g_profControlBlock.pProfInterface->RootReference2(
                (uint8_t *)*pRef,
                kEtwGCRootKindHandle,
                (EtwGCRootFlags)flags,
                pRef, 
                &pSC->pHeapId);
            END_PIN_PROFILER();
        }
        else
        {
            BEGIN_PIN_PROFILER(CORProfilerTrackConditionalWeakTableElements());
            g_profControlBlock.pProfInterface->ConditionalWeakTableElementReference(
                (uint8_t*)*pRef,
                (uint8_t*)pSec,
                pRef,
                &pSC->pHeapId);
            END_PIN_PROFILER();
        }
    }
#endif // GC_PROFILING

#if defined(FEATURE_EVENT_TRACE)
    // Notify ETW of the handle
    if (ETW::GCLog::ShouldWalkHeapRootsForEtw())
    {
        ETW::GCLog::RootReference(
            pRef,
            *pRef,          // object being rooted
            pSec,           // pSecondaryNodeForDependentHandle
            isDependent,
            pSC,
            0,              // dwGCFlags,
            flags);     // ETW handle flags
    }
#endif // defined(FEATURE_EVENT_TRACE) 
}

// This is called only if we've determined that either:
//     a) The Profiling API wants to do a walk of the heap, and it has pinned the
//     profiler in place (so it cannot be detached), and it's thus safe to call into the
//     profiler, OR
//     b) ETW infrastructure wants to do a walk of the heap either to log roots,
//     objects, or both.
// This can also be called to do a single walk for BOTH a) and b) simultaneously.  Since
// ETW can ask for roots, but not objects
#if defined(GC_PROFILING) || defined(FEATURE_EVENT_TRACE)
void GCProfileWalkHeapWorker(BOOL fProfilerPinned, BOOL fShouldWalkHeapRootsForEtw, BOOL fShouldWalkHeapObjectsForEtw)
{
    {
        ProfilingScanContext SC(fProfilerPinned);
        unsigned max_generation = GCHeapUtilities::GetGCHeap()->GetMaxGeneration();

        // **** Scan roots:  Only scan roots if profiling API wants them or ETW wants them.
        if (fProfilerPinned || fShouldWalkHeapRootsForEtw)
        {
            GcScanRootsForProfilerAndETW(&ProfScanRootsHelper, max_generation, max_generation, &SC);
            SC.dwEtwRootKind = kEtwGCRootKindFinalizer;
            GCHeapUtilities::GetGCHeap()->DiagScanFinalizeQueue(&ProfScanRootsHelper, &SC);

            // Handles are kept independent of wks/svr/concurrent builds
            SC.dwEtwRootKind = kEtwGCRootKindHandle;
            GCHeapUtilities::GetGCHeap()->DiagScanHandles(&ScanHandleForProfilerAndETW, max_generation, &SC);

            // indicate that regular handle scanning is over, so we can flush the buffered roots
            // to the profiler.  (This is for profapi only.  ETW will flush after the
            // entire heap was is complete, via ETW::GCLog::EndHeapDump.)
            if (fProfilerPinned)
            {
                ProfilerEndRootReferences2(&SC.pHeapId);
            }
        }

        // **** Scan dependent handles: only if the profiler supports it or ETW wants roots
        if ((fProfilerPinned && ProfilerShouldTrackConditionalWeakTableElements()) ||
            fShouldWalkHeapRootsForEtw)
        {
            // GcScanDependentHandlesForProfiler double-checks
            // CORProfilerTrackConditionalWeakTableElements() before calling into the profiler

            ProfilingScanContext* pSC = &SC;

            // we'll re-use pHeapId (which was either unused (0) or freed by EndRootReferences2
            // (-1)), so reset it to NULL
            _ASSERTE((*((size_t *)(&pSC->pHeapId)) == (size_t)(-1)) ||
                    (*((size_t *)(&pSC->pHeapId)) == (size_t)(0)));
            pSC->pHeapId = NULL;

            GCHeapUtilities::GetGCHeap()->DiagScanDependentHandles(&ScanHandleForProfilerAndETW, max_generation, &SC);

            // indicate that dependent handle scanning is over, so we can flush the buffered roots
            // to the profiler.  (This is for profapi only.  ETW will flush after the
            // entire heap was is complete, via ETW::GCLog::EndHeapDump.)
            if (fProfilerPinned && ProfilerShouldTrackConditionalWeakTableElements())
            {
                ProfilerEndConditionalWeakTableElementReferences(&SC.pHeapId);
            }
        }

        ProfilerWalkHeapContext profilerWalkHeapContext(fProfilerPinned, SC.pvEtwContext);

        // **** Walk objects on heap: only if profiling API wants them or ETW wants them.
        if (fProfilerPinned || fShouldWalkHeapObjectsForEtw)
        {
            GCHeapUtilities::GetGCHeap()->DiagWalkHeap(&HeapWalkHelper, &profilerWalkHeapContext, max_generation, true /* walk the large object heap */);
        }

#ifdef FEATURE_EVENT_TRACE
        // **** Done! Indicate to ETW helpers that the heap walk is done, so any buffers
        // should be flushed into the ETW stream
        if (fShouldWalkHeapObjectsForEtw || fShouldWalkHeapRootsForEtw)
        {
            ETW::GCLog::EndHeapDump(&profilerWalkHeapContext);
        }
#endif // FEATURE_EVENT_TRACE
    }
}
#endif // defined(GC_PROFILING) || defined(FEATURE_EVENT_TRACE)

void GCProfileWalkHeap()
{
    BOOL fWalkedHeapForProfiler = FALSE;

#ifdef FEATURE_EVENT_TRACE
    if (ETW::GCLog::ShouldWalkStaticsAndCOMForEtw())
        ETW::GCLog::WalkStaticsAndCOMForETW();
    
    BOOL fShouldWalkHeapRootsForEtw = ETW::GCLog::ShouldWalkHeapRootsForEtw();
    BOOL fShouldWalkHeapObjectsForEtw = ETW::GCLog::ShouldWalkHeapObjectsForEtw();
#else // !FEATURE_EVENT_TRACE
    BOOL fShouldWalkHeapRootsForEtw = FALSE;
    BOOL fShouldWalkHeapObjectsForEtw = FALSE;
#endif // FEATURE_EVENT_TRACE

#if defined (GC_PROFILING)
    {
        BEGIN_PIN_PROFILER(CORProfilerTrackGC());
        GCProfileWalkHeapWorker(TRUE /* fProfilerPinned */, fShouldWalkHeapRootsForEtw, fShouldWalkHeapObjectsForEtw);
        fWalkedHeapForProfiler = TRUE;
        END_PIN_PROFILER();
    }
#endif // defined (GC_PROFILING)

#if defined (GC_PROFILING) || defined(FEATURE_EVENT_TRACE)
    // we need to walk the heap if one of GC_PROFILING or FEATURE_EVENT_TRACE
    // is defined, since both of them make use of the walk heap worker.
    if (!fWalkedHeapForProfiler &&
        (fShouldWalkHeapRootsForEtw || fShouldWalkHeapObjectsForEtw))
    {
        GCProfileWalkHeapWorker(FALSE /* fProfilerPinned */, fShouldWalkHeapRootsForEtw, fShouldWalkHeapObjectsForEtw);
    }
#endif // defined(GC_PROFILING) || defined(FEATURE_EVENT_TRACE)
}

void WalkFReachableObjects(bool isCritical, void* objectID)
{
	g_profControlBlock.pProfInterface->FinalizeableObjectQueued(isCritical, (ObjectID)objectID);
}

static fq_walk_fn g_FQWalkFn = &WalkFReachableObjects;

void GCToEEInterface::DiagGCStart(int gen, bool isInduced)
{
#ifdef GC_PROFILING
    DiagUpdateGenerationBounds();
    GarbageCollectionStartedCallback(gen, isInduced);
    {
        BEGIN_PIN_PROFILER(CORProfilerTrackGC());
        size_t context = 0;

        // When we're walking objects allocated by class, then we don't want to walk the large
        // object heap because then it would count things that may have been around for a while.
        GCHeapUtilities::GetGCHeap()->DiagWalkHeap(&AllocByClassHelper, (void *)&context, 0, false);

        // Notify that we've reached the end of the Gen 0 scan
        g_profControlBlock.pProfInterface->EndAllocByClass(&context);
        END_PIN_PROFILER();
    }

#endif // GC_PROFILING
}

void GCToEEInterface::DiagUpdateGenerationBounds()
{
#ifdef GC_PROFILING
    if (CORProfilerTrackGC())
        UpdateGenerationBounds();
#endif // GC_PROFILING
}

void GCToEEInterface::DiagGCEnd(size_t index, int gen, int reason, bool fConcurrent)
{
#ifdef GC_PROFILING
    if (!fConcurrent)
    {
        GCProfileWalkHeap();
        DiagUpdateGenerationBounds();
        GarbageCollectionFinishedCallback();
    }
#endif // GC_PROFILING
}

void GCToEEInterface::DiagWalkFReachableObjects(void* gcContext)
{
#ifdef GC_PROFILING
    if (CORProfilerTrackGC())
    {
        BEGIN_PIN_PROFILER(CORProfilerPresent());
        GCHeapUtilities::GetGCHeap()->DiagWalkFinalizeQueue(gcContext, g_FQWalkFn);
        END_PIN_PROFILER();
    }
#endif //GC_PROFILING
}

// Note on last parameter: when calling this for bgc, only ETW
// should be sending these events so that existing profapi profilers
// don't get confused.
void WalkMovedReferences(uint8_t* begin, uint8_t* end, 
                         ptrdiff_t reloc,
                         void* context, 
                         bool fCompacting,
                         bool fBGC)
{
    ETW::GCLog::MovedReference(begin, end,
                               (fCompacting ? reloc : 0),
                               (size_t)context,
                               fCompacting,
                               !fBGC);
}

void GCToEEInterface::DiagWalkSurvivors(void* gcContext)
{
#if defined(GC_PROFILING) || defined(FEATURE_EVENT_TRACE)
    if (ShouldTrackMovementForProfilerOrEtw())
    {
        size_t context = 0;
        ETW::GCLog::BeginMovedReferences(&context);
        GCHeapUtilities::GetGCHeap()->DiagWalkSurvivorsWithType(gcContext, &WalkMovedReferences, (void*)context, walk_for_gc);
        ETW::GCLog::EndMovedReferences(context);
    }
#endif //GC_PROFILING || FEATURE_EVENT_TRACE
}

void GCToEEInterface::DiagWalkLOHSurvivors(void* gcContext)
{
#if defined(GC_PROFILING) || defined(FEATURE_EVENT_TRACE)
    if (ShouldTrackMovementForProfilerOrEtw())
    {
        size_t context = 0;
        ETW::GCLog::BeginMovedReferences(&context);
        GCHeapUtilities::GetGCHeap()->DiagWalkSurvivorsWithType(gcContext, &WalkMovedReferences, (void*)context, walk_for_loh);
        ETW::GCLog::EndMovedReferences(context);
    }
#endif //GC_PROFILING || FEATURE_EVENT_TRACE
}

void GCToEEInterface::DiagWalkBGCSurvivors(void* gcContext)
{
#if defined(GC_PROFILING) || defined(FEATURE_EVENT_TRACE)
    if (ShouldTrackMovementForProfilerOrEtw())
    {
        size_t context = 0;
        ETW::GCLog::BeginMovedReferences(&context);
        GCHeapUtilities::GetGCHeap()->DiagWalkSurvivorsWithType(gcContext, &WalkMovedReferences, (void*)context, walk_for_bgc);
        ETW::GCLog::EndMovedReferences(context);
    }
#endif //GC_PROFILING || FEATURE_EVENT_TRACE
}

void GCToEEInterface::StompWriteBarrier(WriteBarrierParameters* args)
{
    int stompWBCompleteActions = SWB_PASS;
    bool is_runtime_suspended = false;

    assert(args != nullptr);
    switch (args->operation)
    {
    case WriteBarrierOp::StompResize:
        // StompResize requires a new card table, a new lowest address, and
        // a new highest address
        assert(args->card_table != nullptr);
        assert(args->lowest_address != nullptr);
        assert(args->highest_address != nullptr);

        g_card_table = args->card_table;

#ifdef FEATURE_MANUALLY_MANAGED_CARD_BUNDLES
        assert(args->card_bundle_table != nullptr);
        g_card_bundle_table = args->card_bundle_table;
#endif

#ifdef FEATURE_USE_SOFTWARE_WRITE_WATCH_FOR_GC_HEAP
        if (g_sw_ww_enabled_for_gc_heap && (args->write_watch_table != nullptr))
        {
            assert(args->is_runtime_suspended);
            g_sw_ww_table = args->write_watch_table;
        }
#endif // FEATURE_USE_SOFTWARE_WRITE_WATCH_FOR_GC_HEAP

        stompWBCompleteActions |= ::StompWriteBarrierResize(args->is_runtime_suspended, args->requires_upper_bounds_check);

        // We need to make sure that other threads executing checked write barriers
        // will see the g_card_table update before g_lowest/highest_address updates.
        // Otherwise, the checked write barrier may AV accessing the old card table
        // with address that it does not cover. 
        //
        // Even x86's total store ordering is insufficient here because threads reading
        // g_card_table do so via the instruction cache, whereas g_lowest/highest_address
        // are read via the data cache.
        //
        // The g_card_table update is covered by section 8.1.3 of the Intel Software
        // Development Manual, Volume 3A (System Programming Guide, Part 1), about
        // "cross-modifying code": We need all _executing_ threads to invalidate
        // their instruction cache, which FlushProcessWriteBuffers achieves by sending
        // an IPI (inter-process interrupt).

        if (stompWBCompleteActions & SWB_ICACHE_FLUSH)
        {
            // flushing icache on current processor (thread)
            ::FlushWriteBarrierInstructionCache();
            // asking other processors (threads) to invalidate their icache
            FlushProcessWriteBuffers();
        }

        g_lowest_address = args->lowest_address;
        VolatileStore(&g_highest_address, args->highest_address);

#if defined(_ARM64_) || defined(_ARM_)
        // Need to reupdate for changes to g_highest_address g_lowest_address
        is_runtime_suspended = (stompWBCompleteActions & SWB_EE_RESTART) || args->is_runtime_suspended;
        stompWBCompleteActions |= ::StompWriteBarrierResize(is_runtime_suspended, args->requires_upper_bounds_check);

#ifdef _ARM_
        if (stompWBCompleteActions & SWB_ICACHE_FLUSH)
        {
            ::FlushWriteBarrierInstructionCache();
        }
#endif

        is_runtime_suspended = (stompWBCompleteActions & SWB_EE_RESTART) || args->is_runtime_suspended;
        if(!is_runtime_suspended)
        {
            // If runtime is not suspended, force updated state to be visible to all threads
            MemoryBarrier();
        }
#endif
        if (stompWBCompleteActions & SWB_EE_RESTART)
        {
            assert(!args->is_runtime_suspended &&
                "if runtime was suspended in patching routines then it was in running state at begining");
            ThreadSuspend::RestartEE(FALSE, TRUE);
        }
        return; // unlike other branches we have already done cleanup so bailing out here
    case WriteBarrierOp::StompEphemeral:
        // StompEphemeral requires a new ephemeral low and a new ephemeral high
        assert(args->ephemeral_low != nullptr);
        assert(args->ephemeral_high != nullptr);
        g_ephemeral_low = args->ephemeral_low;
        g_ephemeral_high = args->ephemeral_high;
        stompWBCompleteActions |= ::StompWriteBarrierEphemeral(args->is_runtime_suspended);
        break;
    case WriteBarrierOp::Initialize:
        // This operation should only be invoked once, upon initialization.
        assert(g_card_table == nullptr);
        assert(g_lowest_address == nullptr);
        assert(g_highest_address == nullptr);
        assert(args->card_table != nullptr);
        assert(args->lowest_address != nullptr);
        assert(args->highest_address != nullptr);
        assert(args->ephemeral_low != nullptr);
        assert(args->ephemeral_high != nullptr);
        assert(args->is_runtime_suspended && "the runtime must be suspended here!");
        assert(!args->requires_upper_bounds_check && "the ephemeral generation must be at the top of the heap!");

        g_card_table = args->card_table;

#ifdef FEATURE_MANUALLY_MANAGED_CARD_BUNDLES
        assert(g_card_bundle_table == nullptr);
        g_card_bundle_table = args->card_bundle_table;
#endif
        
        g_lowest_address = args->lowest_address;
        g_highest_address = args->highest_address;
        stompWBCompleteActions |= ::StompWriteBarrierResize(true, false);

        // StompWriteBarrierResize does not necessarily bash g_ephemeral_low
        // usages, so we must do so here. This is particularly true on x86,
        // where StompWriteBarrierResize will not bash g_ephemeral_low when
        // called with the parameters (true, false), as it is above.
        g_ephemeral_low = args->ephemeral_low;
        g_ephemeral_high = args->ephemeral_high;
        stompWBCompleteActions |= ::StompWriteBarrierEphemeral(true);
        break;
    case WriteBarrierOp::SwitchToWriteWatch:
#ifdef FEATURE_USE_SOFTWARE_WRITE_WATCH_FOR_GC_HEAP
        assert(args->write_watch_table != nullptr);
        assert(args->is_runtime_suspended && "the runtime must be suspended here!");
        g_sw_ww_table = args->write_watch_table;
        g_sw_ww_enabled_for_gc_heap = true;
        stompWBCompleteActions |= ::SwitchToWriteWatchBarrier(true);
#else
        assert(!"should never be called without FEATURE_USE_SOFTWARE_WRITE_WATCH_FOR_GC_HEAP");
#endif // FEATURE_USE_SOFTWARE_WRITE_WATCH_FOR_GC_HEAP
        break;
    case WriteBarrierOp::SwitchToNonWriteWatch:
#ifdef FEATURE_USE_SOFTWARE_WRITE_WATCH_FOR_GC_HEAP
        assert(args->is_runtime_suspended && "the runtime must be suspended here!");
        g_sw_ww_table = 0;
        g_sw_ww_enabled_for_gc_heap = false;
        stompWBCompleteActions |= ::SwitchToNonWriteWatchBarrier(true);
#else
        assert(!"should never be called without FEATURE_USE_SOFTWARE_WRITE_WATCH_FOR_GC_HEAP");
#endif // FEATURE_USE_SOFTWARE_WRITE_WATCH_FOR_GC_HEAP
        break;
    default:
        assert(!"unknown WriteBarrierOp enum");
    }
    if (stompWBCompleteActions & SWB_ICACHE_FLUSH) 
    {
        ::FlushWriteBarrierInstructionCache();
    }
    if (stompWBCompleteActions & SWB_EE_RESTART) 
    {
        assert(!args->is_runtime_suspended && 
            "if runtime was suspended in patching routines then it was in running state at begining");
        ThreadSuspend::RestartEE(FALSE, TRUE);
    }
}

void GCToEEInterface::EnableFinalization(bool foundFinalizers)
{
    if (foundFinalizers || FinalizerThread::HaveExtraWorkForFinalizer())
    {
        FinalizerThread::EnableFinalization();
    }
}

void GCToEEInterface::HandleFatalError(unsigned int exitCode)
{
    EEPOLICY_HANDLE_FATAL_ERROR(exitCode);
}

bool GCToEEInterface::ShouldFinalizeObjectForUnload(void* pDomain, Object* obj)
{
    // CoreCLR does not have appdomains, so this code path is dead. Other runtimes may
    // choose to inspect the object being finalized here.
    // [DESKTOP TODO] Desktop looks for "agile and finalizable" objects and may choose
    // to move them to a new app domain instead of finalizing them here.
    return true;
}

bool GCToEEInterface::ForceFullGCToBeBlocking()
{
    // In theory, there is nothing fundamental that requires an AppDomain unload to induce
    // a blocking GC. In the past, this workaround was done to fix an Stress AV, but the root
    // cause of the AV was never discovered and this workaround remains in place.
    //
    // It would be nice if this were not necessary. However, it's not clear if the aforementioned
    // stress bug is still lurking and will return if this workaround is removed. We should
    // do some experiments: remove this workaround and see if the stress bug still repros.
    // If so, we should find the root cause instead of relying on this.
    return !!SystemDomain::System()->RequireAppDomainCleanup();
}

bool GCToEEInterface::EagerFinalized(Object* obj)
{
    MethodTable* pMT = obj->GetGCSafeMethodTable();
    if (pMT == pWeakReferenceMT ||
        pMT->GetCanonicalMethodTable() == pWeakReferenceOfTCanonMT)
    {
        FinalizeWeakReference(obj);
        return true;
    }

    return false;
}

MethodTable* GCToEEInterface::GetFreeObjectMethodTable()
{
    assert(g_pFreeObjectMethodTable != nullptr);
    return g_pFreeObjectMethodTable;
}

// These are arbitrary, we shouldn't ever be having confrig keys or values
// longer than these lengths.
const size_t MaxConfigKeyLength = 255;
const size_t MaxConfigValueLength = 255;

bool GCToEEInterface::GetBooleanConfigValue(const char* key, bool* value)
{
    CONTRACTL {
        NOTHROW;
        GC_NOTRIGGER;
    } CONTRACTL_END;

    // these configuration values are given to us via startup flags.
    if (strcmp(key, "gcServer") == 0)
    {
        *value = g_heap_type == GC_HEAP_SVR;
        return true;
    }

    if (strcmp(key, "gcConcurrent") == 0)
    {
        *value = !!g_pConfig->GetGCconcurrent();
        return true;
    }

    if (strcmp(key, "GCRetainVM") == 0)
    {
        *value = !!g_pConfig->GetGCRetainVM();
        return true;
    }

    WCHAR configKey[MaxConfigKeyLength];
    if (MultiByteToWideChar(CP_ACP, 0, key, -1 /* key is null-terminated */, configKey, MaxConfigKeyLength) == 0)
    {
        // whatever this is... it's not something we care about. (It was too long, wasn't unicode, etc.)
        return false;
    }

    // otherwise, ask the config subsystem.
    if (CLRConfig::IsConfigOptionSpecified(configKey))
    {
        CLRConfig::ConfigDWORDInfo info { configKey , 0, CLRConfig::EEConfig_default };
        *value = CLRConfig::GetConfigValue(info) != 0;
        return true;
    }

    return false;
}

bool GCToEEInterface::GetIntConfigValue(const char* key, int64_t* value)
{
    CONTRACTL {
      NOTHROW;
      GC_NOTRIGGER;
    } CONTRACTL_END;

    WCHAR configKey[MaxConfigKeyLength];
    if (MultiByteToWideChar(CP_ACP, 0, key, -1 /* key is null-terminated */, configKey, MaxConfigKeyLength) == 0)
    {
        // whatever this is... it's not something we care about. (It was too long, wasn't unicode, etc.)
        return false;
    }

    if (CLRConfig::IsConfigOptionSpecified(configKey))
    {
        CLRConfig::ConfigDWORDInfo info { configKey , 0, CLRConfig::EEConfig_default };
        *value = CLRConfig::GetConfigValue(info);
        return true;
    }

    return false;
}

bool GCToEEInterface::GetStringConfigValue(const char* key, const char** value)
{
    CONTRACTL {
      NOTHROW;
      GC_NOTRIGGER;
    } CONTRACTL_END;

    WCHAR configKey[MaxConfigKeyLength];
    if (MultiByteToWideChar(CP_ACP, 0, key, -1 /* key is null-terminated */, configKey, MaxConfigKeyLength) == 0)
    {
        // whatever this is... it's not something we care about. (It was too long, wasn't unicode, etc.)
        return false;
    }

    CLRConfig::ConfigStringInfo info { configKey, CLRConfig::EEConfig_default };
    LPWSTR out = CLRConfig::GetConfigValue(info);
    if (!out)
    {
        // config not found
        return false;
    }

    // not allocated on the stack since it escapes this function
    AStringHolder configResult = new (nothrow) char[MaxConfigValueLength];
    if (!configResult)
    {
        CLRConfig::FreeConfigString(out);
        return false;
    }

    if (WideCharToMultiByte(CP_ACP, 0, out, -1 /* out is null-terminated */, 
          configResult.GetValue(), MaxConfigKeyLength, nullptr, nullptr) == 0)
    {
        // this should only happen if the config subsystem gives us a string that's not valid
        // unicode.
        CLRConfig::FreeConfigString(out);
        return false;
    }

    *value = configResult.Extract();
    CLRConfig::FreeConfigString(out);
    return true;
}

void GCToEEInterface::FreeStringConfigValue(const char* value)
{
    delete [] value;
}

bool GCToEEInterface::IsGCThread()
{
    return !!::IsGCThread();
}

bool GCToEEInterface::WasCurrentThreadCreatedByGC()
{
    return !!::IsGCSpecialThread();
}

struct SuspendableThreadStubArguments
{
    void* Argument;
    void (*ThreadStart)(void*);
    Thread* Thread;
    bool HasStarted;
    CLREvent ThreadStartedEvent;
};

struct ThreadStubArguments
{
    void* Argument;
    void (*ThreadStart)(void*);
    HANDLE Thread;
    bool HasStarted;
    CLREvent ThreadStartedEvent;
};

namespace
{
    const size_t MaxThreadNameSize = 255;

    bool CreateSuspendableThread(
        void (*threadStart)(void*),
        void* argument,
        const wchar_t* name)
    {
        LIMITED_METHOD_CONTRACT;

        SuspendableThreadStubArguments args;
        args.Argument = argument;
        args.ThreadStart = threadStart;
        args.Thread = nullptr;
        args.HasStarted = false;
        if (!args.ThreadStartedEvent.CreateAutoEventNoThrow(FALSE))
        {
            return false;
        }

        EX_TRY
        {
            args.Thread = SetupUnstartedThread(FALSE);
        }
        EX_CATCH
        {
        }
        EX_END_CATCH(SwallowAllExceptions)

        if (!args.Thread)
        {
            args.ThreadStartedEvent.CloseEvent();
            return false;
        }

        auto threadStub = [](void* argument) -> DWORD
        {
            SuspendableThreadStubArguments* args = static_cast<SuspendableThreadStubArguments*>(argument);
            assert(args != nullptr);

            ClrFlsSetThreadType(ThreadType_GC);
            args->Thread->SetGCSpecial(true);
            STRESS_LOG_RESERVE_MEM(GC_STRESSLOG_MULTIPLY);
            args->HasStarted = !!args->Thread->HasStarted(false);

            Thread* thread = args->Thread;
            auto threadStart = args->ThreadStart;
            void* threadArgument = args->Argument;
            bool hasStarted = args->HasStarted;
            args->ThreadStartedEvent.Set();

            // The stubArgs cannot be used once the event is set, since that releases wait on the
            // event in the function that created this thread and the stubArgs go out of scope.
            if (hasStarted)
            {
                threadStart(threadArgument);
                DestroyThread(thread);
            }

            return 0;
        };
        if (!args.Thread->CreateNewThread(0, threadStub, &args, name))
        {
            args.Thread->DecExternalCount(FALSE);
            args.ThreadStartedEvent.CloseEvent();
            return false;
        }

        args.Thread->SetBackground(TRUE, FALSE);
        args.Thread->StartThread();

        // Wait for the thread to be in its main loop
        uint32_t res = args.ThreadStartedEvent.Wait(INFINITE, FALSE);
        args.ThreadStartedEvent.CloseEvent();
        _ASSERTE(res == WAIT_OBJECT_0);

        if (!args.HasStarted)
        {
            // The thread has failed to start and the Thread object was destroyed in the Thread::HasStarted
            // failure code path.
            return false;
        }

        return true;
    }

    bool CreateNonSuspendableThread(
        void (*threadStart)(void*),
        void* argument,
        const wchar_t* name)
    {
        LIMITED_METHOD_CONTRACT;

        ThreadStubArguments args;
        args.Argument = argument;
        args.ThreadStart = threadStart;
        args.Thread = INVALID_HANDLE_VALUE;
        if (!args.ThreadStartedEvent.CreateAutoEventNoThrow(FALSE))
        {
            return false;
        }

        auto threadStub = [](void* argument) -> DWORD
        {
            ThreadStubArguments* args = static_cast<ThreadStubArguments*>(argument);
            assert(args != nullptr);

            ClrFlsSetThreadType(ThreadType_GC);
            STRESS_LOG_RESERVE_MEM(GC_STRESSLOG_MULTIPLY);

            args->HasStarted = true;
            auto threadStart = args->ThreadStart;
            void* threadArgument = args->Argument;
            args->ThreadStartedEvent.Set();

            // The stub args cannot be used once the event is set, since that releases wait on the
            // event in the function that created this thread and the stubArgs go out of scope.
            threadStart(threadArgument);
            return 0;
        };

        args.Thread = Thread::CreateUtilityThread(Thread::StackSize_Medium, threadStub, &args, name);
        if (args.Thread == INVALID_HANDLE_VALUE)
        {
            args.ThreadStartedEvent.CloseEvent();
            return false;
        }

        // Wait for the thread to be in its main loop
        uint32_t res = args.ThreadStartedEvent.Wait(INFINITE, FALSE);
        args.ThreadStartedEvent.CloseEvent();
        _ASSERTE(res == WAIT_OBJECT_0);

        CloseHandle(args.Thread);
        return true;
    }
} // anonymous namespace

bool GCToEEInterface::CreateThread(void (*threadStart)(void*), void* arg, bool is_suspendable, const char* name)
{
    InlineSString<MaxThreadNameSize> wideName;
    const WCHAR* namePtr = nullptr;
    EX_TRY
    {
        if (name != nullptr)
        {
            wideName.SetUTF8(name);
            namePtr = wideName.GetUnicode();
        }
    }
        EX_CATCH
    {
        // we're not obligated to provide a name - if it's not valid,
        // just report nullptr as the name.
    }
    EX_END_CATCH(SwallowAllExceptions)

    LIMITED_METHOD_CONTRACT;
    if (is_suspendable)
    {
        return CreateSuspendableThread(threadStart, arg, namePtr);
    }
    else
    {
        return CreateNonSuspendableThread(threadStart, arg, namePtr);
    }
}

void GCToEEInterface::WalkAsyncPinnedForPromotion(Object* object, ScanContext* sc, promote_func* callback)
{
    LIMITED_METHOD_CONTRACT;

    assert(object != nullptr);
    assert(sc != nullptr);
    assert(callback != nullptr);
    if (object->GetGCSafeMethodTable() != g_pOverlappedDataClass)
    {
        // not an overlapped data object - nothing to do.
        return;
    }

    // reporting the pinned user objects
    OverlappedDataObject *pOverlapped = (OverlappedDataObject *)object;
    if (pOverlapped->m_userObject != NULL)
    {
        if (pOverlapped->m_userObject->GetGCSafeMethodTable() == g_pPredefinedArrayTypes[ELEMENT_TYPE_OBJECT]->GetMethodTable())
        {
            // OverlappedDataObject is very special.  An async pin handle keeps it alive.
            // During GC, we also make sure
            // 1. m_userObject itself does not move if m_userObject is not array
            // 2. Every object pointed by m_userObject does not move if m_userObject is array
            // We do not want to pin m_userObject if it is array.
            ArrayBase* pUserObject = (ArrayBase*)OBJECTREFToObject(pOverlapped->m_userObject);
            Object **ppObj = (Object**)pUserObject->GetDataPtr(TRUE);
            size_t num = pUserObject->GetNumComponents();
            for (size_t i = 0; i < num; i++)
            {
                callback(ppObj + i, sc, GC_CALL_PINNED);
            }
        }
        else
        {
            callback(&OBJECTREF_TO_UNCHECKED_OBJECTREF(pOverlapped->m_userObject), (ScanContext *)sc, GC_CALL_PINNED);
        }
    }
}

void GCToEEInterface::WalkAsyncPinned(Object* object, void* context, void (*callback)(Object*, Object*, void*))
{
    LIMITED_METHOD_CONTRACT;

    assert(object != nullptr);
    assert(callback != nullptr);

    if (object->GetGCSafeMethodTable() != g_pOverlappedDataClass)
    {
        return;
    }

    OverlappedDataObject *pOverlapped = (OverlappedDataObject *)(object);
    if (pOverlapped->m_userObject != NULL)
    {
        Object * pUserObject = OBJECTREFToObject(pOverlapped->m_userObject);
        callback(object, pUserObject, context);
        if (pOverlapped->m_userObject->GetGCSafeMethodTable() == g_pPredefinedArrayTypes[ELEMENT_TYPE_OBJECT]->GetMethodTable())
        {
            ArrayBase* pUserArrayObject = (ArrayBase*)pUserObject;
            Object **pObj = (Object**)pUserArrayObject->GetDataPtr(TRUE);
            size_t num = pUserArrayObject->GetNumComponents();
            for (size_t i = 0; i < num; i ++)
            {
                callback(pUserObject, pObj[i], context);
            }
        }
    }
}

IGCToCLREventSink* GCToEEInterface::EventSink()
{
    LIMITED_METHOD_CONTRACT;

    return &g_gcToClrEventSink;
}

uint32_t GCToEEInterface::GetDefaultDomainIndex()
{
    LIMITED_METHOD_CONTRACT;

    return SystemDomain::System()->DefaultDomain()->GetIndex().m_dwIndex;
}

void *GCToEEInterface::GetAppDomainAtIndex(uint32_t appDomainIndex)
{
    LIMITED_METHOD_CONTRACT;

    ADIndex index(appDomainIndex);
    return static_cast<void *>(SystemDomain::GetAppDomainAtIndex(index));
}

bool GCToEEInterface::AppDomainCanAccessHandleTable(uint32_t appDomainID)
{
    LIMITED_METHOD_CONTRACT;

    ADIndex index(appDomainID);
    AppDomain *pDomain = SystemDomain::GetAppDomainAtIndex(index);
    return (pDomain != NULL) && !pDomain->NoAccessToHandleTable();
}

uint32_t GCToEEInterface::GetIndexOfAppDomainBeingUnloaded()
{
    LIMITED_METHOD_CONTRACT;

    return SystemDomain::IndexOfAppDomainBeingUnloaded().m_dwIndex;
}

uint32_t GCToEEInterface::GetTotalNumSizedRefHandles()
{
    LIMITED_METHOD_CONTRACT;

    return SystemDomain::System()->GetTotalNumSizedRefHandles();
}


bool GCToEEInterface::AppDomainIsRudeUnload(void *appDomain)
{
    LIMITED_METHOD_CONTRACT;

    AppDomain *realPtr = static_cast<AppDomain *>(appDomain);
    return realPtr->IsRudeUnload() != FALSE;
<<<<<<< HEAD
}

bool GCToEEInterface::AnalyzeSurvivorsRequested(int condemnedGeneration)
{
#ifdef HEAP_ANALYZE
    // Is the list active?
    GcNotifications gn(g_pGcNotificationTable);
    if (gn.IsActive())
    {
        GcEvtArgs gea = { GC_MARK_END, { (1<<condemnedGeneration) } };
        if (gn.GetNotification(gea) != 0)
        {
            return true;
        }
    }
#endif // HEAP_ANALYZE
    return false;
}

void GCToEEInterface::DACNotifyGcMarkEnd(int condemnedGeneration)
{
#ifdef HEAP_ANALYZE
    // Is the list active?
    GcNotifications gn(g_pGcNotificationTable);
    if (gn.IsActive())
    {
        GcEvtArgs gea = { GC_MARK_END, { (1<<condemnedGeneration) } };
        if (gn.GetNotification(gea) != 0)
        {
            DACNotify::DoGCNotification(gea);
        }
    }
#endif // HEAP_ANALYZE
=======
>>>>>>> 665c5cc8
}<|MERGE_RESOLUTION|>--- conflicted
+++ resolved
@@ -1474,7 +1474,6 @@
 
     AppDomain *realPtr = static_cast<AppDomain *>(appDomain);
     return realPtr->IsRudeUnload() != FALSE;
-<<<<<<< HEAD
 }
 
 bool GCToEEInterface::AnalyzeSurvivorsRequested(int condemnedGeneration)
@@ -1508,6 +1507,4 @@
         }
     }
 #endif // HEAP_ANALYZE
-=======
->>>>>>> 665c5cc8
 }