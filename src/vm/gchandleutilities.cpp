--- conflicted
+++ resolved
@@ -26,13 +26,7 @@
     _ASSERTE("Attempt to access destroyed handle." && *(_UNCHECKED_OBJECTREF*)handle != DEBUG_DestroyedHandleValue);
 #endif
 
-    IGCHandleManager *mgr = GCHandleUtilities::GetGCHandleManager();
-<<<<<<< HEAD
-=======
-    ADIndex appDomainIndex = ADIndex((DWORD)((SIZE_T)mgr->GetHandleContext(handle)));
-
-    ValidateObjectAndAppDomain(objRef, appDomainIndex);
->>>>>>> 2ca51292
+    ValidateObject(objRef);
 #endif // _DEBUG_IMPL
 }
 
