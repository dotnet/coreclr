--- conflicted
+++ resolved
@@ -7,7 +7,21 @@
 
 GCToCLREventSink g_gcToClrEventSink;
 
-<<<<<<< HEAD
+void GCToCLREventSink::FireDynamicEvent(const char* eventName, void* payload, uint32_t payloadSize)
+{
+    LIMITED_METHOD_CONTRACT;
+
+    const size_t EventNameMaxSize = 255;
+
+    WCHAR wideEventName[EventNameMaxSize];
+    if (MultiByteToWideChar(CP_ACP, 0, eventName, -1, wideEventName, EventNameMaxSize) == 0)
+    {
+        return;
+    }
+
+    FireEtwGCDynamicEvent(wideEventName, payloadSize, (const BYTE*)payload, GetClrInstanceId());
+}
+
 void GCToCLREventSink::FireGCPerHeapHistory_V3(void *freeListAllocated,
                                                void *freeListRejected,
                                                void *endOfSegAllocated,
@@ -129,19 +143,4 @@
 void GCToCLREventSink::FirePrvDestroyGCHandle(void *handleID)
 {
     FireEtwPrvDestroyGCHandle(handleID, GetClrInstanceId());
-=======
-void GCToCLREventSink::FireDynamicEvent(const char* eventName, void* payload, uint32_t payloadSize)
-{
-    LIMITED_METHOD_CONTRACT;
-
-    const size_t EventNameMaxSize = 255;
-
-    WCHAR wideEventName[EventNameMaxSize];
-    if (MultiByteToWideChar(CP_ACP, 0, eventName, -1, wideEventName, EventNameMaxSize) == 0)
-    {
-        return;
-    }
-
-    FireEtwGCDynamicEvent(wideEventName, payloadSize, (const BYTE*)payload, GetClrInstanceId());
->>>>>>> c8fef835
 }