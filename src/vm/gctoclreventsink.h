--- conflicted
+++ resolved
@@ -11,24 +11,22 @@
 {
 public:
     void FireDynamicEvent(const char* eventName, void* payload, uint32_t payloadSize);
-<<<<<<< HEAD
     void FireGCStart_V2(uint32_t count, uint32_t depth, uint32_t reason, uint32_t type);
     void FireGCEnd_V1(uint32_t count, uint32_t depth);
     void FireGCGenerationRange(uint8_t generation, void* rangeStart, uint64_t rangeUsedLength, uint64_t rangeReservedLength);
-    void FireGCHeapStats_V1(
-        uint64_t generationSize0,
-        uint64_t totalPromotedSize0,
-        uint64_t generationSize1,
-        uint64_t totalPromotedSize1,
-        uint64_t generationSize2,
-        uint64_t totalPromotedSize2,
-        uint64_t generationSize3,
-        uint64_t totalPromotedSize3,
-        uint64_t finalizationPromotedSize,
-        uint64_t finalizationPromotedCount,
-        uint32_t pinnedObjectCount,
-        uint32_t sinkBlockCount,
-        uint32_t gcHandleCount);
+    void FireGCHeapStats_V1(uint64_t generationSize0,
+                            uint64_t totalPromotedSize0,
+                            uint64_t generationSize1,
+                            uint64_t totalPromotedSize1,
+                            uint64_t generationSize2,
+                            uint64_t totalPromotedSize2,
+                            uint64_t generationSize3,
+                            uint64_t totalPromotedSize3,
+                            uint64_t finalizationPromotedSize,
+                            uint64_t finalizationPromotedCount,
+                            uint32_t pinnedObjectCount,
+                            uint32_t sinkBlockCount,
+                            uint32_t gcHandleCount);
     void FireGCCreateSegment_V1(void* address, size_t size, uint32_t type);
     void FireGCFreeSegment_V1(void* address);
     void FireGCCreateConcurrentThread_V1();
@@ -37,18 +35,16 @@
     void FireGCMarkWithType(uint32_t heapNum, uint32_t type, uint64_t bytes);
     void FireGCJoin_V2(uint32_t heap, uint32_t joinTime, uint32_t joinType, uint32_t joinId);
     void FireGCGlobalHeapHistory_V2(uint64_t finalYoungestDesired,
-        int32_t numHeaps,
-        uint32_t condemnedGeneration,
-        uint32_t gen0reductionCount,
-        uint32_t reason,
-        uint32_t globalMechanisms,
-        uint32_t pauseMode,
-        uint32_t memoryPressure);
+                                    int32_t numHeaps,
+                                    uint32_t condemnedGeneration,
+                                    uint32_t gen0reductionCount,
+                                    uint32_t reason,
+                                    uint32_t globalMechanisms,
+                                    uint32_t pauseMode,
+                                    uint32_t memoryPressure);
     void FireGCAllocationTick_V1(uint32_t allocationAmount, uint32_t allocationKind);
     void FireGCAllocationTick_V3(uint64_t allocationAmount, uint32_t allocationKind, uint32_t heapIndex, void* objectAddress);
     void FirePinObjectAtGCTime(void* object, uint8_t** ppObject);
-=======
-
     void FireGCPerHeapHistory_V3(void *freeListAllocated,
                                  void *freeListRejected,
                                  void *endOfSegAllocated,
@@ -82,7 +78,6 @@
     void FirePrvSetGCHandle(void *handleID, void *objectID, uint32_t kind, uint32_t generation, uint64_t appDomainID);
     void FireDestroyGCHandle(void *handleID);
     void FirePrvDestroyGCHandle(void *handleID);
->>>>>>> e07292d0
 };
 
 extern GCToCLREventSink g_gcToClrEventSink;
