// Licensed to the .NET Foundation under one or more agreements.
// The .NET Foundation licenses this file to you under the MIT license.
// See the LICENSE file in the project root for more information.

#ifndef __GCTOCLREVENTSINK_H__
#define __GCTOCLREVENTSINK_H__

#include "gcinterface.h"

class GCToCLREventSink : public IGCToCLREventSink
{
<<<<<<< HEAD
    void FireGCPerHeapHistory_V3(void *freeListAllocated,
                                 void *freeListRejected,
                                 void *endOfSegAllocated,
                                 void *condemnedAllocated,
                                 void *pinnedAllocated,
                                 void *pinnedAllocatedAdvance,
                                 uint32_t runningFreeListEfficiency,
                                 uint32_t condemnReasons0,
                                 uint32_t condemnReasons1,
                                 uint32_t compactMechanisms,
                                 uint32_t expandMechanisms,
                                 uint32_t heapIndex,
                                 void *extraGen0Commit,
                                 uint32_t count,
                                 uint32_t valuesLen,
                                 void *values);
    void FireBGCBegin();
    void FireBGC1stNonConEnd();
    void FireBGC1stConEnd();
    void FireBGC2ndNonConBegin();
    void FireBGC2ndNonConEnd();
    void FireBGC2ndConBegin();
    void FireBGC2ndConEnd();
    void FireBGCDrainMark(uint64_t objects);
    void FireBGCRevisit(uint64_t pages, uint64_t objects, uint32_t isLarge);
    void FireBGCOverflow(uint64_t min, uint64_t max, uint64_t objects, uint32_t isLarge);
    void FireBGCAllocWaitBegin(uint32_t reason);
    void FireBGCAllocWaitEnd(uint32_t reason);
    void FireGCFullNotify_V1(uint32_t genNumber, uint32_t isAlloc);
    void FireSetGCHandle(void *handleID, void *objectID, uint32_t kind, uint32_t generation, uint64_t appDomainID);
    void FirePrvSetGCHandle(void *handleID, void *objectID, uint32_t kind, uint32_t generation, uint64_t appDomainID);
    void FireDestroyGCHandle(void *handleID);
    void FirePrvDestroyGCHandle(void *handleID);
=======
public:
    void FireDynamicEvent(const char* eventName, void* payload, uint32_t payloadSize);
>>>>>>> c8fef835
};

extern GCToCLREventSink g_gcToClrEventSink;

#endif // __GCTOCLREVENTSINK_H__
<|MERGE_RESOLUTION|>--- conflicted
+++ resolved
@@ -9,7 +9,9 @@
 
 class GCToCLREventSink : public IGCToCLREventSink
 {
-<<<<<<< HEAD
+public:
+    void FireDynamicEvent(const char* eventName, void* payload, uint32_t payloadSize);
+
     void FireGCPerHeapHistory_V3(void *freeListAllocated,
                                  void *freeListRejected,
                                  void *endOfSegAllocated,
@@ -43,10 +45,6 @@
     void FirePrvSetGCHandle(void *handleID, void *objectID, uint32_t kind, uint32_t generation, uint64_t appDomainID);
     void FireDestroyGCHandle(void *handleID);
     void FirePrvDestroyGCHandle(void *handleID);
-=======
-public:
-    void FireDynamicEvent(const char* eventName, void* payload, uint32_t payloadSize);
->>>>>>> c8fef835
 };
 
 extern GCToCLREventSink g_gcToClrEventSink;
