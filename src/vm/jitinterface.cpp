--- conflicted
+++ resolved
@@ -6969,7 +6969,26 @@
         methInfo->options = (CorInfoOptions)0;
         return true;
     }
-<<<<<<< HEAD
+    else if (tk == MscorlibBinder::GetMethod(METHOD__JIT_HELPERS__GET_ARRAY_DATA)->GetMemberDef())
+    {
+        mdToken tokArrayPinningHelper = MscorlibBinder::GetField(FIELD__ARRAY_PINNING_HELPER__M_ARRAY_DATA)->GetMemberDef();
+
+        static BYTE ilcode[] = { CEE_LDARG_0,
+                                 CEE_LDFLDA,0,0,0,0,
+                                 CEE_RET };
+
+        ilcode[2] = (BYTE)(tokArrayPinningHelper);
+        ilcode[3] = (BYTE)(tokArrayPinningHelper >> 8);
+        ilcode[4] = (BYTE)(tokArrayPinningHelper >> 16);
+        ilcode[5] = (BYTE)(tokArrayPinningHelper >> 24);
+
+        methInfo->ILCode = const_cast<BYTE*>(ilcode);
+        methInfo->ILCodeSize = sizeof(ilcode);
+        methInfo->maxStack = 1;
+        methInfo->EHcount = 0;
+        methInfo->options = (CorInfoOptions)0;
+        return true;
+    }
     else if (tk == MscorlibBinder::GetMethod(METHOD__JIT_HELPERS__SIZEOF)->GetMemberDef())
     {
         _ASSERTE(ftn->HasMethodInstantiation());
@@ -7008,21 +7027,6 @@
         }
 
         static const BYTE ilcode[] = { resultIlCode, CEE_RET };
-=======
-    else if (tk == MscorlibBinder::GetMethod(METHOD__JIT_HELPERS__GET_ARRAY_DATA)->GetMemberDef())
-    {
-        mdToken tokArrayPinningHelper = MscorlibBinder::GetField(FIELD__ARRAY_PINNING_HELPER__M_ARRAY_DATA)->GetMemberDef();
-
-        static BYTE ilcode[] = { CEE_LDARG_0,
-                                 CEE_LDFLDA,0,0,0,0,
-                                 CEE_RET };
-
-        ilcode[2] = (BYTE)(tokArrayPinningHelper);
-        ilcode[3] = (BYTE)(tokArrayPinningHelper >> 8);
-        ilcode[4] = (BYTE)(tokArrayPinningHelper >> 16);
-        ilcode[5] = (BYTE)(tokArrayPinningHelper >> 24);
-
->>>>>>> 1966ddde
         methInfo->ILCode = const_cast<BYTE*>(ilcode);
         methInfo->ILCodeSize = sizeof(ilcode);
         methInfo->maxStack = 1;
