// Licensed to the .NET Foundation under one or more agreements.
// The .NET Foundation licenses this file to you under the MIT license.
// See the LICENSE file in the project root for more information.
//
// File: MarshalNative.cpp
//

//
// FCall's for the PInvoke classlibs
//


#include "common.h"
#include "clsload.hpp"
#include "method.hpp"
#include "class.h"
#include "object.h"
#include "field.h"
#include "util.hpp"
#include "excep.h"
#include "siginfo.hpp"
#include "threads.h"
#include "stublink.h"
#include "dllimport.h"
#include "jitinterface.h"
#include "eeconfig.h"
#include "log.h"
#include "fieldmarshaler.h"
#include "cgensys.h"
#include "gcheaputilities.h"
#include "dbginterface.h"
#include "marshalnative.h"
#include "fcall.h"
#include "dllimportcallback.h"
#include "comdelegate.h"
#include "typestring.h"
#include "appdomain.inl"

#ifdef FEATURE_COMINTEROP
#include "comcallablewrapper.h"
#include "cominterfacemarshaler.h"
#include "commtmemberinfomap.h"
#include "runtimecallablewrapper.h"
#include "olevariant.h"
#include "interoputil.h"
#include "stubhelpers.h"
#endif // FEATURE_COMINTEROP

#ifdef FEATURE_COMINTEROP_APARTMENT_SUPPORT
#include "olecontexthelpers.h"
#endif // FEATURE_COMINTEROP_APARTMENT_SUPPORT

//
// NumParamBytes
// Counts # of parameter bytes
INT32 QCALLTYPE MarshalNative::NumParamBytes(MethodDesc * pMD)
{
    QCALL_CONTRACT;

    // Arguments are check on managed side
    PRECONDITION(pMD != NULL);

    INT32 cbParamBytes = 0;

    BEGIN_QCALL;

    if (!(pMD->IsNDirect()))
        COMPlusThrow(kArgumentException, IDS_EE_NOTNDIRECT);

    // Read the unmanaged stack size from the stub MethodDesc. For vararg P/Invoke,
    // this function returns size of the fixed portion of the stack.
    // Note that the following code does not throw if the DllImport declaration is
    // incorrect (such as a vararg method not marked as CallingConvention.Cdecl).

    MethodDesc * pStubMD = NULL;

    PCODE pTempStub = NULL;
    pTempStub = GetStubForInteropMethod(pMD, NDIRECTSTUB_FL_FOR_NUMPARAMBYTES, &pStubMD);
    _ASSERTE(pTempStub == NULL);

    _ASSERTE(pStubMD != NULL && pStubMD->IsILStub());

    cbParamBytes = pStubMD->AsDynamicMethodDesc()->GetNativeStackArgSize();

#ifdef _X86_
    if (((NDirectMethodDesc *)pMD)->IsThisCall())
    {
        // The size of 'this' is not included in native stack arg size.
        cbParamBytes += sizeof(LPVOID);
    }
#endif // _X86_

    END_QCALL;

    return cbParamBytes;
}


// Prelink
// Does advance loading of an N/Direct library
VOID QCALLTYPE MarshalNative::Prelink(MethodDesc * pMD)
{
    QCALL_CONTRACT;

    // Arguments are check on managed side
    PRECONDITION(pMD != NULL);

    // If the code is already ready, we are done. Else, we need to execute the prestub
    // This is a perf thing since it's always safe to execute the prestub twice.
    if (!pMD->IsPointingToPrestub())
        return;

    // Silently ignore if not N/Direct and not runtime generated.
    if (!(pMD->IsNDirect()) && !(pMD->IsRuntimeSupplied()))
        return;

    BEGIN_QCALL;

    pMD->CheckRestore();
    pMD->DoPrestub(NULL);

    END_QCALL;
}


FCIMPL3(VOID, MarshalNative::StructureToPtr, Object* pObjUNSAFE, LPVOID ptr, CLR_BOOL fDeleteOld)
{
    CONTRACTL
    {
        FCALL_CHECK;
        PRECONDITION(CheckPointer(ptr, NULL_OK));
    }
    CONTRACTL_END;

    OBJECTREF pObj = (OBJECTREF) pObjUNSAFE;

    HELPER_METHOD_FRAME_BEGIN_1(pObj);

    if (ptr == NULL)
        COMPlusThrowArgumentNull(W("ptr"));
    if (pObj == NULL)
        COMPlusThrowArgumentNull(W("structure"));

    // Code path will accept both regular layout objects and boxed value classes
    // with layout.

    MethodTable *pMT = pObj->GetMethodTable();

    if (pMT->HasInstantiation())
        COMPlusThrowArgumentException(W("structure"), W("Argument_NeedNonGenericObject"));

    if (pMT->IsBlittable())
    {
        memcpyNoGCRefs(ptr, pObj->GetData(), pMT->GetNativeSize());
    }
    else if (pMT->HasLayout())
    {
        MethodDesc* structMarshalStub;

        {
            GCX_PREEMP();
            structMarshalStub = NDirect::CreateStructMarshalILStub(pMT);
        }

        if (fDeleteOld)
        {
            MarshalStructViaILStub(structMarshalStub, pObj->GetData(), ptr, StructMarshalStubs::MarshalOperation::Cleanup);
        }

        MarshalStructViaILStub(structMarshalStub, pObj->GetData(), ptr, StructMarshalStubs::MarshalOperation::Marshal);
    }
    else
    {
        COMPlusThrowArgumentException(W("structure"), W("Argument_MustHaveLayoutOrBeBlittable"));
    }

    HELPER_METHOD_FRAME_END();
}
FCIMPLEND

FCIMPL3(VOID, MarshalNative::PtrToStructureHelper, LPVOID ptr, Object* pObjIn, CLR_BOOL allowValueClasses)
{
    CONTRACTL
    {
        FCALL_CHECK;
        PRECONDITION(CheckPointer(ptr, NULL_OK));
    }
    CONTRACTL_END;

    OBJECTREF  pObj = ObjectToOBJECTREF(pObjIn);

    HELPER_METHOD_FRAME_BEGIN_1(pObj);

    if (ptr == NULL)
        COMPlusThrowArgumentNull(W("ptr"));
    if (pObj == NULL)
        COMPlusThrowArgumentNull(W("structure"));

    // Code path will accept regular layout objects.
    MethodTable *pMT = pObj->GetMethodTable();

    // Validate that the object passed in is not a value class.
    if (!allowValueClasses && pMT->IsValueType())
    {
        COMPlusThrowArgumentException(W("structure"), W("Argument_StructMustNotBeValueClass"));
    }
    else if (pMT->IsBlittable())
    {
        memcpyNoGCRefs(pObj->GetData(), ptr, pMT->GetNativeSize());
    }
    else if (pMT->HasLayout())
    {
        MethodDesc* structMarshalStub;

        {
            GCX_PREEMP();
            structMarshalStub = NDirect::CreateStructMarshalILStub(pMT);
        }

        MarshalStructViaILStub(structMarshalStub, pObj->GetData(), ptr, StructMarshalStubs::MarshalOperation::Unmarshal);
    }
    else
    {
        COMPlusThrowArgumentException(W("structure"), W("Argument_MustHaveLayoutOrBeBlittable"));
    }

    HELPER_METHOD_FRAME_END();
}
FCIMPLEND


FCIMPL2(VOID, MarshalNative::DestroyStructure, LPVOID ptr, ReflectClassBaseObject* refClassUNSAFE)
{
    CONTRACTL
    {
        FCALL_CHECK;
        PRECONDITION(CheckPointer(ptr, NULL_OK));
    }
    CONTRACTL_END;

    REFLECTCLASSBASEREF refClass = (REFLECTCLASSBASEREF) refClassUNSAFE;
    HELPER_METHOD_FRAME_BEGIN_1(refClass);

    if (ptr == NULL)
        COMPlusThrowArgumentNull(W("ptr"));
    if (refClass == NULL)
        COMPlusThrowArgumentNull(W("structureType"));
    if (refClass->GetMethodTable() != g_pRuntimeTypeClass)
        COMPlusThrowArgumentException(W("structureType"), W("Argument_MustBeRuntimeType"));

    TypeHandle th = refClass->GetType();

    if (th.HasInstantiation())
        COMPlusThrowArgumentException(W("structureType"), W("Argument_NeedNonGenericType"));

    if (th.IsBlittable())
    {
        // ok to call with blittable structure, but no work to do in this case.
    }
    else if (th.HasLayout())
    {
        MethodDesc* structMarshalStub;

        {
            GCX_PREEMP();
            structMarshalStub = NDirect::CreateStructMarshalILStub(th.GetMethodTable());
        }

        MarshalStructViaILStub(structMarshalStub, nullptr, ptr, StructMarshalStubs::MarshalOperation::Cleanup);
    }
    else
    {
        COMPlusThrowArgumentException(W("structureType"), W("Argument_MustHaveLayoutOrBeBlittable"));
    }

    HELPER_METHOD_FRAME_END();
}
FCIMPLEND

FCIMPL1(FC_BOOL_RET, MarshalNative::IsPinnable, Object* obj)
{
    FCALL_CONTRACT;

    VALIDATEOBJECT(obj);

    if (obj == NULL)
        FC_RETURN_BOOL(TRUE);

    if (obj->GetMethodTable() == g_pStringClass)
        FC_RETURN_BOOL(TRUE);

#ifdef FEATURE_UTF8STRING
    if (obj->GetMethodTable() == g_pUtf8StringClass)
        FC_RETURN_BOOL(TRUE);
#endif // FEATURE_UTF8STRING

    if (obj->GetMethodTable()->IsArray())
    {
        BASEARRAYREF asArray = (BASEARRAYREF)ObjectToOBJECTREF(obj);
        if (CorTypeInfo::IsPrimitiveType(asArray->GetArrayElementType()))
            FC_RETURN_BOOL(TRUE);

        TypeHandle th = asArray->GetArrayElementTypeHandle();
        if (!th.IsTypeDesc())
        {
            MethodTable *pMT = th.AsMethodTable();
            if (pMT->IsValueType() && pMT->IsBlittable())
                FC_RETURN_BOOL(TRUE);
        }

        FC_RETURN_BOOL(FALSE);
    }

    FC_RETURN_BOOL(obj->GetMethodTable()->IsBlittable());
}
FCIMPLEND

/************************************************************************
 * PInvoke.SizeOf(Class)
 */
FCIMPL2(UINT32, MarshalNative::SizeOfClass, ReflectClassBaseObject* refClassUNSAFE, CLR_BOOL throwIfNotMarshalable)
{
    CONTRACTL
    {
        FCALL_CHECK;
        PRECONDITION(CheckPointer(refClassUNSAFE));
    }
    CONTRACTL_END;

    UINT32 rv = 0;
    REFLECTCLASSBASEREF refClass = (REFLECTCLASSBASEREF)refClassUNSAFE;

    HELPER_METHOD_FRAME_BEGIN_RET_1(refClass);

    // refClass is validated to be non-NULL RuntimeType by callers
    TypeHandle th = refClass->GetType();

    if (throwIfNotMarshalable && !th.IsBlittable())
    {
        GCX_PREEMP();
        // Determine if the type is marshalable
        if (!IsStructMarshalable(th))
        {
            // It isn't marshalable so throw an ArgumentException.
            StackSString strTypeName;
            TypeString::AppendType(strTypeName, th);
            COMPlusThrow(kArgumentException, IDS_CANNOT_MARSHAL, strTypeName.GetUnicode(), NULL, NULL);
        }
    }

    // The type is marshalable or we don't care so return its size.
    rv = th.GetMethodTable()->GetNativeSize();
    HELPER_METHOD_FRAME_END();
    return rv;
}
FCIMPLEND


/************************************************************************
 * PInvoke.OffsetOfHelper(Class, Field)
 */
FCIMPL1(UINT32, MarshalNative::OffsetOfHelper, ReflectFieldObject *pFieldUNSAFE)
{
    CONTRACTL
    {
        FCALL_CHECK;
        PRECONDITION(CheckPointer(pFieldUNSAFE));
    }
    CONTRACTL_END;

    REFLECTFIELDREF refField = (REFLECTFIELDREF)ObjectToOBJECTREF(pFieldUNSAFE);

    FieldDesc *pField = refField->GetField();
    TypeHandle th = TypeHandle(pField->GetApproxEnclosingMethodTable());
    
    if (th.IsBlittable())
    {
        return pField->GetOffset();
    }

    {
<<<<<<< HEAD
        GCX_PREEMP();
        // Determine if the type is marshalable.
        if (!IsStructMarshalable(th))
        {
            // It isn't marshalable so throw an ArgumentException.
            HELPER_METHOD_FRAME_BEGIN_RET_1(refField);       

            StackSString strTypeName;
            TypeString::AppendType(strTypeName, th);                
            COMPlusThrow(kArgumentException, IDS_CANNOT_MARSHAL, strTypeName.GetUnicode(), NULL, NULL);       
=======
        // It isn't marshalable so throw an ArgumentException.
        HELPER_METHOD_FRAME_BEGIN_RET_1(refField);

        StackSString strTypeName;
        TypeString::AppendType(strTypeName, th);
        COMPlusThrow(kArgumentException, IDS_CANNOT_MARSHAL, strTypeName.GetUnicode(), NULL, NULL);
>>>>>>> c373d864

            HELPER_METHOD_FRAME_END();
        }
        EEClassNativeLayoutInfo const* pNativeLayoutInfo = th.GetMethodTable()->GetNativeLayoutInfo();

        NativeFieldDescriptor const*pNFD = pNativeLayoutInfo->GetNativeFieldDescriptors();
        UINT  numReferenceFields = pNativeLayoutInfo->GetNumFields();

<<<<<<< HEAD
        while (numReferenceFields--) 
=======
    while (numReferenceFields--)
    {
        if (pNFD->GetFieldDesc() == pField)
>>>>>>> c373d864
        {
            if (pNFD->GetFieldDesc() == pField) 
            {
                return pNFD->GetExternalOffset();
            }
            pNFD++;
        }

<<<<<<< HEAD
        UNREACHABLE_MSG("We should never hit this point since we already verified that the requested field was present from managed code");   
    }
=======
    UNREACHABLE_MSG("We should never hit this point since we already verified that the requested field was present from managed code");
>>>>>>> c373d864
}
FCIMPLEND

FCIMPL2(Object*, MarshalNative::GetDelegateForFunctionPointerInternal, LPVOID FPtr, ReflectClassBaseObject* refTypeUNSAFE)
{
    CONTRACTL
    {
        FCALL_CHECK;
        PRECONDITION(refTypeUNSAFE != NULL);
    }
    CONTRACTL_END;

    OBJECTREF refDelegate = NULL;

    REFLECTCLASSBASEREF refType = (REFLECTCLASSBASEREF) refTypeUNSAFE;
    HELPER_METHOD_FRAME_BEGIN_RET_2(refType, refDelegate);

    // Retrieve the method table from the RuntimeType. We already verified in managed
    // code that the type was a RuntimeType that represented a delegate. Because type handles
    // for delegates must have a method table, we are safe in telling prefix to assume it below.
    MethodTable* pMT = refType->GetType().GetMethodTable();
    PREFIX_ASSUME(pMT != NULL);
    refDelegate = COMDelegate::ConvertToDelegate(FPtr, pMT);

    HELPER_METHOD_FRAME_END();

    return OBJECTREFToObject(refDelegate);
}
FCIMPLEND

FCIMPL1(LPVOID, MarshalNative::GetFunctionPointerForDelegateInternal, Object* refDelegateUNSAFE)
{
    FCALL_CONTRACT;

    LPVOID pFPtr = NULL;

    OBJECTREF refDelegate = (OBJECTREF) refDelegateUNSAFE;
    HELPER_METHOD_FRAME_BEGIN_RET_1(refDelegate);

    pFPtr = COMDelegate::ConvertToCallback(refDelegate);

    HELPER_METHOD_FRAME_END();

    return pFPtr;
}
FCIMPLEND

/************************************************************************
 * PInvoke.GetLastWin32Error
 */
FCIMPL0(int, MarshalNative::GetLastWin32Error)
{
    FCALL_CONTRACT;

    return (UINT32)(GetThread()->m_dwLastError);
}
FCIMPLEND


/************************************************************************
 * PInvoke.SetLastWin32Error
 */
FCIMPL1(void, MarshalNative::SetLastWin32Error, int error)
{
    FCALL_CONTRACT;

    GetThread()->m_dwLastError = (DWORD)error;
}
FCIMPLEND


/************************************************************************
 * Support for the GCHandle class.
 */

 // Check that the supplied object is valid to put in a pinned handle.
// Throw an exception if not.
void ValidatePinnedObject(OBJECTREF obj)
{
    CONTRACTL
    {
        THROWS;
        GC_TRIGGERS;
        MODE_COOPERATIVE;
    }
    CONTRACTL_END;

    // NULL is fine.
    if (obj == NULL)
        return;

    if (obj->GetMethodTable() == g_pStringClass)
        return;

#ifdef FEATURE_UTF8STRING
    if (obj->GetMethodTable() == g_pUtf8StringClass)
        return;
#endif // FEATURE_UTF8STRING

    if (obj->GetMethodTable()->IsArray())
    {
        BASEARRAYREF asArray = (BASEARRAYREF) obj;
        if (CorTypeInfo::IsPrimitiveType(asArray->GetArrayElementType()))
            return;

        TypeHandle th = asArray->GetArrayElementTypeHandle();
        if (!th.IsTypeDesc())
        {
            MethodTable *pMT = th.AsMethodTable();
            if (pMT->IsValueType() && pMT->IsBlittable())
                return;
        }
    }
    else if (obj->GetMethodTable()->IsBlittable())
    {
        return;
    }

    COMPlusThrow(kArgumentException, IDS_EE_NOTISOMORPHIC);
}

NOINLINE static OBJECTHANDLE FCDiagCreateHandle(OBJECTREF objRef, int type)
{
    OBJECTHANDLE hnd = NULL;

    FC_INNER_PROLOG(MarshalNative::GCHandleInternalAlloc);

    // Make the stack walkable for the profiler
    HELPER_METHOD_FRAME_BEGIN_RET_ATTRIB_NOPOLL(Frame::FRAME_ATTR_EXACT_DEPTH | Frame::FRAME_ATTR_CAPTURE_DEPTH_2);
    hnd = GetAppDomain()->CreateTypedHandle(objRef, static_cast<HandleType>(type));
    HELPER_METHOD_FRAME_END_POLL();

    FC_INNER_EPILOG();

    return hnd;
}

FCIMPL2(LPVOID, MarshalNative::GCHandleInternalAlloc, Object *obj, int type)
{
    FCALL_CONTRACT;

    OBJECTREF objRef(obj);

    assert(type >= HNDTYPE_WEAK_SHORT && type <= HNDTYPE_WEAK_WINRT);

    if (CORProfilerTrackGC())
    {
        FC_INNER_RETURN(LPVOID, (LPVOID) FCDiagCreateHandle(objRef, type));
    }

    OBJECTHANDLE hnd = GetAppDomain()->GetHandleStore()->CreateHandleOfType(OBJECTREFToObject(objRef), static_cast<HandleType>(type));
    if (!hnd)
    {
        FCThrow(kOutOfMemoryException);
    }
    return (LPVOID) hnd;
}
FCIMPLEND

NOINLINE static void FCDiagDestroyHandle(OBJECTHANDLE handle)
{
    FC_INNER_PROLOG(MarshalNative::GCHandleInternalFree);

    // Make the stack walkable for the profiler
    HELPER_METHOD_FRAME_BEGIN_ATTRIB(Frame::FRAME_ATTR_EXACT_DEPTH | Frame::FRAME_ATTR_CAPTURE_DEPTH_2);
    DestroyTypedHandle(handle);
    HELPER_METHOD_FRAME_END();

    FC_INNER_EPILOG();
}

// Free a GC handle.
FCIMPL1(VOID, MarshalNative::GCHandleInternalFree, OBJECTHANDLE handle)
{
    FCALL_CONTRACT;

    if (CORProfilerTrackGC())
    {
        FC_INNER_RETURN_VOID(FCDiagDestroyHandle(handle));
    }

    GCHandleUtilities::GetGCHandleManager()->DestroyHandleOfUnknownType(handle);
}
FCIMPLEND

// Get the object referenced by a GC handle.
FCIMPL1(LPVOID, MarshalNative::GCHandleInternalGet, OBJECTHANDLE handle)
{
    FCALL_CONTRACT;

    OBJECTREF objRef;

    objRef = ObjectFromHandle(handle);

    return *((LPVOID*)&objRef);
}
FCIMPLEND

// Update the object referenced by a GC handle.
FCIMPL2(VOID, MarshalNative::GCHandleInternalSet, OBJECTHANDLE handle, Object *obj)
{
    FCALL_CONTRACT;

    OBJECTREF objRef(obj);
    StoreObjectInHandle(handle, objRef);
}
FCIMPLEND

// Update the object referenced by a GC handle.
FCIMPL3(Object*, MarshalNative::GCHandleInternalCompareExchange, OBJECTHANDLE handle, Object *obj, Object* oldObj)
{
    FCALL_CONTRACT;

    OBJECTREF newObjref(obj);
    OBJECTREF oldObjref(oldObj);
    LPVOID ret = NULL;
    // Update the stored object reference.
    ret = InterlockedCompareExchangeObjectInHandle(handle, newObjref, oldObjref);
    return (Object*)ret;
}
FCIMPLEND

//====================================================================
// *** Interop Helpers ***
//====================================================================

FCIMPL2(Object *, MarshalNative::GetExceptionForHR, INT32 errorCode, LPVOID errorInfo)
{
    CONTRACTL
    {
        FCALL_CHECK;
        PRECONDITION(FAILED(errorCode));
        PRECONDITION(CheckPointer(errorInfo, NULL_OK));
    }
    CONTRACTL_END;

    OBJECTREF RetExceptionObj = NULL;

    HELPER_METHOD_FRAME_BEGIN_RET_1(RetExceptionObj);

    // Retrieve the IErrorInfo to use.
    IErrorInfo *pErrorInfo = (IErrorInfo*)errorInfo;
    if (pErrorInfo == (IErrorInfo*)(-1))
    {
        pErrorInfo = NULL;
    }
    else if (!pErrorInfo)
    {
        if (SafeGetErrorInfo(&pErrorInfo) != S_OK)
            pErrorInfo = NULL;
    }

    ::GetExceptionForHR(errorCode, pErrorInfo, &RetExceptionObj);

    HELPER_METHOD_FRAME_END();

    return OBJECTREFToObject(RetExceptionObj);
}
FCIMPLEND

FCIMPL1(int, MarshalNative::GetHRForException, Object* eUNSAFE)
{
    CONTRACTL {
       NOTHROW;    // Used by reverse COM IL stubs, so we must not throw exceptions back to COM
       DISABLED(GC_TRIGGERS); // FCALLS with HELPER frames have issues with GC_TRIGGERS
       MODE_COOPERATIVE;
    } CONTRACTL_END;

    int retVal = 0;
    OBJECTREF e = (OBJECTREF) eUNSAFE;
    HELPER_METHOD_FRAME_BEGIN_RET_NOTHROW_1({ retVal = COR_E_STACKOVERFLOW; }, e);

    retVal = SetupErrorInfo(e);

    HELPER_METHOD_FRAME_END_NOTHROW();
    return retVal;
}
FCIMPLEND

FCIMPL1(int, MarshalNative::GetHRForException_WinRT, Object* eUNSAFE)
{
    CONTRACTL {
       NOTHROW;    // Used by reverse COM IL stubs, so we must not throw exceptions back to COM
       DISABLED(GC_TRIGGERS); // FCALLS with HELPER frames have issues with GC_TRIGGERS
       MODE_COOPERATIVE;
    } CONTRACTL_END;

    int retVal = 0;
    OBJECTREF e = (OBJECTREF) eUNSAFE;
    HELPER_METHOD_FRAME_BEGIN_RET_NOTHROW_1({ retVal = COR_E_STACKOVERFLOW; }, e);

    retVal = SetupErrorInfo(e, /* isWinRTScenario = */ TRUE);

    HELPER_METHOD_FRAME_END_NOTHROW();
    return retVal;
}
FCIMPLEND

#ifdef FEATURE_COMINTEROP

//====================================================================
// map GUID to Type
//====================================================================

/*OBJECTREF */
FCIMPL1(Object*, MarshalNative::GetLoadedTypeForGUID, GUID* pGuid)
{
    CONTRACTL
    {
        FCALL_CHECK;
        PRECONDITION(CheckPointer(pGuid, NULL_OK));
    }
    CONTRACTL_END;

    OBJECTREF refRetVal = NULL;
    HELPER_METHOD_FRAME_BEGIN_RET_1(refRetVal);

    if (!pGuid)
        COMPlusThrowArgumentNull(W("pGuid"));

    AppDomain* pDomain = SystemDomain::GetCurrentDomain();
    _ASSERTE(pDomain);

    MethodTable* pMT = pDomain->LookupClass(*(pGuid));
    if (pMT)
        refRetVal = pMT->GetManagedClassObject();

    HELPER_METHOD_FRAME_END();
    return OBJECTREFToObject(refRetVal);
}
FCIMPLEND

//====================================================================
// map Type to ITypeInfo*
//====================================================================
FCIMPL1(ITypeInfo*, MarshalNative::GetITypeInfoForType, ReflectClassBaseObject* refClassUNSAFE)
{
    FCALL_CONTRACT;

    ITypeInfo* pTI = NULL;
    REFLECTCLASSBASEREF refClass = (REFLECTCLASSBASEREF) refClassUNSAFE;
    HELPER_METHOD_FRAME_BEGIN_RET_1(refClass);

    // Check for null arguments.
    if(!refClass)
        COMPlusThrowArgumentNull(W("t"));

    MethodTable *pRefMT = refClass->GetMethodTable();
    if (pRefMT != g_pRuntimeTypeClass)
        COMPlusThrowArgumentException(W("t"), W("Argument_MustBeRuntimeType"));

    TypeHandle th = refClass->GetType();

    if (th.GetMethodTable() != NULL && (th.IsProjectedFromWinRT() || th.IsExportedToWinRT()))
        COMPlusThrowArgumentException(W("t"), W("Argument_ObjIsWinRTObject"));

    if (th.HasInstantiation())
        COMPlusThrowArgumentException(W("t"), W("Argument_NeedNonGenericType"));

    // Make sure the type is visible from COM.
    if (!::IsTypeVisibleFromCom(th))
        COMPlusThrowArgumentException(W("t"), W("Argument_TypeMustBeVisibleFromCom"));

    // Retrieve the EE class from the reflection type.
    MethodTable* pMT = th.GetMethodTable();
    _ASSERTE(pMT);

    // Retrieve the ITypeInfo for the class.
    IfFailThrow(GetITypeInfoForEEClass(pMT, &pTI, true /* bClassInfo */));
    _ASSERTE(pTI != NULL);

    HELPER_METHOD_FRAME_END();
    return pTI;
}
FCIMPLEND

//====================================================================
// return the IUnknown* for an Object.
//====================================================================
FCIMPL2(IUnknown*, MarshalNative::GetIUnknownForObjectNative, Object* orefUNSAFE, CLR_BOOL fOnlyInContext)
{
    FCALL_CONTRACT;

    IUnknown* retVal = NULL;
    OBJECTREF oref = (OBJECTREF) orefUNSAFE;
    HELPER_METHOD_FRAME_BEGIN_RET_1(oref);

    HRESULT hr = S_OK;

    if(!oref)
        COMPlusThrowArgumentNull(W("o"));

    // Ensure COM is started up.
    EnsureComStarted();

    if (fOnlyInContext && !IsObjectInContext(&oref))
        retVal = NULL;
    else
        retVal = GetComIPFromObjectRef(&oref, ComIpType_OuterUnknown, NULL);

    HELPER_METHOD_FRAME_END();
    return retVal;
}
FCIMPLEND

//====================================================================
// return the raw IUnknown* for a COM Object not related to current
// context.
// Does not AddRef the returned pointer
//====================================================================
FCIMPL1(IUnknown*, MarshalNative::GetRawIUnknownForComObjectNoAddRef, Object* orefUNSAFE)
{
    FCALL_CONTRACT;

    IUnknown* retVal = NULL;
    OBJECTREF oref = (OBJECTREF) orefUNSAFE;
    HELPER_METHOD_FRAME_BEGIN_RET_1(oref);

    HRESULT hr = S_OK;

    if(!oref)
        COMPlusThrowArgumentNull(W("o"));

    MethodTable* pMT = oref->GetMethodTable();
    PREFIX_ASSUME(pMT != NULL);
    if(!pMT->IsComObjectType())
        COMPlusThrow(kArgumentException, IDS_EE_SRC_OBJ_NOT_COMOBJECT);

    // Ensure COM is started up.
    EnsureComStarted();

    RCWHolder pRCW(GetThread());
    pRCW.Init(oref);

    // Retrieve raw IUnknown * without AddRef for better performance
    retVal = pRCW->GetRawIUnknown_NoAddRef();

    HELPER_METHOD_FRAME_END();
    return retVal;
}
FCIMPLEND

//====================================================================
// return the IDispatch* for an Object.
//====================================================================
FCIMPL2(IDispatch*, MarshalNative::GetIDispatchForObjectNative, Object* orefUNSAFE, CLR_BOOL fOnlyInContext)
{
    FCALL_CONTRACT;

    IDispatch* retVal = NULL;
    OBJECTREF oref = (OBJECTREF) orefUNSAFE;
    HELPER_METHOD_FRAME_BEGIN_RET_1(oref);

    HRESULT hr = S_OK;

    if(!oref)
        COMPlusThrowArgumentNull(W("o"));

    // Ensure COM is started up.
    EnsureComStarted();

    if (fOnlyInContext && !IsObjectInContext(&oref))
        retVal = NULL;
    else
        retVal = (IDispatch*)GetComIPFromObjectRef(&oref, ComIpType_Dispatch, NULL);

    HELPER_METHOD_FRAME_END();
    return retVal;
}
FCIMPLEND

//====================================================================
// return the IUnknown* representing the interface for the Object
// Object o should support Type T
//====================================================================
FCIMPL4(IUnknown*, MarshalNative::GetComInterfaceForObjectNative, Object* orefUNSAFE, ReflectClassBaseObject* refClassUNSAFE, CLR_BOOL fOnlyInContext, CLR_BOOL bEnableCustomizedQueryInterface)
{
    FCALL_CONTRACT;

    IUnknown* retVal  = NULL;
    OBJECTREF oref = (OBJECTREF) orefUNSAFE;
    REFLECTCLASSBASEREF refClass = (REFLECTCLASSBASEREF) refClassUNSAFE;
    HELPER_METHOD_FRAME_BEGIN_RET_2(oref, refClass);

    HRESULT hr = S_OK;

    if(!oref)
        COMPlusThrowArgumentNull(W("o"));
    if(!refClass)
        COMPlusThrowArgumentNull(W("t"));

    // Ensure COM is started up.
    EnsureComStarted();

    if (refClass->GetMethodTable() != g_pRuntimeTypeClass)
        COMPlusThrowArgumentException(W("t"), W("Argument_MustBeRuntimeType"));

    TypeHandle th = refClass->GetType();

    if (!th.SupportsGenericInterop(TypeHandle::Interop_NativeToManaged))
    {
        if (th.HasInstantiation())
            COMPlusThrowArgumentException(W("t"), W("Argument_NeedNonGenericType"));

        if (oref->GetMethodTable()->HasInstantiation())
            COMPlusThrowArgumentException(W("o"), W("Argument_NeedNonGenericObject"));
    }

    // If the IID being asked for does not represent an interface then
    // throw an argument exception.
    if (!th.IsInterface())
        COMPlusThrowArgumentException(W("t"), W("Arg_MustBeInterface"));

    // If the interface being asked for is not visible from COM then
    // throw an argument exception.
    if (!::IsTypeVisibleFromCom(th))
        COMPlusThrowArgumentException(W("t"), W("Argument_TypeMustBeVisibleFromCom"));

    if (fOnlyInContext && !IsObjectInContext(&oref))
        retVal = NULL;
    else
        retVal = GetComIPFromObjectRef(&oref, th.GetMethodTable(), TRUE, bEnableCustomizedQueryInterface);

    HELPER_METHOD_FRAME_END();
    return retVal;
}
FCIMPLEND

//====================================================================
// return an Object for IUnknown
//====================================================================
FCIMPL1(Object*, MarshalNative::GetObjectForIUnknown, IUnknown* pUnk)
{
    CONTRACTL
    {
        FCALL_CHECK;
        PRECONDITION(CheckPointer(pUnk, NULL_OK));
    }
    CONTRACTL_END;

    OBJECTREF oref = NULL;
    HELPER_METHOD_FRAME_BEGIN_RET_1(oref);

    HRESULT hr = S_OK;

    if(!pUnk)
        COMPlusThrowArgumentNull(W("pUnk"));

    // Ensure COM is started up.
    EnsureComStarted();

    GetObjectRefFromComIP(&oref, pUnk);

    HELPER_METHOD_FRAME_END();
    return OBJECTREFToObject(oref);
}
FCIMPLEND


FCIMPL1(Object*, MarshalNative::GetUniqueObjectForIUnknown, IUnknown* pUnk)
{
    CONTRACTL
    {
        FCALL_CHECK;
        PRECONDITION(CheckPointer(pUnk, NULL_OK));
    }
    CONTRACTL_END;

    OBJECTREF oref = NULL;
    HELPER_METHOD_FRAME_BEGIN_RET_1(oref);

    HRESULT hr = S_OK;

    if(!pUnk)
        COMPlusThrowArgumentNull(W("pUnk"));

    // Ensure COM is started up.
    EnsureComStarted();

    GetObjectRefFromComIP(&oref, pUnk, NULL, NULL, ObjFromComIP::UNIQUE_OBJECT);

    HELPER_METHOD_FRAME_END();
    return OBJECTREFToObject(oref);
}
FCIMPLEND

FCIMPL1(Object*, MarshalNative::GetUniqueObjectForIUnknownWithoutUnboxing, IUnknown* pUnk)
{
    FCALL_CONTRACT;

    OBJECTREF oref = NULL;
    HELPER_METHOD_FRAME_BEGIN_RET_1(oref);

    HRESULT hr = S_OK;

    if(!pUnk)
        COMPlusThrowArgumentNull(W("pUnk"));

    // Ensure COM is started up.
    EnsureComStarted();

    GetObjectRefFromComIP(&oref, pUnk, NULL, NULL, ObjFromComIP::UNIQUE_OBJECT | ObjFromComIP::IGNORE_WINRT_AND_SKIP_UNBOXING);

    HELPER_METHOD_FRAME_END();
    return OBJECTREFToObject(oref);
}
FCIMPLEND

//====================================================================
// return an Object for IUnknown, using the Type T,
//  NOTE:
//  Type T should be either a COM imported Type or a sub-type of COM imported Type
//====================================================================
FCIMPL2(Object*, MarshalNative::GetTypedObjectForIUnknown, IUnknown* pUnk, ReflectClassBaseObject* refClassUNSAFE)
{
    CONTRACTL
    {
        FCALL_CHECK;
        PRECONDITION(CheckPointer(pUnk, NULL_OK));
    }
    CONTRACTL_END;

    OBJECTREF oref = NULL;
    REFLECTCLASSBASEREF refClass = (REFLECTCLASSBASEREF) refClassUNSAFE;
    HELPER_METHOD_FRAME_BEGIN_RET_2(refClass, oref);

    HRESULT hr = S_OK;

    MethodTable* pMTClass =  NULL;

    if(!pUnk)
        COMPlusThrowArgumentNull(W("pUnk"));

    if(refClass != NULL)
    {
        if (refClass->GetMethodTable() != g_pRuntimeTypeClass)
            COMPlusThrowArgumentException(W("t"), W("Argument_MustBeRuntimeType"));

        TypeHandle th = refClass->GetType();

        if (th.GetMethodTable() != NULL && (th.IsProjectedFromWinRT() || th.IsExportedToWinRT()))
            COMPlusThrowArgumentException(W("t"), W("Argument_ObjIsWinRTObject"));

        if (th.HasInstantiation())
            COMPlusThrowArgumentException(W("t"), W("Argument_NeedNonGenericType"));

        pMTClass = th.GetMethodTable();
    }
    else
        COMPlusThrowArgumentNull(W("t"));


    // Ensure COM is started up.
    EnsureComStarted();

    GetObjectRefFromComIP(&oref, pUnk, pMTClass);

    HELPER_METHOD_FRAME_END();
    return OBJECTREFToObject(oref);
}
FCIMPLEND

FCIMPL2(IUnknown*, MarshalNative::CreateAggregatedObject, IUnknown* pOuter, Object* refObjUNSAFE)
{
    CONTRACTL
    {
        FCALL_CHECK;
        PRECONDITION(CheckPointer(pOuter, NULL_OK));
    }
    CONTRACTL_END;

    IUnknown* pInner = NULL;

    OBJECTREF oref =  (OBJECTREF)refObjUNSAFE;
    HELPER_METHOD_FRAME_BEGIN_RET_1(oref);

    HRESULT hr = S_OK;

    if (!pOuter)
        COMPlusThrowArgumentNull(W("pOuter"));

    if (oref == NULL)
        COMPlusThrowArgumentNull(W("o"));

    MethodTable *pMT = oref->GetMethodTable();
    if (pMT->IsWinRTObjectType() || pMT->IsExportedToWinRT())
        COMPlusThrowArgumentException(W("o"), W("Argument_ObjIsWinRTObject"));

    // Ensure COM is started up.
    EnsureComStarted();

    if (NULL != ComCallWrapper::GetWrapperForObject(oref))
        COMPlusThrowArgumentException(W("o"), W("Argument_AlreadyACCW"));

    //get wrapper for the object, this could enable GC
    CCWHolder pWrap =  ComCallWrapper::InlineGetWrapper(&oref);

    // Aggregation support,
    pWrap->InitializeOuter(pOuter);
    IfFailThrow(pWrap->GetInnerUnknown((LPVOID*)&pInner));

    HELPER_METHOD_FRAME_END();
    return pInner;
}
FCIMPLEND

//====================================================================
// Free unused RCWs in the current COM+ context.
//====================================================================
FCIMPL0(void, MarshalNative::CleanupUnusedObjectsInCurrentContext)
{
    FCALL_CONTRACT;

    HELPER_METHOD_FRAME_BEGIN_0();

    if (g_pRCWCleanupList)
    {
        g_pRCWCleanupList->CleanupWrappersInCurrentCtxThread(
            TRUE,       // fWait
            TRUE,       // fManualCleanupRequested
            TRUE        // bIgnoreComObjectEagerCleanupSetting
            );
    }

    HELPER_METHOD_FRAME_END();
}
FCIMPLEND

//====================================================================
// Checks whether there are RCWs from any context available for cleanup.
//====================================================================
FCIMPL0(FC_BOOL_RET, MarshalNative::AreComObjectsAvailableForCleanup)
{
    FCALL_CONTRACT;

    BOOL retVal = FALSE;
    if (g_pRCWCleanupList)
    {
        retVal = !g_pRCWCleanupList->IsEmpty();
    }

    FC_RETURN_BOOL(retVal);
}
FCIMPLEND

//====================================================================
// check if the object is classic COM component
//====================================================================
FCIMPL1(FC_BOOL_RET, MarshalNative::IsComObject, Object* objUNSAFE)
{
    FCALL_CONTRACT;

    BOOL retVal = FALSE;
    OBJECTREF obj = (OBJECTREF) objUNSAFE;
    HELPER_METHOD_FRAME_BEGIN_RET_1(obj);

    if(!obj)
        COMPlusThrowArgumentNull(W("o"));

    MethodTable* pMT = obj->GetMethodTable();
    PREFIX_ASSUME(pMT != NULL);
    retVal = pMT->IsComObjectType();

    HELPER_METHOD_FRAME_END();
    FC_RETURN_BOOL(retVal);
}
FCIMPLEND


//====================================================================
// free the COM component and zombie this object if the ref count hits 0
// further usage of this Object might throw an exception,
//====================================================================
FCIMPL1(INT32, MarshalNative::ReleaseComObject, Object* objUNSAFE)
{
    FCALL_CONTRACT;

    INT32 retVal = 0;
    OBJECTREF obj = (OBJECTREF) objUNSAFE;
    HELPER_METHOD_FRAME_BEGIN_RET_1(obj);

    if(!obj)
        COMPlusThrowArgumentNull(W("o"));

    MethodTable* pMT = obj->GetMethodTable();
    PREFIX_ASSUME(pMT != NULL);
    if(!pMT->IsComObjectType())
        COMPlusThrow(kArgumentException, IDS_EE_SRC_OBJ_NOT_COMOBJECT);

    // remove the wrapper from the object
    retVal = RCW::ExternalRelease(&obj);

    HELPER_METHOD_FRAME_END();
    return retVal;
}
FCIMPLEND

//====================================================================
// free the COM component and zombie this object
// further usage of this Object might throw an exception,
//====================================================================
FCIMPL1(void, MarshalNative::FinalReleaseComObject, Object* objUNSAFE)
{
    FCALL_CONTRACT;

    OBJECTREF obj = (OBJECTREF) objUNSAFE;
    HELPER_METHOD_FRAME_BEGIN_1(obj);

    if(!obj)
        COMPlusThrowArgumentNull(W("o"));

    MethodTable* pMT = obj->GetMethodTable();
    PREFIX_ASSUME(pMT != NULL);
    if(!pMT->IsComObjectType())
        COMPlusThrow(kArgumentException, IDS_EE_SRC_OBJ_NOT_COMOBJECT);

    // remove the wrapper from the object
    RCW::FinalExternalRelease(&obj);

    HELPER_METHOD_FRAME_END();
}
FCIMPLEND


//====================================================================
// This method takes the given COM object and wraps it in an object
// of the specified type. The type must be derived from __ComObject.
//====================================================================
FCIMPL2(Object*, MarshalNative::InternalCreateWrapperOfType, Object* objUNSAFE, ReflectClassBaseObject* refClassUNSAFE)
{
    CONTRACTL
    {
        FCALL_CHECK;
        PRECONDITION(objUNSAFE != NULL);
        PRECONDITION(refClassUNSAFE != NULL);
    }
    CONTRACTL_END;

    struct _gc
    {
        OBJECTREF refRetVal;
        OBJECTREF obj;
        REFLECTCLASSBASEREF refClass;
    } gc;

    gc.refRetVal = NULL;
    gc.obj = (OBJECTREF) objUNSAFE;
    gc.refClass = (REFLECTCLASSBASEREF) refClassUNSAFE;

    HELPER_METHOD_FRAME_BEGIN_RET_PROTECT(gc);

    // Validate the arguments.
    if (gc.refClass->GetMethodTable() != g_pRuntimeTypeClass)
        COMPlusThrowArgumentException(W("t"), W("Argument_MustBeRuntimeType"));

    // Retrieve the class of the COM object.
    MethodTable *pObjMT = gc.obj->GetMethodTable();

    // Retrieve the method table for new wrapper type.
    MethodTable *pNewWrapMT = gc.refClass->GetType().GetMethodTable();

    // Validate that the destination type is a COM object.
    _ASSERTE(pNewWrapMT->IsComObjectType());

    BOOL fSet = FALSE;

    // Start by checking if we can cast the obj to the wrapper type.
    if (TypeHandle(pObjMT).CanCastTo(TypeHandle(pNewWrapMT)))
    {
        gc.refRetVal = gc.obj;
        fSet = TRUE;
    }

    if (!fSet)
    {
        // Validate that the source object is a valid COM object.
        _ASSERTE(pObjMT->IsComObjectType());

        RCWHolder pRCW(GetThread());

        RCWPROTECT_BEGIN(pRCW, gc.obj);

        // Make sure the COM object supports all the COM imported interfaces that the new
        // wrapper class implements.
        MethodTable::InterfaceMapIterator it = pNewWrapMT->IterateInterfaceMap();
        while (it.Next())
        {
            MethodTable *pItfMT = it.GetInterface();
            if (pItfMT->IsComImport())
            {
                if (!Object::SupportsInterface(gc.obj, pItfMT))
                    COMPlusThrow(kInvalidCastException, IDS_EE_CANNOT_COERCE_COMOBJECT);
            }
        }

        // Create the duplicate wrapper object.
        {
            RCWHolder pNewRCW(GetThread());
            pRCW->CreateDuplicateWrapper(pNewWrapMT, &pNewRCW);

            gc.refRetVal = pNewRCW->GetExposedObject();
        }

        RCWPROTECT_END(pRCW);
    }

    HELPER_METHOD_FRAME_END();
    return OBJECTREFToObject(gc.refRetVal);
}
FCIMPLEND


//====================================================================
// check if the type is visible from COM.
//====================================================================
FCIMPL1(FC_BOOL_RET, MarshalNative::IsTypeVisibleFromCom, ReflectClassBaseObject* refClassUNSAFE)
{
    FCALL_CONTRACT;

    BOOL retVal = FALSE;
    REFLECTCLASSBASEREF refClass = (REFLECTCLASSBASEREF) refClassUNSAFE;
    HELPER_METHOD_FRAME_BEGIN_RET_1(refClass);

    // Validate the arguments.
    if (refClass == NULL)
        COMPlusThrowArgumentNull(W("t"));

    MethodTable *pRefMT = refClass->GetMethodTable();
    if (pRefMT != g_pRuntimeTypeClass)
        COMPlusThrowArgumentException(W("t"), W("Argument_MustBeRuntimeType"));

    // Call the internal version of IsTypeVisibleFromCom.
    retVal = ::IsTypeVisibleFromCom(refClass->GetType());

    HELPER_METHOD_FRAME_END();
    FC_RETURN_BOOL(retVal);
}
FCIMPLEND


//====================================================================
// IUnknown Helpers
//====================================================================
// IUnknown::QueryInterface
FCIMPL3(HRESULT, MarshalNative::QueryInterface, IUnknown* pUnk, REFGUID iid, void** ppv)
{
    CONTRACTL
    {
        FCALL_CHECK;
        PRECONDITION(CheckPointer(pUnk, NULL_OK));
        PRECONDITION(CheckPointer(ppv));
    }
    CONTRACTL_END;

    HRESULT hr = S_OK;
    HELPER_METHOD_FRAME_BEGIN_RET_0();

    if (!pUnk)
        COMPlusThrowArgumentNull(W("pUnk"));

    hr = SafeQueryInterface(pUnk,iid,(IUnknown**)ppv);
    LogInteropQI(pUnk, iid, hr, "PInvoke::QI");

    HELPER_METHOD_FRAME_END();
    return hr;
}
FCIMPLEND

// IUnknown::AddRef
FCIMPL1(ULONG, MarshalNative::AddRef, IUnknown* pUnk)
{
    CONTRACTL
    {
        FCALL_CHECK;
        PRECONDITION(CheckPointer(pUnk, NULL_OK));
    }
    CONTRACTL_END;

    ULONG cbRef = 0;
    HELPER_METHOD_FRAME_BEGIN_RET_0();

    if (!pUnk)
        COMPlusThrowArgumentNull(W("pUnk"));

    cbRef = SafeAddRef(pUnk);
    LogInteropAddRef(pUnk, cbRef, "PInvoke.AddRef");

    HELPER_METHOD_FRAME_END();
    return cbRef;
}
FCIMPLEND

//IUnknown::Release
FCIMPL1(ULONG, MarshalNative::Release, IUnknown* pUnk)
{
    CONTRACTL
    {
        FCALL_CHECK;
        PRECONDITION(CheckPointer(pUnk, NULL_OK));
    }
    CONTRACTL_END;

    ULONG cbRef = 0;
    HELPER_METHOD_FRAME_BEGIN_RET_0();

    if (!pUnk)
        COMPlusThrowArgumentNull(W("pUnk"));

    cbRef = SafeRelease(pUnk);
    LogInteropRelease(pUnk, cbRef, "PInvoke.Release");

    HELPER_METHOD_FRAME_END();
    return cbRef;
}
FCIMPLEND

FCIMPL2(void, MarshalNative::GetNativeVariantForObject, Object* ObjUNSAFE, LPVOID pDestNativeVariant)
{
    CONTRACTL
    {
        FCALL_CHECK;
        PRECONDITION(CheckPointer(pDestNativeVariant, NULL_OK));
    }
    CONTRACTL_END;

    OBJECTREF Obj = (OBJECTREF) ObjUNSAFE;
    HELPER_METHOD_FRAME_BEGIN_1(Obj);

    if (pDestNativeVariant == NULL)
        COMPlusThrowArgumentNull(W("pDstNativeVariant"));

    if (Obj == NULL)
    {
        // Will return empty variant in MarshalOleVariantForObject
    }
    else if (Obj->GetMethodTable()->HasInstantiation())
    {
        COMPlusThrowArgumentException(W("obj"), W("Argument_NeedNonGenericObject"));
    }

    // intialize the output variant
    SafeVariantInit((VARIANT*)pDestNativeVariant);
    OleVariant::MarshalOleVariantForObject(&Obj, (VARIANT*)pDestNativeVariant);

    HELPER_METHOD_FRAME_END();
}
FCIMPLEND

FCIMPL1(Object*, MarshalNative::GetObjectForNativeVariant, LPVOID pSrcNativeVariant)
{
    CONTRACTL
    {
        FCALL_CHECK;
        PRECONDITION(CheckPointer(pSrcNativeVariant, NULL_OK));
    }
    CONTRACTL_END;

    OBJECTREF Obj = NULL;
    HELPER_METHOD_FRAME_BEGIN_RET_1(Obj);

    if (pSrcNativeVariant == NULL)
        COMPlusThrowArgumentNull(W("pSrcNativeVariant"));

    OleVariant::MarshalObjectForOleVariant((VARIANT*)pSrcNativeVariant, &Obj);

    HELPER_METHOD_FRAME_END();
    return OBJECTREFToObject(Obj);
}
FCIMPLEND

FCIMPL2(Object*, MarshalNative::GetObjectsForNativeVariants, VARIANT* aSrcNativeVariant, int cVars)
{
    CONTRACTL
    {
        FCALL_CHECK;
        INJECT_FAULT(FCThrow(kOutOfMemoryException););
        PRECONDITION(CheckPointer(aSrcNativeVariant, NULL_OK));
    }
    CONTRACTL_END;

    PTRARRAYREF Array = NULL;
    HELPER_METHOD_FRAME_BEGIN_RET_1(Array);

    if (aSrcNativeVariant == NULL)
        COMPlusThrowArgumentNull(W("aSrcNativeVariant"));
    if (cVars < 0)
        COMPlusThrowArgumentOutOfRange(W("cVars"), W("ArgumentOutOfRange_NeedNonNegNum"));

    OBJECTREF Obj = NULL;
    GCPROTECT_BEGIN(Obj)
    {
        // Allocate the array of objects.
        Array = (PTRARRAYREF)AllocateObjectArray(cVars, g_pObjectClass);

        // Convert each VARIANT in the array into an object.
        for (int i = 0; i < cVars; i++)
        {
            OleVariant::MarshalObjectForOleVariant(&aSrcNativeVariant[i], &Obj);
            Array->SetAt(i, Obj);
        }
    }
    GCPROTECT_END();

    HELPER_METHOD_FRAME_END();
    return OBJECTREFToObject(Array);
}
FCIMPLEND


FCIMPL2(void, MarshalNative::DoGenerateGuidForType, GUID * result, ReflectClassBaseObject* refTypeUNSAFE)
{
    FCALL_CONTRACT;

    REFLECTCLASSBASEREF refType = (REFLECTCLASSBASEREF) refTypeUNSAFE;
    HELPER_METHOD_FRAME_BEGIN_1(refType);
    GCPROTECT_BEGININTERIOR (result);

    // Validate the arguments.
    if (refType == NULL)
        COMPlusThrowArgumentNull(W("type"));

    MethodTable *pRefMT = refType->GetMethodTable();
    if (pRefMT != g_pRuntimeTypeClass)
        COMPlusThrowArgumentException(W("type"), W("Argument_MustBeRuntimeType"));
    if (result == NULL)
        COMPlusThrow(kArgumentNullException, W("ArgumentNull_GUID"));

    // Check to see if the type is a COM object or not.
    if (IsComObjectClass(refType->GetType()))
    {
#ifdef FEATURE_COMINTEROP_UNMANAGED_ACTIVATION
        // The type is a COM object then we get the GUID from the class factory.
        SyncBlock* pSyncBlock = refType->GetSyncBlock();

        ComClassFactory* pComClsFac = pSyncBlock->GetInteropInfo()->GetComClassFactory();
        memcpy(result, &pComClsFac->m_rclsid, sizeof(GUID));
#else // FEATURE_COMINTEROP_UNMANAGED_ACTIVATION
        memset(result,0,sizeof(GUID));
#endif // FEATURE_COMINTEROP_UNMANAGED_ACTIVATION
    }
    else
    {
        // The type is a normal COM+ class so we need to generate the GUID.
        TypeHandle classTH = refType->GetType();
        classTH.GetMethodTable()->GetGuid(result, TRUE);
    }

    GCPROTECT_END ();
    HELPER_METHOD_FRAME_END();
}
FCIMPLEND

FCIMPL2(void, MarshalNative::DoGetTypeLibGuid, GUID * result, Object* refTlbUNSAFE)
{
    FCALL_CONTRACT;

    OBJECTREF refTlb = (OBJECTREF) refTlbUNSAFE;
    HELPER_METHOD_FRAME_BEGIN_1(refTlb);
    GCPROTECT_BEGININTERIOR (result);

    if (refTlb == NULL)
        COMPlusThrowArgumentNull(W("pTLB"));

    // Ensure COM is started up.
    EnsureComStarted();

    SafeComHolder<ITypeLib> pTLB = (ITypeLib*)GetComIPFromObjectRef(&refTlb, IID_ITypeLib);
    if (!pTLB)
        COMPlusThrow(kArgumentException, W("Arg_NoITypeLib"));

    GCX_PREEMP();

    // Retrieve the TLIBATTR.
    TLIBATTR *pAttr;
    IfFailThrow(pTLB->GetLibAttr(&pAttr));

    // Extract the guid from the TLIBATTR.
    *result = pAttr->guid;

    // Release the TLIBATTR now that we have the GUID.
    pTLB->ReleaseTLibAttr(pAttr);

    GCPROTECT_END ();
    HELPER_METHOD_FRAME_END();
}
FCIMPLEND

FCIMPL1(LCID, MarshalNative::GetTypeLibLcid, Object* refTlbUNSAFE)
{
    FCALL_CONTRACT;

    LCID retVal = 0;
    OBJECTREF refTlb = (OBJECTREF) refTlbUNSAFE;
    HELPER_METHOD_FRAME_BEGIN_RET_1(refTlb);

    if (refTlb == NULL)
        COMPlusThrowArgumentNull(W("pTLB"));

    // Ensure COM is started up.
    EnsureComStarted();

    SafeComHolder<ITypeLib> pTLB = (ITypeLib*)GetComIPFromObjectRef(&refTlb, IID_ITypeLib);
    if (!pTLB)
        COMPlusThrow(kArgumentException, W("Arg_NoITypeLib"));

    GCX_PREEMP();

    // Retrieve the TLIBATTR.
    TLIBATTR *pAttr;
    IfFailThrow(pTLB->GetLibAttr(&pAttr));

    // Extract the LCID from the TLIBATTR.
    retVal = pAttr->lcid;

    // Release the TLIBATTR now that we have the LCID.
    pTLB->ReleaseTLibAttr(pAttr);

    HELPER_METHOD_FRAME_END();
    return retVal;
}
FCIMPLEND

FCIMPL3(void, MarshalNative::GetTypeLibVersion, Object* refTlbUNSAFE, int *pMajor, int *pMinor)
{
    FCALL_CONTRACT;

    OBJECTREF refTlb = (OBJECTREF) refTlbUNSAFE;
    HELPER_METHOD_FRAME_BEGIN_1(refTlb);

    if (refTlb == NULL)
        COMPlusThrowArgumentNull(W("typeLibrary"));

    // Ensure COM is started up.
    EnsureComStarted();

    SafeComHolder<ITypeLib> pTLB = (ITypeLib*)GetComIPFromObjectRef(&refTlb, IID_ITypeLib);
    if (!pTLB)
        COMPlusThrow(kArgumentException, W("Arg_NoITypeLib"));

    GCX_PREEMP();

    // Retrieve the TLIBATTR.
    TLIBATTR *pAttr;
    IfFailThrow(pTLB->GetLibAttr(&pAttr));

    // Extract the LCID from the TLIBATTR.
    *pMajor = pAttr->wMajorVerNum;
    *pMinor = pAttr->wMinorVerNum;

    // Release the TLIBATTR now that we have the version numbers.
    pTLB->ReleaseTLibAttr(pAttr);

    HELPER_METHOD_FRAME_END();
}
FCIMPLEND

FCIMPL2(void, MarshalNative::DoGetTypeInfoGuid, GUID * result, Object* refTypeInfoUNSAFE)
{
    FCALL_CONTRACT;

    OBJECTREF refTypeInfo = (OBJECTREF) refTypeInfoUNSAFE;
    HELPER_METHOD_FRAME_BEGIN_1(refTypeInfo);
    GCPROTECT_BEGININTERIOR (result);

    if (refTypeInfo == NULL)
        COMPlusThrowArgumentNull(W("typeInfo"));

    // Ensure COM is started up.
    EnsureComStarted();

    SafeComHolder<ITypeInfo> pTI = (ITypeInfo*)GetComIPFromObjectRef(&refTypeInfo, IID_ITypeInfo);
    if (!pTI)
        COMPlusThrow(kArgumentException, W("Arg_NoITypeInfo"));

    GCX_PREEMP();

    // Retrieve the TYPEATTR.
    TYPEATTR *pAttr;
    IfFailThrow(pTI->GetTypeAttr(&pAttr));

    // Extract the guid from the TYPEATTR.
    *result = pAttr->guid;

    // Release the TYPEATTR now that we have the GUID.
    pTI->ReleaseTypeAttr(pAttr);

    GCPROTECT_END ();
    HELPER_METHOD_FRAME_END();
}
FCIMPLEND

FCIMPL2(void, MarshalNative::DoGetTypeLibGuidForAssembly, GUID * result, AssemblyBaseObject* refAsmUNSAFE)
{
    FCALL_CONTRACT;

    // Validate the arguments.
    _ASSERTE(refAsmUNSAFE != NULL);
    _ASSERTE(result != NULL);

    ASSEMBLYREF refAsm = (ASSEMBLYREF) refAsmUNSAFE;
    HELPER_METHOD_FRAME_BEGIN_1(refAsm);
    GCPROTECT_BEGININTERIOR (result)

    HRESULT hr = S_OK;

    // Retrieve the assembly from the ASSEMBLYREF.
    Assembly *pAssembly = refAsm->GetAssembly();
    _ASSERTE(pAssembly);

    // Retrieve the TLBID for the assembly.
    IfFailThrow(::GetTypeLibGuidForAssembly(pAssembly, result));

    GCPROTECT_END ();
    HELPER_METHOD_FRAME_END();
}
FCIMPLEND

FCIMPL1(int, MarshalNative::GetStartComSlot, ReflectClassBaseObject* tUNSAFE)
{
    FCALL_CONTRACT;

    int retVal = 0;
    REFLECTCLASSBASEREF t = (REFLECTCLASSBASEREF) tUNSAFE;
    HELPER_METHOD_FRAME_BEGIN_RET_1(t);

    if (!(t))
        COMPlusThrow(kArgumentNullException);

    MethodTable *pTMT = t->GetMethodTable();
    if (pTMT != g_pRuntimeTypeClass)
        COMPlusThrowArgumentException(W("t"), W("Argument_MustBeRuntimeType"));

    MethodTable *pMT = t->GetType().GetMethodTable();
    if (NULL == pMT)
        COMPlusThrow(kArgumentNullException);

    // The service does not make any sense to be called for non COM visible types.
    if (!::IsTypeVisibleFromCom(TypeHandle(pMT)))
        COMPlusThrowArgumentException(W("t"), W("Argument_TypeMustBeVisibleFromCom"));

    retVal = GetComSlotInfo(pMT, &pMT);

    HELPER_METHOD_FRAME_END();
    return retVal;
}
FCIMPLEND


FCIMPL1(int, MarshalNative::GetEndComSlot, ReflectClassBaseObject* tUNSAFE)
{
    FCALL_CONTRACT;

    int retVal = 0;
    REFLECTCLASSBASEREF t = (REFLECTCLASSBASEREF) tUNSAFE;
    HELPER_METHOD_FRAME_BEGIN_RET_1(t);

    int StartSlot = -1;

    if (!(t))
        COMPlusThrow(kArgumentNullException);

    MethodTable *pTMT = t->GetMethodTable();
    if (pTMT != g_pRuntimeTypeClass)
        COMPlusThrowArgumentException(W("t"), W("Argument_MustBeRuntimeType"));

    TypeHandle classTH = t->GetType();
    MethodTable *pMT = classTH.GetMethodTable();
    if (NULL == pMT)
        COMPlusThrow(kArgumentNullException);

    // The service does not make any sense to be called for non COM visible types.
    if (!::IsTypeVisibleFromCom(classTH))
        COMPlusThrowArgumentException(W("t"), W("Argument_TypeMustBeVisibleFromCom"));

    // Retrieve the start slot and the default interface class.
    StartSlot = GetComSlotInfo(pMT, &pMT);
    if (StartSlot == -1)
    {
        retVal = StartSlot;
    }
    else
    {
        // Retrieve the map of members.
        ComMTMemberInfoMap MemberMap(pMT);
        MemberMap.Init(sizeof(void*));

        // The end slot is the start slot plus the number of user defined methods.
        retVal = int(StartSlot + MemberMap.GetMethods().Size() - 1);
    }

    HELPER_METHOD_FRAME_END();
    return retVal;
}
FCIMPLEND

FCIMPL1(int, MarshalNative::GetComSlotForMethodInfo, ReflectMethodObject* pMethodUNSAFE)
{
    CONTRACTL
    {
        FCALL_CHECK;
        PRECONDITION(CheckPointer(pMethodUNSAFE));
        PRECONDITION(pMethodUNSAFE->GetMethod()->GetMethodTable()->IsInterface());
    }
    CONTRACTL_END;

    REFLECTMETHODREF refMethod = (REFLECTMETHODREF)ObjectToOBJECTREF(pMethodUNSAFE);
    MethodDesc *pMeth = refMethod->GetMethod();
    _ASSERTE(pMeth);
    int retVal = 0;
    HELPER_METHOD_FRAME_BEGIN_RET_1(refMethod);

    retVal = pMeth->GetComSlot();

    HELPER_METHOD_FRAME_END();
    return retVal;
}
FCIMPLEND

FCIMPL3(Object*, MarshalNative::GetMethodInfoForComSlot, ReflectClassBaseObject* tUNSAFE, INT32 slot, ComMemberType* pMemberType)
{
    CONTRACTL
    {
        FCALL_CHECK;
        PRECONDITION(CheckPointer(pMemberType, NULL_OK));
    }
    CONTRACTL_END;

    OBJECTREF refRetVal = NULL;
    REFLECTCLASSBASEREF t = (REFLECTCLASSBASEREF) tUNSAFE;
    REFLECTCLASSBASEREF tInterface = NULL;

    HELPER_METHOD_FRAME_BEGIN_RET_2(t, tInterface);

    int StartSlot = -1;
    OBJECTREF MemberInfoObj = NULL;

    if (!(t))
        COMPlusThrow(kArgumentNullException);

    MethodTable *pTMT = t->GetMethodTable();
    if (pTMT != g_pRuntimeTypeClass)
        COMPlusThrowArgumentException(W("t"), W("Argument_MustBeRuntimeType"));

    TypeHandle type = t->GetType();
    MethodTable *pMT= type.GetMethodTable();
    if (NULL == pMT)
        COMPlusThrow(kArgumentNullException);

    // The service does not make any sense to be called for non COM visible types.
    if (!::IsTypeVisibleFromCom(type))
        COMPlusThrowArgumentException(W("t"), W("Argument_TypeMustBeVisibleFromCom"));

    // Retrieve the start slot and the default interface class.
    StartSlot = GetComSlotInfo(pMT, &pMT);
    if (StartSlot == -1)
        COMPlusThrowArgumentOutOfRange(W("slot"), W("ArgumentOutOfRange_Count"));

    // Retrieve the map of members.
    ComMTMemberInfoMap MemberMap(pMT);
    MemberMap.Init(sizeof(void*));
    CQuickArray<ComMTMethodProps> &rProps = MemberMap.GetMethods();

    // Update the typehandle we'll be using based on the interface returned by GetComSlotInfo.
    tInterface = (REFLECTCLASSBASEREF)pMT->GetManagedClassObject();
    type = TypeHandle(pMT);

    // Make sure the specified slot is valid.
    if (slot < StartSlot)
        COMPlusThrowArgumentOutOfRange(W("slot"), W("ArgumentOutOfRange_Count"));
    if (slot >= StartSlot + (int)rProps.Size())
        COMPlusThrowArgumentOutOfRange(W("slot"), W("ArgumentOutOfRange_Count"));

    ComMTMethodProps *pProps = &rProps[slot - StartSlot];
    if (pProps->semantic >= FieldSemanticOffset)
    {
        // We are dealing with a field.
        ComCallMethodDesc *pFieldMeth = reinterpret_cast<ComCallMethodDesc*>(pProps->pMeth);
        FieldDesc *pField = pFieldMeth->GetFieldDesc();

        // call the managed code to get the FieldInfo
        MethodDescCallSite getFieldInfo(METHOD__CLASS__GET_FIELD_INFO);
        ARG_SLOT args[] =
        {
            ObjToArgSlot(tInterface),
            (ARG_SLOT)pField
        };

        MemberInfoObj = getFieldInfo.Call_RetOBJECTREF(args);

        *(pMemberType) = (pProps->semantic == (FieldSemanticOffset + msGetter)) ? CMT_PropGet : CMT_PropSet;
    }
    else if (pProps->property == mdPropertyNil)
    {
        // We are dealing with a normal property.

        // call the managed code to get the MethodInfo
        MethodDescCallSite getMethodBase(METHOD__CLASS__GET_METHOD_BASE);
        ARG_SLOT args[] =
        {
            ObjToArgSlot(tInterface),
            (ARG_SLOT)pProps->pMeth
        };

        MemberInfoObj = getMethodBase.Call_RetOBJECTREF(args);

        *(pMemberType) = CMT_Method;
    }
    else
    {
        // We are dealing with a property.
        mdProperty tkProp;
        if (TypeFromToken(pProps->property) == mdtProperty)
            tkProp = pProps->property;
        else
            tkProp = rProps[pProps->property].property;

        // call the managed code to get the PropertyInfo
        MethodDescCallSite getPropertyInfo(METHOD__CLASS__GET_PROPERTY_INFO);
        ARG_SLOT args[] =
        {
            ObjToArgSlot(tInterface),
            tkProp
        };

        MemberInfoObj = getPropertyInfo.Call_RetOBJECTREF(args);

        *(pMemberType) = (pProps->semantic == msGetter) ? CMT_PropGet : CMT_PropSet;
    }

    refRetVal = MemberInfoObj;

    HELPER_METHOD_FRAME_END();
    return OBJECTREFToObject(refRetVal);
}
FCIMPLEND

//+----------------------------------------------------------------------------
//
//  Method:     MarshalNative::WrapIUnknownWithComObject
//  Synopsis:   unmarshal the buffer and return IUnknown
//

//
//+----------------------------------------------------------------------------
FCIMPL1(Object*, MarshalNative::WrapIUnknownWithComObject, IUnknown* pUnk)
{
    CONTRACTL
    {
        FCALL_CHECK;
        PRECONDITION(CheckPointer(pUnk, NULL_OK));
    }
    CONTRACTL_END;

    OBJECTREF cref = NULL;
    HELPER_METHOD_FRAME_BEGIN_RET_0();

    if(pUnk == NULL)
        COMPlusThrowArgumentNull(W("punk"));

    EnsureComStarted();

    COMInterfaceMarshaler marshaler;
    marshaler.Init(pUnk, g_pBaseCOMObject, GET_THREAD());

    cref = marshaler.WrapWithComObject();

    if (cref == NULL)
        COMPlusThrowOM();

    HELPER_METHOD_FRAME_END();
    return OBJECTREFToObject(cref);
}
FCIMPLEND

FCIMPL2(void, MarshalNative::ChangeWrapperHandleStrength, Object* orefUNSAFE, CLR_BOOL fIsWeak)
{
    FCALL_CONTRACT;

    OBJECTREF oref = (OBJECTREF) orefUNSAFE;
    HELPER_METHOD_FRAME_BEGIN_1(oref);

    if(oref == NULL)
        COMPlusThrowArgumentNull(W("otp"));

    if (
        !oref->GetMethodTable()->IsComImport())
    {
        CCWHolder pWrap = ComCallWrapper::InlineGetWrapper(&oref);

        if (pWrap == NULL)
            COMPlusThrowOM();
        if (fIsWeak != 0)
            pWrap->MarkHandleWeak();
        else
            pWrap->ResetHandleStrength();
    }

    HELPER_METHOD_FRAME_END();
}
FCIMPLEND

FCIMPL2(void, MarshalNative::InitializeWrapperForWinRT, Object *unsafe_pThis, IUnknown **ppUnk)
{
    FCALL_CONTRACT;

    OBJECTREF oref = ObjectToOBJECTREF(unsafe_pThis);
    HELPER_METHOD_FRAME_BEGIN_1(oref);

    _ASSERTE(ppUnk != NULL);
    if (*ppUnk == NULL)
    {
        // this should never happen but it's not nice to AV if the factory method is busted and returns NULL
        COMPlusThrow(kNullReferenceException);
    }

    // the object does not have the right RCW yet
    COMInterfaceMarshaler marshaler;
    marshaler.Init(*ppUnk, oref->GetMethodTable(), GET_THREAD(), RCW::CF_SupportsIInspectable | RCW::CF_QueryForIdentity);

    // the following will assign NULL to *ppUnk which signals to the caller that we successfully
    // initialized the RCW so (*ppUnk)->Release() should be suppressed
    marshaler.InitializeExistingComObject(&oref, ppUnk);

    HELPER_METHOD_FRAME_END();
}
FCIMPLEND

FCIMPL2(void, MarshalNative::InitializeManagedWinRTFactoryObject, Object *unsafe_pThis, ReflectClassBaseObject *unsafe_pType)
{
    FCALL_CONTRACT;

    OBJECTREF orefThis = ObjectToOBJECTREF(unsafe_pThis);
    REFLECTCLASSBASEREF orefType = (REFLECTCLASSBASEREF)ObjectToOBJECTREF(unsafe_pType);
    HELPER_METHOD_FRAME_BEGIN_2(orefThis, orefType);

    MethodTable *pMT = orefType->GetType().GetMethodTable();

    // get the special "factory" template for the type
    _ASSERTE(pMT->IsExportedToWinRT());
    WinRTManagedClassFactory *pFactory = GetComClassFactory(pMT)->AsWinRTManagedClassFactory();

    ComCallWrapperTemplate *pTemplate = pFactory->GetOrCreateComCallWrapperTemplate(orefThis->GetMethodTable());

    // create a CCW for the factory object using the template
    CCWHolder pCCWHold = ComCallWrapper::InlineGetWrapper(&orefThis, pTemplate);

    HELPER_METHOD_FRAME_END();
}
FCIMPLEND

//
// Create activation factory and wraps it with a unique RCW
//
// This is necessary because WinRT factories are often implemented as a singleton,
// and getting back a RCW for such WinRT factory would usually get back a RCW from
// another apartment, even if the interface pointe returned from GetActivationFactory
// is a raw pointer. As a result, user would randomly get back RCWs for activation
// factories from other apartments and make transiton to those apartments and cause
// deadlocks and create objects in incorrect apartments
//
// The solution here is to always create a unique RCW
//
FCIMPL1(Object *, MarshalNative::GetNativeActivationFactory, ReflectClassBaseObject *unsafe_pType)
{
    FCALL_CONTRACT;

    REFLECTCLASSBASEREF orefType = (REFLECTCLASSBASEREF)ObjectToOBJECTREF(unsafe_pType);
    OBJECTREF orefFactory = NULL;
    HELPER_METHOD_FRAME_BEGIN_RET_2(orefFactory, orefType);

    MethodTable *pMT = orefType->GetType().GetMethodTable();

    // Must be a native WinRT type
    _ASSERTE(pMT->IsProjectedFromWinRT());

    //
    // Get the activation factory instance for this WinRT type and create a RCW for it
    //
    GetNativeWinRTFactoryObject(
        pMT,
        GET_THREAD(),
        NULL,               // No factory interface available at this point
        TRUE,               // Create unique RCW - See comments for this function for more details
        NULL,               // No callback necessary
        &orefFactory        // return value
        );

    HELPER_METHOD_FRAME_END();

    return OBJECTREFToObject(orefFactory);
}
FCIMPLEND

void QCALLTYPE MarshalNative::GetInspectableIIDs(
                        QCall::ObjectHandleOnStack hobj,
                        QCall::ObjectHandleOnStack retArrayGuids)
{
    CONTRACTL
    {
        QCALL_CHECK;
        PRECONDITION(CheckPointer(*hobj.m_ppObject));
    }
    CONTRACTL_END;

    BEGIN_QCALL;

    SyncBlock * pSyncBlock = NULL;

    {
        GCX_COOP();

        // set return to failure value
        retArrayGuids.Set(NULL);

        OBJECTREF orComObject = NULL;
        GCPROTECT_BEGIN(orComObject);

        orComObject = ObjectToOBJECTREF(*hobj.m_ppObject);

        // Validation: hobj represents a non-NULL System.__ComObject instance
        if(orComObject == NULL)
            COMPlusThrowArgumentNull(W("obj"));

        MethodTable* pMT = orComObject->GetMethodTable();
        PREFIX_ASSUME(pMT != NULL);
        if(!pMT->IsComObjectType())
            COMPlusThrow(kArgumentException, IDS_EE_SRC_OBJ_NOT_COMOBJECT);

        // while in cooperative mode, retrieve the object's sync block
        pSyncBlock = orComObject->PassiveGetSyncBlock();

        GCPROTECT_END();
    } // close the GCX_COOP scope


    InteropSyncBlockInfo * pInteropInfo;
    RCW * pRCW;
    SafeComHolderPreemp<IInspectable> pInspectable;

    // Retrieve obj's IInspectable interface pointer
    if (pSyncBlock != NULL
        && (pInteropInfo = pSyncBlock->GetInteropInfoNoCreate()) != NULL
        && (pRCW = pInteropInfo->GetRawRCW()) != NULL
        && (pInspectable = pRCW->GetIInspectable()) != NULL)
    {
        // retrieve IIDs using IInspectable::GetIids()
        ULONG size = 0;
        CoTaskMemHolder<IID> rgIIDs(NULL);
        if (SUCCEEDED(pInspectable->GetIids(&size, &rgIIDs)))
        {
            retArrayGuids.SetGuidArray(rgIIDs, size);
        }
    }

    END_QCALL;
}

//====================================================================
// Helper function used in the COM slot to method info mapping.
//====================================================================

int MarshalNative::GetComSlotInfo(MethodTable *pMT, MethodTable **ppDefItfMT)
{
    CONTRACTL
    {
        THROWS;
        GC_TRIGGERS;
        MODE_ANY;
        PRECONDITION(CheckPointer(pMT));
        PRECONDITION(CheckPointer(ppDefItfMT));
    }
    CONTRACTL_END;

    *ppDefItfMT = NULL;

    // If a class was passed in then retrieve the default interface.
    if (!pMT->IsInterface())
    {
        TypeHandle hndDefItfClass;
        DefaultInterfaceType DefItfType = GetDefaultInterfaceForClassWrapper(TypeHandle(pMT), &hndDefItfClass);

        if (DefItfType == DefaultInterfaceType_AutoDual || DefItfType == DefaultInterfaceType_Explicit)
        {
            pMT = hndDefItfClass.GetMethodTable();
            PREFIX_ASSUME(pMT != NULL);
        }
        else
        {
            // The default interface does not have any user defined methods.
            return -1;
        }
    }

    // Set the default interface class.
    *ppDefItfMT = pMT;

    if (pMT->IsInterface())
    {
        // Return the right number of slots depending on interface type.
        return ComMethodTable::GetNumExtraSlots(pMT->GetComInterfaceType());
    }
    else
    {
        // We are dealing with an IClassX which are always IDispatch based.
        return ComMethodTable::GetNumExtraSlots(ifDispatch);
    }
}

BOOL MarshalNative::IsObjectInContext(OBJECTREF *pObj)
{
    CONTRACTL
    {
        THROWS;
        GC_TRIGGERS;
        MODE_COOPERATIVE;
        PRECONDITION(pObj != NULL);
    }
    CONTRACTL_END;

    SyncBlock* pBlock = (*pObj)->GetSyncBlock();

    InteropSyncBlockInfo* pInteropInfo = pBlock->GetInteropInfo();

    ComCallWrapper* pCCW = pInteropInfo->GetCCW();

    if((pCCW) || (!pInteropInfo->RCWWasUsed()))
    {
        // We are dealing with a CCW. Since CCW's are agile, they are always in the
        // correct context.
        return TRUE;
    }
    else
    {
        RCWHolder pRCW(GetThread());
        pRCW.Init(pBlock);

        // We are dealing with an RCW, we need to check to see if the current
        // context is the one it was first seen in.
        LPVOID pCtxCookie = GetCurrentCtxCookie();
        _ASSERTE(pCtxCookie != NULL);

        return pCtxCookie == pRCW->GetWrapperCtxCookie();
    }
}

#endif // FEATURE_COMINTEROP<|MERGE_RESOLUTION|>--- conflicted
+++ resolved
@@ -379,25 +379,16 @@
     }
 
     {
-<<<<<<< HEAD
         GCX_PREEMP();
         // Determine if the type is marshalable.
         if (!IsStructMarshalable(th))
         {
             // It isn't marshalable so throw an ArgumentException.
-            HELPER_METHOD_FRAME_BEGIN_RET_1(refField);       
+            HELPER_METHOD_FRAME_BEGIN_RET_1(refField);
 
             StackSString strTypeName;
-            TypeString::AppendType(strTypeName, th);                
-            COMPlusThrow(kArgumentException, IDS_CANNOT_MARSHAL, strTypeName.GetUnicode(), NULL, NULL);       
-=======
-        // It isn't marshalable so throw an ArgumentException.
-        HELPER_METHOD_FRAME_BEGIN_RET_1(refField);
-
-        StackSString strTypeName;
-        TypeString::AppendType(strTypeName, th);
-        COMPlusThrow(kArgumentException, IDS_CANNOT_MARSHAL, strTypeName.GetUnicode(), NULL, NULL);
->>>>>>> c373d864
+            TypeString::AppendType(strTypeName, th);
+            COMPlusThrow(kArgumentException, IDS_CANNOT_MARSHAL, strTypeName.GetUnicode(), NULL, NULL);
 
             HELPER_METHOD_FRAME_END();
         }
@@ -406,27 +397,17 @@
         NativeFieldDescriptor const*pNFD = pNativeLayoutInfo->GetNativeFieldDescriptors();
         UINT  numReferenceFields = pNativeLayoutInfo->GetNumFields();
 
-<<<<<<< HEAD
-        while (numReferenceFields--) 
-=======
-    while (numReferenceFields--)
-    {
-        if (pNFD->GetFieldDesc() == pField)
->>>>>>> c373d864
+        while (numReferenceFields--)
         {
-            if (pNFD->GetFieldDesc() == pField) 
+            if (pNFD->GetFieldDesc() == pField)
             {
                 return pNFD->GetExternalOffset();
             }
             pNFD++;
         }
 
-<<<<<<< HEAD
-        UNREACHABLE_MSG("We should never hit this point since we already verified that the requested field was present from managed code");   
-    }
-=======
-    UNREACHABLE_MSG("We should never hit this point since we already verified that the requested field was present from managed code");
->>>>>>> c373d864
+        UNREACHABLE_MSG("We should never hit this point since we already verified that the requested field was present from managed code");
+    }
 }
 FCIMPLEND
 
