// Licensed to the .NET Foundation under one or more agreements.
// The .NET Foundation licenses this file to you under the MIT license.
// See the LICENSE file in the project root for more information.
//
// method.hpp
//

//
// See the book of the runtime entry for overall design:
// file:../../doc/BookOfTheRuntime/ClassLoader/MethodDescDesign.doc
//

#ifndef _METHOD_H
#define _METHOD_H

#include "cor.h"
#include "util.hpp"
#include "clsload.hpp"
#include "codeman.h"
#include "class.h"
#include "siginfo.hpp"
#include "methodimpl.h"
#include "typedesc.h"
#include <stddef.h>
#include "eeconfig.h"
#include "precode.h"
#include "codeversion.h"

#ifndef FEATURE_PREJIT
#include "fixuppointer.h"
#endif

class Stub;
class FCallMethodDesc;
class FieldDesc;
class NDirect;
class MethodDescChunk;
struct LayoutRawFieldInfo;
class InstantiatedMethodDesc;
class DictionaryLayout;
class Dictionary;
class GCCoverageInfo;
class DynamicMethodDesc;
class ReJitManager;
class CodeVersionManager;
class PrepareCodeConfig;
class CallCounter;

typedef DPTR(FCallMethodDesc)        PTR_FCallMethodDesc;
typedef DPTR(ArrayMethodDesc)        PTR_ArrayMethodDesc;
typedef DPTR(DynamicMethodDesc)      PTR_DynamicMethodDesc;
typedef DPTR(InstantiatedMethodDesc) PTR_InstantiatedMethodDesc;
typedef DPTR(GCCoverageInfo)         PTR_GCCoverageInfo;        // see code:GCCoverageInfo::savedCode

#ifdef FEATURE_MINIMETADATA_IN_TRIAGEDUMPS
GVAL_DECL(DWORD, g_MiniMetaDataBuffMaxSize);
GVAL_DECL(TADDR, g_MiniMetaDataBuffAddress);
#endif // FEATURE_MINIMETADATA_IN_TRIAGEDUMPS

EXTERN_C VOID STDCALL NDirectImportThunk();

#define METHOD_TOKEN_REMAINDER_BIT_COUNT 14
#define METHOD_TOKEN_REMAINDER_MASK ((1 << METHOD_TOKEN_REMAINDER_BIT_COUNT) - 1)
#define METHOD_TOKEN_RANGE_BIT_COUNT (24 - METHOD_TOKEN_REMAINDER_BIT_COUNT)
#define METHOD_TOKEN_RANGE_MASK ((1 << METHOD_TOKEN_RANGE_BIT_COUNT) - 1)

//=============================================================
// Splits methoddef token into two pieces for
// storage inside a methoddesc.
//=============================================================
FORCEINLINE UINT16 GetTokenRange(mdToken tok)
{
    LIMITED_METHOD_CONTRACT;
    return (UINT16)((tok>>METHOD_TOKEN_REMAINDER_BIT_COUNT) & METHOD_TOKEN_RANGE_MASK);
}

FORCEINLINE VOID SplitToken(mdToken tok, UINT16 *ptokrange, UINT16 *ptokremainder)
{
    LIMITED_METHOD_CONTRACT;
    *ptokrange = (UINT16)((tok>>METHOD_TOKEN_REMAINDER_BIT_COUNT) & METHOD_TOKEN_RANGE_MASK);
    *ptokremainder = (UINT16)(tok & METHOD_TOKEN_REMAINDER_MASK);
}

FORCEINLINE mdToken MergeToken(UINT16 tokrange, UINT16 tokremainder)
{
    LIMITED_METHOD_DAC_CONTRACT;
    return (tokrange << METHOD_TOKEN_REMAINDER_BIT_COUNT) | tokremainder | mdtMethodDef;
}

// The MethodDesc is a union of several types. The following
// 3-bit field determines which type it is. Note that JIT'ed/non-JIT'ed
// is not represented here because this isn't known until the
// method is executed for the first time. Because any thread could
// change this bit, it has to be done in a place where access is
// synchronized.

// **** NOTE: if you add any new flags, make sure you add them to ClearFlagsOnUpdate
// so that when a method is replaced its relevant flags are updated

// Used in MethodDesc
enum MethodClassification
{
    mcIL        = 0, // IL
    mcFCall     = 1, // FCall (also includes tlbimped ctor, Delegate ctor)
    mcNDirect   = 2, // N/Direct
    mcEEImpl    = 3, // special method; implementation provided by EE (like Delegate Invoke)
    mcArray     = 4, // Array ECall
    mcInstantiated = 5, // Instantiated generic methods, including descriptors
                        // for both shared and unshared code (see InstantiatedMethodDesc)

#ifdef FEATURE_COMINTEROP
    // This needs a little explanation.  There are MethodDescs on MethodTables
    // which are Interfaces.  These have the mdcInterface bit set.  Then there
    // are MethodDescs on MethodTables that are Classes, where the method is
    // exposed through an interface.  These do not have the mdcInterface bit set.
    //
    // So, today, a dispatch through an 'mdcInterface' MethodDesc is either an
    // error (someone forgot to look up the method in a class' VTable) or it is
    // a case of COM Interop.

    mcComInterop    = 6,
#endif // FEATURE_COMINTEROP
    mcDynamic       = 7, // for method desc with no metadata behind
    mcCount,
};


// All flags in the MethodDesc now reside in a single 16-bit field.

enum MethodDescClassification
{
    // Method is IL, FCall etc., see MethodClassification above.
    mdcClassification                   = 0x0007,
    mdcClassificationCount              = mdcClassification+1,

    // Note that layout of code:MethodDesc::s_ClassificationSizeTable depends on the exact values
    // of mdcHasNonVtableSlot and mdcMethodImpl

    // Has local slot (vs. has real slot in MethodTable)
    mdcHasNonVtableSlot                 = 0x0008,

    // Method is a body for a method impl (MI_MethodDesc, MI_NDirectMethodDesc, etc)
    // where the function explicitly implements IInterface.foo() instead of foo().
    mdcMethodImpl                       = 0x0010,

    // Method is static
    mdcStatic                           = 0x0020,

    // unused                           = 0x0040,
    // unused                           = 0x0080,
    // unused                           = 0x0100,
    // unused                           = 0x0200,

    // Duplicate method. When a method needs to be placed in multiple slots in the
    // method table, because it could not be packed into one slot. For eg, a method
    // providing implementation for two interfaces, MethodImpl, etc
    mdcDuplicate                        = 0x0400,

    // Has this method been verified?
    mdcVerifiedState                    = 0x0800,

    // Is the method verifiable? It needs to be verified first to determine this
    mdcVerifiable                       = 0x1000,

    // Is this method ineligible for inlining?
    mdcNotInline                        = 0x2000,

    // Is the method synchronized
    mdcSynchronized                     = 0x4000,

    // Does the method's slot number require all 16 bits
    mdcRequiresFullSlotNumber           = 0x8000
};

#define METHOD_MAX_RVA                          0x7FFFFFFF


// The size of this structure needs to be a multiple of MethodDesc::ALIGNMENT
//
// @GENERICS:
// Method descriptors for methods belonging to instantiated types may be shared between compatible instantiations
// Hence for reflection and elsewhere where exact types are important it's necessary to pair a method desc
// with the exact owning type handle.
//
// See genmeth.cpp for details of instantiated generic method descriptors.
//
// A MethodDesc is the representation of a method of a type.  These live in code:MethodDescChunk which in
// turn lives in code:EEClass.   They are conceptually cold (we do not expect to access them in normal
// program exectution, but we often fall short of that goal.
//
// A Method desc knows how to get at its metadata token code:GetMemberDef, its chunk
// code:MethodDescChunk, which in turns knows how to get at its type code:MethodTable.
// It also knows how to get at its IL code (code:IMAGE_COR_ILMETHOD)
class MethodDesc
{
    friend class EEClass;
    friend class MethodTableBuilder;
    friend class ArrayClass;
    friend class NDirect;
    friend class MethodDescChunk;
    friend class InstantiatedMethodDesc;
    friend class MethodImpl;
    friend class CheckAsmOffsets;
    friend class ClrDataAccess;

    friend class MethodDescCallSite;
#ifdef DACCESS_COMPILE
    friend class NativeImageDumper;
#endif

public:

#ifdef BIT64
    static const int ALIGNMENT_SHIFT = 3;
#else
    static const int ALIGNMENT_SHIFT = 2;
#endif
    static const size_t ALIGNMENT = (1 << ALIGNMENT_SHIFT);
    static const size_t ALIGNMENT_MASK = (ALIGNMENT - 1);

#ifdef _DEBUG

    // These are set only for MethodDescs but every time we want to use the debugger
    // to examine these fields, the code has the thing stored in a MethodDesc*.
    // So...
    LPCUTF8         m_pszDebugMethodName;
    LPCUTF8         m_pszDebugClassName;
    LPCUTF8         m_pszDebugMethodSignature;
    FixupPointer<PTR_MethodTable>   m_pDebugMethodTable;

    PTR_GCCoverageInfo m_GcCover;

#endif // _DEBUG

    inline BOOL HasStableEntryPoint()
    {
        LIMITED_METHOD_DAC_CONTRACT;

        return (m_bFlags2 & enum_flag2_HasStableEntryPoint) != 0;
    }

    inline PCODE GetStableEntryPoint()
    {
        LIMITED_METHOD_DAC_CONTRACT;
        _ASSERTE(HasStableEntryPoint());
        _ASSERTE(!IsVersionableWithVtableSlotBackpatch());

        return GetMethodEntryPoint();
    }

    void SetMethodEntryPoint(PCODE addr);
    BOOL SetStableEntryPointInterlocked(PCODE addr);

    BOOL HasTemporaryEntryPoint();
    PCODE GetTemporaryEntryPoint();

    void SetTemporaryEntryPoint(LoaderAllocator *pLoaderAllocator, AllocMemTracker *pamTracker);

    PCODE GetInitialEntryPointForCopiedSlot()
    {
        WRAPPER_NO_CONTRACT;

        if (IsVersionableWithVtableSlotBackpatch())
        {
            return GetTemporaryEntryPoint();
        }
        return GetMethodEntryPoint();
    }

    inline BOOL HasPrecode()
    {
        LIMITED_METHOD_DAC_CONTRACT;

        return (m_bFlags2 & enum_flag2_HasPrecode) != 0;
    }

    inline Precode* GetPrecode()
    {
        LIMITED_METHOD_DAC_CONTRACT;

        PRECONDITION(HasPrecode());
        Precode* pPrecode = Precode::GetPrecodeFromEntryPoint(GetStableEntryPoint());
        PREFIX_ASSUME(pPrecode != NULL);
        return pPrecode;
    }

    inline bool MayHavePrecode()
    {
        CONTRACTL
        {
            THROWS;
            GC_TRIGGERS;
            MODE_ANY;
        }
        CONTRACTL_END

        // Ideally, methods that will not have native code (!MayHaveNativeCode() == true) should not be versionable. Currently,
        // that is not the case, in some situations it was seen that 1/4 to 1/3 of versionable methods do not have native
        // code, though there is no significant overhead from this. MayHaveNativeCode() appears to be an expensive check to do
        // for each MethodDesc, even if it's done only once, and when it was attempted, at the time it was showing up noticeably
        // in startup performance profiles.
        //
        // In particular, methods versionable with vtable slot backpatch should not have a precode (in the sense HasPrecode()
        // must return false) even if they will not have native code.
        bool result = IsVersionable() ? IsVersionableWithPrecode() : !MayHaveNativeCode();
        _ASSERTE(!result || !IsVersionableWithVtableSlotBackpatch());
        return result;
    }

    void InterlockedUpdateFlags2(BYTE bMask, BOOL fSet);

    Precode* GetOrCreatePrecode();

#ifdef FEATURE_PREJIT
    Precode *     GetSavedPrecode(DataImage *image);
    Precode *     GetSavedPrecodeOrNull(DataImage *image);
#endif // FEATURE_PREJIT

    // Given a code address return back the MethodDesc whenever possible
    //
    static MethodDesc *  GetMethodDescFromStubAddr(PCODE addr, BOOL fSpeculative = FALSE);


    DWORD GetAttrs() const;

    DWORD GetImplAttrs();

    // This function can lie if a method impl was used to implement
    // more than one method on this class. Use GetName(int) to indicate
    // which slot you are interested in.
    // See the TypeString class for better control over name formatting.
    LPCUTF8 GetName();

    LPCUTF8 GetName(USHORT slot);

    void PrecomputeNameHash();
    BOOL MightHaveName(ULONG nameHashValue);

    FORCEINLINE LPCUTF8 GetNameOnNonArrayClass()
    {
        WRAPPER_NO_CONTRACT;
        LPCSTR  szName;
        if (FAILED(GetMDImport()->GetNameOfMethodDef(GetMemberDef(), &szName)))
        {
            szName = NULL;
        }
        return szName;
    }

    COUNT_T GetStableHash();

    // Non-zero for InstantiatedMethodDescs
    DWORD GetNumGenericMethodArgs();

    // Return the number of class type parameters that are in scope for this method
    DWORD GetNumGenericClassArgs()
    {
        WRAPPER_NO_CONTRACT;
        SUPPORTS_DAC;
        return GetMethodTable()->GetNumGenericArgs();
    }

    // True if this is a method descriptor for an instantiated generic method
    // whose method type arguments are the formal type parameters of the generic method
    // NOTE: the declaring class may not be the generic type definition e.g. consider C<int>.m<T>
    BOOL IsGenericMethodDefinition() const;

    // True if the declaring type or instantiation of method (if any) contains formal generic type parameters
    BOOL ContainsGenericVariables();

    Module* GetDefiningModuleForOpenMethod();

    // True if this is a class and method instantiation that on <__Canon,...,__Canon>
    BOOL IsTypicalSharedInstantiation();


    // True if and only if this is a method desriptor for :
    // 1. a non-generic method or a generic method at its typical method instantiation
    // 2. in a non-generic class or a typical instantiation of a generic class
    // This method can be called on a non-restored method desc
    BOOL IsTypicalMethodDefinition() const;

    // Force a load of the (typical) constraints on the type parameters of a typical method definition,
    // detecting cyclic bounds on class and method type parameters.
    void LoadConstraintsForTypicalMethodDefinition(BOOL *pfHasCircularClassConstraints,
                                                   BOOL *pfHasCircularMethodConstraints,
                                                   ClassLoadLevel level = CLASS_LOADED);

    DWORD IsClassConstructor()
    {
        WRAPPER_NO_CONTRACT;
        return IsMdClassConstructor(GetAttrs(), GetName());
    }

    DWORD IsClassConstructorOrCtor()
    {
        WRAPPER_NO_CONTRACT;
        DWORD dwAttrs = GetAttrs();
        if (IsMdRTSpecialName(dwAttrs))
        {
            LPCUTF8 name = GetName();
            return IsMdInstanceInitializer(dwAttrs, name) || IsMdClassConstructor(dwAttrs, name);
        }
        return FALSE;
    }

    inline void SetHasMethodImplSlot()
    {
        m_wFlags |= mdcMethodImpl;
    }

    inline BOOL HasMethodImplSlot()
    {
        LIMITED_METHOD_DAC_CONTRACT;
        return (mdcMethodImpl & m_wFlags);
    }

    FORCEINLINE BOOL IsMethodImpl()
    {
        LIMITED_METHOD_DAC_CONTRACT;
        // Once we stop allocating dummy MethodImplSlot in MethodTableBuilder::WriteMethodImplData,
        // the check for NULL will become unnecessary.
        return HasMethodImplSlot() && (GetMethodImpl()->GetSlots() != NULL);
    }

    inline DWORD IsStatic()
    {
        LIMITED_METHOD_DAC_CONTRACT;

        // This bit caches the IsMdStatic(GetAttrs()) check. We used to assert it here, but not doing it anymore. GetAttrs()
        // accesses metadata that is not compatible with contracts of this method. The metadata access can fail, the metadata
        // are not available during shutdown, the metadata access can take locks. It is not worth it to code around all these
        // just for the assert.
        // _ASSERTE((((m_wFlags & mdcStatic) != 0) == (IsMdStatic(flags) != 0)));

        return (m_wFlags & mdcStatic) != 0;
    }

    inline void SetStatic()
    {
        LIMITED_METHOD_CONTRACT;
        m_wFlags |= mdcStatic;
    }

    inline void ClearStatic()
    {
        LIMITED_METHOD_CONTRACT;
        m_wFlags &= ~mdcStatic;
    }

    inline BOOL IsIL()
    {
        LIMITED_METHOD_DAC_CONTRACT;
        return mcIL == GetClassification()  || mcInstantiated == GetClassification();
    }

    //================================================================
    // Generics-related predicates etc.

    // True if the method descriptor is an instantiation of a generic method.
    inline BOOL HasMethodInstantiation() const;

    // True if the method descriptor is either an instantiation of
    // a generic method or is an instance method in an instantiated class (or both).
    BOOL HasClassOrMethodInstantiation()
    {
        LIMITED_METHOD_DAC_CONTRACT;
        return (HasClassInstantiation() || HasMethodInstantiation());
    }

    BOOL HasClassOrMethodInstantiation_NoLogging() const
    {
        LIMITED_METHOD_DAC_CONTRACT;
        return (HasClassInstantiation_NoLogging() || HasMethodInstantiation());
    }

    inline BOOL HasClassInstantiation() const
    {
        LIMITED_METHOD_DAC_CONTRACT;
        return GetMethodTable()->HasInstantiation();
    }

    inline BOOL HasClassInstantiation_NoLogging() const
    {
        LIMITED_METHOD_DAC_CONTRACT;
        return GetMethodTable_NoLogging()->HasInstantiation();
    }

    // Return the instantiation for an instantiated generic method
    // Return NULL if not an instantiated method
    // To get the (representative) instantiation of the declaring class use GetMethodTable()->GetInstantiation()
    // NOTE: This will assert if you try to get the instantiation of a generic method def in a non-typical class
    // e.g. C<int>.m<U> will fail but C<T>.m<U> will succeed
    Instantiation GetMethodInstantiation() const;

    // As above, but will succeed on C<int>.m<U>
    // To do this it might force a load of the typical parent
    Instantiation LoadMethodInstantiation();

    // Return a pointer to the method dictionary for an instantiated generic method
    // The initial slots in a method dictionary are the type arguments themselves
    // Return NULL if not an instantiated method
    Dictionary* GetMethodDictionary();
    DictionaryLayout* GetDictionaryLayout();

    InstantiatedMethodDesc* AsInstantiatedMethodDesc() const;

    BaseDomain *GetDomain();

#ifdef FEATURE_CODE_VERSIONING
    CodeVersionManager* GetCodeVersionManager();
#endif
#ifdef FEATURE_TIERED_COMPILATION
    CallCounter* GetCallCounter();
#endif

#ifndef CROSSGEN_COMPILE
    MethodDescBackpatchInfoTracker* GetBackpatchInfoTracker();
#endif

    PTR_LoaderAllocator GetLoaderAllocator();

    // GetDomainSpecificLoaderAllocator returns the collectable loader allocator for collectable types
    // and the loader allocator in the current domain for non-collectable types
    LoaderAllocator * GetDomainSpecificLoaderAllocator();

    Module* GetLoaderModule();

    Module* GetZapModule();

    // Does this immediate item live in an NGEN module?
    BOOL IsZapped();

    // Strip off method and class instantiation if present and replace by the typical instantiation
    // e.g. C<int>.m<string> -> C<T>.m<U>.  Does not modify the MethodDesc, but returns
    // the appropriate stripped MethodDesc.
    // This is the identity function on non-instantiated method descs in non-instantiated classes
    MethodDesc* LoadTypicalMethodDefinition();

    // Strip off the method instantiation (if present) and replace by the typical instantiation
    // e.g. // C<int>.m<string> -> C<int>.m<U>.   Does not modify the MethodDesc, but returns
    // the appropriate stripped MethodDesc.
    // This is the identity function on non-instantiated method descs
    MethodDesc* StripMethodInstantiation();

    // Return the instantiation of a method's enclosing class
    // Return NULL if the enclosing class is not instantiated
    // If the method code is shared then this might be a *representative* instantiation
    //
    // See GetExactClassInstantiation if you need to get the exact
    // instantiation of a shared method desc.
    Instantiation GetClassInstantiation() const;

    // Is the code shared between multiple instantiations of class or method?
    // If so, then when compiling the code we might need to look up tokens
    // in the class or method dictionary.  Also, when debugging the exact generic arguments
    // need to be ripped off the stack, either from the this pointer or from one of the
    // extra args below.
    BOOL IsSharedByGenericInstantiations(); // shared code of any kind

    BOOL IsSharedByGenericMethodInstantiations(); // shared due to method instantiation

    // How does a method shared between generic instantiations get at
    // the extra instantiation information at runtime?  Only one of the following three
    // will ever hold:
    //
    // AcquiresInstMethodTableFromThis()
    //    The method is in a generic class but is not itself a
    // generic method (the normal case). Furthermore a "this" pointer
    // is available and we can get the exact instantiation from it.
    //
    // RequiresInstMethodTableArg()
    //    The method is shared between generic classes but is not
    // itself generic.  Furthermore no "this" pointer is given
    // (e.g. a value type method), so we pass in the exact-instantiation
    // method table as an extra argument.
    //   i.e. per-inst static methods in shared-code instantiated generic
    //        classes (e.g. static void MyClass<string>::m())
    //   i.e. shared-code instance methods in instantiated generic
    //        structs (e.g. void MyValueType<string>::m())
    //
    // RequiresInstMethodDescArg()
    //    The method is itself generic and is shared between generic
    // instantiations but is not itself generic.  Furthermore
    // no "this" pointer is given (e.g. a value type method), so we pass in the
    // exact-instantiation method table as an extra argument.
    //   i.e. shared-code instantiated generic methods
    //
    // These are used for direct calls to instantiated generic methods
    //     e.g. call void C::m<string>()  implemented by calculating dict(m<string>) at compile-time and passing it as an extra parameter
    //          call void C::m<!0>()      implemented by calculating dict(m<!0>) at run-time (if the caller lives in shared-class code)

    BOOL AcquiresInstMethodTableFromThis();
    BOOL RequiresInstMethodTableArg();
    BOOL RequiresInstMethodDescArg();
    BOOL RequiresInstArg();

    // Can this method handle be given out to reflection for use in a MethodInfo
    // object?
    BOOL IsRuntimeMethodHandle();

    // Given a method table of an object and a method that comes from some
    // superclass of the class of that object, find that superclass.
    MethodTable * GetExactDeclaringType(MethodTable * ownerOrSubType);

    // Given a type handle of an object and a method that comes from some
    // superclass of the class of that object, find the instantiation of
    // that superclass, i.e. the class instantiation which will be relevant
    // to interpreting the signature of the method.  The type handle of
    // the object does not need to be given in all circumstances, in
    // particular it is only needed for MethodDescs pMD that
    // return true for pMD->RequiresInstMethodTableArg() or
    // pMD->RequiresInstMethodDescArg(). In other cases it is
    // allowed to be null.
    //
    // Will return NULL if the method is not in a generic class.
    Instantiation GetExactClassInstantiation(TypeHandle possibleObjType);


    BOOL SatisfiesMethodConstraints(TypeHandle thParent, BOOL fThrowIfNotSatisfied = FALSE);


    BOOL HasSameMethodDefAs(MethodDesc * pMD);

    //================================================================
    // Classifications of kinds of MethodDescs.

    inline BOOL IsRuntimeSupplied()
    {
        LIMITED_METHOD_DAC_CONTRACT;
        return mcFCall == GetClassification()
            || mcArray == GetClassification();
    }


    inline DWORD IsArray() const
    {
        LIMITED_METHOD_DAC_CONTRACT;
        return mcArray == GetClassification();
    }

    inline DWORD IsEEImpl() const
    {
        LIMITED_METHOD_DAC_CONTRACT;
        return mcEEImpl == GetClassification();
    }

    inline DWORD IsNoMetadata() const
    {
        LIMITED_METHOD_DAC_CONTRACT;
        return (mcDynamic == GetClassification());
    }

    inline PTR_DynamicMethodDesc AsDynamicMethodDesc();
    inline bool IsDynamicMethod();
    inline bool IsILStub();
    inline bool IsLCGMethod();

    inline DWORD IsNDirect()
    {
        LIMITED_METHOD_DAC_CONTRACT;
        return mcNDirect == GetClassification();
    }

    inline DWORD IsInterface()
    {
        WRAPPER_NO_CONTRACT;
        return GetMethodTable()->IsInterface();
    }

    BOOL HasNativeCallableAttribute();
    BOOL ShouldSuppressGCTransition();

#ifdef FEATURE_COMINTEROP
    inline DWORD IsComPlusCall()
    {
        WRAPPER_NO_CONTRACT;
        return mcComInterop == GetClassification();
    }
    inline DWORD IsGenericComPlusCall();
    inline void SetupGenericComPlusCall();
#else // !FEATURE_COMINTEROP
     // hardcoded to return FALSE to improve code readibility
    inline DWORD IsComPlusCall()
    {
        LIMITED_METHOD_CONTRACT;
        return FALSE;
    }
    inline DWORD IsGenericComPlusCall()
    {
        LIMITED_METHOD_CONTRACT;
        return FALSE;
    }
#endif // !FEATURE_COMINTEROP

    // Update flags in a thread safe manner.
    WORD InterlockedUpdateFlags(WORD wMask, BOOL fSet);

    // If the method is in an Edit and Contine (EnC) module, then
    // we DON'T want to backpatch this, ever.  We MUST always call
    // through the precode so that we can update the method.
    inline DWORD IsEnCMethod()
    {
        WRAPPER_NO_CONTRACT;
        Module *pModule = GetModule();
        PREFIX_ASSUME(pModule != NULL);
        return pModule->IsEditAndContinueEnabled();
    }

    inline BOOL IsNotInline()
    {
        LIMITED_METHOD_CONTRACT;
        return (m_wFlags & mdcNotInline);
    }

    inline void SetNotInline(BOOL set)
    {
        WRAPPER_NO_CONTRACT;
        InterlockedUpdateFlags(mdcNotInline, set);
    }

#ifndef DACCESS_COMPILE
    VOID EnsureActive();
#endif
    CHECK CheckActivated();

    //================================================================
    // FCalls.
    BOOL IsFCall()
    {
        WRAPPER_NO_CONTRACT;
        return mcFCall == GetClassification();
    }

    BOOL IsFCallOrIntrinsic();

    BOOL IsQCall();

    //================================================================
    //

    inline void ClearFlagsOnUpdate()
    {
        WRAPPER_NO_CONTRACT;
        SetNotInline(FALSE);
    }

    // Restore the MethodDesc to it's initial, pristine state, so that
    // it can be reused for new code (eg. for EnC, method rental, etc.)
    //
    // Things to think about before calling this:
    //
    // Does the caller need to free up the jitted code for the old IL
    // (including any other IJitManager datastructures) ?
    // Does the caller guarantee thread-safety ?
    //
    void Reset();

    //================================================================
    // About the signature.

    BOOL IsVarArg();
    BOOL IsVoid();
    BOOL HasRetBuffArg();

    // Returns the # of bytes of stack used by arguments. Does not include
    // arguments passed in registers.
    UINT SizeOfArgStack();

    // Returns the # of bytes of stack used by arguments in a call from native to this function.
    // Does not include arguments passed in registers.
    UINT SizeOfNativeArgStack();

    // Returns the # of bytes to pop after a call. Not necessary the
    // same as SizeOfArgStack()!
    UINT CbStackPop();

    //================================================================
    // Unboxing stubs.
    //
    // Return TRUE if this is this a special stub used to implement delegates to an
    // instance method in a value class and/or virtual methods on a value class.
    //
    // For every BoxedEntryPointStub there is associated unboxed-this-MethodDesc
    // which accepts an unboxed "this" pointer.
    //
    // The action of a typical BoxedEntryPointStub is to
    // bump up the this pointer by one word so that it points to the interior of the object
    // and then call the underlying unboxed-this-MethodDesc.
    //
    // Additionally, if the non-BoxedEntryPointStub is RequiresInstMethodTableArg()
    // then pass on the MethodTable as an extra argument to the
    // underlying unboxed-this-MethodDesc.
    BOOL IsUnboxingStub()
    {
        LIMITED_METHOD_DAC_CONTRACT;

        return (m_bFlags2 & enum_flag2_IsUnboxingStub) != 0;
    }

    void SetIsUnboxingStub()
    {
        LIMITED_METHOD_CONTRACT;
        m_bFlags2 |= enum_flag2_IsUnboxingStub;
    }


    //================================================================
    // Instantiating Stubs
    //
    // Return TRUE if this is this a special stub used to implement an
    // instantiated generic method or per-instantiation static method.
    // The action of an instantiating stub is
    // * pass on a MethodTable or InstantiatedMethodDesc extra argument to shared code
    BOOL IsInstantiatingStub();


    // A wrapper stub is either an unboxing stub or an instantiating stub
    BOOL IsWrapperStub();
    MethodDesc *GetWrappedMethodDesc();
    MethodDesc *GetExistingWrappedMethodDesc();

    //==================================================================
    // Access the underlying metadata

    BOOL HasILHeader()
    {
        CONTRACTL
        {
            NOTHROW;
            GC_NOTRIGGER;
            MODE_ANY;
        }
        CONTRACTL_END;
        return IsIL() && !IsUnboxingStub() && GetRVA();
    }

    COR_ILMETHOD* GetILHeader(BOOL fAllowOverrides = FALSE);

    BOOL HasStoredSig()
    {
        LIMITED_METHOD_DAC_CONTRACT;
        return IsEEImpl() || IsArray() || IsNoMetadata();
    }

    PCCOR_SIGNATURE GetSig();

    void GetSig(PCCOR_SIGNATURE *ppSig, DWORD *pcSig);
    SigParser GetSigParser();

    // Convenience methods for common signature wrapper types.
    SigPointer GetSigPointer();
    Signature GetSignature();


    void GetSigFromMetadata(IMDInternalImport * importer,
                            PCCOR_SIGNATURE   * ppSig,
                            DWORD             * pcSig);


    IMDInternalImport* GetMDImport() const
    {
        WRAPPER_NO_CONTRACT;
        Module *pModule = GetModule();
        PREFIX_ASSUME(pModule != NULL);
        return pModule->GetMDImport();
    }

    HRESULT GetCustomAttribute(WellKnownAttribute attribute,
                               const void  **ppData,
                               ULONG *pcbData) const
    {
        WRAPPER_NO_CONTRACT;
        Module *pModule = GetModule();
        PREFIX_ASSUME(pModule != NULL);
        return pModule->GetCustomAttribute(GetMemberDef(), attribute, ppData, pcbData);
    }

#ifndef DACCESS_COMPILE
    IMetaDataEmit* GetEmitter()
    {
        WRAPPER_NO_CONTRACT;
        Module *pModule = GetModule();
        PREFIX_ASSUME(pModule != NULL);
        return pModule->GetEmitter();
    }

    IMetaDataImport* GetRWImporter()
    {
        WRAPPER_NO_CONTRACT;
        Module *pModule = GetModule();
        PREFIX_ASSUME(pModule != NULL);
        return pModule->GetRWImporter();
    }
#endif // !DACCESS_COMPILE

#ifdef FEATURE_COMINTEROP
    WORD GetComSlot();
    LONG GetComDispid();
#endif // FEATURE_COMINTEROP

    inline DWORD IsCtor()
    {
        WRAPPER_NO_CONTRACT;
        return IsMdInstanceInitializer(GetAttrs(), GetName());
    }

    inline DWORD IsFinal()
    {
        WRAPPER_NO_CONTRACT;
        return IsMdFinal(GetAttrs());
    }

    inline DWORD IsPrivate()
    {
        WRAPPER_NO_CONTRACT;
        return IsMdPrivate(GetAttrs());
    }

    inline DWORD IsPublic() const
    {
        WRAPPER_NO_CONTRACT;
        return IsMdPublic(GetAttrs());
    }

    inline DWORD IsProtected() const
    {
        WRAPPER_NO_CONTRACT;
        return IsMdFamily(GetAttrs());
    }

    inline DWORD IsVirtual()
    {
        WRAPPER_NO_CONTRACT;
        return IsMdVirtual(GetAttrs());
    }

    inline DWORD IsAbstract()
    {
        WRAPPER_NO_CONTRACT;
        return IsMdAbstract(GetAttrs());
    }

    //==================================================================
    // Flags..

    inline void SetSynchronized()
    {
        LIMITED_METHOD_CONTRACT;
        m_wFlags |= mdcSynchronized;
    }

    inline DWORD IsSynchronized()
    {
        LIMITED_METHOD_DAC_CONTRACT;
        return (m_wFlags & mdcSynchronized) != 0;
    }

    // Be careful about races with profiler when using this method. The profiler can
    // replace preimplemented code of the method with jitted code.
    // Avoid code patterns like if(IsPreImplemented()) { PCODE pCode = GetPreImplementedCode(); ... }.
    // Use PCODE pCode = GetPreImplementedCode(); if (pCode != NULL) { ... } instead.
    BOOL IsPreImplemented()
    {
        LIMITED_METHOD_DAC_CONTRACT;

        return GetPreImplementedCode() != NULL;
    }

    //==================================================================
    // The MethodDesc in relation to the VTable it is associated with.
    // WARNING: Not all MethodDescs have slots, nor do they all have
    // entries in MethodTables.  Beware.

    // Does the method has virtual slot? Note that methods implementing interfaces
    // on value types do not have virtual slots, but they are marked as virtual in metadata.
    inline BOOL IsVtableMethod()
    {
        LIMITED_METHOD_CONTRACT;
        MethodTable *pMT = GetMethodTable();
        g_IBCLogger.LogMethodTableAccess(pMT);
        return
            !IsEnCAddedMethod()
            // The slot numbers are currently meaningless for
            // some unboxed-this-generic-method-instantiations
            && !(pMT->IsValueType() && !IsStatic() && !IsUnboxingStub())
            && GetSlot() < pMT->GetNumVirtuals();
    }

    // Is this a default interface method (virtual non-abstract instance method)
    inline BOOL IsDefaultInterfaceMethod()
    {
        LIMITED_METHOD_CONTRACT;

#ifdef FEATURE_DEFAULT_INTERFACES
        return (GetMethodTable()->IsInterface() && !IsStatic() && IsVirtual() && !IsAbstract());
#else
        return false;
#endif // FEATURE_DEFAULT_INTERFACES
    }

    inline BOOL HasNonVtableSlot();

    void SetHasNonVtableSlot()
    {
        LIMITED_METHOD_CONTRACT;
        m_wFlags |= mdcHasNonVtableSlot;
    }

    // duplicate methods
    inline BOOL  IsDuplicate()
    {
        LIMITED_METHOD_CONTRACT;
        return (m_wFlags & mdcDuplicate) == mdcDuplicate;
    }

    void SetDuplicate()
    {
        LIMITED_METHOD_CONTRACT;
        // method table is not setup yet
        //_ASSERTE(!GetClass()->IsInterface());
        m_wFlags |= mdcDuplicate;
    }

    //==================================================================
    // EnC

    inline BOOL IsEnCAddedMethod();

    //==================================================================
    //

    inline EEClass* GetClass()
    {
        WRAPPER_NO_CONTRACT;
        MethodTable *pMT = GetMethodTable_NoLogging();
        g_IBCLogger.LogEEClassAndMethodTableAccess(pMT);
        EEClass *pClass = pMT->GetClass_NoLogging();
        PREFIX_ASSUME(pClass != NULL);
        return pClass;
    }

    inline PTR_MethodTable GetMethodTable() const;
    inline PTR_MethodTable GetMethodTable_NoLogging() const;

    inline DPTR(RelativeFixupPointer<PTR_MethodTable>) GetMethodTablePtr() const;

  public:
    inline MethodDescChunk* GetMethodDescChunk() const;
    inline int GetMethodDescIndex() const;
    // If this is an method desc. (whether non-generic shared-instantiated or exact-instantiated)
    // inside a shared class then get the method table for the representative
    // class.
    inline MethodTable* GetCanonicalMethodTable();

    Module *GetModule() const;
    Module *GetModule_NoLogging() const;

    Assembly *GetAssembly() const
    {
        WRAPPER_NO_CONTRACT;
        Module *pModule = GetModule();
        PREFIX_ASSUME(pModule != NULL);
        return pModule->GetAssembly();
    }

    //==================================================================
    // The slot number of this method in the corresponding method table.
    //
    // Use with extreme caution.  The slot number will not be
    // valid for EnC code or for MethodDescs representing instantiation
    // of generic methods.  It may also not mean what you think it will mean
    // for strange method descs such as BoxedEntryPointStubs.
    //
    // In any case we should be moving to use slot numbers a lot less
    // since they make the EE code inflexible.

    inline WORD GetSlot()
    {
        LIMITED_METHOD_DAC_CONTRACT;
#ifndef DACCESS_COMPILE
        // The DAC build uses this method to test for "sanity" of a MethodDesc, and
        // doesn't need the assert.
        _ASSERTE(! IsEnCAddedMethod() || !"Cannot get slot for method added via EnC");
#endif // !DACCESS_COMPILE

        // Check if this MD is using the packed slot layout
        if (!RequiresFullSlotNumber())
        {
            return (m_wSlotNumber & enum_packedSlotLayout_SlotMask);
        }

        return m_wSlotNumber;
    }

    inline VOID SetSlot(WORD wSlotNum)
    {
        LIMITED_METHOD_CONTRACT;

        // Check if we have to avoid using the packed slot layout
        if (wSlotNum > enum_packedSlotLayout_SlotMask)
        {
            SetRequiresFullSlotNumber();
        }

        // Set only the portion of m_wSlotNumber we are using
        if (!RequiresFullSlotNumber())
        {
            m_wSlotNumber &= ~enum_packedSlotLayout_SlotMask;
            m_wSlotNumber |= wSlotNum;
        }
        else
        {
            m_wSlotNumber = wSlotNum;
        }
    }

    inline BOOL IsVirtualSlot()
    {
        return GetSlot() < GetMethodTable()->GetNumVirtuals();
    }
    inline BOOL IsVtableSlot()
    {
        return IsVirtualSlot() && !HasNonVtableSlot();
    }

    TADDR GetAddrOfSlot();

    PTR_MethodDesc GetDeclMethodDesc(UINT32 slotNumber);

protected:
    inline void SetRequiresFullSlotNumber()
    {
        LIMITED_METHOD_CONTRACT;
        m_wFlags |= mdcRequiresFullSlotNumber;
    }

    inline DWORD RequiresFullSlotNumber()
    {
        LIMITED_METHOD_DAC_CONTRACT;
        return (m_wFlags & mdcRequiresFullSlotNumber) != 0;
    }

public:
    mdMethodDef GetMemberDef() const;
    mdMethodDef GetMemberDef_NoLogging() const;

#ifdef _DEBUG
    BOOL SanityCheck();
#endif // _DEBUG

public:

    void SetMemberDef(mdMethodDef mb);

    //================================================================
    // Set the offset of this method desc in a chunk table (which allows us
    // to work back to the method table/module pointer stored at the head of
    // the table.
    void SetChunkIndex(MethodDescChunk *pChunk);

    BOOL IsPointingToPrestub();

public:

    // True iff it is possible to change the code this method will run using the CodeVersionManager. Note: EnC currently returns
    // false here because it uses its own seperate scheme to manage versionability. We will likely want to converge them at some
    // point.
    bool IsVersionable()
    {
        WRAPPER_NO_CONTRACT;
        return IsEligibleForTieredCompilation() || IsEligibleForReJIT();
    }

    // True iff all calls to the method should funnel through a Precode which can be updated to point to the current method
    // body. This versioning technique can introduce more indirections than optimal but it has low memory overhead when a
    // FixupPrecode may be shared with the temporary entry point that is created anyway.
    bool IsVersionableWithPrecode()
    {
        WRAPPER_NO_CONTRACT;
        return IsVersionable() && !Helper_IsEligibleForVersioningWithVtableSlotBackpatch();
    }

    // True iff all calls to the method should go through a backpatchable vtable slot or through a FuncPtrStub. This versioning
    // technique eliminates extra indirections from precodes but is more memory intensive to track all the appropriate slots.
    // See Helper_IsEligibleForVersioningWithEntryPointSlotBackpatch() for more details.
    bool IsVersionableWithVtableSlotBackpatch()
    {
        WRAPPER_NO_CONTRACT;
        return IsVersionable() && Helper_IsEligibleForVersioningWithVtableSlotBackpatch();
    }

    bool IsEligibleForReJIT()
    {
        WRAPPER_NO_CONTRACT;

#ifdef FEATURE_REJIT
        return
            ReJitManager::IsReJITEnabled() &&

            // Previously we didn't support these methods because of functional requirements for
            // jumpstamps, keeping this in for back compat.
            IsIL() &&
            !IsWrapperStub() &&

            // Functional requirement
            CodeVersionManager::IsMethodSupported(PTR_MethodDesc(this));
#else // FEATURE_REJIT
        return false;
#endif
    }

public:

    bool IsEligibleForTieredCompilation()
    {
        LIMITED_METHOD_DAC_CONTRACT;

#ifdef FEATURE_TIERED_COMPILATION
        return (m_bFlags2 & enum_flag2_IsEligibleForTieredCompilation) != 0;
#else
        return false;
#endif
    }

    // Is this method allowed to be recompiled and the entrypoint redirected so that we
    // can optimize its performance? Eligibility is invariant for the lifetime of a method.
    bool DetermineAndSetIsEligibleForTieredCompilation();

    bool IsJitOptimizationDisabled();

private:
    // This function is not intended to be called in most places, and is named as such to discourage calling it accidentally
    bool Helper_IsEligibleForVersioningWithVtableSlotBackpatch()
    {
        WRAPPER_NO_CONTRACT;
        _ASSERTE(IsVersionable());
        _ASSERTE(IsIL() || IsDynamicMethod());

#if defined(FEATURE_CODE_VERSIONING) && !defined(CROSSGEN_COMPILE)
        _ASSERTE(CodeVersionManager::IsMethodSupported(PTR_MethodDesc(this)));

        // For a method eligible for code versioning and vtable slot backpatch:
        //   - It does not have a precode (HasPrecode() returns false)
        //   - It does not have a stable entry point (HasStableEntryPoint() returns false)
        //   - A call to the method may be:
        //     - An indirect call through the MethodTable's backpatchable vtable slot
        //     - A direct call to a backpatchable FuncPtrStub, perhaps through a JumpStub
        //     - For interface methods, an indirect call through the virtual stub dispatch (VSD) indirection cell to a
        //       backpatchable DispatchStub or a ResolveStub that refers to a backpatchable ResolveCacheEntry
        //   - The purpose is that typical calls to the method have no additional overhead when code versioning is enabled
        //
        // Recording and backpatching slots:
        //   - In order for all vtable slots for the method to be backpatchable:
        //     - A vtable slot initially points to the MethodDesc's temporary entry point, even when the method is inherited by
        //       a derived type (the slot's value is not copied from the parent)
        //     - The temporary entry point always points to the prestub and is never backpatched, in order to be able to
        //       discover new vtable slots through which the method may be called
        //     - The prestub, as part of DoBackpatch(), records any slots that are transitioned from the temporary entry point
        //       to the method's at-the-time current, non-prestub entry point
        //     - Any further changes to the method's entry point cause recorded slots to be backpatched in
        //       BackpatchEntryPointSlots()
        //   - In order for the FuncPtrStub to be backpatchable:
        //     - After the FuncPtrStub is created and exposed, it is patched to point to the method's at-the-time current entry
        //       point if necessary
        //     - Any further changes to the method's entry point cause the FuncPtrStub to be backpatched in
        //       BackpatchEntryPointSlots()
        //   - In order for VSD entities to be backpatchable:
        //     - A DispatchStub's entry point target is aligned and recorded for backpatching in BackpatchEntryPointSlots()
        //     - A ResolveCacheEntry's entry point target is recorded for backpatching in BackpatchEntryPointSlots()
        //
        // Slot lifetime and management of recorded slots:
        //   - A slot is recorded in the LoaderAllocator in which the slot is allocated, see
        //     RecordAndBackpatchEntryPointSlot()
        //   - An inherited slot that has a shorter lifetime than the MethodDesc, when recorded, needs to be accessible by the
        //     MethodDesc for backpatching, so the dependent LoaderAllocator with the slot to backpatch is also recorded in the
        //     MethodDesc's LoaderAllocator, see
        //     MethodDescBackpatchInfo::AddDependentLoaderAllocator_Locked()
        //   - At the end of a LoaderAllocator's lifetime, the LoaderAllocator is unregistered from dependency LoaderAllocators,
        //     see MethodDescBackpatchInfoTracker::ClearDependencyMethodDescEntryPointSlots()
        //   - When a MethodDesc's entry point changes, backpatching also includes iterating over recorded dependent
        //     LoaderAllocators to backpatch the relevant slots recorded there, see BackpatchEntryPointSlots()
        //
        // Synchronization between entry point changes and backpatching slots
        //   - A global lock is used to ensure that all recorded backpatchable slots corresponding to a MethodDesc point to the
        //     same entry point, see DoBackpatch() and BackpatchEntryPointSlots() for examples
        //
        // Typical slot value transitions when tiered compilation is enabled:
        //   - Initially, the slot contains the method's temporary entry point, which always points to the prestub (see above)
        //   - After the tier 0 JIT completes, the slot is transitioned to the tier 0 entry point, and the slot is recorded for
        //     backpatching
        //   - When tiered compilation decides to begin counting calls for the method, the slot is transitioned to the temporary
        //     entry point (call counting currently happens in the prestub)
        //   - When the call count reaches the tier 1 threshold, the slot is transitioned to the tier 0 entry point and a tier 1
        //     JIT is scheduled
        //   - After the tier 1 JIT completes, the slot is transitioned to the tier 1 entry point

        return
            // Policy
            g_pConfig->BackpatchEntryPointSlots() &&

            // Functional requirement - The entry point must be through a vtable slot in the MethodTable that may be recorded
            // and backpatched
            IsVtableSlot() &&

            // Functional requirement - True interface methods are not backpatched, see DoBackpatch()
            !(IsInterface() && !IsStatic());
#else
        // Entry point slot backpatch is disabled for CrossGen
        return false;
#endif
    }

public:
    bool MayHaveEntryPointSlotsToBackpatch()
    {
        WRAPPER_NO_CONTRACT;

#ifndef CROSSGEN_COMPILE
        // This is the only case currently. In the future, a method that does not have a vtable slot may still record entry
        // point slots that need to be backpatched on entry point change, and in such cases the conditions here may be changed.
        return IsVersionableWithVtableSlotBackpatch();
#else
        // Entry point slot backpatch is disabled for CrossGen
        return false;
#endif
    }

#ifndef CROSSGEN_COMPILE

private:
    // Gets the prestub entry point to use for backpatching. Entry point slot backpatch uses this entry point as an oracle to
    // determine if the entry point actually changed and warrants backpatching.
    PCODE GetPrestubEntryPointToBackpatch()
    {
        WRAPPER_NO_CONTRACT;
        _ASSERTE(MayHaveEntryPointSlotsToBackpatch());

        // At the moment this is the only case, see MayHaveEntryPointSlotsToBackpatch()
        _ASSERTE(IsVersionableWithVtableSlotBackpatch());
        return GetTemporaryEntryPoint();
    }

    // Gets the entry point stored in the primary storage location for backpatching. Entry point slot backpatch uses this entry
    // point as an oracle to determine if the entry point actually changed and warrants backpatching.
    PCODE GetEntryPointToBackpatch_Locked()
    {
        WRAPPER_NO_CONTRACT;
        _ASSERTE(MethodDescBackpatchInfoTracker::IsLockedByCurrentThread());
        _ASSERTE(MayHaveEntryPointSlotsToBackpatch());

        // At the moment this is the only case, see MayHaveEntryPointSlotsToBackpatch()
        _ASSERTE(IsVersionableWithVtableSlotBackpatch());
        return GetMethodEntryPoint();
    }

    // Sets the entry point stored in the primary storage location for backpatching. Entry point slot backpatch uses this entry
    // point as an oracle to determine if the entry point actually changed and warrants backpatching.
    void SetEntryPointToBackpatch_Locked(PCODE entryPoint)
    {
        WRAPPER_NO_CONTRACT;
        _ASSERTE(MethodDescBackpatchInfoTracker::IsLockedByCurrentThread());
        _ASSERTE(entryPoint != NULL);
        _ASSERTE(MayHaveEntryPointSlotsToBackpatch());

        // At the moment this is the only case, see MayHaveEntryPointSlotsToBackpatch(). If that changes in the future, this
        // function may have to handle other cases in SetCodeEntryPoint().
        _ASSERTE(IsVersionableWithVtableSlotBackpatch());
        SetMethodEntryPoint(entryPoint);
    }

public:
    void RecordAndBackpatchEntryPointSlot(LoaderAllocator *slotLoaderAllocator, TADDR slot, EntryPointSlots::SlotType slotType);
private:
    void RecordAndBackpatchEntryPointSlot_Locked(LoaderAllocator *mdLoaderAllocator, LoaderAllocator *slotLoaderAllocator, TADDR slot, EntryPointSlots::SlotType slotType, PCODE currentEntryPoint);

public:
    bool TryBackpatchEntryPointSlotsFromPrestub(PCODE entryPoint)
    {
        WRAPPER_NO_CONTRACT;
        return TryBackpatchEntryPointSlots(entryPoint, false /* isPrestubEntryPoint */, true /* onlyFromPrestubEntryPoint */);
    }

    void BackpatchEntryPointSlots(PCODE entryPoint)
    {
        WRAPPER_NO_CONTRACT;
        BackpatchEntryPointSlots(entryPoint, false /* isPrestubEntryPoint */);
    }

    void BackpatchToResetEntryPointSlots()
    {
        WRAPPER_NO_CONTRACT;
        BackpatchEntryPointSlots(GetPrestubEntryPointToBackpatch(), true /* isPrestubEntryPoint */);
    }

private:
    void BackpatchEntryPointSlots(PCODE entryPoint, bool isPrestubEntryPoint)
    {
        WRAPPER_NO_CONTRACT;

#ifdef _DEBUG // workaround for release build unused variable error
        bool success =
#endif
            TryBackpatchEntryPointSlots(entryPoint, isPrestubEntryPoint, false /* onlyFromPrestubEntryPoint */);
        _ASSERTE(success);
    }

    bool TryBackpatchEntryPointSlots(PCODE entryPoint, bool isPrestubEntryPoint, bool onlyFromPrestubEntryPoint);

public:
    void TrySetInitialCodeEntryPointForVersionableMethod(PCODE entryPoint, bool mayHaveEntryPointSlotsToBackpatch);
    void SetCodeEntryPoint(PCODE entryPoint);
    void ResetCodeEntryPoint();

#endif // !CROSSGEN_COMPILE

public:
    bool RequestedAggressiveOptimization()
    {
        WRAPPER_NO_CONTRACT;

        return
            IsIL() && // only makes sense for IL methods, and this implies !IsNoMetadata()
            IsMiAggressiveOptimization(GetImplAttrs());
    }

    // Does this method force the NativeCodeSlot to stay fixed after it
    // is first initialized to native code? Consumers of the native code
    // pointer need to be very careful about if and when they cache it
    // if it is not stable.
    //
    // The stability of the native code pointer is separate from the
    // stability of the entrypoint. A stable entrypoint can be a precode
    // which dispatches to an unstable native code pointer.
    BOOL IsNativeCodeStableAfterInit()
    {
        LIMITED_METHOD_DAC_CONTRACT;

#if defined(FEATURE_JIT_PITCHING)
        if (IsPitchable())
            return false;
#endif

        return !IsVersionable() && !IsEnCMethod();
    }

    //Is this method currently pointing to native code that will never change?
    BOOL IsPointingToStableNativeCode()
    {
        LIMITED_METHOD_DAC_CONTRACT;

        if (!IsNativeCodeStableAfterInit())
            return FALSE;

        return IsPointingToNativeCode();
    }

    // Note: We are skipping the prestub based on addition information from the JIT.
    // (e.g. that the call is on same this ptr or that the this ptr is not null).
    // Thus we can end up with a running NGENed method for which IsPointingToNativeCode is false!
    BOOL IsPointingToNativeCode()
    {
        LIMITED_METHOD_DAC_CONTRACT;

        if (!HasStableEntryPoint())
            return FALSE;

        if (!HasPrecode())
            return TRUE;

        return GetPrecode()->IsPointingToNativeCode(GetNativeCode());
    }

    // Be careful about races with profiler when using this method. The profiler can
    // replace preimplemented code of the method with jitted code.
    // Avoid code patterns like if(HasNativeCode()) { PCODE pCode = GetNativeCode(); ... }.
    // Use PCODE pCode = GetNativeCode(); if (pCode != NULL) { ... } instead.
    BOOL HasNativeCode()
    {
        LIMITED_METHOD_DAC_CONTRACT;

        return GetNativeCode() != NULL;
    }

    BOOL SetNativeCodeInterlocked(PCODE addr, PCODE pExpected = NULL);

    TADDR GetAddrOfNativeCodeSlot();

    BOOL MayHaveNativeCode();

    ULONG GetRVA();

public:

    // Returns preimplemented code of the method if method has one.
    // Returns NULL if method has no preimplemented code.
    // Be careful about races with profiler when using this method. The profiler can
    // replace preimplemented code of the method with jitted code.
    PCODE GetPreImplementedCode();

    // Returns address of code to call. The address is good for one immediate invocation only.
    // Use GetMultiCallableAddrOfCode() to get address that can be invoked multiple times.
    //
    // Only call GetSingleCallableAddrOfCode() if you can guarantee that no virtualization is
    // necessary, or if you can guarantee that it has already happened. For instance, the frame of a
    // stackwalk has obviously been virtualized as much as it will be.
    //
    PCODE GetSingleCallableAddrOfCode()
    {
        WRAPPER_NO_CONTRACT;
        _ASSERTE(!IsGenericMethodDefinition());
        return GetMethodEntryPoint();
    }

    // This one is used to implement "ldftn".
    PCODE GetMultiCallableAddrOfCode(CORINFO_ACCESS_FLAGS accessFlags = CORINFO_ACCESS_LDFTN);

    // Internal version of GetMultiCallableAddrOfCode. Returns NULL if attempt to acquire directly
    // callable entrypoint would result into unnecesary allocation of indirection stub. Caller should use
    // indirect call via slot in this case.
    PCODE TryGetMultiCallableAddrOfCode(CORINFO_ACCESS_FLAGS accessFlags);

    // These return an address after resolving "virtual methods" correctly, including any
    // handling of context proxies, other thunking layers and also including
    // instantiation of generic virtual methods if required.
    // The first one returns an address which cannot be invoked
    // multiple times. Use GetMultiCallableAddrOfVirtualizedCode() for that.
    //
    // The code that implements these was taken verbatim from elsewhere in the
    // codebase, and there may be subtle differences between the two, e.g. with
    // regard to thunking.
    PCODE GetSingleCallableAddrOfVirtualizedCode(OBJECTREF *orThis, TypeHandle staticTH);
    PCODE GetMultiCallableAddrOfVirtualizedCode(OBJECTREF *orThis, TypeHandle staticTH);

    // The current method entrypoint. It is simply the value of the current method slot.
    // GetMethodEntryPoint() should be used to get an opaque method entrypoint, for instance
    // when copying or searching vtables. It should not be used to get address to call.
    //
    // GetSingleCallableAddrOfCode() and GetStableEntryPoint() are aliases with stricter preconditions.
    // Use of these aliases is as appropriate.
    //
    PCODE GetMethodEntryPoint();

    //*******************************************************************************
    // Returns the address of the native code. The native code can be one of:
    // - jitted code if !IsPreImplemented()
    // - ngened code if IsPreImplemented()
    PCODE GetNativeCode();

#if defined(FEATURE_JIT_PITCHING)
    bool IsPitchable();
    void PitchNativeCode();
#endif

    //================================================================
    // FindOrCreateAssociatedMethodDesc
    //
    // You might think that every MethodDef in the metadata had
    // one and only one MethodDesc in the source...  Well, how wrong
    // you are :-)
    //
    // Some MethodDefs can be associated with more than one MethodDesc.
    // This can happen because:
    //      (1) The method is an instance method in a struct, which
    //          can be called with either an unboxed "this" pointer or
    //          a "boxed" this pointer..  There is a different MethodDesc for
    //          these two cases.
    //      (2) The method is a generic method.  There is one primary
    //          MethodDesc for each generic method, called the GenericMethodDefinition.
    //          This is the one stored in the vtable.  New MethodDescs will
    //          be created for instantiations according to the scheme described
    //          elsewhere in this file.
    // There are also various other stubs associated with MethodDesc, but these stubs
    // do not result in new MethodDescs.
    //
    // All of the above MethodDescs are called "associates" of the primary MethodDesc.
    // Note that the primary MethodDesc for an instance method on a struct is
    // the one that accepts an unboxed "this" pointer.
    //
    // FindOrCreateAssociatedMethodDesc is the _primary_ routine
    // in the codebase for getting an associated MethodDesc from a primary MethodDesc.
    // You should treat this routine as a black box, i.e. just specify the right
    // parameters and it will do all the hard work of finding the right
    // MethodDesc for you.
    //
    // This routine can be used for "normal" MethodDescs that have nothing
    // to do with generics.  For example, if you need an BoxedEntryPointStub then
    // you may call this routine to get it.  It may also return
    // the Primary MethodDesc itself if that MethodDesc is suitable given the
    // parameters.
    //
    // NOTE: The behaviour of this method is not thoroughly defined
    // if pPrimaryMD is not really a "primary" MD.  Primary MDs are:
    //     1. Primary MDs are:never a generic method instantiation,
    //        but are instead the "uninstantiated" generic MD.
    //     2. Primary MDs are never instantiating stubs.
    //     3. Primary MDs are never BoxedEntryPointStubs.
    //
    // We assert if cases (1) or (2) occur.  However, some places in the
    // code pass in an BoxedEntryPointStub when pPrimaryMD is a virtual/interface method on
    // a struct.  These cases are confusing and should be rooted
    // out: it is probably preferable in terms
    // of correctness to pass in the the corresponding non-unboxing MD.
    //
    // allowCreate may be set to FALSE to enforce that the method searched
    // should already be in existence - thus preventing creation and GCs during
    // inappropriate times.
    //
    static MethodDesc* FindOrCreateAssociatedMethodDesc(MethodDesc* pPrimaryMD,
                                                        MethodTable *pExactMT,
                                                        BOOL forceBoxedEntryPoint,
                                                        Instantiation methodInst,
                                                        BOOL allowInstParam,
                                                        BOOL forceRemotableMethod = FALSE,
                                                        BOOL allowCreate = TRUE,
                                                        ClassLoadLevel level = CLASS_LOADED);

    // Normalize methoddesc for reflection
    static MethodDesc* FindOrCreateAssociatedMethodDescForReflection(MethodDesc *pMethod,
                                                                     TypeHandle instType,
                                                                     Instantiation methodInst);

    // True if a MD is an funny BoxedEntryPointStub (not from the method table) or
    // an MD for a generic instantiation...In other words the MethodDescs and the
    // MethodTable are guaranteed to be "tightly-knit", i.e. if one is present in
    // an NGEN image then then other will be, and if one is "used" at runtime then
    // the other will be too.
    BOOL IsTightlyBoundToMethodTable();

    // For method descriptors which are non-generic this is the identity function
    // (except it returns the primary descriptor, not an BoxedEntryPointStub).
    //
    // For a generic method definition C<T>.m<U> this will return
    // C<__Canon>.m<__Canon>
    //
    // allowCreate may be set to FALSE to enforce that the method searched
    // should already be in existence - thus preventing creation and GCs during
    // inappropriate times.
    //
    MethodDesc * FindOrCreateTypicalSharedInstantiation(BOOL allowCreate = TRUE);

    // Given an object and an method descriptor for an instantiation of
    // a virtualized generic method, get the
    // corresponding instantiation of the target of a call.
    MethodDesc *ResolveGenericVirtualMethod(OBJECTREF *orThis);


private:
    ReturnKind ParseReturnKindFromSig(INDEBUG(bool supportStringConstructors = false));

public:
    // This method is used to restore ReturnKind using the class handle, it is fully supported only on x64 Ubuntu,
    // other platforms do not support multi-reg return case with pointers.
    // Use this method only when you can't hit this case
    // (like ComPlusMethodFrame::GcScanRoots) or when you can tolerate RT_Illegal return.
    // Also, on the other platforms for a single field struct return case
    // the function can't distinguish RT_Object and RT_ByRef.
    ReturnKind GetReturnKind(INDEBUG(bool supportStringConstructors = false));

public:
    // In general you don't want to call GetCallTarget - you want to
    // use either "call" directly or call MethodDesc::GetSingleCallableAddrOfVirtualizedCode and
    // then "CallTarget".  Note that GetCallTarget is approximately GetSingleCallableAddrOfCode
    // but the additional wierdness that class-based-virtual calls (but not interface calls nor calls
    // on proxies) are resolved to their target.  Because of this, many clients of "Call" (see above)
    // end up doing some resolution for interface calls and/or proxies themselves.
    PCODE GetCallTarget(OBJECTREF* pThisObj, TypeHandle ownerType = TypeHandle());

    MethodImpl *GetMethodImpl();


#if defined(FEATURE_PREJIT ) && !defined(DACCESS_COMPILE)
    //================================================================
    // Precompilation (NGEN)

    void Save(DataImage *image);
    void Fixup(DataImage *image);
    void FixupSlot(DataImage *image, PVOID p, SSIZE_T offset, ZapRelocationType type = IMAGE_REL_BASED_PTR);

    //
    // Helper class used to regroup MethodDesc chunks before saving them into NGen image.
    // The regrouping takes into account IBC data and optional NGen-specific MethodDesc members.
    //
    class SaveChunk
    {
        DataImage * m_pImage;

        ZapStoredStructure * m_pFirstNode;
        MethodDescChunk * m_pLastChunk;

        typedef enum _MethodPriorityEnum
        {
            NoFlags = -1,
            HotMethodDesc = 0x0,
            WriteableMethodDesc = 0x1,
            ColdMethodDesc = 0x2,
            ColdWriteableMethodDesc=  ColdMethodDesc | WriteableMethodDesc

        } MethodPriorityEnum;

        struct MethodInfo
        {
            MethodDesc * m_pMD;
            //MethodPriorityEnum
            BYTE m_priority;

            BOOL m_fHasPrecode:1;
            BOOL m_fHasNativeCodeSlot:1;
            BOOL m_fHasFixupList:1;
        };

        InlineSArray<MethodInfo, 20> m_methodInfos;

        static int __cdecl MethodInfoCmp(const void* a_, const void* b_);

        SIZE_T GetSavedMethodDescSize(MethodInfo * pMethodInfo);

        void SaveOneChunk(COUNT_T start, COUNT_T count, ULONG size, DWORD priority);

    public:
        SaveChunk(DataImage * image)
            : m_pImage(image), m_pFirstNode(NULL), m_pLastChunk(NULL)
        {
            LIMITED_METHOD_CONTRACT;
        }

        void Append(MethodDesc * pMD);

        ZapStoredStructure * Save();
    };

    bool CanSkipDoPrestub(MethodDesc * callerMD,
                          CorInfoIndirectCallReason *pReason,
                          CORINFO_ACCESS_FLAGS  accessFlags = CORINFO_ACCESS_ANY);

    // This is different from !IsRestored() in that it checks if restoring
    // will ever be needed for this ngened data-structure.
    // This is to be used at ngen time of a dependent module to determine
    // if it can be accessed directly, or if the restoring mechanism needs
    // to be hooked in.
    BOOL NeedsRestore(DataImage *image, BOOL fAssumeMethodTableRestored = FALSE)
    {
        WRAPPER_NO_CONTRACT;
        return ComputeNeedsRestore(image, NULL, fAssumeMethodTableRestored);
    }

    BOOL ComputeNeedsRestore(DataImage *image, TypeHandleList *pVisited, BOOL fAssumeMethodTableRestored = FALSE);

    //
    // After the zapper compiles all code in a module it may attempt
    // to populate entries in all dictionaries
    // associated with instantiations of generic methods.  This is an optional step - nothing will
    // go wrong at runtime except we may get more one-off calls to JIT_GenericHandle.
    // Although these are one-off we prefer to avoid them since they touch metadata
    // pages.
    //
    // Fully populating a dictionary may in theory load more types, methods etc. However
    // for the moment only those entries that refer to things that
    // are already loaded will be filled in.
    void PrepopulateDictionary(DataImage * image, BOOL nonExpansive);

#endif // FEATURE_PREJIT && !DACCESS_COMPILE

    TADDR GetFixupList();

    BOOL IsRestored_NoLogging();
    BOOL IsRestored();
    void CheckRestore(ClassLoadLevel level = CLASS_LOADED);

    //================================================================
    // Running the Prestub preparation step.

    // The stub produced by prestub requires method desc to be passed
    // in dedicated register. Used to implement stubs shared between
    // MethodDescs (e.g. PInvoke stubs)
    BOOL RequiresMethodDescCallingConvention(BOOL fEstimateForChunk = FALSE);

    // Returns true if the method has to have stable entrypoint always.
    BOOL RequiresStableEntryPoint(BOOL fEstimateForChunk = FALSE);

    //
    // Backpatch method slots
    //
    // Arguments:
    //     pMT - cached value of code:MethodDesc::GetMethodTable()
    //     pDispatchingMT - method table of the object that the method is being dispatched on, can be NULL.
    //     fFullBackPatch - indicates whether to patch all possible slots, including the ones
    //                      expensive to patch
    //
    // Return value:
    //     stable entry point (code:MethodDesc::GetStableEntryPoint())
    //
    PCODE DoBackpatch(MethodTable * pMT, MethodTable * pDispatchingMT, BOOL fFullBackPatch);

    PCODE DoPrestub(MethodTable *pDispatchingMT);

    VOID GetMethodInfo(SString &namespaceOrClassName, SString &methodName, SString &methodSignature);
    VOID GetMethodInfoWithNewSig(SString &namespaceOrClassName, SString &methodName, SString &methodSignature);
    VOID GetMethodInfoNoSig(SString &namespaceOrClassName, SString &methodName);
    VOID GetFullMethodInfo(SString& fullMethodSigName);

    BOOL HasTypeEquivalentStructParameters();

    typedef void (*WalkValueTypeParameterFnPtr)(Module *pModule, mdToken token, Module *pDefModule, mdToken tkDefToken, const SigParser *ptr, SigTypeContext *pTypeContext, void *pData);

    void WalkValueTypeParameters(MethodTable *pMT, WalkValueTypeParameterFnPtr function, void *pData);

    void PrepareForUseAsADependencyOfANativeImage()
    {
        WRAPPER_NO_CONTRACT;
        if (!IsZapped() && !HaveValueTypeParametersBeenWalked())
            PrepareForUseAsADependencyOfANativeImageWorker();
    }

    void PrepareForUseAsADependencyOfANativeImageWorker();

    //================================================================
    // The actual data stored in a MethodDesc follows.

protected:
    enum {
        // There are flags available for use here (currently 5 flags bits are available); however, new bits are hard to come by, so any new flags bits should
        // have a fairly strong justification for existence.
        enum_flag3_TokenRemainderMask                       = 0x3FFF, // This must equal METHOD_TOKEN_REMAINDER_MASK calculated higher in this file
                                                                      // These are seperate to allow the flags space available and used to be obvious here
                                                                      // and for the logic that splits the token to be algorithmically generated based on the
                                                                      // #define
        enum_flag3_HasForwardedValuetypeParameter           = 0x4000, // Indicates that a type-forwarded type is used as a valuetype parameter (this flag is only valid for ngenned items)
        enum_flag3_ValueTypeParametersWalked                = 0x4000, // Indicates that all typeref's in the signature of the method have been resolved to typedefs (or that process failed) (this flag is only valid for non-ngenned methods)
        enum_flag3_DoesNotHaveEquivalentValuetypeParameters = 0x8000, // Indicates that we have verified that there are no equivalent valuetype parameters for this method
    };
    UINT16      m_wFlags3AndTokenRemainder;

    BYTE        m_chunkIndex;

    enum {
        // enum_flag2_HasPrecode implies that enum_flag2_HasStableEntryPoint is set.
        enum_flag2_HasStableEntryPoint      = 0x01,   // The method entrypoint is stable (either precode or actual code)
        enum_flag2_HasPrecode               = 0x02,   // Precode has been allocated for this method

        enum_flag2_IsUnboxingStub           = 0x04,
        enum_flag2_HasNativeCodeSlot        = 0x08,   // Has slot for native code

        enum_flag2_IsJitIntrinsic           = 0x10,   // Jit may expand method as an intrinsic

        enum_flag2_IsEligibleForTieredCompilation = 0x20,

        // unused                           = 0x40,
        // unused                           = 0x80,
    };
    BYTE        m_bFlags2;

    // The slot number of this MethodDesc in the vtable array.
    // Note that we may store other information in the high bits if available --
    // see enum_packedSlotLayout and mdcRequiresFullSlotNumber for details.
    WORD m_wSlotNumber;

    enum {
        enum_packedSlotLayout_SlotMask      = 0x03FF,
        enum_packedSlotLayout_NameHashMask  = 0xFC00
    };

    WORD m_wFlags;



public:
#ifdef DACCESS_COMPILE
    void EnumMemoryRegions(CLRDataEnumMemoryFlags flags);
#endif

public:
    inline DWORD GetClassification() const
    {
        LIMITED_METHOD_DAC_CONTRACT;

        return (m_wFlags & mdcClassification);
    }

    inline void SetClassification(DWORD classification)
    {
        LIMITED_METHOD_CONTRACT;
        _ASSERTE((m_wFlags & mdcClassification) == 0);
        m_wFlags |= classification;
    }

    inline BOOL HasNativeCodeSlot()
    {
        LIMITED_METHOD_DAC_CONTRACT;
        return (m_bFlags2 & enum_flag2_HasNativeCodeSlot) != 0;
    }

    inline void SetHasNativeCodeSlot()
    {
        LIMITED_METHOD_CONTRACT;
        m_bFlags2 |= enum_flag2_HasNativeCodeSlot;
    }

    inline BOOL IsJitIntrinsic()
    {
        LIMITED_METHOD_DAC_CONTRACT;
        return (m_bFlags2 & enum_flag2_IsJitIntrinsic) != 0;
    }

    inline void SetIsJitIntrinsic()
    {
        LIMITED_METHOD_CONTRACT;
        m_bFlags2 |= enum_flag2_IsJitIntrinsic;
    }

    static const SIZE_T s_ClassificationSizeTable[];

    static SIZE_T GetBaseSize(DWORD classification)
    {
        LIMITED_METHOD_DAC_CONTRACT;
        _ASSERTE(classification < mdcClassificationCount);
        return s_ClassificationSizeTable[classification];
    }

    SIZE_T GetBaseSize()
    {
        LIMITED_METHOD_DAC_CONTRACT;
        return GetBaseSize(GetClassification());
    }

    SIZE_T SizeOf();

    WORD InterlockedUpdateFlags3(WORD wMask, BOOL fSet);

#ifdef FEATURE_TYPEEQUIVALENCE
    inline BOOL DoesNotHaveEquivalentValuetypeParameters()
    {
        LIMITED_METHOD_DAC_CONTRACT;
        return (m_wFlags3AndTokenRemainder & enum_flag3_DoesNotHaveEquivalentValuetypeParameters) != 0;
    }

    inline void SetDoesNotHaveEquivalentValuetypeParameters()
    {
        LIMITED_METHOD_CONTRACT;
        InterlockedUpdateFlags3(enum_flag3_DoesNotHaveEquivalentValuetypeParameters, TRUE);
    }
#endif // FEATURE_TYPEEQUIVALENCE

    inline BOOL HasForwardedValuetypeParameter()
    {
        LIMITED_METHOD_DAC_CONTRACT;
        // This should only be asked of Zapped MethodDescs
        _ASSERTE(IsZapped());
        return (m_wFlags3AndTokenRemainder & enum_flag3_HasForwardedValuetypeParameter) != 0;
    }

    inline void SetHasForwardedValuetypeParameter()
    {
        LIMITED_METHOD_CONTRACT;
        InterlockedUpdateFlags3(enum_flag3_HasForwardedValuetypeParameter, TRUE);
    }

    inline BOOL HaveValueTypeParametersBeenWalked()
    {
        LIMITED_METHOD_DAC_CONTRACT;

        // This should only be asked of non-Zapped MethodDescs, and only during execution (not compilation)
        _ASSERTE(!IsZapped() && !IsCompilationProcess());

        return (m_wFlags3AndTokenRemainder & enum_flag3_ValueTypeParametersWalked) != 0;
    }

    inline void SetValueTypeParametersWalked()
    {
        LIMITED_METHOD_CONTRACT;

        _ASSERTE(!IsZapped() && !IsCompilationProcess());

        InterlockedUpdateFlags3(enum_flag3_ValueTypeParametersWalked, TRUE);
    }

    //
    // Optional MethodDesc slots appear after the end of base MethodDesc in this order:
    //

    // class MethodImpl;                            // Present if HasMethodImplSlot() is true

    typedef RelativePointer<PCODE> NonVtableSlot;   // Present if HasNonVtableSlot() is true
                                                    // RelativePointer for NGen, PCODE for JIT

#define FIXUP_LIST_MASK 1
    typedef RelativePointer<TADDR> NativeCodeSlot;  // Present if HasNativeCodeSlot() is true
                                                    // lower order bit (FIXUP_LIST_MASK) used to determine if FixupListSlot is present
    typedef RelativePointer<TADDR> FixupListSlot;

// Stub Dispatch code
public:
    MethodDesc *GetInterfaceMD();

// StubMethodInfo for use in creating RuntimeMethodHandles
    REFLECTMETHODREF GetStubMethodInfo();

    PrecodeType GetPrecodeType();


    // ---------------------------------------------------------------------------------
    // IL based Code generation pipeline
    // ---------------------------------------------------------------------------------

#ifndef DACCESS_COMPILE
public:
    PCODE PrepareInitialCode();
    PCODE PrepareCode(PrepareCodeConfig* pConfig);

private:
    PCODE PrepareILBasedCode(PrepareCodeConfig* pConfig);
    PCODE GetPrecompiledCode(PrepareCodeConfig* pConfig);
    PCODE GetPrecompiledNgenCode(PrepareCodeConfig* pConfig);
    PCODE GetPrecompiledR2RCode(PrepareCodeConfig* pConfig);
    PCODE GetMulticoreJitCode();
    COR_ILMETHOD_DECODER* GetAndVerifyILHeader(PrepareCodeConfig* pConfig, COR_ILMETHOD_DECODER* pIlDecoderMemory);
    COR_ILMETHOD_DECODER* GetAndVerifyMetadataILHeader(PrepareCodeConfig* pConfig, COR_ILMETHOD_DECODER* pIlDecoderMemory);
    COR_ILMETHOD_DECODER* GetAndVerifyNoMetadataILHeader();
    PCODE JitCompileCode(PrepareCodeConfig* pConfig);
    PCODE JitCompileCodeLockedEventWrapper(PrepareCodeConfig* pConfig, JitListLockEntry* pEntry);
    PCODE JitCompileCodeLocked(PrepareCodeConfig* pConfig, JitListLockEntry* pLockEntry, ULONG* pSizeOfCode, CORJIT_FLAGS* pFlags);
#endif // DACCESS_COMPILE

#ifdef HAVE_GCCOVER
private:
    static CrstStatic m_GCCoverCrst;

public:
    static void Init();
#endif
};

#ifndef DACCESS_COMPILE
class PrepareCodeConfig
{
public:
    PrepareCodeConfig();
    PrepareCodeConfig(NativeCodeVersion nativeCodeVersion, BOOL needsMulticoreJitNotification, BOOL mayUsePrecompiledCode);
    MethodDesc* GetMethodDesc();
    NativeCodeVersion GetCodeVersion();
    BOOL NeedsMulticoreJitNotification();
    BOOL MayUsePrecompiledCode();
    virtual PCODE IsJitCancellationRequested();
    virtual BOOL SetNativeCode(PCODE pCode, PCODE * ppAlternateCodeToUse);
    virtual COR_ILMETHOD* GetILHeader();
    virtual CORJIT_FLAGS GetJitCompilationFlags();
    BOOL ProfilerRejectedPrecompiledCode();
    BOOL ReadyToRunRejectedPrecompiledCode();
    void SetProfilerRejectedPrecompiledCode();
    void SetReadyToRunRejectedPrecompiledCode();

#ifdef FEATURE_CODE_VERSIONING
public:
    bool ProfilerMayHaveActivatedNonDefaultCodeVersion() const
    {
        WRAPPER_NO_CONTRACT;
        return m_profilerMayHaveActivatedNonDefaultCodeVersion;
    }

    void SetProfilerMayHaveActivatedNonDefaultCodeVersion()
    {
        WRAPPER_NO_CONTRACT;
        m_profilerMayHaveActivatedNonDefaultCodeVersion = true;
    }

    bool GeneratedOrLoadedNewCode() const
    {
        WRAPPER_NO_CONTRACT;
        return m_generatedOrLoadedNewCode;
    }

    void SetGeneratedOrLoadedNewCode()
    {
        WRAPPER_NO_CONTRACT;
        _ASSERTE(!m_generatedOrLoadedNewCode);

        m_generatedOrLoadedNewCode = true;
    }
#endif

#ifdef FEATURE_TIERED_COMPILATION
public:
    bool ShouldCountCalls() const
    {
        WRAPPER_NO_CONTRACT;
        return m_shouldCountCalls;
    }

    void SetShouldCountCalls()
    {
        WRAPPER_NO_CONTRACT;
        _ASSERTE(!m_shouldCountCalls);

        m_shouldCountCalls = true;
    }
#endif

#ifndef CROSSGEN_COMPILE
public:
    enum class JitOptimizationTier : UINT8
    {
        Unknown, // to identify older runtimes that would send this value
        MinOptJitted,
        Optimized,
        QuickJitted,
        OptimizedTier1,

        Count
    };

    static JitOptimizationTier GetJitOptimizationTier(PrepareCodeConfig *config, MethodDesc *methodDesc);
    static const char *GetJitOptimizationTierStr(PrepareCodeConfig *config, MethodDesc *methodDesc);

    bool JitSwitchedToMinOpt() const
    {
        LIMITED_METHOD_CONTRACT;
        return m_jitSwitchedToMinOpt;
    }

    void SetJitSwitchedToMinOpt()
    {
        LIMITED_METHOD_CONTRACT;

#ifdef FEATURE_TIERED_COMPILATION
        m_jitSwitchedToOptimized = false;
#endif
        m_jitSwitchedToMinOpt = true;
    }

#ifdef FEATURE_TIERED_COMPILATION
public:
    bool JitSwitchedToOptimized() const
    {
        LIMITED_METHOD_CONTRACT;
        return m_jitSwitchedToOptimized;
    }

    void SetJitSwitchedToOptimized()
    {
        LIMITED_METHOD_CONTRACT;

        if (!m_jitSwitchedToMinOpt)
        {
            m_jitSwitchedToOptimized = true;
        }
    }
#endif

public:
    PrepareCodeConfig *GetNextInSameThread() const
    {
        LIMITED_METHOD_CONTRACT;
        return m_nextInSameThread;
    }

    void SetNextInSameThread(PrepareCodeConfig *config)
    {
        LIMITED_METHOD_CONTRACT;
        _ASSERTE(config == nullptr || m_nextInSameThread == nullptr);

        m_nextInSameThread = config;
    }
#endif // !CROSSGEN_COMPILE

protected:
    MethodDesc* m_pMethodDesc;
    NativeCodeVersion m_nativeCodeVersion;
    BOOL m_needsMulticoreJitNotification;
    BOOL m_mayUsePrecompiledCode;
    BOOL m_ProfilerRejectedPrecompiledCode;
    BOOL m_ReadyToRunRejectedPrecompiledCode;

#ifdef FEATURE_CODE_VERSIONING
private:
    bool m_profilerMayHaveActivatedNonDefaultCodeVersion;
    bool m_generatedOrLoadedNewCode;
#endif

#ifdef FEATURE_TIERED_COMPILATION
private:
    bool m_shouldCountCalls;
#endif

#ifndef CROSSGEN_COMPILE
private:
    bool m_jitSwitchedToMinOpt; // when it wasn't requested
#ifdef FEATURE_TIERED_COMPILATION
    bool m_jitSwitchedToOptimized; // when a different tier was requested
#endif
    PrepareCodeConfig *m_nextInSameThread;
#endif // !CROSSGEN_COMPILE
};

#ifdef FEATURE_CODE_VERSIONING
class VersionedPrepareCodeConfig : public PrepareCodeConfig
{
public:
    VersionedPrepareCodeConfig();
    VersionedPrepareCodeConfig(NativeCodeVersion codeVersion);
    HRESULT FinishConfiguration();
    virtual PCODE IsJitCancellationRequested();
    virtual BOOL SetNativeCode(PCODE pCode, PCODE * ppAlternateCodeToUse);
    virtual COR_ILMETHOD* GetILHeader();
    virtual CORJIT_FLAGS GetJitCompilationFlags();
private:
    ILCodeVersion m_ilCodeVersion;
};

class PrepareCodeConfigBuffer
{
private:
    UINT8 m_buffer[sizeof(VersionedPrepareCodeConfig)];

public:
    PrepareCodeConfigBuffer(NativeCodeVersion codeVersion);

public:
    PrepareCodeConfig *GetConfig() const
    {
        WRAPPER_NO_CONTRACT;
        return (PrepareCodeConfig *)m_buffer;
    }

    PrepareCodeConfigBuffer(const PrepareCodeConfigBuffer &) = delete;
    PrepareCodeConfigBuffer &operator =(const PrepareCodeConfigBuffer &) = delete;
};
#endif // FEATURE_CODE_VERSIONING
#endif // DACCESS_COMPILE

/******************************************************************/

// A code:MethodDescChunk is a container that holds one or more code:MethodDesc.  Logically it is just
// compression.  Basically fields that are common among methods descs in the chunk are stored in the chunk
// and the MethodDescs themselves just store and index that allows them to find their Chunk.  Semantically
// a code:MethodDescChunk is just a set of code:MethodDesc.
class MethodDescChunk
{
    friend class MethodDesc;
    friend class CheckAsmOffsets;
#if defined(FEATURE_PREJIT) && !defined(DACCESS_COMPILE)
    friend class MethodDesc::SaveChunk;
#endif
#ifdef DACCESS_COMPILE
    friend class NativeImageDumper;
#endif // DACCESS_COMPILE

    enum {
        enum_flag_TokenRangeMask                           = 0x03FF, // This must equal METHOD_TOKEN_RANGE_MASK calculated higher in this file
                                                                     // These are seperate to allow the flags space available and used to be obvious here
                                                                     // and for the logic that splits the token to be algorithmically generated based on the
                                                                     // #define
        enum_flag_HasCompactEntrypoints                    = 0x4000, // Compact temporary entry points
        enum_flag_IsZapped                                 = 0x8000, // This chunk lives in NGen module
    };

public:
    //
    // Allocates methodDescCount identical MethodDescs in smallest possible number of chunks.
    // If methodDescCount is zero, one chunk with maximum number of MethodDescs is allocated.
    //
    static MethodDescChunk *CreateChunk(LoaderHeap *pHeap, DWORD methodDescCount,
                                        DWORD classification,
                                        BOOL fNonVtableSlot,
                                        BOOL fNativeCodeSlot,
                                        BOOL fComPlusCallInfo,
                                        MethodTable *initialMT,
                                        class AllocMemTracker *pamTracker);

    BOOL HasTemporaryEntryPoints()
    {
        LIMITED_METHOD_CONTRACT;
        return !IsZapped();
    }

    TADDR GetTemporaryEntryPoints()
    {
        LIMITED_METHOD_CONTRACT;
        _ASSERTE(HasTemporaryEntryPoints());
        return *(dac_cast<DPTR(TADDR)>(this) - 1);
    }

    PCODE GetTemporaryEntryPoint(int index);

    void EnsureTemporaryEntryPointsCreated(LoaderAllocator *pLoaderAllocator, AllocMemTracker *pamTracker)
    {
        CONTRACTL
        {
            THROWS;
            GC_NOTRIGGER;
            MODE_ANY;
        }
        CONTRACTL_END;

        if (GetTemporaryEntryPoints() == NULL)
            CreateTemporaryEntryPoints(pLoaderAllocator, pamTracker);
    }

    void CreateTemporaryEntryPoints(LoaderAllocator *pLoaderAllocator, AllocMemTracker *pamTracker);

#ifdef HAS_COMPACT_ENTRYPOINTS
    //
    // There two implementation options for temporary entrypoints:
    //
    // (1) Compact entrypoints. They provide as dense entrypoints as possible, but can't be patched
    // to point to the final code. The call to unjitted method is indirect call via slot.
    //
    // (2) Precodes. The precode will be patched to point to the final code eventually, thus
    // the temporary entrypoint can be embedded in the code. The call to unjitted method is
    // direct call to direct jump.
    //
    // We use (1) for x86 and (2) for 64-bit to get the best performance on each platform.
    // For ARM (1) is used.

    TADDR AllocateCompactEntryPoints(LoaderAllocator *pLoaderAllocator, AllocMemTracker *pamTracker);

    static MethodDesc* GetMethodDescFromCompactEntryPoint(PCODE addr, BOOL fSpeculative = FALSE);
    static SIZE_T SizeOfCompactEntryPoints(int count);

    static BOOL IsCompactEntryPointAtAddress(PCODE addr);

#ifdef _TARGET_ARM_
    static int GetCompactEntryPointMaxCount ();
#endif // _TARGET_ARM_
#endif // HAS_COMPACT_ENTRYPOINTS

    FORCEINLINE PTR_MethodTable GetMethodTable()
    {
        LIMITED_METHOD_DAC_CONTRACT;
        return m_methodTable.GetValue(PTR_HOST_MEMBER_TADDR(MethodDescChunk, this, m_methodTable));
    }

    inline DPTR(RelativeFixupPointer<PTR_MethodTable>) GetMethodTablePtr() const
    {
        LIMITED_METHOD_DAC_CONTRACT;
        return dac_cast<DPTR(RelativeFixupPointer<PTR_MethodTable>)>(PTR_HOST_MEMBER_TADDR(MethodDescChunk, this, m_methodTable));
    }

#ifndef DACCESS_COMPILE
    inline void SetMethodTable(MethodTable * pMT)
    {
        LIMITED_METHOD_CONTRACT;
        _ASSERTE(m_methodTable.IsNull());
        _ASSERTE(pMT != NULL);
        m_methodTable.SetValue(pMT);
    }

    inline void SetSizeAndCount(ULONG sizeOfMethodDescs, COUNT_T methodDescCount)
    {
        LIMITED_METHOD_CONTRACT;

        _ASSERTE(FitsIn<BYTE>((sizeOfMethodDescs / MethodDesc::ALIGNMENT) - 1));
        m_size = static_cast<BYTE>((sizeOfMethodDescs / MethodDesc::ALIGNMENT) - 1);
        _ASSERTE(SizeOf() == sizeof(MethodDescChunk) + sizeOfMethodDescs);

        _ASSERTE(FitsIn<BYTE>(methodDescCount - 1));
        m_count = static_cast<BYTE>(methodDescCount - 1);
        _ASSERTE(GetCount() == methodDescCount);
    }
#endif // !DACCESS_COMPILE

#ifdef FEATURE_PREJIT
#ifndef DACCESS_COMPILE
    inline void RestoreMTPointer(ClassLoadLevel level = CLASS_LOADED)
    {
        LIMITED_METHOD_CONTRACT;
        Module::RestoreMethodTablePointer(&m_methodTable, NULL, level);
    }
#endif // !DACCESS_COMPILE
#endif // FEATURE_PREJIT

#ifndef DACCESS_COMPILE
    void SetNextChunk(MethodDescChunk *chunk)
    {
        LIMITED_METHOD_CONTRACT;
        m_next.SetValueMaybeNull(chunk);
    }
#endif // !DACCESS_COMPILE

    PTR_MethodDescChunk GetNextChunk()
    {
        LIMITED_METHOD_CONTRACT;
        return m_next.GetValueMaybeNull(PTR_HOST_MEMBER_TADDR(MethodDescChunk, this, m_next));
    }

    UINT32 GetCount()
    {
        LIMITED_METHOD_DAC_CONTRACT;
        return m_count + 1;
    }

    BOOL IsZapped()
    {
        LIMITED_METHOD_DAC_CONTRACT;
#ifdef FEATURE_PREJIT
        return (m_flagsAndTokenRange & enum_flag_IsZapped) != 0;
#else
        return FALSE;
#endif
    }

    inline BOOL HasCompactEntryPoints()
    {
        LIMITED_METHOD_DAC_CONTRACT;

#ifdef HAS_COMPACT_ENTRYPOINTS
        return (m_flagsAndTokenRange & enum_flag_HasCompactEntrypoints) != 0;
#else
        return FALSE;
#endif
    }

    inline UINT16 GetTokRange()
    {
        LIMITED_METHOD_DAC_CONTRACT;
        return m_flagsAndTokenRange & enum_flag_TokenRangeMask;
    }

    inline SIZE_T SizeOf()
    {
        LIMITED_METHOD_DAC_CONTRACT;
        return sizeof(MethodDescChunk) + (m_size + 1) * MethodDesc::ALIGNMENT;
    }

    inline MethodDesc *GetFirstMethodDesc()
    {
        LIMITED_METHOD_DAC_CONTRACT;
        return PTR_MethodDesc(dac_cast<TADDR>(this) + sizeof(MethodDescChunk));
    }

    // Maximum size of one chunk (corresponts to the maximum of m_size = 0xFF)
    static const SIZE_T MaxSizeOfMethodDescs = 0x100 * MethodDesc::ALIGNMENT;

#ifdef DACCESS_COMPILE
    void EnumMemoryRegions(CLRDataEnumMemoryFlags flags);
#endif

private:
    void SetIsZapped()
    {
        LIMITED_METHOD_CONTRACT;
        m_flagsAndTokenRange |= enum_flag_IsZapped;
    }

    void SetHasCompactEntryPoints()
    {
        LIMITED_METHOD_CONTRACT;
        m_flagsAndTokenRange |= enum_flag_HasCompactEntrypoints;
    }

    void SetTokenRange(UINT16 tokenRange)
    {
        LIMITED_METHOD_CONTRACT;
        _ASSERTE((tokenRange & ~enum_flag_TokenRangeMask) == 0);
        static_assert_no_msg(enum_flag_TokenRangeMask == METHOD_TOKEN_RANGE_MASK);
        m_flagsAndTokenRange = (m_flagsAndTokenRange & ~enum_flag_TokenRangeMask) | tokenRange;
    }

    RelativeFixupPointer<PTR_MethodTable> m_methodTable;

    RelativePointer<PTR_MethodDescChunk> m_next;

    BYTE                 m_size;        // The size of this chunk minus 1 (in multiples of MethodDesc::ALIGNMENT)
    BYTE                 m_count;       // The number of MethodDescs in this chunk minus 1
    UINT16               m_flagsAndTokenRange;

    // Followed by array of method descs...
};

inline int MethodDesc::GetMethodDescIndex() const
{
    LIMITED_METHOD_DAC_CONTRACT;

    return m_chunkIndex;
}

inline MethodDescChunk *MethodDesc::GetMethodDescChunk() const
{
    LIMITED_METHOD_DAC_CONTRACT;

    return
        PTR_MethodDescChunk(dac_cast<TADDR>(this) -
                            (sizeof(MethodDescChunk) + (GetMethodDescIndex() * MethodDesc::ALIGNMENT)));
}

// convert an entry point into a MethodDesc
MethodDesc* Entry2MethodDesc(PCODE entryPoint, MethodTable *pMT);


typedef DPTR(class StoredSigMethodDesc) PTR_StoredSigMethodDesc;
class StoredSigMethodDesc : public MethodDesc
{
  public:
    // Put the sig RVA in here - this allows us to avoid
    // touching the method desc table when mscorlib is prejitted.

    RelativePointer<TADDR>           m_pSig;
    DWORD           m_cSig;
#ifdef BIT64
    // m_dwExtendedFlags is not used by StoredSigMethodDesc itself.
    // It is used by child classes. We allocate the space here to get
    // optimal layout.
    DWORD           m_dwExtendedFlags;
#endif

    TADDR GetSigRVA()
    {
        LIMITED_METHOD_DAC_CONTRACT;
        return RelativePointer<TADDR>::GetValueMaybeNullAtPtr(PTR_HOST_MEMBER_TADDR(StoredSigMethodDesc, this, m_pSig));
    }

    bool HasStoredMethodSig(void)
    {
        LIMITED_METHOD_DAC_CONTRACT;
        return !m_pSig.IsNull();
    }
    PCCOR_SIGNATURE GetStoredMethodSig(DWORD* sigLen = NULL)
    {
        LIMITED_METHOD_DAC_CONTRACT;
        if (sigLen)
        {
            *sigLen = m_cSig;
        }
#ifdef DACCESS_COMPILE
        return (PCCOR_SIGNATURE)
            DacInstantiateTypeByAddress(GetSigRVA(), m_cSig, true);
#else // !DACCESS_COMPILE
        g_IBCLogger.LogNDirectCodeAccess(this);
        return (PCCOR_SIGNATURE) m_pSig.GetValueMaybeNull();
#endif // !DACCESS_COMPILE
    }
    void SetStoredMethodSig(PCCOR_SIGNATURE sig, DWORD sigBytes)
    {
#ifndef DACCESS_COMPILE
        m_pSig.SetValueMaybeNull((TADDR)sig);
        m_cSig = sigBytes;
#endif // !DACCESS_COMPILE
    }

#ifdef DACCESS_COMPILE
    void EnumMemoryRegions(CLRDataEnumMemoryFlags flags);
#endif
};

//-----------------------------------------------------------------------
// Operations specific to FCall methods. We use a derived class to get
// the compiler involved in enforcing proper method type usage.
// DO NOT ADD FIELDS TO THIS CLASS.
//-----------------------------------------------------------------------

class FCallMethodDesc : public MethodDesc
{
#ifdef DACCESS_COMPILE
    friend class NativeImageDumper;
#endif

    DWORD   m_dwECallID;
#ifdef BIT64
    DWORD   m_padding;
#endif

public:
    void SetECallID(DWORD dwID)
    {
        LIMITED_METHOD_CONTRACT;
        m_dwECallID = dwID;
    }

    DWORD GetECallID()
    {
        LIMITED_METHOD_CONTRACT;
        return m_dwECallID;
    }
};

class HostCodeHeap;
class LCGMethodResolver;
typedef DPTR(LCGMethodResolver)       PTR_LCGMethodResolver;
class ILStubResolver;
typedef DPTR(ILStubResolver)          PTR_ILStubResolver;
class DynamicResolver;
typedef DPTR(DynamicResolver)         PTR_DynamicResolver;

class DynamicMethodDesc : public StoredSigMethodDesc
{
    friend class ILStubCache;
    friend class ILStubState;
    friend class DynamicMethodTable;
    friend class MethodDesc;
#ifdef DACCESS_COMPILE
    friend class NativeImageDumper;
#endif

protected:
    RelativePointer<PTR_CUTF8>           m_pszMethodName;
    PTR_DynamicResolver m_pResolver;

#ifndef BIT64
    // We use m_dwExtendedFlags from StoredSigMethodDesc on WIN64
    DWORD               m_dwExtendedFlags;   // see DynamicMethodDesc::ExtendedFlags enum
#endif

    typedef enum ExtendedFlags
    {
        nomdAttrs           = 0x0000FFFF, // method attributes (LCG)
        nomdILStubAttrs     = mdMemberAccessMask | mdStatic, //  method attributes (IL stubs)

        // attributes (except mdStatic and mdMemberAccessMask) have different meaning for IL stubs
        // mdMemberAccessMask     = 0x0007,
        nomdReverseStub           = 0x0008,
        // mdStatic               = 0x0010,
        nomdCALLIStub             = 0x0020,
        nomdDelegateStub          = 0x0040,
        nomdStructMarshalStub     = 0x0080,
        nomdUnbreakable           = 0x0100,
        nomdDelegateCOMStub       = 0x0200,  // CLR->COM or COM->CLR call via a delegate (WinRT specific)
        nomdSignatureNeedsRestore = 0x0400,
        nomdStubNeedsCOMStarted   = 0x0800,  // EnsureComStarted must be called before executing the method
        nomdMulticastStub         = 0x1000,
        nomdUnboxingILStub        = 0x2000,
        nomdSecureDelegateStub    = 0x4000,

        nomdILStub          = 0x00010000,
        nomdLCGMethod       = 0x00020000,
        nomdStackArgSize    = 0xFFFC0000, // native stack arg size for IL stubs
    } ExtendedFlags;

public:
    bool IsILStub() { LIMITED_METHOD_DAC_CONTRACT; return !!(m_dwExtendedFlags & nomdILStub); }
    bool IsLCGMethod() { LIMITED_METHOD_DAC_CONTRACT; return !!(m_dwExtendedFlags & nomdLCGMethod); }

	inline PTR_DynamicResolver    GetResolver();
    inline PTR_LCGMethodResolver  GetLCGMethodResolver();
    inline PTR_ILStubResolver     GetILStubResolver();

    PTR_CUTF8 GetMethodName()
    {
        LIMITED_METHOD_DAC_CONTRACT;
        return RelativePointer<PTR_CUTF8>::GetValueMaybeNullAtPtr(PTR_HOST_MEMBER_TADDR(DynamicMethodDesc, this, m_pszMethodName));
    }

    WORD GetAttrs()
    {
        LIMITED_METHOD_CONTRACT;
        return (IsILStub() ? (m_dwExtendedFlags & nomdILStubAttrs) : (m_dwExtendedFlags & nomdAttrs));
    }

    DWORD GetExtendedFlags()
    {
        LIMITED_METHOD_CONTRACT;
        return m_dwExtendedFlags;
    }

    WORD GetNativeStackArgSize()
    {
        LIMITED_METHOD_DAC_CONTRACT;
        _ASSERTE(IsILStub());
        return (WORD)((m_dwExtendedFlags & nomdStackArgSize) >> 16);
    }

    void SetNativeStackArgSize(WORD cbArgSize)
    {
        LIMITED_METHOD_CONTRACT;
        _ASSERTE(IsILStub() && (cbArgSize % sizeof(SLOT)) == 0);
        m_dwExtendedFlags = (m_dwExtendedFlags & ~nomdStackArgSize) | ((DWORD)cbArgSize << 16);
    }

    void SetUnbreakable(bool value)
    {
        LIMITED_METHOD_CONTRACT;
        if (value)
        {
            m_dwExtendedFlags |= nomdUnbreakable;
        }
    }

    void SetSignatureNeedsRestore(bool value)
    {
        LIMITED_METHOD_CONTRACT;
        if (value)
        {
            m_dwExtendedFlags |= nomdSignatureNeedsRestore;
        }
    }

    void SetStubNeedsCOMStarted(bool value)
    {
        LIMITED_METHOD_CONTRACT;
        if (value)
        {
            m_dwExtendedFlags |= nomdStubNeedsCOMStarted;
        }
    }

    bool IsRestored()
    {
        LIMITED_METHOD_CONTRACT;

        if (IsSignatureNeedsRestore())
        {
            // Since we don't update the signatreNeedsRestore bit when we actually
            // restore the signature, the bit will have a stall value.  The signature
            // bit in the metadata will always contain the correct, up-to-date
            // information.
            Volatile<BYTE> *pVolatileSig = (Volatile<BYTE> *)GetStoredMethodSig();
            if ((*pVolatileSig & IMAGE_CEE_CS_CALLCONV_NEEDSRESTORE) != 0)
                return false;
        }

        return true;
    }

    bool IsReverseStub()     { LIMITED_METHOD_DAC_CONTRACT; _ASSERTE(IsILStub()); return (0 != (m_dwExtendedFlags & nomdReverseStub));  }
    bool IsCALLIStub()       { LIMITED_METHOD_DAC_CONTRACT; _ASSERTE(IsILStub()); return (0 != (m_dwExtendedFlags & nomdCALLIStub));    }
    bool IsDelegateStub()    { LIMITED_METHOD_DAC_CONTRACT; _ASSERTE(IsILStub()); return (0 != (m_dwExtendedFlags & nomdDelegateStub)); }
    bool IsCLRToCOMStub()    { LIMITED_METHOD_CONTRACT; _ASSERTE(IsILStub()); return ((0 == (m_dwExtendedFlags & mdStatic)) && !IsReverseStub() && !IsDelegateStub() && !IsStructMarshalStub()); }
    bool IsCOMToCLRStub()    { LIMITED_METHOD_CONTRACT; _ASSERTE(IsILStub()); return ((0 == (m_dwExtendedFlags & mdStatic)) &&  IsReverseStub()); }
    bool IsPInvokeStub()     { LIMITED_METHOD_CONTRACT; _ASSERTE(IsILStub()); return ((0 != (m_dwExtendedFlags & mdStatic)) && !IsReverseStub() && !IsCALLIStub() && !IsStructMarshalStub()); }
    bool IsUnbreakable()     { LIMITED_METHOD_CONTRACT; _ASSERTE(IsILStub()); return (0 != (m_dwExtendedFlags & nomdUnbreakable));  }
    bool IsDelegateCOMStub() { LIMITED_METHOD_CONTRACT; _ASSERTE(IsILStub()); return (0 != (m_dwExtendedFlags & nomdDelegateCOMStub));  }
    bool IsSignatureNeedsRestore() { LIMITED_METHOD_CONTRACT; _ASSERTE(IsILStub()); return (0 != (m_dwExtendedFlags & nomdSignatureNeedsRestore)); }
    bool IsStubNeedsCOMStarted()   { LIMITED_METHOD_CONTRACT; _ASSERTE(IsILStub()); return (0 != (m_dwExtendedFlags & nomdStubNeedsCOMStarted)); }
    bool IsStructMarshalStub()   { LIMITED_METHOD_CONTRACT; _ASSERTE(IsILStub()); return (0 != (m_dwExtendedFlags & nomdStructMarshalStub)); }
#ifdef FEATURE_MULTICASTSTUB_AS_IL
    bool IsMulticastStub() {
        LIMITED_METHOD_DAC_CONTRACT;
        _ASSERTE(IsILStub());
        return !!(m_dwExtendedFlags & nomdMulticastStub);
    }
#endif
    bool IsSecureDelegateStub() {
        LIMITED_METHOD_DAC_CONTRACT;
        _ASSERTE(IsILStub());
        return !!(m_dwExtendedFlags & nomdSecureDelegateStub);
    }
<<<<<<< HEAD
#ifdef FEATURE_INSTANTIATINGSTUB_AS_IL
    bool IsUnboxingILStub() { 
        LIMITED_METHOD_DAC_CONTRACT; 
=======
    bool IsUnboxingILStub() {
        LIMITED_METHOD_DAC_CONTRACT;
>>>>>>> 5a381e7c
        _ASSERTE(IsILStub());
        return !!(m_dwExtendedFlags & nomdUnboxingILStub);
    }
#endif

    // Whether the stub takes a context argument that is an interop MethodDesc.
    bool HasMDContextArg()
    {
        LIMITED_METHOD_CONTRACT;
        return ((IsCLRToCOMStub() && !IsDelegateCOMStub()) || IsPInvokeStub());
    }

    void Restore();
    void Fixup(DataImage* image);
    //
    // following implementations defined in DynamicMethod.cpp
    //
    void Destroy();
};


class ArrayMethodDesc : public StoredSigMethodDesc
{
public:
    // The VTABLE for an array look like

    //  System.Object Vtable
    //  System.Array Vtable
    //  type[] Vtable
    //      Get(<rank specific)
    //      Set(<rank specific)
    //      Address(<rank specific)
    //      .ctor(int)      // Possibly more

    enum {
        ARRAY_FUNC_GET      = 0,
        ARRAY_FUNC_SET      = 1,
        ARRAY_FUNC_ADDRESS  = 2,
        ARRAY_FUNC_CTOR     = 3, // Anything >= ARRAY_FUNC_CTOR is .ctor
    };

    // Get the index of runtime provided array method
    DWORD GetArrayFuncIndex()
    {
        LIMITED_METHOD_DAC_CONTRACT;

        // The ru
        DWORD dwSlot = GetSlot();
        DWORD dwVirtuals = GetMethodTable()->GetNumVirtuals();
        _ASSERTE(dwSlot >= dwVirtuals);
        return dwSlot - dwVirtuals;
    }

    LPCUTF8 GetMethodName();
    DWORD GetAttrs();
    CorInfoIntrinsics GetIntrinsicID();
};

#ifdef HAS_NDIRECT_IMPORT_PRECODE
typedef NDirectImportPrecode NDirectImportThunkGlue;
#else // HAS_NDIRECT_IMPORT_PRECODE

class NDirectImportThunkGlue
{
    PVOID m_dummy; // Dummy field to make the alignment right

public:
    LPVOID GetEntrypoint()
    {
        LIMITED_METHOD_CONTRACT;
        return NULL;
    }
    void Init(MethodDesc *pMethod)
    {
        LIMITED_METHOD_CONTRACT;
    }
};
#ifdef FEATURE_PREJIT
PORTABILITY_WARNING("NDirectImportThunkGlue");
#endif // FEATURE_PREJIT

#endif // HAS_NDIRECT_IMPORT_PRECODE

typedef DPTR(NDirectImportThunkGlue)      PTR_NDirectImportThunkGlue;


//
// This struct consolidates the writeable parts of the NDirectMethodDesc
// so that we can eventually layout a read-only NDirectMethodDesc with a pointer
// to the writeable parts in an ngen image
//
class NDirectWriteableData
{
public:
    // The JIT generates an indirect call through this location in some cases.
    // Initialized to NDirectImportThunkGlue. Patched to the true target or
    // host interceptor stub or alignment thunk after linking.
    LPVOID      m_pNDirectTarget;
};

typedef DPTR(NDirectWriteableData)      PTR_NDirectWriteableData;

//-----------------------------------------------------------------------
// Operations specific to NDirect methods. We use a derived class to get
// the compiler involved in enforcing proper method type usage.
// DO NOT ADD FIELDS TO THIS CLASS.
//-----------------------------------------------------------------------
class NDirectMethodDesc : public MethodDesc
{
public:
    struct temp1
    {
        // If we are hosted, stack imbalance MDA is active, or alignment thunks are needed,
        // we will intercept m_pNDirectTarget. The true target is saved here.
        LPVOID      m_pNativeNDirectTarget;

        // Information about the entrypoint
        RelativePointer<PTR_CUTF8>     m_pszEntrypointName;

        union
        {
            RelativePointer<PTR_CUTF8>     m_pszLibName;
            DWORD       m_dwECallID;    // ECallID for QCalls
        };

        // The writeable part of the methoddesc.
#if defined(FEATURE_NGEN_RELOCS_OPTIMIZATIONS)
        RelativePointer<PTR_NDirectWriteableData>    m_pWriteableData;
#else
        PlainPointer<PTR_NDirectWriteableData>    m_pWriteableData;
#endif

#ifdef HAS_NDIRECT_IMPORT_PRECODE
        RelativePointer<PTR_NDirectImportThunkGlue> m_pImportThunkGlue;
#else // HAS_NDIRECT_IMPORT_PRECODE
        NDirectImportThunkGlue      m_ImportThunkGlue;
#endif // HAS_NDIRECT_IMPORT_PRECODE

        ULONG       m_DefaultDllImportSearchPathsAttributeValue; // DefaultDllImportSearchPathsAttribute is saved.

        // Various attributes needed at runtime.
        WORD        m_wFlags;

#if defined(_TARGET_X86_)
        // Size of outgoing arguments (on stack). Note that in order to get the @n stdcall name decoration,
        // it may be necessary to subtract 4 as the hidden large structure pointer parameter does not count.
        // See code:kStdCallWithRetBuf
        WORD        m_cbStackArgumentSize;
#endif // defined(_TARGET_X86_)

        // This field gets set only when this MethodDesc is marked as PreImplemented
        RelativePointer<PTR_MethodDesc> m_pStubMD;

    } ndirect;

    enum Flags
    {
        // There are two groups of flag bits here each which gets initialized
        // at different times.

        //
        // Group 1: The init group.
        //
        //   This group is set during MethodDesc construction. No race issues
        //   here since they are initialized before the MD is ever published
        //   and never change after that.

        kEarlyBound                     = 0x0001,   // IJW managed->unmanaged thunk. Standard [sysimport] stuff otherwise.

        kHasSuppressUnmanagedCodeAccess = 0x0002,

        kDefaultDllImportSearchPathsIsCached = 0x0004, // set if we cache attribute value.

        // kUnusedMask                  = 0x0008

        //
        // Group 2: The runtime group.
        //
        //   This group is set during runtime potentially by multiple threads
        //   at the same time. All flags in this category has to be set via interlocked operation.
        //
        kIsMarshalingRequiredCached     = 0x0010,   // Set if we have cached the results of marshaling required computation
        kCachedMarshalingRequired       = 0x0020,   // The result of the marshaling required computation

        kNativeAnsi                     = 0x0040,

        kLastError                      = 0x0080,   // setLastError keyword specified
        kNativeNoMangle                 = 0x0100,   // nomangle keyword specified

        kVarArgs                        = 0x0200,
        kStdCall                        = 0x0400,
        kThisCall                       = 0x0800,

        kIsQCall                        = 0x1000,

        kDefaultDllImportSearchPathsStatus = 0x2000, // either method has custom attribute or not.

        kStdCallWithRetBuf              = 0x8000,   // Call returns large structure, only valid if kStdCall is also set

    };

    // Resolve the import to the NDirect target and set it on the NDirectMethodDesc.
    static void *ResolveAndSetNDirectTarget(_In_ NDirectMethodDesc *pMD);

    // Attempt to import the NDirect target if a GC transition is suppressed.
    static BOOL TryResolveNDirectTargetForNoGCTransition(_In_ MethodDesc* pMD, _Out_ void** ndirectTarget);

    // Retrieves the cached result of marshaling required computation, or performs the computation
    // if the result is not cached yet.
    BOOL MarshalingRequired()
    {
        STANDARD_VM_CONTRACT;

        if ((ndirect.m_wFlags & kIsMarshalingRequiredCached) == 0)
        {
            // Compute the flag and cache the result
            InterlockedSetNDirectFlags(kIsMarshalingRequiredCached |
                (ComputeMarshalingRequired() ? kCachedMarshalingRequired : 0));
        }
        _ASSERTE((ndirect.m_wFlags & kIsMarshalingRequiredCached) != 0);
        return (ndirect.m_wFlags & kCachedMarshalingRequired) != 0;
    }

    BOOL ComputeMarshalingRequired();

    // Atomically set specified flags. Only setting of the bits is supported.
    void InterlockedSetNDirectFlags(WORD wFlags);

    void SetIsEarlyBound()
    {
        LIMITED_METHOD_CONTRACT;
        ndirect.m_wFlags |= kEarlyBound;
    }

    BOOL IsEarlyBound()
    {
        LIMITED_METHOD_CONTRACT;
        return (ndirect.m_wFlags & kEarlyBound) != 0;
    }

    BOOL IsNativeAnsi() const
    {
        LIMITED_METHOD_CONTRACT;

        return (ndirect.m_wFlags & kNativeAnsi) != 0;
    }

    BOOL IsNativeNoMangled() const
    {
        LIMITED_METHOD_CONTRACT;

        return (ndirect.m_wFlags & kNativeNoMangle) != 0;
    }


    DWORD GetECallID() const
    {
        LIMITED_METHOD_CONTRACT;

        _ASSERTE(IsQCall());
        return ndirect.m_dwECallID;
    }

    void SetECallID(DWORD dwID)
    {
        LIMITED_METHOD_CONTRACT;

        _ASSERTE(IsQCall());
        ndirect.m_dwECallID = dwID;
    }

    PTR_CUTF8 GetLibNameRaw()
    {
        LIMITED_METHOD_DAC_CONTRACT;

        return RelativePointer<PTR_CUTF8>::GetValueMaybeNullAtPtr(PTR_HOST_MEMBER_TADDR(NDirectMethodDesc, this, ndirect.m_pszLibName));
    }

#ifndef DACCESS_COMPILE
    LPCUTF8 GetLibName() const
    {
        LIMITED_METHOD_CONTRACT;

        return IsQCall() ? "QCall" : ndirect.m_pszLibName.GetValueMaybeNull();
    }
#endif // !DACCESS_COMPILE

    PTR_CUTF8 GetEntrypointName() const
    {
        LIMITED_METHOD_DAC_CONTRACT;

        return RelativePointer<PTR_CUTF8>::GetValueMaybeNullAtPtr(PTR_HOST_MEMBER_TADDR(NDirectMethodDesc, this, ndirect.m_pszEntrypointName));
    }

    BOOL IsVarArgs() const
    {
        LIMITED_METHOD_DAC_CONTRACT;

        return (ndirect.m_wFlags & kVarArgs) != 0;
    }

    BOOL IsStdCall() const
    {
        LIMITED_METHOD_DAC_CONTRACT;

        return (ndirect.m_wFlags & kStdCall) != 0;
    }

    BOOL IsThisCall() const
    {
        LIMITED_METHOD_DAC_CONTRACT;

        return (ndirect.m_wFlags & kThisCall) != 0;
    }

    // Returns TRUE if this MethodDesc is internal call from mscorlib to mscorwks
    BOOL IsQCall() const
    {
        LIMITED_METHOD_DAC_CONTRACT;

        return (ndirect.m_wFlags & kIsQCall) != 0;
    }

    BOOL HasDefaultDllImportSearchPathsAttribute();

    BOOL IsDefaultDllImportSearchPathsAttributeCached()
    {
        LIMITED_METHOD_CONTRACT;
        return (ndirect.m_wFlags  & kDefaultDllImportSearchPathsIsCached) != 0;
    }

    ULONG DefaultDllImportSearchPathsAttributeCachedValue()
    {
        LIMITED_METHOD_CONTRACT;
        return ndirect.m_DefaultDllImportSearchPathsAttributeValue & 0xFFFFFFFD;
    }

    BOOL DllImportSearchAssemblyDirectory()
    {
        LIMITED_METHOD_CONTRACT;
        return (ndirect.m_DefaultDllImportSearchPathsAttributeValue & 0x2) != 0;
    }

    BOOL IsStdCallWithRetBuf() const
    {
        LIMITED_METHOD_DAC_CONTRACT;

        return (ndirect.m_wFlags & kStdCallWithRetBuf) != 0;
    }

    PTR_NDirectWriteableData GetWriteableData() const
    {
        LIMITED_METHOD_DAC_CONTRACT;

        return ReadPointer(this, &NDirectMethodDesc::ndirect, &decltype(NDirectMethodDesc::ndirect)::m_pWriteableData);
    }

    PTR_NDirectImportThunkGlue GetNDirectImportThunkGlue()
    {
        LIMITED_METHOD_DAC_CONTRACT;

        TADDR base = PTR_HOST_MEMBER_TADDR(NDirectMethodDesc, this, ndirect.m_pImportThunkGlue);

#ifdef HAS_NDIRECT_IMPORT_PRECODE
        return RelativePointer<PTR_NDirectImportThunkGlue>::GetValueAtPtr(base);
#else
        return dac_cast<PTR_NDirectImportThunkGlue>(base);
#endif
    }

    LPVOID GetNDirectTarget()
    {
        LIMITED_METHOD_CONTRACT;

        _ASSERTE(IsNDirect());
        return GetWriteableData()->m_pNDirectTarget;
    }

    LPVOID GetNativeNDirectTarget()
    {
        LIMITED_METHOD_CONTRACT;

        _ASSERTE(IsNDirect());
        _ASSERTE_IMPL(!NDirectTargetIsImportThunk());

        LPVOID pNativeNDirectTarget = ndirect.m_pNativeNDirectTarget;
        if (pNativeNDirectTarget != NULL)
            return pNativeNDirectTarget;

        return GetNDirectTarget();
    }

    VOID SetNDirectTarget(LPVOID pTarget);

#ifndef DACCESS_COMPILE
    BOOL NDirectTargetIsImportThunk()
    {
        WRAPPER_NO_CONTRACT;

        _ASSERTE(IsNDirect());

        return (GetNDirectTarget() == GetNDirectImportThunkGlue()->GetEntrypoint());
    }
#endif // !DACCESS_COMPILE

    //  Find the entry point name and function address
    //  based on the module and data from NDirectMethodDesc
    //
    LPVOID FindEntryPoint(NATIVE_LIBRARY_HANDLE hMod) const;

private:
    FARPROC FindEntryPointWithMangling(NATIVE_LIBRARY_HANDLE mod, PTR_CUTF8 entryPointName) const;

public:

    void SetStackArgumentSize(WORD cbDstBuffer, CorPinvokeMap unmgdCallConv)
    {
        LIMITED_METHOD_CONTRACT;

#if defined(_TARGET_X86_)
        // thiscall passes the this pointer in ECX
        if (unmgdCallConv == pmCallConvThiscall)
        {
            _ASSERTE(cbDstBuffer >= sizeof(SLOT));
            cbDstBuffer -= sizeof(SLOT);
        }

        // Don't write to the field if it's already initialized to avoid creating private pages (NGEN)
        if (ndirect.m_cbStackArgumentSize == 0xFFFF)
        {
            ndirect.m_cbStackArgumentSize = cbDstBuffer;
        }
        else
        {
            _ASSERTE(ndirect.m_cbStackArgumentSize == cbDstBuffer);
        }
#endif // defined(_TARGET_X86_)
    }

#if defined(_TARGET_X86_)
    WORD GetStackArgumentSize() const
    {
        LIMITED_METHOD_DAC_CONTRACT;

        _ASSERTE(ndirect.m_cbStackArgumentSize != 0xFFFF);

        // If we have a methoddesc, stackArgSize is the number of bytes of
        // the outgoing marshalling buffer.
        return ndirect.m_cbStackArgumentSize;
    }
#endif // defined(_TARGET_X86_)

    VOID InitEarlyBoundNDirectTarget();

    // In AppDomains, we can trigger declarer's cctor when we link the P/Invoke,
    // which takes care of inlined calls as well. See code:NDirect.NDirectLink.
    // Although the cctor is guaranteed to run in the shared domain before the
    // target is invoked (code:IsClassConstructorTriggeredByILStub), we will
    // trigger at it link time as well because linking may depend on it - the
    // cctor may change the target DLL, change DLL search path etc.
    BOOL IsClassConstructorTriggeredAtLinkTime()
    {
        LIMITED_METHOD_CONTRACT;
        MethodTable * pMT = GetMethodTable();
        // Try to avoid touching the EEClass if possible
        if (pMT->IsClassPreInited())
            return FALSE;
        return !pMT->GetClass()->IsBeforeFieldInit();
    }

#ifndef DACCESS_COMPILE
    // In the shared domain and in NGENed code, we will trigger declarer's cctor
    // in the marshaling stub by calling code:StubHelpers.InitDeclaringType. If
    // this returns TRUE, the call must not be inlined.
    BOOL IsClassConstructorTriggeredByILStub()
    {
        WRAPPER_NO_CONTRACT;

        return (IsClassConstructorTriggeredAtLinkTime() &&
                (IsZapped() || GetDomain()->IsSharedDomain() || SystemDomain::GetCurrentDomain()->IsCompilationDomain()));
    }
#endif //!DACCESS_COMPILE
};  //class NDirectMethodDesc


//-----------------------------------------------------------------------
// Operations specific to EEImplCall methods. We use a derived class to get
// the compiler involved in enforcing proper method type usage.
//
// For now, the only EE impl is the delegate Invoke method. If we
// add other EE impl types in the future, may need a discriminator
// field here.
//-----------------------------------------------------------------------
class EEImplMethodDesc : public StoredSigMethodDesc
{ };

#ifdef FEATURE_COMINTEROP

// This is the extra information needed to be associated with a method in order to use it for
// CLR->COM calls. It is currently used by code:ComPlusCallMethodDesc (ordinary CLR->COM calls),
// code:InstantiatedMethodDesc (optional field, CLR->COM calls on shared generic interfaces),
// and code:DelegateEEClass (delegate->COM calls for WinRT).
typedef DPTR(struct ComPlusCallInfo) PTR_ComPlusCallInfo;
struct ComPlusCallInfo
{
    // Returns ComPlusCallInfo associated with a method. pMD must be a ComPlusCallMethodDesc or
    // EEImplMethodDesc that has already been initialized for COM interop.
    inline static ComPlusCallInfo *FromMethodDesc(MethodDesc *pMD);

    enum Flags
    {
        kHasSuppressUnmanagedCodeAccess = 0x1,
        kRequiresArgumentWrapping       = 0x2,
    };

    union
    {
        // IL stub for CLR to COM call
        PCODE m_pILStub;

        // MethodDesc of the COM event provider to forward the call to (COM event interfaces)
        MethodDesc *m_pEventProviderMD;
    };

    // method table of the interface which this represents
    PTR_MethodTable m_pInterfaceMT;

    // We need only 3 bits here, see enum Flags below.
    BYTE        m_flags;

    // ComSlot() (is cached when we first invoke the method and generate
    // the stubs for it. There's probably a better place to do this
    // caching but I'm not sure I know all the places these things are
    // created.)
    WORD        m_cachedComSlot;

    PCODE * GetAddrOfILStubField()
    {
        LIMITED_METHOD_CONTRACT;
        return &m_pILStub;
    }

#ifdef _TARGET_X86_
    // Size of outgoing arguments (on stack). This is currently used only
    // on x86 when we have an InlinedCallFrame representing a CLR->COM call.
    WORD        m_cbStackArgumentSize;

    void InitStackArgumentSize()
    {
        LIMITED_METHOD_CONTRACT;

        m_cbStackArgumentSize = 0xFFFF;
    }

    void SetStackArgumentSize(WORD cbDstBuffer)
    {
        LIMITED_METHOD_CONTRACT;

        // Don't write to the field if it's already initialized to avoid creating private pages (NGEN)
        if (m_cbStackArgumentSize == 0xFFFF)
        {
            m_cbStackArgumentSize = cbDstBuffer;
        }
        _ASSERTE(m_cbStackArgumentSize == cbDstBuffer);
    }

    WORD GetStackArgumentSize()
    {
        LIMITED_METHOD_DAC_CONTRACT;

        _ASSERTE(m_cbStackArgumentSize != 0xFFFF);
        return m_cbStackArgumentSize;
    }

    LPVOID      m_pRetThunk;

#else // _TARGET_X86_
    void InitStackArgumentSize()
    {
        LIMITED_METHOD_CONTRACT;
    }

    void SetStackArgumentSize(WORD cbDstBuffer)
    {
        LIMITED_METHOD_CONTRACT;
    }
#endif // _TARGET_X86_

    // This field gets set only when this MethodDesc is marked as PreImplemented
    RelativePointer<PTR_MethodDesc> m_pStubMD;

#ifdef FEATURE_PREJIT
    BOOL ShouldSave(DataImage *image);
    void Fixup(DataImage *image);
#endif
};


//-----------------------------------------------------------------------
// Operations specific to ComPlusCall methods. We use a derived class to get
// the compiler involved in enforcing proper method type usage.
// DO NOT ADD FIELDS TO THIS CLASS.
//-----------------------------------------------------------------------
class ComPlusCallMethodDesc : public MethodDesc
{
public:
    ComPlusCallInfo *m_pComPlusCallInfo; // initialized in code:ComPlusCall.PopulateComPlusCallMethodDesc

    void InitRetThunk();
    void InitComEventCallInfo();

    PCODE * GetAddrOfILStubField()
    {
        LIMITED_METHOD_CONTRACT;
        return m_pComPlusCallInfo->GetAddrOfILStubField();
    }

    MethodTable* GetInterfaceMethodTable()
    {
        LIMITED_METHOD_CONTRACT;
        _ASSERTE(m_pComPlusCallInfo->m_pInterfaceMT != NULL);
        return m_pComPlusCallInfo->m_pInterfaceMT;
    }

    MethodDesc* GetEventProviderMD()
    {
        LIMITED_METHOD_CONTRACT;

        return m_pComPlusCallInfo->m_pEventProviderMD;
    }


    BOOL RequiresArgumentWrapping()
    {
        LIMITED_METHOD_CONTRACT;

        return (m_pComPlusCallInfo->m_flags & ComPlusCallInfo::kRequiresArgumentWrapping) != 0;
    }

    void SetLateBoundFlags(BYTE newFlags)
    {
        LIMITED_METHOD_CONTRACT;

        FastInterlockOr(reinterpret_cast<DWORD *>(&m_pComPlusCallInfo->m_flags), newFlags);
    }

#ifdef _TARGET_X86_
    WORD GetStackArgumentSize()
    {
        LIMITED_METHOD_DAC_CONTRACT;
        return m_pComPlusCallInfo->GetStackArgumentSize();
    }

    void SetStackArgumentSize(WORD cbDstBuffer)
    {
        LIMITED_METHOD_CONTRACT;
        m_pComPlusCallInfo->SetStackArgumentSize(cbDstBuffer);
    }
#else // _TARGET_X86_
    void SetStackArgumentSize(WORD cbDstBuffer)
    {
        LIMITED_METHOD_CONTRACT;
    }
#endif // _TARGET_X86_
};
#endif // FEATURE_COMINTEROP

//-----------------------------------------------------------------------
// InstantiatedMethodDesc's are used for generics and
// come in four flavours, discriminated by the
// low order bits of the first field:
//
//  00 --> GenericMethodDefinition
//  01 --> UnsharedMethodInstantiation
//  10 --> SharedMethodInstantiation
//  11 --> WrapperStubWithInstantiations - and unboxing or instantiating stub
//
// A SharedMethodInstantiation descriptor extends MethodDesc
// with a pointer to dictionary layout and a representative instantiation.
//
// A GenericMethodDefinition is the instantiation of a
// generic method at its formals, used for verifying the method and
// also for reflection.
//
// A WrapperStubWithInstantiations extends MethodDesc with:
//    (1) a method instantiation
//    (2) an "underlying" method descriptor.
// A WrapperStubWithInstantiations may be placed in a MethodChunk for
// a method table which specifies an exact instantiation for the class/struct.
// A WrapperStubWithInstantiations may be either
// an BoxedEntryPointStub or an exact-instantiation stub.
//
// Exact-instantiation stubs are used as extra type-context parameters. When
// used as an entry, instantiating stubs pass an instantiation
// dictionary on to the underlying method.  These entries are required to
// implement ldftn instructions on instantiations of shared generic
// methods, as the InstantiatingStub's pointer does not expect a
// dictionary argument; instead, it passes itself on to the shared
// code as the dictionary.
//
// An UnsharedMethodInstantiation contains just an instantiation.
// These are fully-specialized wrt method and class type parameters.
// These satisfy (!IMD_IsGenericMethodDefinition() &&
//                !IMD_IsSharedByGenericMethodInstantiations() &&
//                !IMD_IsWrapperStubWithInstantiations())
//
// Note that plain MethodDescs may represent shared code w.r.t. class type
// parameters (see MethodDesc::IsSharedByGenericInstantiations()).
//-----------------------------------------------------------------------

class InstantiatedMethodDesc : public MethodDesc
{
#ifdef DACCESS_COMPILE
    friend class NativeImageDumper;
#endif

public:

    // All varities of InstantiatedMethodDesc's support this method.
    BOOL IMD_HasMethodInstantiation()
    {
        LIMITED_METHOD_DAC_CONTRACT;

        if (IMD_IsGenericMethodDefinition())
            return TRUE;
        else
            return !m_pPerInstInfo.IsNull();
    }

    // All varieties of InstantiatedMethodDesc's support this method.
    Instantiation IMD_GetMethodInstantiation()
    {
        LIMITED_METHOD_DAC_CONTRACT;

        return Instantiation(IMD_GetMethodDictionary()->GetInstantiation(), m_wNumGenericArgs);
    }

    PTR_Dictionary IMD_GetMethodDictionary()
    {
        LIMITED_METHOD_DAC_CONTRACT;

        return ReadPointerMaybeNull(this, &InstantiatedMethodDesc::m_pPerInstInfo);
    }

    PTR_Dictionary IMD_GetMethodDictionaryNonNull()
    {
        LIMITED_METHOD_DAC_CONTRACT;

        return ReadPointer(this, &InstantiatedMethodDesc::m_pPerInstInfo);
    }

    BOOL IMD_IsGenericMethodDefinition()
    {
        LIMITED_METHOD_DAC_CONTRACT;

        return((m_wFlags2 & KindMask) == GenericMethodDefinition);
    }

    BOOL IMD_IsSharedByGenericMethodInstantiations()
    {
        LIMITED_METHOD_DAC_CONTRACT;

        return((m_wFlags2 & KindMask) == SharedMethodInstantiation);
    }
    BOOL IMD_IsWrapperStubWithInstantiations()
    {
        LIMITED_METHOD_DAC_CONTRACT;

        return((m_wFlags2 & KindMask) == WrapperStubWithInstantiations);
    }

    BOOL IMD_IsEnCAddedMethod()
    {
        LIMITED_METHOD_CONTRACT;

#ifdef EnC_SUPPORTED
        return((m_wFlags2 & KindMask) == EnCAddedMethod);
#else
        return FALSE;
#endif
    }

#ifdef FEATURE_COMINTEROP
    BOOL IMD_HasComPlusCallInfo()
    {
        LIMITED_METHOD_CONTRACT;
        return ((m_wFlags2 & HasComPlusCallInfo) != 0);
    }

    void IMD_SetupGenericComPlusCall()
    {
        LIMITED_METHOD_CONTRACT;

        m_wFlags2 |= InstantiatedMethodDesc::HasComPlusCallInfo;

        IMD_GetComPlusCallInfo()->InitStackArgumentSize();
    }

    PTR_ComPlusCallInfo IMD_GetComPlusCallInfo()
    {
        LIMITED_METHOD_CONTRACT;

        _ASSERTE(IMD_HasComPlusCallInfo());
        SIZE_T size = s_ClassificationSizeTable[m_wFlags & (mdcClassification | mdcHasNonVtableSlot | mdcMethodImpl)];

        if (HasNativeCodeSlot())
        {
            size += (*dac_cast<PTR_TADDR>(dac_cast<TADDR>(this) + size) & FIXUP_LIST_MASK) ?
                (sizeof(NativeCodeSlot) + sizeof(FixupListSlot)) : sizeof(NativeCodeSlot);
        }

        return dac_cast<PTR_ComPlusCallInfo>(dac_cast<TADDR>(this) + size);
    }
#endif // FEATURE_COMINTEROP

    PTR_DictionaryLayout GetDictLayoutRaw()
    {
        LIMITED_METHOD_DAC_CONTRACT;
        return RelativePointer<PTR_DictionaryLayout>::GetValueMaybeNullAtPtr(PTR_HOST_MEMBER_TADDR(InstantiatedMethodDesc, this, m_pDictLayout));
    }

    PTR_MethodDesc IMD_GetWrappedMethodDesc()
    {
        LIMITED_METHOD_DAC_CONTRACT;

        _ASSERTE(IMD_IsWrapperStubWithInstantiations());
        return RelativeFixupPointer<PTR_MethodDesc>::GetValueAtPtr(PTR_HOST_MEMBER_TADDR(InstantiatedMethodDesc, this, m_pWrappedMethodDesc));
    }

#ifndef DACCESS_COMPILE
    // Get the dictionary layout, if there is one
    DictionaryLayout* IMD_GetDictionaryLayout()
    {
        WRAPPER_NO_CONTRACT;
        if (IMD_IsWrapperStubWithInstantiations() && IMD_HasMethodInstantiation())
        {
            InstantiatedMethodDesc* pIMD = IMD_GetWrappedMethodDesc()->AsInstantiatedMethodDesc();
            return pIMD->m_pDictLayout.GetValueMaybeNull();
        }
        else
        if (IMD_IsSharedByGenericMethodInstantiations())
            return m_pDictLayout.GetValueMaybeNull();
        else
            return NULL;
    }
#endif // !DACCESS_COMPILE

    // Setup the IMD as shared code
    void SetupSharedMethodInstantiation(DWORD numGenericArgs, TypeHandle *pPerInstInfo, DictionaryLayout *pDL);

    // Setup the IMD as unshared code
    void SetupUnsharedMethodInstantiation(DWORD numGenericArgs, TypeHandle *pInst);

    // Setup the IMD as the special MethodDesc for a "generic" method
    void SetupGenericMethodDefinition(IMDInternalImport *pIMDII, LoaderAllocator* pAllocator, AllocMemTracker *pamTracker,
        Module *pModule, mdMethodDef tok);

    // Setup the IMD as a wrapper around another method desc
    void SetupWrapperStubWithInstantiations(MethodDesc* wrappedMD,DWORD numGenericArgs, TypeHandle *pGenericMethodInst);


#ifdef EnC_SUPPORTED
    void SetupEnCAddedMethod()
    {
        LIMITED_METHOD_CONTRACT;
        m_wFlags2 = EnCAddedMethod;
    }
#endif

private:
    enum
    {
        KindMask                            = 0x07,
        GenericMethodDefinition             = 0x00,
        UnsharedMethodInstantiation         = 0x01,
        SharedMethodInstantiation           = 0x02,
        WrapperStubWithInstantiations       = 0x03,

#ifdef EnC_SUPPORTED
        // Non-virtual method added through EditAndContinue.
        EnCAddedMethod                      = 0x07,
#endif // EnC_SUPPORTED

        Unrestored                          = 0x08,

#ifdef FEATURE_COMINTEROP
        HasComPlusCallInfo                  = 0x10, // this IMD contains an optional ComPlusCallInfo
#endif // FEATURE_COMINTEROP
    };

    friend class MethodDesc; // this fields are currently accessed by MethodDesc::Save/Restore etc.
    union {
        RelativePointer<PTR_DictionaryLayout> m_pDictLayout; //SharedMethodInstantiation

        RelativeFixupPointer<PTR_MethodDesc> m_pWrappedMethodDesc; // For WrapperStubWithInstantiations
    };

public: // <TODO>make private: JITinterface.cpp accesses through this </TODO>
    // Note we can't steal bits off m_pPerInstInfo as the JIT generates code to access through it!!

        // Type parameters to method (exact)
        // For non-unboxing instantiating stubs this is actually
        // a dictionary and further slots may hang off the end of the
        // instantiation.
        //
        // For generic method definitions that are not the typical method definition (e.g. C<int>.m<U>)
        // this field is null; to obtain the instantiation use LoadMethodInstantiation
#if defined(FEATURE_NGEN_RELOCS_OPTIMIZATIONS)
    RelativePointer<PTR_Dictionary> m_pPerInstInfo;  //SHARED
#else
    PlainPointer<PTR_Dictionary> m_pPerInstInfo;  //SHARED
#endif

private:
    WORD          m_wFlags2;
    WORD          m_wNumGenericArgs;

public:
    static InstantiatedMethodDesc *FindOrCreateExactClassMethod(MethodTable *pExactMT,
                                                                MethodDesc *pCanonicalMD);

    static InstantiatedMethodDesc* FindLoadedInstantiatedMethodDesc(MethodTable *pMT,
                                                                    mdMethodDef methodDef,
                                                                    Instantiation methodInst,
                                                                    BOOL getSharedNotStub);

private:

    static InstantiatedMethodDesc *NewInstantiatedMethodDesc(MethodTable *pMT,
                                                             MethodDesc* pGenericMDescInRepMT,
                                                             MethodDesc* pSharedMDescForStub,
                                                             Instantiation methodInst,
                                                             BOOL getSharedNotStub);

};

inline PTR_MethodTable MethodDesc::GetMethodTable_NoLogging() const
{
    LIMITED_METHOD_DAC_CONTRACT;

    MethodDescChunk *pChunk = GetMethodDescChunk();
    PREFIX_ASSUME(pChunk != NULL);
    return pChunk->GetMethodTable();
}

inline PTR_MethodTable MethodDesc::GetMethodTable() const
{
    LIMITED_METHOD_DAC_CONTRACT;

    g_IBCLogger.LogMethodDescAccess(this);
    return GetMethodTable_NoLogging();
}

inline DPTR(RelativeFixupPointer<PTR_MethodTable>) MethodDesc::GetMethodTablePtr() const
{
    LIMITED_METHOD_DAC_CONTRACT;

    MethodDescChunk *pChunk = GetMethodDescChunk();
    PREFIX_ASSUME(pChunk != NULL);
    return pChunk->GetMethodTablePtr();
}

inline MethodTable* MethodDesc::GetCanonicalMethodTable()
{
    LIMITED_METHOD_DAC_CONTRACT;

    return GetMethodTable()->GetCanonicalMethodTable();
}

inline mdMethodDef MethodDesc::GetMemberDef_NoLogging() const
{
    LIMITED_METHOD_DAC_CONTRACT;

    MethodDescChunk *pChunk = GetMethodDescChunk();
    PREFIX_ASSUME(pChunk != NULL);
    UINT16   tokrange = pChunk->GetTokRange();

    UINT16 tokremainder = m_wFlags3AndTokenRemainder & enum_flag3_TokenRemainderMask;
    static_assert_no_msg(enum_flag3_TokenRemainderMask == METHOD_TOKEN_REMAINDER_MASK);

    return MergeToken(tokrange, tokremainder);
}

inline mdMethodDef MethodDesc::GetMemberDef() const
{
    LIMITED_METHOD_DAC_CONTRACT;
    g_IBCLogger.LogMethodDescAccess(this);
    return GetMemberDef_NoLogging();
}

// Set the offset of this method desc in a chunk table (which allows us
// to work back to the method table/module pointer stored at the head of
// the table.
inline void MethodDesc::SetChunkIndex(MethodDescChunk * pChunk)
{
    WRAPPER_NO_CONTRACT;

    // Calculate the offset (mod 8) from the chunk table header.
    SIZE_T offset = (BYTE*)this - (BYTE*)pChunk->GetFirstMethodDesc();
    _ASSERTE((offset & ALIGNMENT_MASK) == 0);
    offset >>= ALIGNMENT_SHIFT;

    // Make sure that we did not overflow the BYTE
    _ASSERTE(offset == (BYTE)offset);
    m_chunkIndex = (BYTE)offset;

    // Make sure that the MethodDescChunk is setup correctly
    _ASSERTE(GetMethodDescChunk() == pChunk);
}

inline void MethodDesc::SetMemberDef(mdMethodDef mb)
{
    WRAPPER_NO_CONTRACT;

    UINT16 tokrange;
    UINT16 tokremainder;
    SplitToken(mb, &tokrange, &tokremainder);

    _ASSERTE((tokremainder & ~enum_flag3_TokenRemainderMask) == 0);
    m_wFlags3AndTokenRemainder = (m_wFlags3AndTokenRemainder & ~enum_flag3_TokenRemainderMask) | tokremainder;

    if (GetMethodDescIndex() == 0)
    {
        GetMethodDescChunk()->SetTokenRange(tokrange);
    }

#ifdef _DEBUG
    if (mb != 0)
    {
        _ASSERTE(GetMemberDef_NoLogging() == mb);
    }
#endif
}

#ifdef _DEBUG

inline BOOL MethodDesc::SanityCheck()
{
    CONTRACTL
    {
        NOTHROW;
        GC_NOTRIGGER;
        MODE_ANY;
        SUPPORTS_DAC;
    }
    CONTRACTL_END;


    // Do a simple sanity test
    if (IsRestored())
    {
        // If it looks good, do a more intensive sanity test. We don't care about the result,
        // we just want it to not AV.
        return GetMethodTable() == m_pDebugMethodTable.GetValue() && this->GetModule() != NULL;
    }

    return TRUE;
}

#endif // _DEBUG

inline BOOL MethodDesc::IsEnCAddedMethod()
{
    LIMITED_METHOD_DAC_CONTRACT;

    return (GetClassification() == mcInstantiated) && AsInstantiatedMethodDesc()->IMD_IsEnCAddedMethod();
}

inline BOOL MethodDesc::HasNonVtableSlot()
{
    LIMITED_METHOD_DAC_CONTRACT;

    return (m_wFlags & mdcHasNonVtableSlot) != 0;
}

inline Instantiation MethodDesc::GetMethodInstantiation() const
{
    LIMITED_METHOD_DAC_CONTRACT;

    return
        (GetClassification() == mcInstantiated)
        ? AsInstantiatedMethodDesc()->IMD_GetMethodInstantiation()
        : Instantiation();
}

inline Instantiation MethodDesc::GetClassInstantiation() const
{
    LIMITED_METHOD_DAC_CONTRACT;

    return GetMethodTable()->GetInstantiation();
}

inline BOOL MethodDesc::IsGenericMethodDefinition() const
{
    LIMITED_METHOD_DAC_CONTRACT;

    g_IBCLogger.LogMethodDescAccess(this);
    return GetClassification() == mcInstantiated && AsInstantiatedMethodDesc()->IMD_IsGenericMethodDefinition();
}

// True if the method descriptor is an instantiation of a generic method.
inline BOOL MethodDesc::HasMethodInstantiation() const
{
    LIMITED_METHOD_DAC_CONTRACT;

    return mcInstantiated == GetClassification() && AsInstantiatedMethodDesc()->IMD_HasMethodInstantiation();
}

#if defined(FEATURE_GDBJIT)
class CalledMethod
{
private:
    MethodDesc * m_pMD;
    void * m_CallAddr;
    CalledMethod * m_pNext;
public:
    CalledMethod(MethodDesc *pMD, void * addr, CalledMethod * next) : m_pMD(pMD), m_CallAddr(addr), m_pNext(next)  {}
    ~CalledMethod() {}
    MethodDesc * GetMethodDesc() { return m_pMD; }
    void * GetCallAddr() { return m_CallAddr; }
    CalledMethod * GetNext() { return m_pNext; }
};
#endif

#include "method.inl"

#endif // !_METHOD_H<|MERGE_RESOLUTION|>--- conflicted
+++ resolved
@@ -2732,14 +2732,9 @@
         _ASSERTE(IsILStub());
         return !!(m_dwExtendedFlags & nomdSecureDelegateStub);
     }
-<<<<<<< HEAD
 #ifdef FEATURE_INSTANTIATINGSTUB_AS_IL
-    bool IsUnboxingILStub() { 
-        LIMITED_METHOD_DAC_CONTRACT; 
-=======
     bool IsUnboxingILStub() {
         LIMITED_METHOD_DAC_CONTRACT;
->>>>>>> 5a381e7c
         _ASSERTE(IsILStub());
         return !!(m_dwExtendedFlags & nomdUnboxingILStub);
     }
