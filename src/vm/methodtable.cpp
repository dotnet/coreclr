--- conflicted
+++ resolved
@@ -2697,63 +2697,13 @@
 
         NativeFieldFlags nfc = pFieldMarshaler->GetNativeFieldFlags();
 
-<<<<<<< HEAD
-=======
-                unsigned int numElements = ((FieldMarshaler_FixedArray*)pFieldMarshaler)->GetNumElements();
-
-                bool structRet = true;
-
-                for (unsigned int i = 0; i < numElements; i++, normalizedFieldOffset += pFieldMT->GetNativeSize())
-                {
-                    bool inEmbeddedStructPrev = helperPtr->inEmbeddedStruct;
-                    helperPtr->inEmbeddedStruct = true;
-                    structRet = pFieldMT->ClassifyEightBytesWithNativeLayout(
-                        helperPtr,
-                        nestingLevel + 1,
-                        normalizedFieldOffset,
-                        useNativeLayout);
-                    helperPtr->inEmbeddedStruct = inEmbeddedStructPrev;
-
-                    if (!structRet)
-                    {
-                        // If the nested struct says not to enregister, there's no need to continue analyzing at this level. Just return do not enregister.
-                        return false;
-                    }
-                }
-                continue;
-            }
-            case VT_DECIMAL:
-            case VT_DATE:
-            case VT_BSTR:
-            case VT_UNKNOWN:
-            case VT_DISPATCH:
-            case VT_SAFEARRAY:
-            case VT_ERROR:
-            case VT_HRESULT:
-            case VT_CARRAY:
-            case VT_USERDEFINED:
-            case VT_FILETIME:
-            case VT_BLOB:
-            case VT_STREAM:
-            case VT_STORAGE:
-            case VT_STREAMED_OBJECT:
-            case VT_STORED_OBJECT:
-            case VT_BLOB_OBJECT:
-            case VT_CF:
-            case VT_CLSID:
-            default:
-                // Not supported.
-                return false;
-            }
-        }
->>>>>>> d7172e0c
 #ifdef FEATURE_COMINTEROP
         if (nfc & NATIVE_FIELD_SUBCATEGORY_COM_ONLY)
         {
             _ASSERTE(false && "COMInterop not supported for CoreCLR on Unix.");
             return false;
         }
-        else if (nfc & NATIVE_FIELD_SUBCATEGORY_NESTED)
+        else
 #else
         if (nfc & NATIVE_FIELD_SUBCATEGORY_NESTED)
 #endif // FEATURE_COMINTEROP
@@ -2762,18 +2712,7 @@
             unsigned int numElements = pNestedMarshaler->GetNumElements();
             unsigned int nestedElementOffset = normalizedFieldOffset;
 
-<<<<<<< HEAD
             MethodTable* pFieldMT = pNestedMarshaler->GetNestedNativeMethodTable();
-=======
-            bool inEmbeddedStructPrev = helperPtr->inEmbeddedStruct;
-            helperPtr->inEmbeddedStruct = true;
-            bool structRet = pFieldMT->ClassifyEightBytesWithNativeLayout(
-                helperPtr,
-                nestingLevel + 1,
-                normalizedFieldOffset,
-                useNativeLayout);
-            helperPtr->inEmbeddedStruct = inEmbeddedStructPrev;
->>>>>>> d7172e0c
 
             if (pFieldMT == nullptr)
             {
@@ -2781,7 +2720,6 @@
                 // that the type cannot be enregistered.
                 return false;
             }
-<<<<<<< HEAD
 
             const unsigned int nestedElementSize = pFieldMT->GetNativeSize();
             for (unsigned int i = 0; i < numElements; ++i, nestedElementOffset += nestedElementSize)
@@ -2790,81 +2728,6 @@
                 helperPtr->inEmbeddedStruct = true;
                 bool structRet = pFieldMT->ClassifyEightBytesWithNativeLayout(helperPtr, nestingLevel + 1, nestedElementOffset, useNativeLayout);
                 helperPtr->inEmbeddedStruct = inEmbeddedStructPrev;
-=======
-            continue;
-        }
-        else if (cls == NFT_NESTEDVALUECLASS)
-        {
-            MethodTable* pFieldMT = ((FieldMarshaler_NestedValueClass*)pFieldMarshaler)->GetMethodTable();
-
-            bool inEmbeddedStructPrev = helperPtr->inEmbeddedStruct;
-            helperPtr->inEmbeddedStruct = true;
-            bool structRet = pFieldMT->ClassifyEightBytesWithNativeLayout(
-                helperPtr,
-                nestingLevel + 1,
-                normalizedFieldOffset,
-                useNativeLayout);
-            helperPtr->inEmbeddedStruct = inEmbeddedStructPrev;
-
-            if (!structRet)
-            {
-                // If the nested struct says not to enregister, there's no need to continue analyzing at this level. Just return do not enregister.
-                return false;
-            }
-            continue;
-        }
-        else if (cls == NFT_COPY1)
-        {
-            // The following CorElementTypes are the only ones handled with FieldMarshaler_Copy1. 
-            switch (fieldType)
-            {
-            case ELEMENT_TYPE_I1:
-                fieldClassificationType = SystemVClassificationTypeInteger;
-                break;
-
-            case ELEMENT_TYPE_U1:
-                fieldClassificationType = SystemVClassificationTypeInteger;
-                break;
-
-            default:
-                // Invalid entry.
-                return false; // Pass on stack.
-            }
-        }
-        else if (cls == NFT_COPY2)
-        {
-            // The following CorElementTypes are the only ones handled with FieldMarshaler_Copy2. 
-            switch (fieldType)
-            {
-            case ELEMENT_TYPE_CHAR:
-            case ELEMENT_TYPE_I2:
-            case ELEMENT_TYPE_U2:
-                fieldClassificationType = SystemVClassificationTypeInteger;
-                break;
-
-            default:
-                // Invalid entry.
-                return false; // Pass on stack.
-            }
-        }
-        else if (cls == NFT_COPY4)
-        {
-            // The following CorElementTypes are the only ones handled with FieldMarshaler_Copy4. 
-            switch (fieldType)
-            {
-                // At this point, ELEMENT_TYPE_I must be 4 bytes long.  Same for ELEMENT_TYPE_U.
-            case ELEMENT_TYPE_I:
-            case ELEMENT_TYPE_I4:
-            case ELEMENT_TYPE_U:
-            case ELEMENT_TYPE_U4:
-            case ELEMENT_TYPE_PTR:
-                fieldClassificationType = SystemVClassificationTypeInteger;
-                break;
-
-            case ELEMENT_TYPE_R4:
-                fieldClassificationType = SystemVClassificationTypeSSE;
-                break;
->>>>>>> d7172e0c
 
                 if (!structRet)
                 {
