// Licensed to the .NET Foundation under one or more agreements.
// The .NET Foundation licenses this file to you under the MIT license.
// See the LICENSE file in the project root for more information.
//
// File: methodtable.cpp
//

#include "common.h"

#include "clsload.hpp"
#include "method.hpp"
#include "class.h"
#include "classcompat.h"
#include "object.h"
#include "field.h"
#include "util.hpp"
#include "excep.h"
#include "siginfo.hpp"
#include "threads.h"
#include "stublink.h"
#include "ecall.h"
#include "dllimport.h"
#include "gcdesc.h"
#include "jitinterface.h"
#include "eeconfig.h"
#include "log.h"
#include "fieldmarshaler.h"
#include "cgensys.h"
#include "gcheaputilities.h"
#include "dbginterface.h"
#include "comdelegate.h"
#include "eventtrace.h"


#include "eeprofinterfaces.h"
#include "dllimportcallback.h"
#include "listlock.h"
#include "methodimpl.h"
#include "guidfromname.h"
#include "encee.h"
#include "encee.h"
#include "comsynchronizable.h"
#include "customattribute.h"
#include "virtualcallstub.h"
#include "contractimpl.h"
#ifdef FEATURE_PREJIT
#include "zapsig.h"
#endif //FEATURE_PREJIT

#ifdef FEATURE_COMINTEROP
#include "comcallablewrapper.h"
#include "clrtocomcall.h"
#include "runtimecallablewrapper.h"
#include "winrttypenameconverter.h"
#endif // FEATURE_COMINTEROP

#include "typeequivalencehash.hpp"

#include "generics.h"
#include "genericdict.h"
#include "typestring.h"
#include "typedesc.h"
#include "array.h"

#ifdef FEATURE_INTERPRETER
#include "interpreter.h"
#endif // FEATURE_INTERPRETER

#ifndef DACCESS_COMPILE

// Typedef for string comparition functions.
typedef int (__cdecl *UTF8StringCompareFuncPtr)(const char *, const char *);

MethodDataCache *MethodTable::s_pMethodDataCache = NULL;
BOOL MethodTable::s_fUseMethodDataCache = FALSE;
BOOL MethodTable::s_fUseParentMethodData = FALSE;

#ifdef _DEBUG
extern unsigned g_dupMethods;
#endif

#endif // !DACCESS_COMPILE

#ifndef DACCESS_COMPILE
//==========================================================================================
class MethodDataCache
{
    typedef MethodTable::MethodData MethodData;

  public:    // Ctor. Allocates cEntries entries. Throws.
    static UINT32 GetObjectSize(UINT32 cEntries);
    MethodDataCache(UINT32 cEntries);

    MethodData *Find(MethodTable *pMT);
    MethodData *Find(MethodTable *pMTDecl, MethodTable *pMTImpl);
    void Insert(MethodData *pMData);
    void Clear();

  protected:
    // This describes each entry in the cache.
    struct Entry
    {
        MethodData *m_pMData;
        UINT32      m_iTimestamp;
    };

    MethodData *FindHelper(MethodTable *pMTDecl, MethodTable *pMTImpl, UINT32 idx);

    inline UINT32 GetNextTimestamp()
        { return ++m_iCurTimestamp; }

    inline UINT32 NumEntries()
        { LIMITED_METHOD_CONTRACT; return m_cEntries; }

    inline void TouchEntry(UINT32 i)
        { WRAPPER_NO_CONTRACT; m_iLastTouched = i; GetEntry(i)->m_iTimestamp = GetNextTimestamp(); }

    inline UINT32 GetLastTouchedEntryIndex()
        { WRAPPER_NO_CONTRACT; return m_iLastTouched; }

    // The end of this object contains an array of Entry
    inline Entry *GetEntryData()
        { LIMITED_METHOD_CONTRACT; return (Entry *)(this + 1); }

    inline Entry *GetEntry(UINT32 i)
        { WRAPPER_NO_CONTRACT; return GetEntryData() + i; }

  private:
    // This serializes access to the cache
    SimpleRWLock    m_lock;

    // This allows ageing of entries to decide which to punt when
    // inserting a new entry.
    UINT32 m_iCurTimestamp;

    // The number of entries in the cache
    UINT32 m_cEntries;
    UINT32 m_iLastTouched;

#ifdef _WIN64
    UINT32 pad;      // insures that we are a multiple of 8-bytes
#endif
};  // class MethodDataCache

//==========================================================================================
UINT32 MethodDataCache::GetObjectSize(UINT32 cEntries)
{
    LIMITED_METHOD_CONTRACT;
    return sizeof(MethodDataCache) + (sizeof(Entry) * cEntries);
}

//==========================================================================================
MethodDataCache::MethodDataCache(UINT32 cEntries)
    : m_lock(COOPERATIVE_OR_PREEMPTIVE, LOCK_TYPE_DEFAULT),
      m_iCurTimestamp(0),
      m_cEntries(cEntries),
      m_iLastTouched(0)
{
    WRAPPER_NO_CONTRACT;
    ZeroMemory(GetEntryData(), cEntries * sizeof(Entry));
}

//==========================================================================================
MethodTable::MethodData *MethodDataCache::FindHelper(
    MethodTable *pMTDecl, MethodTable *pMTImpl, UINT32 idx)
{
    CONTRACTL {
        NOTHROW;
        GC_NOTRIGGER;
        INSTANCE_CHECK;
    } CONTRACTL_END;

    MethodData *pEntry = GetEntry(idx)->m_pMData;
    if (pEntry != NULL) {
        MethodTable *pMTDeclEntry = pEntry->GetDeclMethodTable();
        MethodTable *pMTImplEntry = pEntry->GetImplMethodTable();
        if (pMTDeclEntry == pMTDecl && pMTImplEntry == pMTImpl) {
            return pEntry;
        }
        else if (pMTDecl == pMTImpl) {
            if (pMTDeclEntry == pMTDecl) {
                return pEntry->GetDeclMethodData();
            }
            if (pMTImplEntry == pMTDecl) {
                return pEntry->GetImplMethodData();
            }
        }
    }

    return NULL;
}

//==========================================================================================
MethodTable::MethodData *MethodDataCache::Find(MethodTable *pMTDecl, MethodTable *pMTImpl)
{
    CONTRACTL {
        NOTHROW;
        GC_NOTRIGGER;
        INSTANCE_CHECK;
    } CONTRACTL_END;

#ifdef LOGGING
    g_sdStats.m_cCacheLookups++;
#endif

    SimpleReadLockHolder lh(&m_lock);

    // Check the last touched entry.
    MethodData *pEntry = FindHelper(pMTDecl, pMTImpl, GetLastTouchedEntryIndex());

    // Now search the entire cache.
    if (pEntry == NULL) {
        for (UINT32 i = 0; i < NumEntries(); i++) {
            pEntry = FindHelper(pMTDecl, pMTImpl, i);
            if (pEntry != NULL) {
                TouchEntry(i);
                break;
            }
        }
    }

    if (pEntry != NULL) {
        pEntry->AddRef();
    }

#ifdef LOGGING
    else {
        // Failure to find the entry in the cache.
        g_sdStats.m_cCacheMisses++;
    }
#endif // LOGGING

    return pEntry;
}

//==========================================================================================
MethodTable::MethodData *MethodDataCache::Find(MethodTable *pMT)
{
    WRAPPER_NO_CONTRACT;
    return Find(pMT, pMT);
}

//==========================================================================================
void MethodDataCache::Insert(MethodData *pMData)
{
    CONTRACTL {
        NOTHROW; // for now, because it does not yet resize.
        GC_NOTRIGGER;
        INSTANCE_CHECK;
    } CONTRACTL_END;

    SimpleWriteLockHolder hLock(&m_lock);

    UINT32 iMin = UINT32_MAX;
    UINT32 idxMin = UINT32_MAX;
    for (UINT32 i = 0; i < NumEntries(); i++) {
        if (GetEntry(i)->m_iTimestamp < iMin) {
            idxMin = i;
            iMin = GetEntry(i)->m_iTimestamp;
        }
    }
    Entry *pEntry = GetEntry(idxMin);
    if (pEntry->m_pMData != NULL) {
        pEntry->m_pMData->Release();
    }
    pMData->AddRef();
    pEntry->m_pMData = pMData;
    pEntry->m_iTimestamp = GetNextTimestamp();
}

//==========================================================================================
void MethodDataCache::Clear()
{
    CONTRACTL {
        NOTHROW; // for now, because it does not yet resize.
        GC_NOTRIGGER;
        INSTANCE_CHECK;
    } CONTRACTL_END;

    // Taking the lock here is just a precaution. Really, the runtime
    // should be suspended because this is called while unloading an
    // AppDomain at the SysSuspendEE stage. But, if someone calls it
    // outside of that context, we should be extra cautious.
    SimpleWriteLockHolder lh(&m_lock);

    for (UINT32 i = 0; i < NumEntries(); i++) {
        Entry *pEntry = GetEntry(i);
        if (pEntry->m_pMData != NULL) {
            pEntry->m_pMData->Release();
        }
    }
    ZeroMemory(GetEntryData(), NumEntries() * sizeof(Entry));
    m_iCurTimestamp = 0;
}   // MethodDataCache::Clear

#endif // !DACCESS_COMPILE


//==========================================================================================
//
// Initialize the offsets of multipurpose slots at compile time using template metaprogramming
//

template<int N>
struct CountBitsAtCompileTime
{
    enum { value = (N & 1) + CountBitsAtCompileTime<(N >> 1)>::value };
};

template<>
struct CountBitsAtCompileTime<0>
{
    enum { value = 0 };
};

// "mask" is mask of used slots.
template<int mask>
struct MethodTable::MultipurposeSlotOffset
{
    // This is raw index of the slot assigned on first come first served basis
    enum { raw = CountBitsAtCompileTime<mask>::value };

    // This is actual index of the slot. It is equal to raw index except for the case
    // where the first fixed slot is not used, but the second one is. The first fixed
    // slot has to be assigned instead of the second one in this case. This assumes that 
    // there are exactly two fixed slots.
    enum { index = (((mask & 3) == 2) && (raw == 1)) ? 0 : raw };

    // Offset of slot
    enum { slotOffset = (index == 0) ? offsetof(MethodTable, m_pMultipurposeSlot1) :
                        (index == 1) ? offsetof(MethodTable, m_pMultipurposeSlot2) :
                        (sizeof(MethodTable) + index * sizeof(TADDR) - 2 * sizeof(TADDR)) };

    // Size of methodtable with overflow slots. It is used to compute start offset of optional members.
    enum { totalSize = (slotOffset >= sizeof(MethodTable)) ? slotOffset : sizeof(MethodTable) };
};

//
// These macros recursively expand to create 2^N values for the offset arrays
//
#define MULTIPURPOSE_SLOT_OFFSET_1(mask) MULTIPURPOSE_SLOT_OFFSET  (mask) MULTIPURPOSE_SLOT_OFFSET  (mask | 0x01)
#define MULTIPURPOSE_SLOT_OFFSET_2(mask) MULTIPURPOSE_SLOT_OFFSET_1(mask) MULTIPURPOSE_SLOT_OFFSET_1(mask | 0x02)
#define MULTIPURPOSE_SLOT_OFFSET_3(mask) MULTIPURPOSE_SLOT_OFFSET_2(mask) MULTIPURPOSE_SLOT_OFFSET_2(mask | 0x04)
#define MULTIPURPOSE_SLOT_OFFSET_4(mask) MULTIPURPOSE_SLOT_OFFSET_3(mask) MULTIPURPOSE_SLOT_OFFSET_3(mask | 0x08)
#define MULTIPURPOSE_SLOT_OFFSET_5(mask) MULTIPURPOSE_SLOT_OFFSET_4(mask) MULTIPURPOSE_SLOT_OFFSET_4(mask | 0x10)

#define MULTIPURPOSE_SLOT_OFFSET(mask) MultipurposeSlotOffset<mask>::slotOffset,
const BYTE MethodTable::c_DispatchMapSlotOffsets[] = {
    MULTIPURPOSE_SLOT_OFFSET_2(0)
};
const BYTE MethodTable::c_NonVirtualSlotsOffsets[] = {
    MULTIPURPOSE_SLOT_OFFSET_3(0)
};
const BYTE MethodTable::c_ModuleOverrideOffsets[] = {
    MULTIPURPOSE_SLOT_OFFSET_4(0)
};
#undef MULTIPURPOSE_SLOT_OFFSET

#define MULTIPURPOSE_SLOT_OFFSET(mask) MultipurposeSlotOffset<mask>::totalSize,
const BYTE MethodTable::c_OptionalMembersStartOffsets[] = {
    MULTIPURPOSE_SLOT_OFFSET_5(0)
};
#undef MULTIPURPOSE_SLOT_OFFSET


//==========================================================================================
// Optimization intended for MethodTable::GetModule, MethodTable::GetDispatchMap and MethodTable::GetNonVirtualSlotsPtr

#include <optsmallperfcritical.h>

PTR_Module MethodTable::GetModule()
{
    LIMITED_METHOD_DAC_CONTRACT;

    g_IBCLogger.LogMethodTableAccess(this);

    // Fast path for non-generic non-array case
    if ((m_dwFlags & (enum_flag_HasComponentSize | enum_flag_GenericsMask)) == 0)
        return GetLoaderModule();

    MethodTable * pMTForModule = IsArray() ? this : GetCanonicalMethodTable();
    if (!pMTForModule->HasModuleOverride())
        return pMTForModule->GetLoaderModule();

    TADDR pSlot = pMTForModule->GetMultipurposeSlotPtr(enum_flag_HasModuleOverride, c_ModuleOverrideOffsets);
    return RelativeFixupPointer<PTR_Module>::GetValueAtPtr(pSlot);
}

//==========================================================================================
PTR_Module MethodTable::GetModule_NoLogging()
{
    LIMITED_METHOD_DAC_CONTRACT;

    // Fast path for non-generic non-array case
    if ((m_dwFlags & (enum_flag_HasComponentSize | enum_flag_GenericsMask)) == 0)
        return GetLoaderModule();

    MethodTable * pMTForModule = IsArray() ? this : GetCanonicalMethodTable();
    if (!pMTForModule->HasModuleOverride())
        return pMTForModule->GetLoaderModule();

    TADDR pSlot = pMTForModule->GetMultipurposeSlotPtr(enum_flag_HasModuleOverride, c_ModuleOverrideOffsets);
    return RelativeFixupPointer<PTR_Module>::GetValueAtPtr(pSlot);
}

//==========================================================================================
PTR_DispatchMap MethodTable::GetDispatchMap()
{
    LIMITED_METHOD_DAC_CONTRACT;

    MethodTable * pMT = this;

    if (!pMT->HasDispatchMapSlot())
    {
        pMT = pMT->GetCanonicalMethodTable();
        if (!pMT->HasDispatchMapSlot())
            return NULL;
    }

    g_IBCLogger.LogDispatchMapAccess(pMT);

    TADDR pSlot = pMT->GetMultipurposeSlotPtr(enum_flag_HasDispatchMapSlot, c_DispatchMapSlotOffsets);
    return RelativePointer<PTR_DispatchMap>::GetValueAtPtr(pSlot);
}

//==========================================================================================
TADDR MethodTable::GetNonVirtualSlotsPtr()
{
    LIMITED_METHOD_DAC_CONTRACT;

    _ASSERTE(GetFlag(enum_flag_HasNonVirtualSlots));
    return GetMultipurposeSlotPtr(enum_flag_HasNonVirtualSlots, c_NonVirtualSlotsOffsets);
}

#include <optdefault.h>


//==========================================================================================
PTR_Module MethodTable::GetModuleIfLoaded()
{
    CONTRACTL
    {
        NOTHROW;
        GC_NOTRIGGER;
        MODE_ANY;
        FORBID_FAULT;
        SUPPORTS_DAC;
    }
    CONTRACTL_END;

#ifdef FEATURE_PREJIT
    g_IBCLogger.LogMethodTableAccess(this);

    MethodTable * pMTForModule = IsArray() ? this : GetCanonicalMethodTable();
    if (!pMTForModule->HasModuleOverride())
        return pMTForModule->GetLoaderModule();

    return Module::RestoreModulePointerIfLoaded(pMTForModule->GetModuleOverridePtr(), pMTForModule->GetLoaderModule());
#else
    return GetModule();
#endif
}

#ifndef DACCESS_COMPILE
//==========================================================================================
void MethodTable::SetModule(Module * pModule)
{
    LIMITED_METHOD_CONTRACT;

    if (HasModuleOverride())
    {
        GetModuleOverridePtr()->SetValue(pModule);
    }

    _ASSERTE(GetModule() == pModule);
}
#endif // DACCESS_COMPILE

//==========================================================================================
BOOL MethodTable::ValidateWithPossibleAV()
{
    CANNOT_HAVE_CONTRACT;
    SUPPORTS_DAC;

    // MethodTables have the canonicalization property below.
    // i.e. canonicalize, and canonicalize again, and check the result are
    // the same.  This is a property that holds for every single valid object in
    // the system, but which should hold for very few other addresses.

    // For non-generic classes, we can rely on comparing
    //    object->methodtable->class->methodtable
    // to
    //    object->methodtable
    //
    //  However, for generic instantiation this does not work. There we must
    //  compare
    //
    //    object->methodtable->class->methodtable->class
    // to
    //    object->methodtable->class
    //
    // Of course, that's not necessarily enough to verify that the method
    // table and class are absolutely valid - we rely on type soundness
    // for that. We need to do more sanity checking to
    // make sure that our pointer here is in fact a valid object.
    PTR_EEClass pEEClass = this->GetClassWithPossibleAV();
    return ((this == pEEClass->GetMethodTableWithPossibleAV()) ||
        ((HasInstantiation() || IsArray()) &&
        (pEEClass->GetMethodTableWithPossibleAV()->GetClassWithPossibleAV() == pEEClass)));
}

#ifndef DACCESS_COMPILE

//==========================================================================================
BOOL  MethodTable::IsClassInited()
{
    WRAPPER_NO_CONTRACT;

    if (IsClassPreInited())
        return TRUE;
    
    if (IsSharedByGenericInstantiations())
        return FALSE;

    DomainLocalModule *pLocalModule = GetDomainLocalModule();

    _ASSERTE(pLocalModule != NULL);

    return pLocalModule->IsClassInitialized(this);
}

//==========================================================================================
BOOL  MethodTable::IsInitError()
{
    WRAPPER_NO_CONTRACT;

    DomainLocalModule *pLocalModule = GetDomainLocalModule();
    _ASSERTE(pLocalModule != NULL);

    return pLocalModule->IsClassInitError(this);
}

//==========================================================================================
// mark the class as having its .cctor run
void MethodTable::SetClassInited()
{
    WRAPPER_NO_CONTRACT;
    _ASSERTE(!IsClassPreInited());
    GetDomainLocalModule()->SetClassInitialized(this);
}

//==========================================================================================
void MethodTable::SetClassInitError()
{
    WRAPPER_NO_CONTRACT;
    GetDomainLocalModule()->SetClassInitError(this);
}

//==========================================================================================
// mark the class as having been restored.
void MethodTable::SetIsRestored()
{
    CONTRACTL
    {
        THROWS;
        GC_TRIGGERS;
    }
    CONTRACTL_END
        
    PRECONDITION(!IsFullyLoaded());

    // If functions on this type have already been requested for rejit, then give the rejit
    // manager a chance to jump-stamp the code we are implicitly restoring. This ensures the
    // first thread entering the function will jump to the prestub and trigger the
    // rejit. Note that the PublishMethodTableHolder may take a lock to avoid a rejit race.
    // See code:ReJitManager::PublishMethodHolder::PublishMethodHolder#PublishCode
    // for details on the race.
    // 
    {
        PublishMethodTableHolder(this);
        FastInterlockAnd(EnsureWritablePages(&(GetWriteableDataForWrite()->m_dwFlags)), ~MethodTableWriteableData::enum_flag_Unrestored);
    }
#ifndef DACCESS_COMPILE
    if (ETW_PROVIDER_ENABLED(MICROSOFT_WINDOWS_DOTNETRUNTIME_PROVIDER))
    {
        ETW::MethodLog::MethodTableRestored(this);
    }
#endif
}

//==========================================================================================
// mark as COM object type (System.__ComObject and types deriving from it)
void MethodTable::SetComObjectType()
{
    LIMITED_METHOD_CONTRACT;
    SetFlag(enum_flag_ComObject);
}

#ifdef FEATURE_ICASTABLE
void MethodTable::SetICastable()
{
    LIMITED_METHOD_CONTRACT;
    SetFlag(enum_flag_ICastable);
}
#endif

BOOL MethodTable::IsICastable()
{
    LIMITED_METHOD_DAC_CONTRACT;
#ifdef FEATURE_ICASTABLE    
    return GetFlag(enum_flag_ICastable);
#else
    return FALSE;    
#endif
}
  

#endif // !DACCESS_COMPILE

//==========================================================================================
WORD MethodTable::GetNumMethods()
{
    LIMITED_METHOD_DAC_CONTRACT;
    return GetClass()->GetNumMethods();
}

//==========================================================================================
PTR_BaseDomain MethodTable::GetDomain()
{
    LIMITED_METHOD_DAC_CONTRACT;
    return dac_cast<PTR_BaseDomain>(AppDomain::GetCurrentDomain());
}

//==========================================================================================
BOOL MethodTable::HasSameTypeDefAs(MethodTable *pMT)
{
    LIMITED_METHOD_DAC_CONTRACT;

    if (this == pMT)
        return TRUE;

    // optimize for the negative case where we expect RID mismatch
    if (GetTypeDefRid() != pMT->GetTypeDefRid())
        return FALSE;

    if (GetCanonicalMethodTable() == pMT->GetCanonicalMethodTable())
        return TRUE;

    return (GetModule() == pMT->GetModule());
}

//==========================================================================================
BOOL MethodTable::HasSameTypeDefAs_NoLogging(MethodTable *pMT)
{
    LIMITED_METHOD_DAC_CONTRACT;

    if (this == pMT)
        return TRUE;

    // optimize for the negative case where we expect RID mismatch
    if (GetTypeDefRid_NoLogging() != pMT->GetTypeDefRid_NoLogging())
        return FALSE;

    if (GetCanonicalMethodTable() == pMT->GetCanonicalMethodTable())
        return TRUE;

    return (GetModule_NoLogging() == pMT->GetModule_NoLogging());
}

#ifndef DACCESS_COMPILE

//==========================================================================================
PTR_MethodTable InterfaceInfo_t::GetApproxMethodTable(Module * pContainingModule)
{
    CONTRACTL
    {
        THROWS;
        GC_TRIGGERS;
        MODE_ANY;
    }
    CONTRACTL_END;
#ifdef FEATURE_PREJIT
    if (m_pMethodTable.IsTagged())
    {
        // Ideally, we would use Module::RestoreMethodTablePointer here. Unfortunately, it is not 
        // possible because of the current type loader architecture that restores types incrementally 
        // even in the NGen case.
        MethodTable * pItfMT = *(m_pMethodTable.GetValuePtr());

        // Restore the method table, but do not write it back if it has instantiation. We do not want 
        // to write back the approximate instantiations.
        Module::RestoreMethodTablePointerRaw(&pItfMT, pContainingModule, CLASS_LOAD_APPROXPARENTS);

        if (!pItfMT->HasInstantiation())
        {
            // m_pMethodTable.SetValue() is not used here since we want to update the indirection cell
            *EnsureWritablePages(m_pMethodTable.GetValuePtr()) = pItfMT;
        }

        return pItfMT;
    }
#endif
    MethodTable * pItfMT = m_pMethodTable.GetValue();
    ClassLoader::EnsureLoaded(TypeHandle(pItfMT), CLASS_LOAD_APPROXPARENTS);
    return pItfMT;
}

#ifndef CROSSGEN_COMPILE
//==========================================================================================
// get the method desc given the interface method desc
/* static */ MethodDesc *MethodTable::GetMethodDescForInterfaceMethodAndServer(
                            TypeHandle ownerType, MethodDesc *pItfMD, OBJECTREF *pServer)
{
    CONTRACT(MethodDesc*)
    {
        THROWS;
        GC_TRIGGERS;
        MODE_COOPERATIVE;
        PRECONDITION(CheckPointer(pItfMD));
        PRECONDITION(pItfMD->IsInterface());
        PRECONDITION(!ownerType.IsNull());
        PRECONDITION(ownerType.GetMethodTable()->HasSameTypeDefAs(pItfMD->GetMethodTable()));
        POSTCONDITION(CheckPointer(RETVAL));
    }
    CONTRACT_END;
    VALIDATEOBJECTREF(*pServer);

#ifdef _DEBUG
    MethodTable * pItfMT =  ownerType.GetMethodTable();
    PREFIX_ASSUME(pItfMT != NULL);
#endif // _DEBUG

    MethodTable *pServerMT = (*pServer)->GetMethodTable();
    PREFIX_ASSUME(pServerMT != NULL);

#ifdef FEATURE_ICASTABLE
    // In case of ICastable, instead of trying to find method implementation in the real object type
    // we call pObj.GetValueInternal() and call GetMethodDescForInterfaceMethod() again with whatever type it returns.
    // It allows objects that implement ICastable to mimic behavior of other types.             
    if (pServerMT->IsICastable() && 
        !pItfMD->HasMethodInstantiation() && 
        !TypeHandle(pServerMT).CanCastTo(ownerType)) // we need to make sure object doesn't implement this interface in a natural way 
    {
        GCStress<cfg_any>::MaybeTrigger();

        // Make call to ICastableHelpers.GetImplType(obj, interfaceTypeObj)
        PREPARE_NONVIRTUAL_CALLSITE(METHOD__ICASTABLEHELPERS__GETIMPLTYPE);

        OBJECTREF ownerManagedType = ownerType.GetManagedClassObject(); //GC triggers
        
        DECLARE_ARGHOLDER_ARRAY(args, 2);
        args[ARGNUM_0] = OBJECTREF_TO_ARGHOLDER(*pServer);
        args[ARGNUM_1] = OBJECTREF_TO_ARGHOLDER(ownerManagedType);

        OBJECTREF impTypeObj = NULL;
        CALL_MANAGED_METHOD_RETREF(impTypeObj, OBJECTREF, args);

        INDEBUG(ownerManagedType = NULL); //ownerManagedType wasn't protected during the call
        if (impTypeObj == NULL) // GetImplType returns default(RuntimeTypeHandle)
        {
            COMPlusThrow(kEntryPointNotFoundException);    
        }

        ReflectClassBaseObject* resultTypeObj = ((ReflectClassBaseObject*)OBJECTREFToObject(impTypeObj));
        TypeHandle resulTypeHnd = resultTypeObj->GetType();
        MethodTable *pResultMT = resulTypeHnd.GetMethodTable();

        RETURN(pResultMT->GetMethodDescForInterfaceMethod(ownerType, pItfMD, TRUE /* throwOnConflict */));
    }
#endif    

#ifdef FEATURE_COMINTEROP
    if (pServerMT->IsComObjectType() && !pItfMD->HasMethodInstantiation())
    {
        // interop needs an exact MethodDesc
        pItfMD = MethodDesc::FindOrCreateAssociatedMethodDesc(
            pItfMD, 
            ownerType.GetMethodTable(), 
            FALSE,              // forceBoxedEntryPoint
            Instantiation(),    // methodInst
            FALSE,              // allowInstParam
            TRUE);              // forceRemotableMethod

        RETURN(pServerMT->GetMethodDescForComInterfaceMethod(pItfMD, false));
    }
#endif // !FEATURE_COMINTEROP

    // Handle pure COM+ types.
    RETURN (pServerMT->GetMethodDescForInterfaceMethod(ownerType, pItfMD, TRUE /* throwOnConflict */));
}

#ifdef FEATURE_COMINTEROP
//==========================================================================================
// get the method desc given the interface method desc on a COM implemented server
// (if fNullOk is set then NULL is an allowable return value)
MethodDesc *MethodTable::GetMethodDescForComInterfaceMethod(MethodDesc *pItfMD, bool fNullOk)
{
    CONTRACT(MethodDesc*)
    {
        THROWS;
        GC_TRIGGERS;
        MODE_COOPERATIVE;
        PRECONDITION(CheckPointer(pItfMD));
        PRECONDITION(pItfMD->IsInterface());
        PRECONDITION(IsComObjectType());
        POSTCONDITION(fNullOk || CheckPointer(RETVAL));
    }
    CONTRACT_END;

    MethodTable * pItfMT =  pItfMD->GetMethodTable();
    PREFIX_ASSUME(pItfMT != NULL);

        // We now handle __ComObject class that doesn't have Dynamic Interface Map
    if (!HasDynamicInterfaceMap())
    {
        RETURN(pItfMD);
    }
    else
    {
        // Now we handle the more complex extensible RCW's. The first thing to do is check
        // to see if the static definition of the extensible RCW specifies that the class
        // implements the interface.
        DWORD slot = (DWORD) -1;

        // Calling GetTarget here instead of FindDispatchImpl gives us caching functionality to increase speed.
        PCODE tgt = VirtualCallStubManager::GetTarget(
            pItfMT->GetLoaderAllocator()->GetDispatchToken(pItfMT->GetTypeID(), pItfMD->GetSlot()), this, TRUE /* throwOnConflict */);

        if (tgt != NULL)
        {
            RETURN(MethodTable::GetMethodDescForSlotAddress(tgt));
        }

        // The interface is not in the static class definition so we need to look at the
        // dynamic interfaces.
        else if (FindDynamicallyAddedInterface(pItfMT))
        {
            // This interface was added to the class dynamically so it is implemented
            // by the COM object. We treat this dynamically added interfaces the same
            // way we treat COM objects. That is by using the interface vtable.
            RETURN(pItfMD);
        }
        else
        {
            RETURN(NULL);
        }
    }
}
#endif // FEATURE_COMINTEROP

#endif // CROSSGEN_COMPILE

//---------------------------------------------------------------------------------------
// 
MethodTable* CreateMinimalMethodTable(Module* pContainingModule, 
                                      LoaderHeap* pCreationHeap,
                                      AllocMemTracker* pamTracker)
{
    CONTRACTL
    {
        THROWS;
        GC_NOTRIGGER;
        MODE_ANY;
        INJECT_FAULT(COMPlusThrowOM());
    }
    CONTRACTL_END;

    EEClass* pClass = EEClass::CreateMinimalClass(pCreationHeap, pamTracker);

    LOG((LF_BCL, LL_INFO100, "Level2 - Creating MethodTable {0x%p}...\n", pClass));

    MethodTable* pMT = (MethodTable *)(void *)pamTracker->Track(pCreationHeap->AllocMem(S_SIZE_T(sizeof(MethodTable))));

    // Note: Memory allocated on loader heap is zero filled
    // memset(pMT, 0, sizeof(MethodTable));
    
    // Allocate the private data block ("private" during runtime in the ngen'ed case).
    BYTE* pMTWriteableData = (BYTE *)
        pamTracker->Track(pCreationHeap->AllocMem(S_SIZE_T(sizeof(MethodTableWriteableData))));
    pMT->SetWriteableData((PTR_MethodTableWriteableData)pMTWriteableData);

    //
    // Set up the EEClass
    //
    pClass->SetMethodTable(pMT); // in the EEClass set the pointer to this MethodTable
    pClass->SetAttrClass(tdPublic | tdSealed);

    //
    // Set up the MethodTable
    //
    // Does not need parent. Note that MethodTable for COR_GLOBAL_PARENT_TOKEN does not have parent either, 
    // so the system has to be wired for dealing with no parent anyway.
    pMT->SetParentMethodTable(NULL);
    pMT->SetClass(pClass);
    pMT->SetLoaderModule(pContainingModule);
    pMT->SetLoaderAllocator(pContainingModule->GetLoaderAllocator());
    pMT->SetInternalCorElementType(ELEMENT_TYPE_CLASS);
    pMT->SetBaseSize(OBJECT_BASESIZE);

#ifdef _DEBUG
    pClass->SetDebugClassName("dynamicClass");
    pMT->SetDebugClassName("dynamicClass");
#endif

    LOG((LF_BCL, LL_INFO10, "Level1 - MethodTable created {0x%p}\n", pClass));
    
    return pMT;
}


#ifdef FEATURE_COMINTEROP
#ifndef CROSSGEN_COMPILE
//==========================================================================================
OBJECTREF MethodTable::GetObjCreateDelegate()
{
    CONTRACTL
    {
        MODE_COOPERATIVE;
        GC_NOTRIGGER;
        NOTHROW;
    }
    CONTRACTL_END;
    _ASSERT(!IsInterface());
    if (GetOHDelegate())
        return ObjectFromHandle(GetOHDelegate());
    else
        return NULL;
}

//==========================================================================================
void MethodTable::SetObjCreateDelegate(OBJECTREF orDelegate)
{
    CONTRACTL
    {
        MODE_COOPERATIVE;
        GC_NOTRIGGER;
        THROWS; // From CreateHandle
    }
    CONTRACTL_END;

    if (GetOHDelegate())
        StoreObjectInHandle(GetOHDelegate(), orDelegate);
    else
        SetOHDelegate (GetAppDomain()->CreateHandle(orDelegate));
}
#endif //CROSSGEN_COMPILE
#endif // FEATURE_COMINTEROP


//==========================================================================================
void MethodTable::SetInterfaceMap(WORD wNumInterfaces, InterfaceInfo_t* iMap)
{
    LIMITED_METHOD_CONTRACT;
    if (wNumInterfaces == 0)
    {
        _ASSERTE(!HasInterfaceMap());
        return;
    }

    m_wNumInterfaces = wNumInterfaces;

    CONSISTENCY_CHECK(IS_ALIGNED(iMap, sizeof(void*)));
    m_pInterfaceMap.SetValue(iMap);
}

//==========================================================================================
// Called after GetExtraInterfaceInfoSize above to setup a new MethodTable with the additional memory to track
// extra interface info. If there are a non-zero number of interfaces implemented on this class but
// GetExtraInterfaceInfoSize() returned zero, this call must still be made (with a NULL argument).
void MethodTable::InitializeExtraInterfaceInfo(PVOID pInfo)
{
    STANDARD_VM_CONTRACT;

    // Check that memory was allocated or not allocated in the right scenarios.
    _ASSERTE(((pInfo == NULL) && (GetExtraInterfaceInfoSize(GetNumInterfaces()) == 0)) ||
             ((pInfo != NULL) && (GetExtraInterfaceInfoSize(GetNumInterfaces()) != 0)));

    // This call is a no-op if we don't require extra interface info (in which case a buffer should never have
    // been allocated).
    if (!HasExtraInterfaceInfo())
    {
        _ASSERTE(pInfo == NULL);
        return;
    }

    // Get pointer to optional slot that holds either a small inlined bitmap of flags or the pointer to a
    // larger bitmap.
    PTR_TADDR pInfoSlot = GetExtraInterfaceInfoPtr();

    // In either case, data inlined or held in an external buffer, the correct thing to do is to write pInfo
    // to the slot. In the inlined case we wish to set all flags to their default value (zero, false) and
    // writing NULL does that. Otherwise we simply want to dump the buffer pointer directly into the slot (no
    // need for a discriminator bit, we can always infer which format we're using based on the interface
    // count).
    *pInfoSlot = (TADDR)pInfo;

    // There shouldn't be any need for further initialization in the buffered case since loader heap
    // allocation zeroes data.
#ifdef _DEBUG
    if (pInfo != NULL)
        for (DWORD i = 0; i < GetExtraInterfaceInfoSize(GetNumInterfaces()); i++)
            _ASSERTE(*((BYTE*)pInfo + i) == 0);
#endif // _DEBUG
}

#ifdef FEATURE_NATIVE_IMAGE_GENERATION
// Ngen support.
void MethodTable::SaveExtraInterfaceInfo(DataImage *pImage)
{
    STANDARD_VM_CONTRACT;

    // No extra data to save if the number of interfaces is below the threshhold -- there is either no data or
    // it all fits into the optional members inline.
    if (GetNumInterfaces() <= kInlinedInterfaceInfoThreshhold)
        return;

    pImage->StoreStructure((LPVOID)*GetExtraInterfaceInfoPtr(),
                           GetExtraInterfaceInfoSize(GetNumInterfaces()),
                           DataImage::ITEM_INTERFACE_MAP);
}

void MethodTable::FixupExtraInterfaceInfo(DataImage *pImage)
{
    STANDARD_VM_CONTRACT;

    // No pointer to extra data to fixup if the number of interfaces is below the threshhold -- there is
    // either no data or it all fits into the optional members inline.
    if (GetNumInterfaces() <= kInlinedInterfaceInfoThreshhold)
        return;

    pImage->FixupPointerField(this, (BYTE*)GetExtraInterfaceInfoPtr() - (BYTE*)this);
}
#endif // FEATURE_NATIVE_IMAGE_GENERATION

// Define a macro that generates a mask for a given bit in a TADDR correctly on either 32 or 64 bit platforms.
#ifdef _WIN64
#define SELECT_TADDR_BIT(_index) (1ULL << (_index))
#else
#define SELECT_TADDR_BIT(_index) (1U << (_index))
#endif

//==========================================================================================
// For the given interface in the map (specified via map index) mark the interface as declared explicitly on
// this class. This is not legal for dynamically added interfaces (as used by RCWs).
void MethodTable::SetInterfaceDeclaredOnClass(DWORD index)
{
    STANDARD_VM_CONTRACT;

    _ASSERTE(HasExtraInterfaceInfo());
    _ASSERTE(index < GetNumInterfaces());

    // Get address of optional slot for extra info.
    PTR_TADDR pInfoSlot = GetExtraInterfaceInfoPtr();

    if (GetNumInterfaces() <= kInlinedInterfaceInfoThreshhold)
    {
        // Bitmap of flags is stored inline in the optional slot.
        *pInfoSlot |= SELECT_TADDR_BIT(index);
    }
    else
    {
        // Slot points to a buffer containing a larger bitmap.
        TADDR *pBitmap = (PTR_TADDR)*pInfoSlot;

        DWORD idxTaddr = index / (sizeof(TADDR) * 8);   // Select TADDR in array that covers the target bit
        DWORD idxInTaddr = index % (sizeof(TADDR) * 8);
        TADDR bitmask = SELECT_TADDR_BIT(idxInTaddr);

        pBitmap[idxTaddr] |= bitmask;
        _ASSERTE((pBitmap[idxTaddr] & bitmask) == bitmask);
    }
}

//==========================================================================================
// For the given interface return true if the interface was declared explicitly on this class.
bool MethodTable::IsInterfaceDeclaredOnClass(DWORD index)
{
    STANDARD_VM_CONTRACT;

    _ASSERTE(HasExtraInterfaceInfo());

    // Dynamic interfaces are always marked as not DeclaredOnClass (I don't know why but this is how the code
    // was originally authored).
    if (index >= GetNumInterfaces())
    {
#ifdef FEATURE_COMINTEROP
        _ASSERTE(HasDynamicInterfaceMap());
#endif // FEATURE_COMINTEROP
        return false;
    }

    // Get data from the optional extra info slot.
    TADDR taddrInfo = *GetExtraInterfaceInfoPtr();

    if (GetNumInterfaces() <= kInlinedInterfaceInfoThreshhold)
    {
        // Bitmap of flags is stored directly in the value.
        return (taddrInfo & SELECT_TADDR_BIT(index)) != 0;
    }
    else
    {
        // Slot points to a buffer containing a larger bitmap.
        TADDR *pBitmap = (PTR_TADDR)taddrInfo;

        DWORD idxTaddr = index / (sizeof(TADDR) * 8);   // Select TADDR in array that covers the target bit
        DWORD idxInTaddr = index % (sizeof(TADDR) * 8);
        TADDR bitmask = SELECT_TADDR_BIT(idxInTaddr);

        return (pBitmap[idxTaddr] & bitmask) != 0;
    }
}

#ifdef FEATURE_COMINTEROP

//==========================================================================================
PTR_InterfaceInfo MethodTable::GetDynamicallyAddedInterfaceMap()
{
    LIMITED_METHOD_DAC_CONTRACT;
    PRECONDITION(HasDynamicInterfaceMap());

    return GetInterfaceMap() + GetNumInterfaces();
}

//==========================================================================================
unsigned MethodTable::GetNumDynamicallyAddedInterfaces()
{
    LIMITED_METHOD_DAC_CONTRACT;
    PRECONDITION(HasDynamicInterfaceMap());

    PTR_InterfaceInfo pInterfaces = GetInterfaceMap();
    PREFIX_ASSUME(pInterfaces != NULL);
    return (unsigned)*(dac_cast<PTR_SIZE_T>(pInterfaces) - 1);
}

//==========================================================================================
BOOL MethodTable::FindDynamicallyAddedInterface(MethodTable *pInterface)
{
    LIMITED_METHOD_CONTRACT;

    _ASSERTE(IsRestored_NoLogging());
    _ASSERTE(HasDynamicInterfaceMap());     // This should never be called on for a type that is not an extensible RCW.

    unsigned cDynInterfaces = GetNumDynamicallyAddedInterfaces();
    InterfaceInfo_t *pDynItfMap = GetDynamicallyAddedInterfaceMap();

    for (unsigned i = 0; i < cDynInterfaces; i++)
    {
        if (pDynItfMap[i].GetMethodTable() == pInterface)
            return TRUE;
    }

    return FALSE;
}

//==========================================================================================
void MethodTable::AddDynamicInterface(MethodTable *pItfMT)
{
    CONTRACTL
    {
        THROWS;
        GC_NOTRIGGER;
        MODE_ANY;
        PRECONDITION(IsRestored_NoLogging());
        PRECONDITION(HasDynamicInterfaceMap());    // This should never be called on for a type that is not an extensible RCW.
    }
    CONTRACTL_END;

    unsigned NumDynAddedInterfaces = GetNumDynamicallyAddedInterfaces();
    unsigned TotalNumInterfaces = GetNumInterfaces() + NumDynAddedInterfaces;

    InterfaceInfo_t *pNewItfMap = NULL;
    S_SIZE_T AllocSize =  (S_SIZE_T(S_UINT32(TotalNumInterfaces) + S_UINT32(1)) * S_SIZE_T(sizeof(InterfaceInfo_t))) + S_SIZE_T(sizeof(DWORD_PTR));
    if (AllocSize.IsOverflow())
        ThrowHR(COR_E_OVERFLOW);

    // Allocate the new interface table adding one for the new interface and one
    // more for the dummy slot before the start of the table..
    pNewItfMap = (InterfaceInfo_t*)(void*)GetLoaderAllocator()->GetHighFrequencyHeap()->AllocMem(AllocSize);

    pNewItfMap = (InterfaceInfo_t*)(((BYTE *)pNewItfMap) + sizeof(DWORD_PTR));

    // Copy the old map into the new one.
    if (TotalNumInterfaces > 0) {
        InterfaceInfo_t *pInterfaceMap = GetInterfaceMap();
        PREFIX_ASSUME(pInterfaceMap != NULL);

        for (unsigned index = 0; index < TotalNumInterfaces; ++index)
        {
          InterfaceInfo_t *pIntInfo = (InterfaceInfo_t *) (pNewItfMap + index);
          pIntInfo->SetMethodTable((pInterfaceMap + index)->GetMethodTable());
        }
    }

    // Add the new interface at the end of the map.
    pNewItfMap[TotalNumInterfaces].SetMethodTable(pItfMT);

    // Update the count of dynamically added interfaces.
    *(((DWORD_PTR *)pNewItfMap) - 1) = NumDynAddedInterfaces + 1;

    // Switch the old interface map with the new one.
    EnsureWritablePages(&m_pInterfaceMap);
    m_pInterfaceMap.SetValueVolatile(pNewItfMap);

    // Log the fact that we leaked the interface vtable map.
#ifdef _DEBUG
    LOG((LF_INTEROP, LL_EVERYTHING,
        "Extensible RCW %s being cast to interface %s caused an interface vtable map leak",
        GetClass()->GetDebugClassName(), pItfMT->GetClass()->m_szDebugClassName));
#else // !_DEBUG
    LOG((LF_INTEROP, LL_EVERYTHING,
        "Extensible RCW being cast to an interface caused an interface vtable map leak"));
#endif // !_DEBUG
} // MethodTable::AddDynamicInterface

#endif // FEATURE_COMINTEROP

void MethodTable::SetupGenericsStaticsInfo(FieldDesc* pStaticFieldDescs)
{
    CONTRACTL
    {
        THROWS;
        GC_TRIGGERS;
        MODE_ANY;
    }
    CONTRACTL_END;

    // No need to generate IDs for open types.  Indeed since we don't save them
    // in the NGEN image it would be actively incorrect to do so.  However
    // we still leave the optional member in the MethodTable holding the value -1 for the ID.

    GenericsStaticsInfo *pInfo = GetGenericsStaticsInfo();
    if (!ContainsGenericVariables() && !IsSharedByGenericInstantiations())
    {
        Module * pModuleForStatics = GetLoaderModule();

        pInfo->m_DynamicTypeID = pModuleForStatics->AllocateDynamicEntry(this);
    }
    else
    {
        pInfo->m_DynamicTypeID = (SIZE_T)-1;
    }

    pInfo->m_pFieldDescs.SetValueMaybeNull(pStaticFieldDescs);
}

#endif // !DACCESS_COMPILE

//==========================================================================================
// Calculate how many bytes of storage will be required to track additional information for interfaces. This
// will be zero if there are no interfaces, but can also be zero for small numbers of interfaces as well, and
// callers should be ready to handle this.
/* static */ SIZE_T MethodTable::GetExtraInterfaceInfoSize(DWORD cInterfaces)
{
    LIMITED_METHOD_DAC_CONTRACT;

    // For small numbers of interfaces we can record the info in the TADDR of the optional member itself (use
    // the TADDR as a bitmap).
    if (cInterfaces <= kInlinedInterfaceInfoThreshhold)
        return 0;

    // Otherwise we'll cause an array of TADDRs to be allocated (use TADDRs since the heap space allocated
    // will almost certainly need to be TADDR aligned anyway).
    return ALIGN_UP(cInterfaces, sizeof(TADDR) * 8) / 8;
}

#ifdef DACCESS_COMPILE
//==========================================================================================
void MethodTable::EnumMemoryRegionsForExtraInterfaceInfo()
{
    SUPPORTS_DAC;

    // No extra data to enum if the number of interfaces is below the threshhold -- there is either no data or
    // it all fits into the optional members inline.
    if (GetNumInterfaces() <= kInlinedInterfaceInfoThreshhold)
        return;

    DacEnumMemoryRegion(*GetExtraInterfaceInfoPtr(), GetExtraInterfaceInfoSize(GetNumInterfaces()));
}
#endif // DACCESS_COMPILE

//==========================================================================================
Module* MethodTable::GetModuleForStatics()
{
    WRAPPER_NO_CONTRACT;
    SUPPORTS_DAC;

    g_IBCLogger.LogMethodTableAccess(this);

    if (HasGenericsStaticsInfo())
    {
        DWORD dwDynamicClassDomainID;
        return GetGenericsStaticsModuleAndID(&dwDynamicClassDomainID);
    }
    else
    {
        return GetLoaderModule();
    }
}

//==========================================================================================
DWORD  MethodTable::GetModuleDynamicEntryID()
{
    WRAPPER_NO_CONTRACT;
    SUPPORTS_DAC;

    _ASSERTE(IsDynamicStatics() && "Only memory reflection emit types and generics can have a dynamic ID");

    if (HasGenericsStaticsInfo())
    {
        DWORD dwDynamicClassDomainID;
        GetGenericsStaticsModuleAndID(&dwDynamicClassDomainID);
        return dwDynamicClassDomainID;
    }
    else
    {
        return GetClass()->GetModuleDynamicID();
    }
}

#ifndef DACCESS_COMPILE

#ifdef FEATURE_TYPEEQUIVALENCE
//==========================================================================================
// Equivalence based on Guid and TypeIdentifier attributes to support the "no-PIA" feature.
BOOL MethodTable::IsEquivalentTo_Worker(MethodTable *pOtherMT COMMA_INDEBUG(TypeHandlePairList *pVisited))
{
    CONTRACTL
    {
        THROWS;
        GC_TRIGGERS;
        MODE_ANY;
    }
    CONTRACTL_END;

    _ASSERTE(HasTypeEquivalence() && pOtherMT->HasTypeEquivalence());


#ifdef _DEBUG
    if (TypeHandlePairList::Exists(pVisited, TypeHandle(this), TypeHandle(pOtherMT)))
    {
        _ASSERTE(!"We are in the process of comparing these types already. That should never happen!");
        return TRUE;
    }
    TypeHandlePairList newVisited(TypeHandle(this), TypeHandle(pOtherMT), pVisited);
#endif


    if (HasInstantiation() != pOtherMT->HasInstantiation())
        return FALSE;

    if (IsArray())
    {
        if (!pOtherMT->IsArray() || GetRank() != pOtherMT->GetRank())
            return FALSE;

        // arrays of structures have their own unshared MTs and will take this path
        return (GetApproxArrayElementTypeHandle().IsEquivalentTo(pOtherMT->GetApproxArrayElementTypeHandle() COMMA_INDEBUG(&newVisited)));
    }

    return IsEquivalentTo_WorkerInner(pOtherMT COMMA_INDEBUG(&newVisited));
}

//==========================================================================================
// Type equivalence - SO intolerant part.
BOOL MethodTable::IsEquivalentTo_WorkerInner(MethodTable *pOtherMT COMMA_INDEBUG(TypeHandlePairList *pVisited))
{
    CONTRACTL
    {
        THROWS;
        GC_TRIGGERS;
        MODE_ANY;
        LOADS_TYPE(CLASS_DEPENDENCIES_LOADED);
    }
    CONTRACTL_END;

    TypeEquivalenceHashTable *typeHashTable = NULL;
    AppDomain *pDomain = GetAppDomain();
    if (pDomain != NULL)
    {
        typeHashTable = pDomain->GetTypeEquivalenceCache();
        TypeEquivalenceHashTable::EquivalenceMatch match = typeHashTable->CheckEquivalence(TypeHandle(this), TypeHandle(pOtherMT));
        switch (match)
        {
        case TypeEquivalenceHashTable::Match:
            return TRUE;
        case TypeEquivalenceHashTable::NoMatch:
            return FALSE;
        case TypeEquivalenceHashTable::MatchUnknown:
            break;
        default:
            _ASSERTE(FALSE);
            break;
        }
    }

    BOOL fEquivalent = FALSE;

    // Check if type is generic
    if (HasInstantiation())
    {
        // Limit variance on generics only to interfaces
        if (!IsInterface() || !pOtherMT->IsInterface())
        {
            fEquivalent = FALSE;
            goto EquivalenceCalculated;
        }

        // check whether the instantiations are equivalent
        Instantiation inst1 = GetInstantiation();
        Instantiation inst2 = pOtherMT->GetInstantiation();

        // Verify generic argument count
        if (inst1.GetNumArgs() != inst2.GetNumArgs())
        {
            fEquivalent = FALSE;
            goto EquivalenceCalculated;
        }

        // Verify each generic argument type
        for (DWORD i = 0; i < inst1.GetNumArgs(); i++)
        {
            if (!inst1[i].IsEquivalentTo(inst2[i] COMMA_INDEBUG(pVisited)))
            {
                fEquivalent = FALSE;
                goto EquivalenceCalculated;
            }
        }

        if (GetTypeDefRid() == pOtherMT->GetTypeDefRid() && GetModule() == pOtherMT->GetModule())
        {
            // it's OK to declare the MTs equivalent at this point; the cases we care
            // about are IList<IFoo> and IList<IBar> where IFoo and IBar are equivalent
            fEquivalent = TRUE;
        }
        else
        {
            fEquivalent = FALSE;
        }
        goto EquivalenceCalculated;
    }

    if (IsArray())
    {
        if (!pOtherMT->IsArray() || GetRank() != pOtherMT->GetRank())
        {
            fEquivalent = FALSE;
            goto EquivalenceCalculated;
        }

        // arrays of structures have their own unshared MTs and will take this path
        TypeHandle elementType1 = GetApproxArrayElementTypeHandle();
        TypeHandle elementType2 = pOtherMT->GetApproxArrayElementTypeHandle();
        fEquivalent = elementType1.IsEquivalentTo(elementType2 COMMA_INDEBUG(pVisited));
        goto EquivalenceCalculated;
    }

    fEquivalent = CompareTypeDefsForEquivalence(GetCl(), pOtherMT->GetCl(), GetModule(), pOtherMT->GetModule(), NULL);

EquivalenceCalculated:
    // Record equivalence matches if a table exists
    if (typeHashTable != NULL)
    {
        // Collectible type results will not get cached.
        if ((!Collectible() && !pOtherMT->Collectible()))
        {
            auto match = fEquivalent ? TypeEquivalenceHashTable::Match : TypeEquivalenceHashTable::NoMatch;
            typeHashTable->RecordEquivalence(TypeHandle(this), TypeHandle(pOtherMT), match);
        }
    }

    return fEquivalent;
}
#endif // FEATURE_TYPEEQUIVALENCE

//==========================================================================================
BOOL MethodTable::CanCastToInterface(MethodTable *pTargetMT, TypeHandlePairList *pVisited)
{
    CONTRACTL
    {
        THROWS;
        GC_TRIGGERS;
        MODE_ANY;
        INSTANCE_CHECK;
        PRECONDITION(CheckPointer(pTargetMT));
        PRECONDITION(pTargetMT->IsInterface());
        PRECONDITION(IsRestored_NoLogging());
    }
    CONTRACTL_END

    if (!pTargetMT->HasVariance())
    {
        if (HasTypeEquivalence() || pTargetMT->HasTypeEquivalence())
        {
            if (IsInterface() && IsEquivalentTo(pTargetMT))
                return TRUE;

            return ImplementsEquivalentInterface(pTargetMT);
        }

        return CanCastToNonVariantInterface(pTargetMT);
    }
    else
    {
        if (CanCastByVarianceToInterfaceOrDelegate(pTargetMT, pVisited))
            return TRUE;

        InterfaceMapIterator it = IterateInterfaceMap();
        while (it.Next())
        {
            if (it.GetInterface()->CanCastByVarianceToInterfaceOrDelegate(pTargetMT, pVisited))
                return TRUE;
        }
    }
    return FALSE;
}

//==========================================================================================
BOOL MethodTable::CanCastByVarianceToInterfaceOrDelegate(MethodTable *pTargetMT, TypeHandlePairList *pVisited)
{
    CONTRACTL
    {
        THROWS;
        GC_TRIGGERS;
        MODE_ANY;
        INSTANCE_CHECK;
        PRECONDITION(CheckPointer(pTargetMT));
        PRECONDITION(pTargetMT->HasVariance());
        PRECONDITION(pTargetMT->IsInterface() || pTargetMT->IsDelegate());
        PRECONDITION(IsRestored_NoLogging());
    }
    CONTRACTL_END

    BOOL returnValue = FALSE;

    EEClass *pClass = NULL;

    TypeHandlePairList pairList(this, pTargetMT, pVisited);

    if (TypeHandlePairList::Exists(pVisited, this, pTargetMT))
        goto Exit;

    if (GetTypeDefRid() != pTargetMT->GetTypeDefRid() || GetModule() != pTargetMT->GetModule())
    {
        goto Exit;
    }

    {
        pClass = pTargetMT->GetClass();
        Instantiation inst = GetInstantiation();
        Instantiation targetInst = pTargetMT->GetInstantiation();

        for (DWORD i = 0; i < inst.GetNumArgs(); i++)
        {
            TypeHandle thArg = inst[i];
            TypeHandle thTargetArg = targetInst[i];

            // If argument types are not equivalent, test them for compatibility
            // in accordance with the the variance annotation
            if (!thArg.IsEquivalentTo(thTargetArg))
            {
                switch (pClass->GetVarianceOfTypeParameter(i))
                {
                case gpCovariant :
                    if (!thArg.IsBoxedAndCanCastTo(thTargetArg, &pairList))
                        goto Exit;
                    break;

                case gpContravariant :
                    if (!thTargetArg.IsBoxedAndCanCastTo(thArg, &pairList))
                        goto Exit;
                    break;

                case gpNonVariant :
                    goto Exit;

                default :
                    _ASSERTE(!"Illegal variance annotation");
                    goto Exit;
                }
            }
        }
    }

    returnValue = TRUE;

Exit:    
    
    return returnValue;
}

//==========================================================================================
BOOL MethodTable::CanCastToClass(MethodTable *pTargetMT, TypeHandlePairList *pVisited)
{
    CONTRACTL
    {
        THROWS;
        GC_TRIGGERS;
        MODE_ANY;
        INSTANCE_CHECK;
        PRECONDITION(CheckPointer(pTargetMT));
        PRECONDITION(!pTargetMT->IsArray());
        PRECONDITION(!pTargetMT->IsInterface());
    }
    CONTRACTL_END

    MethodTable *pMT = this;

    // If the target type has variant type parameters, we take a slower path
    if (pTargetMT->HasVariance())
    {
        // At present, we support variance only on delegates and interfaces
        CONSISTENCY_CHECK(pTargetMT->IsDelegate());

        // First chase inheritance hierarchy until we hit a class that only differs in its instantiation
        do {
            // Cheap check for equivalence
            if (pMT->IsEquivalentTo(pTargetMT))
                return TRUE;

            g_IBCLogger.LogMethodTableAccess(pMT);

            if (pMT->CanCastByVarianceToInterfaceOrDelegate(pTargetMT, pVisited))
                return TRUE;

            pMT = pMT->GetParentMethodTable();
        } while (pMT);
    }

    // If there are no variant type parameters, just chase the hierarchy
    else
    {
        do {
            if (pMT->IsEquivalentTo(pTargetMT))
                return TRUE;

            g_IBCLogger.LogMethodTableAccess(pMT);

            pMT = pMT->GetParentMethodTable();
        } while (pMT);
    }

    return FALSE;
}

#include <optsmallperfcritical.h>
//==========================================================================================
BOOL MethodTable::CanCastToNonVariantInterface(MethodTable *pTargetMT)
{
    CONTRACTL
    {
        NOTHROW;
        GC_NOTRIGGER;
        MODE_ANY;
        INSTANCE_CHECK;
        PRECONDITION(CheckPointer(pTargetMT));
        PRECONDITION(pTargetMT->IsInterface());
        PRECONDITION(!pTargetMT->HasVariance());
        PRECONDITION(IsRestored_NoLogging());
    }
    CONTRACTL_END

    // Check to see if the current class is for the interface passed in.
    if (this == pTargetMT)
        return TRUE;

    // Check to see if the static class definition indicates we implement the interface.
    return ImplementsInterfaceInline(pTargetMT);
}

//==========================================================================================
TypeHandle::CastResult MethodTable::CanCastToInterfaceNoGC(MethodTable *pTargetMT)
{
    CONTRACTL
    {
        NOTHROW;
        GC_NOTRIGGER;
        MODE_ANY;
        INSTANCE_CHECK;
        PRECONDITION(CheckPointer(pTargetMT));
        PRECONDITION(pTargetMT->IsInterface());
        PRECONDITION(IsRestored_NoLogging());
    }
    CONTRACTL_END

    if (!pTargetMT->HasVariance() && !IsArray() && !HasTypeEquivalence() && !pTargetMT->HasTypeEquivalence())
    {
        return CanCastToNonVariantInterface(pTargetMT) ? TypeHandle::CanCast : TypeHandle::CannotCast;
    }
    else
    {
        // We're conservative on variant interfaces and types with equivalence
        return TypeHandle::MaybeCast;
    }
}

//==========================================================================================
TypeHandle::CastResult MethodTable::CanCastToClassNoGC(MethodTable *pTargetMT)
{
    CONTRACTL
    {
        NOTHROW;
        GC_NOTRIGGER;
        MODE_ANY;
        INSTANCE_CHECK;
        PRECONDITION(CheckPointer(pTargetMT));
        PRECONDITION(!pTargetMT->IsArray());
        PRECONDITION(!pTargetMT->IsInterface());
    }
    CONTRACTL_END

    // We're conservative on variant classes
    if (pTargetMT->HasVariance() || g_IBCLogger.InstrEnabled())
    {
        return TypeHandle::MaybeCast;
    }

    // Type equivalence needs the slow path
    if (HasTypeEquivalence() || pTargetMT->HasTypeEquivalence())
    {
        return TypeHandle::MaybeCast;
    }

    // If there are no variant type parameters, just chase the hierarchy
    else
    {
        PTR_VOID pMT = this;

        do {
            if (pMT == pTargetMT)
                return TypeHandle::CanCast;

            pMT = MethodTable::GetParentMethodTableOrIndirection(pMT);
        } while (pMT);
    }

    return TypeHandle::CannotCast;
}
#include <optdefault.h>

BOOL 
MethodTable::IsExternallyVisible()
{
    CONTRACTL
    {
        THROWS;
        MODE_ANY;
        GC_TRIGGERS;
    }
    CONTRACTL_END;

    BOOL bIsVisible = IsTypeDefExternallyVisible(GetCl(), GetModule(), GetClass()->GetAttrClass());

    if (bIsVisible && HasInstantiation() && !IsGenericTypeDefinition())
    {
        for (COUNT_T i = 0; i < GetNumGenericArgs(); i++)
        {
            if (!GetInstantiation()[i].IsExternallyVisible())
                return FALSE;
        }
    }

    return bIsVisible;
} // MethodTable::IsExternallyVisible

#ifdef FEATURE_PREJIT

BOOL MethodTable::CanShareVtableChunksFrom(MethodTable *pTargetMT, Module *pCurrentLoaderModule, Module *pCurrentPreferredZapModule)
{
    WRAPPER_NO_CONTRACT;

    // These constraints come from two places:
    //   1. A non-zapped MT cannot share with a zapped MT since it may result in SetSlot() on a read-only slot
    //   2. Zapping this MT in MethodTable::Save cannot "unshare" something we decide to share now
    //
    // We could fix both of these and allow non-zapped MTs to share chunks fully by doing the following
    //   1. Fix the few dangerous callers of SetSlot to first check whether the chunk itself is zapped 
    //        (see MethodTableBuilder::CopyExactParentSlots, or we could use ExecutionManager::FindZapModule)
    //   2. Have this function return FALSE if IsCompilationProcess and rely on MethodTable::Save to do all sharing for the NGen case

    return !pTargetMT->IsZapped() &&
            pTargetMT->GetLoaderModule() == pCurrentLoaderModule &&
            pCurrentLoaderModule == pCurrentPreferredZapModule &&
            pCurrentPreferredZapModule == Module::GetPreferredZapModuleForMethodTable(pTargetMT);
}

#else

BOOL MethodTable::CanShareVtableChunksFrom(MethodTable *pTargetMT, Module *pCurrentLoaderModule)
{
    WRAPPER_NO_CONTRACT;
    
    return pTargetMT->GetLoaderModule() == pCurrentLoaderModule;
}

#endif

#ifdef _DEBUG

void 
MethodTable::DebugDumpVtable(LPCUTF8 szClassName, BOOL fDebug)
{
    //diag functions shouldn't affect normal behavior
    CONTRACTL
    {
        NOTHROW;
        GC_TRIGGERS;
    }
    CONTRACTL_END;
    
    CQuickBytes qb;
    const size_t cchBuff = MAX_CLASSNAME_LENGTH + 30;
    LPWSTR buff = fDebug ? (LPWSTR) qb.AllocNoThrow(cchBuff * sizeof(WCHAR)) : NULL;
    
    if ((buff == NULL) && fDebug)
    {
        WszOutputDebugString(W("OOM when dumping VTable - falling back to logging"));
        fDebug = FALSE;
    }
    
    if (fDebug)
    {
        swprintf_s(buff, cchBuff, W("Vtable (with interface dupes) for '%S':\n"), szClassName);
#ifdef _DEBUG
        swprintf_s(&buff[wcslen(buff)], cchBuff - wcslen(buff) , W("  Total duplicate slots = %d\n"), g_dupMethods);
#endif
        WszOutputDebugString(buff);
    }
    else
    {
        //LF_ALWAYS allowed here because this is controlled by special env var code:EEConfig::ShouldDumpOnClassLoad
        LOG((LF_ALWAYS, LL_ALWAYS, "Vtable (with interface dupes) for '%s':\n", szClassName));
        LOG((LF_ALWAYS, LL_ALWAYS, "  Total duplicate slots = %d\n", g_dupMethods));
    }
    
    HRESULT hr;
    EX_TRY
    {
        MethodIterator it(this);
        for (; it.IsValid(); it.Next())
        {
            MethodDesc *pMD = it.GetMethodDesc();
            LPCUTF8     pszName = pMD->GetName((USHORT) it.GetSlotNumber());
            DWORD       dwAttrs = pMD->GetAttrs();

            if (fDebug)
            {
                DefineFullyQualifiedNameForClass();
                LPCUTF8 name = GetFullyQualifiedNameForClass(pMD->GetMethodTable());
                swprintf_s(buff, cchBuff,
                           W("  slot %2d: %S::%S%S  0x%p (slot = %2d)\n"),
                           it.GetSlotNumber(),
                           name,
                           pszName,
                           IsMdFinal(dwAttrs) ? " (final)" : "",
                           pMD->GetMethodEntryPoint(),
                           pMD->GetSlot()
                          );
                WszOutputDebugString(buff);
            }
            else
            {
                //LF_ALWAYS allowed here because this is controlled by special env var code:EEConfig::ShouldDumpOnClassLoad
                LOG((LF_ALWAYS, LL_ALWAYS,
                     "  slot %2d: %s::%s%s  0x%p (slot = %2d)\n",
                     it.GetSlotNumber(),
                     pMD->GetClass()->GetDebugClassName(),
                     pszName,
                     IsMdFinal(dwAttrs) ? " (final)" : "",
                     pMD->GetMethodEntryPoint(),
                     pMD->GetSlot()
                    ));
            }
            if (it.GetSlotNumber() == (DWORD)(GetNumMethods()-1))
            {
                if (fDebug)
                {
                    WszOutputDebugString(W("  <-- vtable ends here\n"));
                }
                else
                {
                    //LF_ALWAYS allowed here because this is controlled by special env var code:EEConfig::ShouldDumpOnClassLoad
                    LOG((LF_ALWAYS, LL_ALWAYS, "  <-- vtable ends here\n"));
                }
            }
        }
    }
    EX_CATCH_HRESULT(hr);
    
    if (fDebug)
    {
        WszOutputDebugString(W("\n"));
    }
    else
    {
        //LF_ALWAYS allowed here because this is controlled by special env var code:EEConfig::ShouldDumpOnClassLoad
        LOG((LF_ALWAYS, LL_ALWAYS, "\n"));
    }
} // MethodTable::DebugDumpVtable

void 
MethodTable::Debug_DumpInterfaceMap(
    LPCSTR szInterfaceMapPrefix)
{
    // Diagnostic functions shouldn't affect normal behavior
    CONTRACTL
    {
        NOTHROW;
        GC_TRIGGERS;
    }
    CONTRACTL_END;
    
    if (GetNumInterfaces() == 0)
    {   // There are no interfaces, no point in printing interface map info
        return;
    }
    
    //LF_ALWAYS allowed here because this is controlled by special env var code:EEConfig::ShouldDumpOnClassLoad
    LOG((LF_ALWAYS, LL_ALWAYS, 
        "%s Interface Map for '%s':\n", 
        szInterfaceMapPrefix, 
        GetDebugClassName()));
    LOG((LF_ALWAYS, LL_ALWAYS, 
        "  Number of interfaces = %d\n", 
        GetNumInterfaces()));
    
    HRESULT hr;
    EX_TRY
    {
        InterfaceMapIterator it(this);
        while (it.Next())
        {
            MethodTable *pInterfaceMT = it.GetInterface();
            
            //LF_ALWAYS allowed here because this is controlled by special env var code:EEConfig::ShouldDumpOnClassLoad
            LOG((LF_ALWAYS, LL_ALWAYS, 
                "  index %2d: %s  0x%p\n",
                it.GetIndex(), 
                pInterfaceMT->GetDebugClassName(), 
                pInterfaceMT));
        }
        //LF_ALWAYS allowed here because this is controlled by special env var code:EEConfig::ShouldDumpOnClassLoad
        LOG((LF_ALWAYS, LL_ALWAYS, "  <-- interface map ends here\n"));
    }
    EX_CATCH_HRESULT(hr);
    
    //LF_ALWAYS allowed here because this is controlled by special env var code:EEConfig::ShouldDumpOnClassLoad
    LOG((LF_ALWAYS, LL_ALWAYS, "\n"));
} // MethodTable::Debug_DumpInterfaceMap

void 
MethodTable::Debug_DumpDispatchMap()
{
    WRAPPER_NO_CONTRACT;   // It's a dev helper, we don't care about contracts
    
    if (!HasDispatchMap())
    {   // There is no dipstch map for this type, no point in printing the info
        return;
    }
    
    //LF_ALWAYS allowed here because this is controlled by special env var code:EEConfig::ShouldDumpOnClassLoad
    LOG((LF_ALWAYS, LL_ALWAYS, "Dispatch Map for '%s':\n", GetDebugClassName()));
    
    InterfaceInfo_t * pInterfaceMap = GetInterfaceMap();
    DispatchMap::EncodedMapIterator it(this);
    
    while (it.IsValid())
    {
        DispatchMapEntry *pEntry = it.Entry();
        
        UINT32 nInterfaceIndex = pEntry->GetTypeID().GetInterfaceNum();
        _ASSERTE(nInterfaceIndex < GetNumInterfaces());
        
        MethodTable * pInterface = pInterfaceMap[nInterfaceIndex].GetMethodTable();
        UINT32 nInterfaceSlotNumber = pEntry->GetSlotNumber();
        UINT32 nImplementationSlotNumber = pEntry->GetTargetSlotNumber();
        //LF_ALWAYS allowed here because this is controlled by special env var code:EEConfig::ShouldDumpOnClassLoad
        LOG((LF_ALWAYS, LL_ALWAYS, 
            "  Interface %d (%s) slot %d (%s) implemented in slot %d (%s)\n", 
            nInterfaceIndex, 
            pInterface->GetDebugClassName(), 
            nInterfaceSlotNumber, 
            pInterface->GetMethodDescForSlot(nInterfaceSlotNumber)->GetName(), 
            nImplementationSlotNumber, 
            GetMethodDescForSlot(nImplementationSlotNumber)->GetName()));
        
        it.Next();
    }
    //LF_ALWAYS allowed here because this is controlled by special env var code:EEConfig::ShouldDumpOnClassLoad
    LOG((LF_ALWAYS, LL_ALWAYS, "  <-- Dispatch map ends here\n"));
} // MethodTable::Debug_DumpDispatchMap

#endif //_DEBUG

//==========================================================================================
NOINLINE BOOL MethodTable::ImplementsInterface(MethodTable *pInterface)
{
    WRAPPER_NO_CONTRACT;
    return ImplementsInterfaceInline(pInterface);
}

//==========================================================================================
BOOL MethodTable::ImplementsEquivalentInterface(MethodTable *pInterface)
{
    CONTRACTL
    {
        THROWS;
        GC_TRIGGERS;
        PRECONDITION(pInterface->IsInterface()); // class we are looking up should be an interface
    }
    CONTRACTL_END;

    // look for exact match first (optimize for success)
    if (ImplementsInterfaceInline(pInterface))
        return TRUE;

    if (!pInterface->HasTypeEquivalence())
        return FALSE;

    DWORD numInterfaces = GetNumInterfaces();
    if (numInterfaces == 0)
        return FALSE;

    InterfaceInfo_t *pInfo = GetInterfaceMap();

    do
    {
        if (pInfo->GetMethodTable()->IsEquivalentTo(pInterface))
            return TRUE;

        pInfo++;
    }
    while (--numInterfaces);

    return FALSE;
}

//==========================================================================================
MethodDesc *MethodTable::GetMethodDescForInterfaceMethod(MethodDesc *pInterfaceMD, BOOL throwOnConflict)
{
    CONTRACTL
    {
        THROWS;
        GC_TRIGGERS;
        PRECONDITION(!pInterfaceMD->HasClassOrMethodInstantiation());
    }
    CONTRACTL_END;
    WRAPPER_NO_CONTRACT;

    return GetMethodDescForInterfaceMethod(TypeHandle(pInterfaceMD->GetMethodTable()), pInterfaceMD, throwOnConflict);
}

//==========================================================================================
MethodDesc *MethodTable::GetMethodDescForInterfaceMethod(TypeHandle ownerType, MethodDesc *pInterfaceMD, BOOL throwOnConflict)
{
    CONTRACTL
    {
        THROWS;
        GC_TRIGGERS;
        PRECONDITION(!ownerType.IsNull());
        PRECONDITION(ownerType.GetMethodTable()->IsInterface());
        PRECONDITION(ownerType.GetMethodTable()->HasSameTypeDefAs(pInterfaceMD->GetMethodTable()));
        PRECONDITION(IsArray() || ImplementsEquivalentInterface(ownerType.GetMethodTable()) || ownerType.GetMethodTable()->HasVariance());
    }
    CONTRACTL_END;

    MethodDesc *pMD = NULL;

    MethodTable *pInterfaceMT = ownerType.AsMethodTable();

#ifdef CROSSGEN_COMPILE
    DispatchSlot implSlot(FindDispatchSlot(pInterfaceMT->GetTypeID(), pInterfaceMD->GetSlot(), throwOnConflict));
    if (implSlot.IsNull())
    {
        _ASSERTE(!throwOnConflict);
        return NULL;
    }
    PCODE pTgt = implSlot.GetTarget();
#else
    PCODE pTgt = VirtualCallStubManager::GetTarget(
        pInterfaceMT->GetLoaderAllocator()->GetDispatchToken(pInterfaceMT->GetTypeID(), pInterfaceMD->GetSlot()),
        this, throwOnConflict);
    if (pTgt == NULL)
    {
        _ASSERTE(!throwOnConflict);
        return NULL;
    }
#endif
    pMD = MethodTable::GetMethodDescForSlotAddress(pTgt);

#ifdef _DEBUG
    MethodDesc *pDispSlotMD = FindDispatchSlotForInterfaceMD(ownerType, pInterfaceMD, throwOnConflict).GetMethodDesc();
    _ASSERTE(pDispSlotMD == pMD);
#endif // _DEBUG

    pMD->CheckRestore();

    return pMD;
}
#endif // DACCESS_COMPILE

//==========================================================================================
PTR_FieldDesc MethodTable::GetFieldDescByIndex(DWORD fieldIndex)
{
    LIMITED_METHOD_CONTRACT;

    if (HasGenericsStaticsInfo() &&
        fieldIndex >= GetNumIntroducedInstanceFields())
    {
        return GetGenericsStaticFieldDescs() + (fieldIndex - GetNumIntroducedInstanceFields());
    }
    else
    {
        return GetClass()->GetFieldDescList() + fieldIndex;
    }
}

//==========================================================================================
DWORD MethodTable::GetIndexForFieldDesc(FieldDesc *pField)
{
    LIMITED_METHOD_CONTRACT;

    if (pField->IsStatic() && HasGenericsStaticsInfo())
    {
        FieldDesc *pStaticFields = GetGenericsStaticFieldDescs();

        return GetNumIntroducedInstanceFields() + DWORD(pField - pStaticFields);

    }
    else
    {
        FieldDesc *pFields = GetClass()->GetFieldDescList();

        return DWORD(pField - pFields);
    }
}

//==========================================================================================
#ifdef _MSC_VER
#pragma optimize("t", on)
#endif // _MSC_VER
// compute whether the type can be considered to have had its
// static initialization run without doing anything at all, i.e. whether we know
// immediately that the type requires nothing to do for initialization
//
// If a type used as a representiative during JITting is PreInit then 
// any types that it may represent within a code-sharing 
// group are also PreInit.   For example, if List<object> is PreInit then List<string> 
// and List<MyType> are also PreInit.  This is because the dynamicStatics, staticRefHandles
// and hasCCtor are all identical given a head type, and weakening the domainNeutrality 
// to DomainSpecific only makes more types PreInit.
BOOL MethodTable::IsClassPreInited()
{
    LIMITED_METHOD_CONTRACT;

    if (ContainsGenericVariables())
        return TRUE;

    if (HasClassConstructor())
        return FALSE;

    if (HasBoxedRegularStatics())
        return FALSE;

    if (IsDynamicStatics())
        return FALSE;

    return TRUE;
}
#ifdef _MSC_VER
#pragma optimize("", on)
#endif // _MSC_VER

//========================================================================================

#if defined(UNIX_AMD64_ABI_ITF)

#if defined(_DEBUG) && defined(LOGGING)
static
const char* GetSystemVClassificationTypeName(SystemVClassificationType t)
{
    switch (t)
    {
    case SystemVClassificationTypeUnknown:              return "Unknown";
    case SystemVClassificationTypeStruct:               return "Struct";
    case SystemVClassificationTypeNoClass:              return "NoClass";
    case SystemVClassificationTypeMemory:               return "Memory";
    case SystemVClassificationTypeInteger:              return "Integer";
    case SystemVClassificationTypeIntegerReference:     return "IntegerReference";
    case SystemVClassificationTypeIntegerByRef:         return "IntegerByReference";
    case SystemVClassificationTypeSSE:                  return "SSE";
    case SystemVClassificationTypeTypedReference:       return "TypedReference";
    default:                                            return "ERROR";
    }
};
#endif // _DEBUG && LOGGING

// Returns 'true' if the struct is passed in registers, 'false' otherwise.
bool MethodTable::ClassifyEightBytes(SystemVStructRegisterPassingHelperPtr helperPtr, unsigned int nestingLevel, unsigned int startOffsetOfStruct, bool useNativeLayout)
{
    if (useNativeLayout)
    {
        return ClassifyEightBytesWithNativeLayout(helperPtr, nestingLevel, startOffsetOfStruct, useNativeLayout);
    }
    else
    {
        return ClassifyEightBytesWithManagedLayout(helperPtr, nestingLevel, startOffsetOfStruct, useNativeLayout);
    }
}

// If we have a field classification already, but there is a union, we must merge the classification type of the field. Returns the
// new, merged classification type.
/* static */
static SystemVClassificationType ReClassifyField(SystemVClassificationType originalClassification, SystemVClassificationType newFieldClassification)
{
    _ASSERTE((newFieldClassification == SystemVClassificationTypeInteger) ||
             (newFieldClassification == SystemVClassificationTypeIntegerReference) ||
             (newFieldClassification == SystemVClassificationTypeIntegerByRef) ||
             (newFieldClassification == SystemVClassificationTypeSSE));

    switch (newFieldClassification)
    {
    case SystemVClassificationTypeInteger:
        // Integer overrides everything; the resulting classification is Integer. Can't merge Integer and IntegerReference.
        _ASSERTE((originalClassification == SystemVClassificationTypeInteger) ||
                 (originalClassification == SystemVClassificationTypeSSE));

        return SystemVClassificationTypeInteger;

    case SystemVClassificationTypeSSE:
        // If the old and new classifications are both SSE, then the merge is SSE, otherwise it will be integer. Can't merge SSE and IntegerReference.
        _ASSERTE((originalClassification == SystemVClassificationTypeInteger) ||
                 (originalClassification == SystemVClassificationTypeSSE));

        if (originalClassification == SystemVClassificationTypeSSE)
        {
            return SystemVClassificationTypeSSE;
        }
        else
        {
            return SystemVClassificationTypeInteger;
        }

    case SystemVClassificationTypeIntegerReference:
        // IntegerReference can only merge with IntegerReference.
        _ASSERTE(originalClassification == SystemVClassificationTypeIntegerReference);
        return SystemVClassificationTypeIntegerReference;

    case SystemVClassificationTypeIntegerByRef:
        // IntegerByReference can only merge with IntegerByReference.
        _ASSERTE(originalClassification == SystemVClassificationTypeIntegerByRef);
        return SystemVClassificationTypeIntegerByRef;

    default:
        _ASSERTE(false); // Unexpected type.
        return SystemVClassificationTypeUnknown;
    }
}

// Returns 'true' if the struct is passed in registers, 'false' otherwise.
bool MethodTable::ClassifyEightBytesWithManagedLayout(SystemVStructRegisterPassingHelperPtr helperPtr,
                                                     unsigned int nestingLevel, 
                                                     unsigned int startOffsetOfStruct,
                                                     bool useNativeLayout)
{
    CONTRACTL
    {
        THROWS;
        GC_TRIGGERS;
        MODE_ANY;
    }
    CONTRACTL_END;
    
    DWORD numIntroducedFields = GetNumIntroducedInstanceFields();

    // It appears the VM gives a struct with no fields of size 1.
    // Don't pass in register such structure.
    if (numIntroducedFields == 0)
    {
        return false;
    }

    // The SIMD Intrinsic types are meant to be handled specially and should not be passed as struct registers
    if (IsIntrinsicType())
    {
        LPCUTF8 namespaceName;
        LPCUTF8 className = GetFullyQualifiedNameInfo(&namespaceName);

        if ((strcmp(className, "Vector256`1") == 0) || (strcmp(className, "Vector128`1") == 0) ||
            (strcmp(className, "Vector64`1") == 0))
        {
            assert(strcmp(namespaceName, "System.Runtime.Intrinsics") == 0);

            LOG((LF_JIT, LL_EVERYTHING, "%*s**** ClassifyEightBytesWithManagedLayout: struct %s is a SIMD intrinsic type; will not be enregistered\n",
                nestingLevel * 5, "", this->GetDebugClassName()));

            return false;
        }

        if ((strcmp(className, "Vector`1") == 0) && (strcmp(namespaceName, "System.Numerics") == 0))
        {
            LOG((LF_JIT, LL_EVERYTHING, "%*s**** ClassifyEightBytesWithManagedLayout: struct %s is a SIMD intrinsic type; will not be enregistered\n",
                nestingLevel * 5, "", this->GetDebugClassName()));

            return false;
        }
    }

#ifdef _DEBUG
    LOG((LF_JIT, LL_EVERYTHING, "%*s**** Classify %s (%p), startOffset %d, total struct size %d\n",
        nestingLevel * 5, "", this->GetDebugClassName(), this, startOffsetOfStruct, helperPtr->structSize));
#endif // _DEBUG

    FieldDesc *pFieldStart = GetApproxFieldDescListRaw();

    CorElementType firstFieldElementType = pFieldStart->GetFieldType();

    // A fixed buffer type is always a value type that has exactly one value type field at offset 0
    // and who's size is an exact multiple of the size of the field.
    // It is possible that we catch a false positive with this check, but that chance is extremely slim
    // and the user can always change their structure to something more descriptive of what they want
    // instead of adding additional padding at the end of a one-field structure.
    // We do this check here to save looking up the FixedBufferAttribute when loading the field
    // from metadata.
    bool isFixedBuffer = numIntroducedFields == 1
                                && ( CorTypeInfo::IsPrimitiveType_NoThrow(firstFieldElementType)
                                    || firstFieldElementType == ELEMENT_TYPE_VALUETYPE)
                                && (pFieldStart->GetOffset() == 0)
                                && HasLayout()
                                && (GetNumInstanceFieldBytes() % pFieldStart->GetSize() == 0);

    if (isFixedBuffer)
    {
        numIntroducedFields = GetNumInstanceFieldBytes() / pFieldStart->GetSize();
    }

    // System types are loaded before others, so ByReference<T> would be loaded before Span<T> or any other type that has a
    // ByReference<T> field. ByReference<T> is the first by-ref-like system type to be loaded (see
    // SystemDomain::LoadBaseSystemClasses), so if the current method table is marked as by-ref-like and g_pByReferenceClass is
    // null, it must be the initial load of ByReference<T>.
    bool isThisByReferenceOfT = IsByRefLike() && (g_pByReferenceClass == nullptr || HasSameTypeDefAs(g_pByReferenceClass));

    for (unsigned int fieldIndex = 0; fieldIndex < numIntroducedFields; fieldIndex++)
    {
        FieldDesc* pField;
        DWORD fieldOffset;

        if (isFixedBuffer)
        {
            pField = pFieldStart;
            fieldOffset = fieldIndex * pField->GetSize();
        }
        else
        {
            pField = &pFieldStart[fieldIndex];
            fieldOffset = pField->GetOffset();
        }

        unsigned int normalizedFieldOffset = fieldOffset + startOffsetOfStruct;

        unsigned int fieldSize = pField->GetSize();
        _ASSERTE(fieldSize != (unsigned int)-1);

        // The field can't span past the end of the struct.
        if ((normalizedFieldOffset + fieldSize) > helperPtr->structSize)
        {
            _ASSERTE(false && "Invalid struct size. The size of fields and overall size don't agree");
            return false;
        }

        CorElementType fieldType = pField->GetFieldType();

        SystemVClassificationType fieldClassificationType;
        if (isThisByReferenceOfT)
        {
            // ByReference<T> is a special type whose single IntPtr field holds a by-ref potentially interior pointer to GC
            // memory, so classify its field as such
            _ASSERTE(numIntroducedFields == 1);
            _ASSERTE(fieldType == CorElementType::ELEMENT_TYPE_I);
            fieldClassificationType = SystemVClassificationTypeIntegerByRef;
        }
        else
        {
            fieldClassificationType = CorInfoType2UnixAmd64Classification(fieldType);
        }

#ifdef _DEBUG
        LPCUTF8 fieldName;
        pField->GetName_NoThrow(&fieldName);
#endif // _DEBUG
        if (fieldClassificationType == SystemVClassificationTypeStruct)
        {
            TypeHandle th = pField->GetApproxFieldTypeHandleThrowing();
            _ASSERTE(!th.IsNull());
            MethodTable* pFieldMT = th.GetMethodTable();

            bool inEmbeddedStructPrev = helperPtr->inEmbeddedStruct;
            helperPtr->inEmbeddedStruct = true;

            bool structRet = false;
            // If classifying for marshaling/PInvoke and the aggregated struct has a native layout
            // use the native classification. If not, continue using the managed layout.
            if (useNativeLayout && pFieldMT->HasLayout())
            {

                structRet = pFieldMT->ClassifyEightBytesWithNativeLayout(helperPtr, nestingLevel + 1, normalizedFieldOffset, useNativeLayout);
            }
            else
            {
                structRet = pFieldMT->ClassifyEightBytesWithManagedLayout(helperPtr, nestingLevel + 1, normalizedFieldOffset, useNativeLayout);
            }
            
            helperPtr->inEmbeddedStruct = inEmbeddedStructPrev;

            if (!structRet)
            {
                // If the nested struct says not to enregister, there's no need to continue analyzing at this level. Just return do not enregister.
                return false;
            }

            continue;
        }

        if (fieldClassificationType == SystemVClassificationTypeTypedReference || 
            CorInfoType2UnixAmd64Classification(GetClass_NoLogging()->GetInternalCorElementType()) == SystemVClassificationTypeTypedReference)
        {
            // The TypedReference is a very special type.
            // In source/metadata it has two fields - Type and Value and both are defined of type IntPtr.
            // When the VM creates a layout of the type it changes the type of the Value to ByRef type and the
            // type of the Type field is left to IntPtr (TYPE_I internally - native int type.)
            // This requires a special treatment of this type. The code below handles the both fields (and this entire type).

            for (unsigned i = 0; i < 2; i++)
            {
                fieldSize = 8;
                fieldOffset = (i == 0 ? 0 : 8);
                normalizedFieldOffset = fieldOffset + startOffsetOfStruct;
                fieldClassificationType = (i == 0 ? SystemVClassificationTypeIntegerByRef : SystemVClassificationTypeInteger);
                if ((normalizedFieldOffset % fieldSize) != 0)
                {
                    // The spec requires that struct values on the stack from register passed fields expects
                    // those fields to be at their natural alignment.

                    LOG((LF_JIT, LL_EVERYTHING, "     %*sxxxx Field %d %s: offset %d (normalized %d), size %d not at natural alignment; not enregistering struct\n",
                        nestingLevel * 5, "", fieldIndex, fieldIndex, (i == 0 ? "Value" : "Type"), fieldOffset, normalizedFieldOffset, fieldSize));
                    return false;
                }

                helperPtr->largestFieldOffset = (int)normalizedFieldOffset;

                // Set the data for a new field.

                // The new field classification must not have been initialized yet.
                _ASSERTE(helperPtr->fieldClassifications[helperPtr->currentUniqueOffsetField] == SystemVClassificationTypeNoClass);

                // There are only a few field classifications that are allowed.
                _ASSERTE((fieldClassificationType == SystemVClassificationTypeInteger) ||
                    (fieldClassificationType == SystemVClassificationTypeIntegerReference) ||
                    (fieldClassificationType == SystemVClassificationTypeIntegerByRef) ||
                    (fieldClassificationType == SystemVClassificationTypeSSE));

                helperPtr->fieldClassifications[helperPtr->currentUniqueOffsetField] = fieldClassificationType;
                helperPtr->fieldSizes[helperPtr->currentUniqueOffsetField] = fieldSize;
                helperPtr->fieldOffsets[helperPtr->currentUniqueOffsetField] = normalizedFieldOffset;

                LOG((LF_JIT, LL_EVERYTHING, "     %*s**** Field %d %s: offset %d (normalized %d), size %d, currentUniqueOffsetField %d, field type classification %s, chosen field classification %s\n",
                    nestingLevel * 5, "", fieldIndex, (i == 0 ? "Value" : "Type"), fieldOffset, normalizedFieldOffset, fieldSize, helperPtr->currentUniqueOffsetField,
                    GetSystemVClassificationTypeName(fieldClassificationType),
                    GetSystemVClassificationTypeName(helperPtr->fieldClassifications[helperPtr->currentUniqueOffsetField])));

                helperPtr->currentUniqueOffsetField++;
#ifdef _DEBUG
                ++fieldIndex;
#endif // _DEBUG
            }

            // Both fields of the special TypedReference struct are handled.
            // Done classifying the System.TypedReference struct fields.
            break;
        }

        if ((normalizedFieldOffset % fieldSize) != 0)
        {
            // The spec requires that struct values on the stack from register passed fields expects
            // those fields to be at their natural alignment.

            LOG((LF_JIT, LL_EVERYTHING, "     %*sxxxx Field %d %s: offset %d (normalized %d), size %d not at natural alignment; not enregistering struct\n",
                   nestingLevel * 5, "", fieldIndex, fieldIndex, fieldName, fieldOffset, normalizedFieldOffset, fieldSize));
            return false;
        }

        if ((int)normalizedFieldOffset <= helperPtr->largestFieldOffset)
        {
            // Find the field corresponding to this offset and update the size if needed.
            // If the offset matches a previously encountered offset, update the classification and field size.
            int i;
            for (i = helperPtr->currentUniqueOffsetField - 1; i >= 0; i--)
            {
                if (helperPtr->fieldOffsets[i] == normalizedFieldOffset)
                {
                    if (fieldSize > helperPtr->fieldSizes[i])
                    {
                        helperPtr->fieldSizes[i] = fieldSize;
                    }

                    helperPtr->fieldClassifications[i] = ReClassifyField(helperPtr->fieldClassifications[i], fieldClassificationType);

                    LOG((LF_JIT, LL_EVERYTHING, "     %*sxxxx Field %d %s: offset %d (normalized %d), size %d, union with uniqueOffsetField %d, field type classification %s, reclassified field to %s\n",
                           nestingLevel * 5, "", fieldIndex, fieldName, fieldOffset, normalizedFieldOffset, fieldSize, i,
                           GetSystemVClassificationTypeName(fieldClassificationType),
                           GetSystemVClassificationTypeName(helperPtr->fieldClassifications[i])));

                    break;
                }
            }

            if (i >= 0)
            {
                // The proper size of the union set of fields has been set above; continue to the next field.
                continue;
            }
        }
        else
        {
            helperPtr->largestFieldOffset = (int)normalizedFieldOffset;
        }

        // Set the data for a new field.

        // The new field classification must not have been initialized yet.
        _ASSERTE(helperPtr->fieldClassifications[helperPtr->currentUniqueOffsetField] == SystemVClassificationTypeNoClass);

        // There are only a few field classifications that are allowed.
        _ASSERTE((fieldClassificationType == SystemVClassificationTypeInteger) ||
                 (fieldClassificationType == SystemVClassificationTypeIntegerReference) ||
                 (fieldClassificationType == SystemVClassificationTypeIntegerByRef) ||
                 (fieldClassificationType == SystemVClassificationTypeSSE));

        helperPtr->fieldClassifications[helperPtr->currentUniqueOffsetField] = fieldClassificationType;
        helperPtr->fieldSizes[helperPtr->currentUniqueOffsetField] = fieldSize;
        helperPtr->fieldOffsets[helperPtr->currentUniqueOffsetField] = normalizedFieldOffset;

        LOG((LF_JIT, LL_EVERYTHING, "     %*s**** Field %d %s: offset %d (normalized %d), size %d, currentUniqueOffsetField %d, field type classification %s, chosen field classification %s\n",
               nestingLevel * 5, "", fieldIndex, fieldName, fieldOffset, normalizedFieldOffset, fieldSize, helperPtr->currentUniqueOffsetField,
               GetSystemVClassificationTypeName(fieldClassificationType),
               GetSystemVClassificationTypeName(helperPtr->fieldClassifications[helperPtr->currentUniqueOffsetField])));

        _ASSERTE(helperPtr->currentUniqueOffsetField < SYSTEMV_MAX_NUM_FIELDS_IN_REGISTER_PASSED_STRUCT);
        helperPtr->currentUniqueOffsetField++;
    } // end per-field for loop

    AssignClassifiedEightByteTypes(helperPtr, nestingLevel);

    return true;
}

// Returns 'true' if the struct is passed in registers, 'false' otherwise.
bool MethodTable::ClassifyEightBytesWithNativeLayout(SystemVStructRegisterPassingHelperPtr helperPtr,
                                                    unsigned int nestingLevel, 
                                                    unsigned int startOffsetOfStruct, 
                                                    bool useNativeLayout)
{
    CONTRACTL
    {
        THROWS;
        GC_TRIGGERS;
        MODE_ANY;
    }
    CONTRACTL_END;

    // Should be in this method only doing a native layout classification.
    _ASSERTE(useNativeLayout);

#ifdef DACCESS_COMPILE
    // No register classification for this case.
    return false;
#else // DACCESS_COMPILE

    if (!HasLayout())
    {
        // If there is no native layout for this struct use the managed layout instead.
        return ClassifyEightBytesWithManagedLayout(helperPtr, nestingLevel, startOffsetOfStruct, useNativeLayout);
    }

    const FieldMarshaler *pFieldMarshalers = GetLayoutInfo()->GetFieldMarshalers();
    UINT  numIntroducedFields = GetLayoutInfo()->GetNumCTMFields();

    // No fields.
    if (numIntroducedFields == 0)
    {
        return false;
    }

    // A fixed buffer type is always a value type that has exactly one value type field at offset 0
    // and who's size is an exact multiple of the size of the field.
    // It is possible that we catch a false positive with this check, but that chance is extremely slim
    // and the user can always change their structure to something more descriptive of what they want
    // instead of adding additional padding at the end of a one-field structure.
    // We do this check here to save looking up the FixedBufferAttribute when loading the field
    // from metadata.
    CorElementType firstFieldElementType = pFieldMarshalers->GetFieldDesc()->GetFieldType();
    bool isFixedBuffer = numIntroducedFields == 1
                                && ( CorTypeInfo::IsPrimitiveType_NoThrow(firstFieldElementType)
                                    || firstFieldElementType == ELEMENT_TYPE_VALUETYPE)
                                && (pFieldMarshalers->GetExternalOffset() == 0)
                                && IsValueType()
                                && (GetLayoutInfo()->GetNativeSize() % pFieldMarshalers->NativeSize() == 0);

    if (isFixedBuffer)
    {
        numIntroducedFields = GetNativeSize() / pFieldMarshalers->NativeSize();
    }

    // The SIMD Intrinsic types are meant to be handled specially and should not be passed as struct registers
    if (IsIntrinsicType())
    {
        LPCUTF8 namespaceName;
        LPCUTF8 className = GetFullyQualifiedNameInfo(&namespaceName);

        if ((strcmp(className, "Vector256`1") == 0) || (strcmp(className, "Vector128`1") == 0) ||
            (strcmp(className, "Vector64`1") == 0))
        {
            assert(strcmp(namespaceName, "System.Runtime.Intrinsics") == 0);

            LOG((LF_JIT, LL_EVERYTHING, "%*s**** ClassifyEightBytesWithNativeLayout: struct %s is a SIMD intrinsic type; will not be enregistered\n",
                nestingLevel * 5, "", this->GetDebugClassName()));

            return false;
        }
        
        if ((strcmp(className, "Vector`1") == 0) && (strcmp(namespaceName, "System.Numerics") == 0))
        {
            LOG((LF_JIT, LL_EVERYTHING, "%*s**** ClassifyEightBytesWithManagedLayout: struct %s is a SIMD intrinsic type; will not be enregistered\n",
                nestingLevel * 5, "", this->GetDebugClassName()));

            return false;
        }
    }

#ifdef _DEBUG
    LOG((LF_JIT, LL_EVERYTHING, "%*s**** Classify for native struct %s (%p), startOffset %d, total struct size %d\n",
        nestingLevel * 5, "", this->GetDebugClassName(), this, startOffsetOfStruct, helperPtr->structSize));
#endif // _DEBUG

    for (unsigned int fieldIndex = 0; fieldIndex < numIntroducedFields; fieldIndex++)
    {
        const FieldMarshaler* pFieldMarshaler;
        if (isFixedBuffer)
        {
            // Reuse the first field marshaler for all fields if a fixed buffer.
            pFieldMarshaler = pFieldMarshalers;
        }
        else
        {
            pFieldMarshaler = (FieldMarshaler*)(((BYTE*)pFieldMarshalers) + MAXFIELDMARSHALERSIZE * fieldIndex);
        }

        FieldDesc *pField = pFieldMarshaler->GetFieldDesc();
        CorElementType fieldType = pField->GetFieldType();

        // Invalid field type.
        if (fieldType == ELEMENT_TYPE_END)
        {
            return false;
        }

        unsigned int fieldNativeSize = pFieldMarshaler->NativeSize();
        DWORD fieldOffset = pFieldMarshaler->GetExternalOffset();

        if (isFixedBuffer)
        {
            // Since we reuse the FieldMarshaler for fixed buffers, we need to adjust the offset.
            fieldOffset += fieldIndex * fieldNativeSize;
        }

        unsigned normalizedFieldOffset = fieldOffset + startOffsetOfStruct;


        _ASSERTE(fieldNativeSize != (unsigned int)-1);

        // The field can't span past the end of the struct.
        if ((normalizedFieldOffset + fieldNativeSize) > helperPtr->structSize)
        {
            _ASSERTE(false && "Invalid native struct size. The size of fields and overall size don't agree");
            return false;
        }

        SystemVClassificationType fieldClassificationType = SystemVClassificationTypeUnknown;

#ifdef _DEBUG
        LPCUTF8 fieldName;
        pField->GetName_NoThrow(&fieldName);
#endif // _DEBUG

        NativeFieldFlags nfc = pFieldMarshaler->GetNativeFieldFlags();

#ifdef FEATURE_COMINTEROP
        if (nfc & NATIVE_FIELD_SUBCATEGORY_COM_ONLY)
        {
            _ASSERTE(false && "COMInterop not supported for CoreCLR on Unix.");
            return false;
        }
        else
#endif // FEATURE_COMINTEROP
        if (nfc & NATIVE_FIELD_SUBCATEGORY_NESTED)
        {
            FieldMarshaler_NestedType* pNestedMarshaler = (FieldMarshaler_NestedType*)pFieldMarshaler;
            unsigned int numElements = pNestedMarshaler->GetNumElements();
            unsigned int nestedElementOffset = normalizedFieldOffset;

            MethodTable* pFieldMT = pNestedMarshaler->GetNestedNativeMethodTable();

            if (pFieldMT == nullptr)
            {
                // If there is no method table that represents the native layout, then assume
                // that the type cannot be enregistered.
                return false;
            }
<<<<<<< HEAD
=======
            continue;
        }
        else if (cls == NFT_DECIMAL)
        {
            bool inEmbeddedStructPrev = helperPtr->inEmbeddedStruct;
            helperPtr->inEmbeddedStruct = true;
            bool structRet = MscorlibBinder::GetClass(CLASS__DECIMAL)->ClassifyEightBytesWithNativeLayout(
                helperPtr,
                nestingLevel + 1,
                normalizedFieldOffset,
                useNativeLayout);
            helperPtr->inEmbeddedStruct = inEmbeddedStructPrev;

            if (!structRet)
            {
                // If the nested struct says not to enregister, there's no need to continue analyzing at this level. Just return do not enregister.
                return false;
            }
            continue;
        }
        else if (cls == NFT_COPY1)
        {
            // The following CorElementTypes are the only ones handled with FieldMarshaler_Copy1. 
            switch (fieldType)
            {
            case ELEMENT_TYPE_I1:
                fieldClassificationType = SystemVClassificationTypeInteger;
                break;

            case ELEMENT_TYPE_U1:
                fieldClassificationType = SystemVClassificationTypeInteger;
                break;

            default:
                // Invalid entry.
                return false; // Pass on stack.
            }
        }
        else if (cls == NFT_COPY2)
        {
            // The following CorElementTypes are the only ones handled with FieldMarshaler_Copy2. 
            switch (fieldType)
            {
            case ELEMENT_TYPE_CHAR:
            case ELEMENT_TYPE_I2:
            case ELEMENT_TYPE_U2:
                fieldClassificationType = SystemVClassificationTypeInteger;
                break;
>>>>>>> cd42ee8f

            const unsigned int nestedElementSize = pFieldMT->GetNativeSize();
            for (unsigned int i = 0; i < numElements; ++i, nestedElementOffset += nestedElementSize)
            {
                bool inEmbeddedStructPrev = helperPtr->inEmbeddedStruct;
                helperPtr->inEmbeddedStruct = true;
                bool structRet = pFieldMT->ClassifyEightBytesWithNativeLayout(helperPtr, nestingLevel + 1, nestedElementOffset, useNativeLayout);
                helperPtr->inEmbeddedStruct = inEmbeddedStructPrev;

                if (!structRet)
                {
                    // If the nested struct says not to enregister, there's no need to continue analyzing at this level. Just return do not enregister.
                    return false;
                }
            }
            continue;
        }
        else if (nfc & NATIVE_FIELD_SUBCATEGORY_FLOAT)
        {
            fieldClassificationType = SystemVClassificationTypeSSE;
        }
        else if (nfc & NATIVE_FIELD_SUBCATEGORY_INTEGER)
        {
            fieldClassificationType = SystemVClassificationTypeInteger;
        }
        else if (nfc & NATIVE_FIELD_SUBCATEGORY_OTHER)
        {
            return false;
        }
        else
        {
            UNREACHABLE_MSG("Invalid native field subcategory.");
        }

        if ((normalizedFieldOffset % pFieldMarshaler->AlignmentRequirement()) != 0)
        {
            // The spec requires that struct values on the stack from register passed fields expects
            // those fields to be at their natural alignment.

            LOG((LF_JIT, LL_EVERYTHING, "     %*sxxxx Native Field %d %s: offset %d (normalized %d), required alignment %d not at natural alignment; not enregistering struct\n",
                nestingLevel * 5, "", fieldIndex, fieldIndex, fieldName, fieldOffset, normalizedFieldOffset, pFieldMarshaler->AlignmentRequirement()));
            return false;
        }

        if ((int)normalizedFieldOffset <= helperPtr->largestFieldOffset)
        {
            // Find the field corresponding to this offset and update the size if needed.
            // If the offset matches a previously encountered offset, update the classification and field size.
            // We do not need to worry about this change incorrectly updating an eightbyte incorrectly
            // by updating a field that spans multiple eightbytes since the only field that does so is a fixed array
            // and a fixed array is represented by an array object in managed, which nothing can share an offset with.
            int i;
            for (i = helperPtr->currentUniqueOffsetField - 1; i >= 0; i--)
            {
                if (helperPtr->fieldOffsets[i] == normalizedFieldOffset)
                {
                    if (fieldNativeSize > helperPtr->fieldSizes[i])
                    {
                        helperPtr->fieldSizes[i] = fieldNativeSize;
                    }

                    helperPtr->fieldClassifications[i] = ReClassifyField(helperPtr->fieldClassifications[i], fieldClassificationType);

                    LOG((LF_JIT, LL_EVERYTHING, "     %*sxxxx Native Field %d %s: offset %d (normalized %d), native size %d, union with uniqueOffsetField %d, field type classification %s, reclassified field to %s\n",
                        nestingLevel * 5, "", fieldIndex, fieldName, fieldOffset, normalizedFieldOffset, fieldNativeSize, i,
                        GetSystemVClassificationTypeName(fieldClassificationType),
                        GetSystemVClassificationTypeName(helperPtr->fieldClassifications[i])));

                    break;
                }
            }

            if (i >= 0)
            {
                // The proper size of the union set of fields has been set above; continue to the next field.
                continue;
            }
        }
        else
        {
            helperPtr->largestFieldOffset = (int)normalizedFieldOffset;
        }

        // Set the data for a new field.

        // The new field classification must not have been initialized yet.
        _ASSERTE(helperPtr->fieldClassifications[helperPtr->currentUniqueOffsetField] == SystemVClassificationTypeNoClass);

        // There are only a few field classifications that are allowed.
        _ASSERTE((fieldClassificationType == SystemVClassificationTypeInteger) ||
            (fieldClassificationType == SystemVClassificationTypeIntegerReference) ||
            (fieldClassificationType == SystemVClassificationTypeIntegerByRef) ||
            (fieldClassificationType == SystemVClassificationTypeSSE));

        helperPtr->fieldClassifications[helperPtr->currentUniqueOffsetField] = fieldClassificationType;
        helperPtr->fieldSizes[helperPtr->currentUniqueOffsetField] = fieldNativeSize;
        helperPtr->fieldOffsets[helperPtr->currentUniqueOffsetField] = normalizedFieldOffset;

        LOG((LF_JIT, LL_EVERYTHING, "     %*s**** Native Field %d %s: offset %d (normalized %d), size %d, currentUniqueOffsetField %d, field type classification %s, chosen field classification %s\n",
            nestingLevel * 5, "", fieldIndex, fieldName, fieldOffset, normalizedFieldOffset, fieldNativeSize, helperPtr->currentUniqueOffsetField,
            GetSystemVClassificationTypeName(fieldClassificationType),
            GetSystemVClassificationTypeName(helperPtr->fieldClassifications[helperPtr->currentUniqueOffsetField])));

        _ASSERTE(helperPtr->currentUniqueOffsetField < SYSTEMV_MAX_NUM_FIELDS_IN_REGISTER_PASSED_STRUCT);
        helperPtr->currentUniqueOffsetField++;
    } // end per-field for loop

    AssignClassifiedEightByteTypes(helperPtr, nestingLevel);

    return true;
#endif // DACCESS_COMPILE
}

// Assigns the classification types to the array with eightbyte types.
void  MethodTable::AssignClassifiedEightByteTypes(SystemVStructRegisterPassingHelperPtr helperPtr, unsigned int nestingLevel) const
{
    static const size_t CLR_SYSTEMV_MAX_BYTES_TO_PASS_IN_REGISTERS = CLR_SYSTEMV_MAX_EIGHTBYTES_COUNT_TO_PASS_IN_REGISTERS * SYSTEMV_EIGHT_BYTE_SIZE_IN_BYTES;
    static_assert_no_msg(CLR_SYSTEMV_MAX_BYTES_TO_PASS_IN_REGISTERS == SYSTEMV_MAX_NUM_FIELDS_IN_REGISTER_PASSED_STRUCT);

    if (!helperPtr->inEmbeddedStruct)
    {
        _ASSERTE(nestingLevel == 0);

        int largestFieldOffset = helperPtr->largestFieldOffset;
        _ASSERTE(largestFieldOffset != -1);

        // We're at the top level of the recursion, and we're done looking at the fields.
        // Now sort the fields by offset and set the output data.

        int sortedFieldOrder[CLR_SYSTEMV_MAX_BYTES_TO_PASS_IN_REGISTERS];
        for (unsigned i = 0; i < CLR_SYSTEMV_MAX_BYTES_TO_PASS_IN_REGISTERS; i++)
        {
            sortedFieldOrder[i] = -1;
        }

        unsigned numFields = helperPtr->currentUniqueOffsetField;
        for (unsigned i = 0; i < numFields; i++)
        {
            _ASSERTE(helperPtr->fieldOffsets[i] < CLR_SYSTEMV_MAX_BYTES_TO_PASS_IN_REGISTERS);
            _ASSERTE(sortedFieldOrder[helperPtr->fieldOffsets[i]] == -1); // we haven't seen this field offset yet.
            sortedFieldOrder[helperPtr->fieldOffsets[i]] = i;
        }

        // Calculate the eightbytes and their types.

        int lastFieldOrdinal = sortedFieldOrder[largestFieldOffset];
        unsigned int offsetAfterLastFieldByte = largestFieldOffset + helperPtr->fieldSizes[lastFieldOrdinal];
        SystemVClassificationType lastFieldClassification = helperPtr->fieldClassifications[lastFieldOrdinal];

        unsigned int usedEightBytes = 0;
        unsigned int accumulatedSizeForEightBytes = 0;
        bool foundFieldInEightByte = false;
        for (unsigned int offset = 0; offset < helperPtr->structSize; offset++)
        {
            SystemVClassificationType fieldClassificationType;
            unsigned int fieldSize = 0;

            int ordinal = sortedFieldOrder[offset];
            if (ordinal == -1)
            {
                if (offset < accumulatedSizeForEightBytes)
                {
                    // We're within a field and there is not an overlapping field that starts here.
                    // There's no work we need to do, so go to the next loop iteration.
                    continue;
                }

                // If there is no field that starts as this offset and we are not within another field,
                // treat its contents as padding.
                // Any padding that follows the last field receives the same classification as the
                // last field; padding between fields receives the NO_CLASS classification as per
                // the SysV ABI spec.
                fieldSize = 1;
                fieldClassificationType = offset < offsetAfterLastFieldByte ? SystemVClassificationTypeNoClass : lastFieldClassification;
            }
            else
            {
                foundFieldInEightByte = true;
                fieldSize = helperPtr->fieldSizes[ordinal];
                _ASSERTE(fieldSize > 0);

                fieldClassificationType = helperPtr->fieldClassifications[ordinal];
                _ASSERTE(fieldClassificationType != SystemVClassificationTypeMemory && fieldClassificationType != SystemVClassificationTypeUnknown);
            }

            unsigned int fieldStartEightByte = offset / SYSTEMV_EIGHT_BYTE_SIZE_IN_BYTES;
            unsigned int fieldEndEightByte = (offset + fieldSize - 1) / SYSTEMV_EIGHT_BYTE_SIZE_IN_BYTES;

            _ASSERTE(fieldEndEightByte < CLR_SYSTEMV_MAX_EIGHTBYTES_COUNT_TO_PASS_IN_REGISTERS);

            usedEightBytes = Max(usedEightBytes, fieldEndEightByte + 1);

            for (unsigned int currentFieldEightByte = fieldStartEightByte; currentFieldEightByte <= fieldEndEightByte; currentFieldEightByte++)
            {
                if (helperPtr->eightByteClassifications[currentFieldEightByte] == fieldClassificationType)
                {
                    // Do nothing. The eight-byte already has this classification.
                }
                else if (helperPtr->eightByteClassifications[currentFieldEightByte] == SystemVClassificationTypeNoClass)
                {
                    helperPtr->eightByteClassifications[currentFieldEightByte] = fieldClassificationType;
                }
                else if ((helperPtr->eightByteClassifications[currentFieldEightByte] == SystemVClassificationTypeInteger) ||
                    (fieldClassificationType == SystemVClassificationTypeInteger))
                {
                    _ASSERTE((fieldClassificationType != SystemVClassificationTypeIntegerReference) && 
                        (fieldClassificationType != SystemVClassificationTypeIntegerByRef));

                    helperPtr->eightByteClassifications[currentFieldEightByte] = SystemVClassificationTypeInteger;
                }
                else if ((helperPtr->eightByteClassifications[currentFieldEightByte] == SystemVClassificationTypeIntegerReference) ||
                    (fieldClassificationType == SystemVClassificationTypeIntegerReference))
                {
                    helperPtr->eightByteClassifications[currentFieldEightByte] = SystemVClassificationTypeIntegerReference;
                }
                else if ((helperPtr->eightByteClassifications[currentFieldEightByte] == SystemVClassificationTypeIntegerByRef) ||
                    (fieldClassificationType == SystemVClassificationTypeIntegerByRef))
                {
                    helperPtr->eightByteClassifications[currentFieldEightByte] = SystemVClassificationTypeIntegerByRef;
                }
                else
                {
                    helperPtr->eightByteClassifications[currentFieldEightByte] = SystemVClassificationTypeSSE;
                }
            }

            if ((offset + 1) % SYSTEMV_EIGHT_BYTE_SIZE_IN_BYTES == 0) // If we just finished checking the last byte of an eightbyte
            {
                if (!foundFieldInEightByte)
                {
                    // If we didn't find a field in an eight-byte (i.e. there are no explicit offsets that start a field in this eightbyte)
                    // then the classification of this eightbyte might be NoClass. We can't hand a classification of NoClass to the JIT
                    // so set the class to Integer (as though the struct has a char[8] padding) if the class is NoClass.
                    if (helperPtr->eightByteClassifications[offset / SYSTEMV_EIGHT_BYTE_SIZE_IN_BYTES] == SystemVClassificationTypeNoClass)
                    {
                        helperPtr->eightByteClassifications[offset / SYSTEMV_EIGHT_BYTE_SIZE_IN_BYTES] = SystemVClassificationTypeInteger;
                    }
                }

                foundFieldInEightByte = false;
            }

            accumulatedSizeForEightBytes = Max(accumulatedSizeForEightBytes, offset + fieldSize);
        }

        for (unsigned int currentEightByte = 0; currentEightByte < usedEightBytes; currentEightByte++)
        {
            unsigned int eightByteSize = accumulatedSizeForEightBytes < (SYSTEMV_EIGHT_BYTE_SIZE_IN_BYTES * (currentEightByte + 1))
                ? accumulatedSizeForEightBytes % SYSTEMV_EIGHT_BYTE_SIZE_IN_BYTES
                :   SYSTEMV_EIGHT_BYTE_SIZE_IN_BYTES;

            // Save data for this eightbyte.
            helperPtr->eightByteSizes[currentEightByte] = eightByteSize;
            helperPtr->eightByteOffsets[currentEightByte] = currentEightByte * SYSTEMV_EIGHT_BYTE_SIZE_IN_BYTES;
        }

        helperPtr->eightByteCount = usedEightBytes;

        _ASSERTE(helperPtr->eightByteCount <= CLR_SYSTEMV_MAX_EIGHTBYTES_COUNT_TO_PASS_IN_REGISTERS);

#ifdef _DEBUG
        LOG((LF_JIT, LL_EVERYTHING, "     ----\n"));
        LOG((LF_JIT, LL_EVERYTHING, "     **** Number EightBytes: %d\n", helperPtr->eightByteCount));
        for (unsigned i = 0; i < helperPtr->eightByteCount; i++)
        {
            _ASSERTE(helperPtr->eightByteClassifications[i] != SystemVClassificationTypeNoClass);
            LOG((LF_JIT, LL_EVERYTHING, "     **** eightByte %d -- classType: %s, eightByteOffset: %d, eightByteSize: %d\n",
                i, GetSystemVClassificationTypeName(helperPtr->eightByteClassifications[i]), helperPtr->eightByteOffsets[i], helperPtr->eightByteSizes[i]));
        }
#endif // _DEBUG
    }
}

#endif // defined(UNIX_AMD64_ABI_ITF)

#if !defined(DACCESS_COMPILE) && !defined(CROSSGEN_COMPILE)
//==========================================================================================
void MethodTable::AllocateRegularStaticBoxes()
{
    CONTRACTL
    {
        THROWS;
        GC_TRIGGERS;
        PRECONDITION(!ContainsGenericVariables());
        PRECONDITION(HasBoxedRegularStatics());
        MODE_ANY;
    }
    CONTRACTL_END;

    LOG((LF_CLASSLOADER, LL_INFO10000, "STATICS: Instantiating static handles for %s\n", GetDebugClassName()));

    GCX_COOP();

    PTR_BYTE pStaticBase = GetGCStaticsBasePointer();

    GCPROTECT_BEGININTERIOR(pStaticBase);

#ifdef FEATURE_PREJIT
    // In ngened case, we have cached array with boxed statics MTs. In JITed case, we have just the FieldDescs
    ClassCtorInfoEntry *pClassCtorInfoEntry = GetClassCtorInfoIfExists();
    if (pClassCtorInfoEntry != NULL)
    {
        OBJECTREF* pStaticSlots = (OBJECTREF*)(pStaticBase + pClassCtorInfoEntry->firstBoxedStaticOffset);
        GCPROTECT_BEGININTERIOR(pStaticSlots);

        ArrayDPTR(RelativeFixupPointer<PTR_MethodTable>) ppMTs = GetLoaderModule()->GetZapModuleCtorInfo()->
            GetGCStaticMTs(pClassCtorInfoEntry->firstBoxedStaticMTIndex);

        DWORD numBoxedStatics = pClassCtorInfoEntry->numBoxedStatics;
        for (DWORD i = 0; i < numBoxedStatics; i++)
        {
            Module::RestoreMethodTablePointer(&(ppMTs[i]), GetLoaderModule());

            MethodTable *pFieldMT = ppMTs[i].GetValue();

            _ASSERTE(pFieldMT);

            LOG((LF_CLASSLOADER, LL_INFO10000, "\tInstantiating static of type %s\n", pFieldMT->GetDebugClassName()));
            OBJECTREF obj = AllocateStaticBox(pFieldMT, pClassCtorInfoEntry->hasFixedAddressVTStatics);

            SetObjectReference( &(pStaticSlots[i]), obj);
        }
        GCPROTECT_END();
    }
    else
#endif
    {
        // We should never take this codepath in zapped images.
        _ASSERTE(!IsZapped());

        FieldDesc *pField = HasGenericsStaticsInfo() ? 
            GetGenericsStaticFieldDescs() : (GetApproxFieldDescListRaw() + GetNumIntroducedInstanceFields());
        FieldDesc *pFieldEnd = pField + GetNumStaticFields();

        while (pField < pFieldEnd)
        {
            _ASSERTE(pField->IsStatic());

            if (!pField->IsSpecialStatic() && pField->IsByValue())
            {
                TypeHandle  th = pField->GetFieldTypeHandleThrowing();
                MethodTable* pFieldMT = th.GetMethodTable();

                LOG((LF_CLASSLOADER, LL_INFO10000, "\tInstantiating static of type %s\n", pFieldMT->GetDebugClassName()));
                OBJECTREF obj = AllocateStaticBox(pFieldMT, HasFixedAddressVTStatics());

                SetObjectReference( (OBJECTREF*)(pStaticBase + pField->GetOffset()), obj);
            }

            pField++;
        }
    }
    GCPROTECT_END();
}

//==========================================================================================
OBJECTREF MethodTable::AllocateStaticBox(MethodTable* pFieldMT, BOOL fPinned, OBJECTHANDLE* pHandle)
{
    CONTRACTL
    {
        THROWS;
        GC_TRIGGERS;
        MODE_ANY;
        CONTRACTL_END;
    }

    _ASSERTE(pFieldMT->IsValueType());

    // Activate any dependent modules if necessary
    pFieldMT->EnsureInstanceActive();

    OBJECTREF obj = AllocateObject(pFieldMT);

    // Pin the object if necessary
    if (fPinned)
    {
        LOG((LF_CLASSLOADER, LL_INFO10000, "\tSTATICS:Pinning static (VT fixed address attribute) of type %s\n", pFieldMT->GetDebugClassName()));
        OBJECTHANDLE oh = GetAppDomain()->CreatePinningHandle(obj);
        if (pHandle)
        {
            *pHandle = oh;
        }
    }
    else
    {
        if (pHandle)
        {
            *pHandle = NULL;
        }
    }

    return obj;
}

//==========================================================================================
BOOL MethodTable::RunClassInitEx(OBJECTREF *pThrowable)
{
    CONTRACTL
    {
        THROWS;
        GC_TRIGGERS;
        MODE_COOPERATIVE;
        PRECONDITION(IsFullyLoaded());
        PRECONDITION(IsProtectedByGCFrame(pThrowable));
    }
    CONTRACTL_END;

    // A somewhat unusual function, can both return throwable and throw.
    // The difference is, we throw on restartable operations and just return throwable
    // on exceptions fatal for the .cctor
    // (Of course in the latter case the caller is supposed to throw pThrowable)
    // Doing the opposite ( i.e. throwing on fatal and returning on nonfatal)
    // would be more intuitive but it's more convenient the way it is

    BOOL fRet = FALSE;

    // During the <clinit>, this thread must not be asynchronously
    // stopped or interrupted.  That would leave the class unavailable
    // and is therefore a security hole.  We don't have to worry about
    // multithreading, since we only manipulate the current thread's count.
    ThreadPreventAsyncHolder preventAsync;

    // If the static initialiser throws an exception that it doesn't catch, it has failed
    EX_TRY
    {
        // Activate our module if necessary
        EnsureInstanceActive();

        STRESS_LOG1(LF_CLASSLOADER, LL_INFO1000, "RunClassInit: Calling class contructor for type %pT\n", this);

        MethodTable * pCanonMT = GetCanonicalMethodTable();

        // Call the code method without touching MethodDesc if possible
        PCODE pCctorCode = pCanonMT->GetSlot(pCanonMT->GetClassConstructorSlot());

        if (pCanonMT->IsSharedByGenericInstantiations())
        {
            PREPARE_NONVIRTUAL_CALLSITE_USING_CODE(pCctorCode);
            DECLARE_ARGHOLDER_ARRAY(args, 1);
            args[ARGNUM_0] = PTR_TO_ARGHOLDER(this);
            CATCH_HANDLER_FOUND_NOTIFICATION_CALLSITE;
            CALL_MANAGED_METHOD_NORET(args);
        }
        else
        {
            PREPARE_NONVIRTUAL_CALLSITE_USING_CODE(pCctorCode);
            DECLARE_ARGHOLDER_ARRAY(args, 0);
            CATCH_HANDLER_FOUND_NOTIFICATION_CALLSITE;
            CALL_MANAGED_METHOD_NORET(args);
        }

        STRESS_LOG1(LF_CLASSLOADER, LL_INFO100000, "RunClassInit: Returned Successfully from class contructor for type %pT\n", this);

        fRet = TRUE;
    }
    EX_CATCH
    {
        // Exception set by parent
        // <TODO>@TODO: We should make this an ExceptionInInitializerError if the exception thrown is not
        // a subclass of Error</TODO>
        *pThrowable = GET_THROWABLE();
        _ASSERTE(fRet == FALSE);

#ifdef FEATURE_CORRUPTING_EXCEPTIONS
        // If active thread state does not have a CorruptionSeverity set for the exception,
        // then set one up based upon the current exception code and/or the throwable.
        //
        // When can we be here and current exception tracker may not have corruption severity set?
        // Incase of SO in managed code, SO is never seen by CLR's exception handler for managed code
        // and if this happens in cctor, we can end up here without the corruption severity set.
        Thread *pThread = GetThread();
        _ASSERTE(pThread != NULL);
        ThreadExceptionState *pCurTES = pThread->GetExceptionState();
        _ASSERTE(pCurTES != NULL);
        if (pCurTES->GetLastActiveExceptionCorruptionSeverity() == NotSet)
        {
            if (CEHelper::IsProcessCorruptedStateException(GetCurrentExceptionCode()) ||
                CEHelper::IsProcessCorruptedStateException(*pThrowable))
            {
                // Process Corrupting
                pCurTES->SetLastActiveExceptionCorruptionSeverity(ProcessCorrupting);
                LOG((LF_EH, LL_INFO100, "MethodTable::RunClassInitEx - Exception treated as ProcessCorrupting.\n"));
            }
            else
            {
                // Not Corrupting
                pCurTES->SetLastActiveExceptionCorruptionSeverity(NotCorrupting);
                LOG((LF_EH, LL_INFO100, "MethodTable::RunClassInitEx - Exception treated as non-corrupting.\n"));
            }
        }
        else
        {
            LOG((LF_EH, LL_INFO100, "MethodTable::RunClassInitEx - Exception already has corruption severity set.\n"));
        }
#endif // FEATURE_CORRUPTING_EXCEPTIONS
    }
    EX_END_CATCH(SwallowAllExceptions)

    return fRet;
}

//==========================================================================================
void MethodTable::DoRunClassInitThrowing()
{
    CONTRACTL
    {
        THROWS;
        GC_TRIGGERS;
        MODE_ANY;
    }
    CONTRACTL_END;

    GCX_COOP();

    // This is a fairly aggressive policy. Merely asking that the class be initialized is grounds for kicking you out.
    // Alternately, we could simply NOP out the class initialization. Since the aggressive policy is also the more secure
    // policy, keep this unless it proves intractable to remove all premature classinits in the system.
    EnsureActive();

    Thread *pThread;
    pThread = GetThread();
    _ASSERTE(pThread);

    AppDomain *pDomain = GetAppDomain();

    HRESULT hrResult = E_FAIL;
    const char *description;
    STRESS_LOG2(LF_CLASSLOADER, LL_INFO100000, "DoRunClassInit: Request to init %pT in appdomain %p\n", this, pDomain);

    //
    // Take the global lock
    //

    ListLock *_pLock = pDomain->GetClassInitLock();

    ListLockHolder pInitLock(_pLock);

    // Check again
    if (IsClassInited())
        goto Exit;

    //
    // Handle cases where the .cctor has already tried to run but failed.
    //


    if (IsInitError())
    {
        // Some error occurred trying to init this class
        ListLockEntry*     pEntry= (ListLockEntry *) _pLock->Find(this);
        _ASSERTE(pEntry!=NULL);
        _ASSERTE(pEntry->m_pLoaderAllocator == (GetDomain()->IsSharedDomain() ? pDomain->GetLoaderAllocator() : GetLoaderAllocator()));

        // If this isn't a TypeInitializationException, then its creation failed
        // somehow previously, so we should make one last attempt to create it. If
        // that fails, just throw the exception that was originally thrown.
        // Primarily, this deals with the problem that the exception is a
        // ThreadAbortException, because this must be executing on a different
        // thread. If in fact this thread is also aborting, then rethrowing the
        // other thread's exception will not do any worse.

        // If we need to create the type init exception object, we'll need to
        // GC protect these, so might as well create the structure now.
        struct _gc {
            OBJECTREF pInitException;
            OBJECTREF pNewInitException;
            OBJECTREF pThrowable;
        } gc;

        gc.pInitException = pEntry->m_pLoaderAllocator->GetHandleValue(pEntry->m_hInitException);
        gc.pNewInitException = NULL;
        gc.pThrowable = NULL;

        GCPROTECT_BEGIN(gc);

        // We need to release this lock because CreateTypeInitializationExceptionObject and fetching the TypeLoad exception can cause
        // managed code to re-enter into this codepath, causing a locking order violation.
        pInitLock.Release();

        if (MscorlibBinder::GetException(kTypeInitializationException) != gc.pInitException->GetMethodTable())
        {
            DefineFullyQualifiedNameForClassWOnStack();
            LPCWSTR wszName = GetFullyQualifiedNameForClassW(this);

            CreateTypeInitializationExceptionObject(wszName, &gc.pInitException, &gc.pNewInitException, &gc.pThrowable);

            LOADERHANDLE hOrigInitException = pEntry->m_hInitException;
            if (!CLRException::IsPreallocatedExceptionObject(pEntry->m_pLoaderAllocator->GetHandleValue(hOrigInitException)))
            {
                // Now put the new init exception in the handle. If another thread beat us (because we released the
                // lock above), then we'll just let the extra init exception object get collected later.
                pEntry->m_pLoaderAllocator->CompareExchangeValueInHandle(pEntry->m_hInitException, gc.pNewInitException, gc.pInitException);
            } else {
                // if the stored exception is a preallocated one we cannot store the new Exception object in it.
                // we'll attempt to create a new handle for the new TypeInitializationException object
                LOADERHANDLE hNewInitException = NULL;
                // CreateHandle can throw due to OOM. We need to catch this so that we make sure to set the
                // init error. Whatever exception was thrown will be rethrown below, so no worries.
                EX_TRY {
                    hNewInitException = pEntry->m_pLoaderAllocator->AllocateHandle(gc.pNewInitException);
                } EX_CATCH {
                    // If we failed to create the handle we'll just leave the originally alloc'd one in place.
                } EX_END_CATCH(SwallowAllExceptions);

                // if two threads are racing to set m_hInitException, clear the handle created by the loser
                if (hNewInitException != NULL && 
                    InterlockedCompareExchangeT((&pEntry->m_hInitException), hNewInitException, hOrigInitException) != hOrigInitException)
                {
                    pEntry->m_pLoaderAllocator->FreeHandle(hNewInitException);
                }
            }
        }
        else {
            gc.pThrowable = gc.pInitException;
        }

        GCPROTECT_END();

        // Throw the saved exception. Since we may be rethrowing a previously cached exception, must clear the stack trace first.
        // Rethrowing a previously cached exception is distasteful but is required for appcompat with Everett.
        //
        // (The IsException() is probably more appropriate as an assert but as this isn't a heavily tested code path,
        // I prefer to be defensive here.)
        if (IsException(gc.pThrowable->GetMethodTable()))
        {
            ((EXCEPTIONREF)(gc.pThrowable))->ClearStackTraceForThrow();
        }

        // <FEATURE_CORRUPTING_EXCEPTIONS>
        // Specify the corruption severity to be used to raise this exception in COMPlusThrow below.
        // This will ensure that when the exception is seen by the managed code personality routine, 
        // it will setup the correct corruption severity in the exception tracker.
        // </FEATURE_CORRUPTING_EXCEPTIONS>

        COMPlusThrow(gc.pThrowable
#ifdef FEATURE_CORRUPTING_EXCEPTIONS
            , pEntry->m_CorruptionSeverity
#endif // FEATURE_CORRUPTING_EXCEPTIONS
            );
    }

    description = ".cctor lock";
#ifdef _DEBUG
    description = GetDebugClassName();
#endif

    // Take the lock
    {
        //nontrivial holder, might take a lock in destructor
        ListLockEntryHolder pEntry(ListLockEntry::Find(pInitLock, this, description));

        ListLockEntryLockHolder pLock(pEntry, FALSE);

        // We have a list entry, we can release the global lock now
        pInitLock.Release();

        if (pLock.DeadlockAwareAcquire())
        {
            if (pEntry->m_hrResultCode == S_FALSE)
            {
                if (!NingenEnabled())
                {
                    if (HasBoxedRegularStatics())
                    {
                        // First, instantiate any objects needed for value type statics
                        AllocateRegularStaticBoxes();
                    }
    
                    // Nobody has run the .cctor yet
                    if (HasClassConstructor())
                    {
                        struct _gc {
                            OBJECTREF pInnerException;
                            OBJECTREF pInitException;
                            OBJECTREF pThrowable;
                        } gc;
                        gc.pInnerException = NULL;
                        gc.pInitException = NULL;
                        gc.pThrowable = NULL;
                        GCPROTECT_BEGIN(gc);
    
                        if (!RunClassInitEx(&gc.pInnerException))
                        {
                            // The .cctor failed and we want to store the exception that resulted
                            // in the entry. Increment the ref count to keep the entry alive for
                            // subsequent attempts to run the .cctor.
                            pEntry->AddRef();
                            // For collectible types, register the entry for cleanup.
                            if (GetLoaderAllocator()->IsCollectible())
                            {
                                GetLoaderAllocator()->RegisterFailedTypeInitForCleanup(pEntry);
                            }
    
                            _ASSERTE(g_pThreadAbortExceptionClass == MscorlibBinder::GetException(kThreadAbortException));
    
                            if(gc.pInnerException->GetMethodTable() == g_pThreadAbortExceptionClass)
                            {
                                gc.pThrowable = gc.pInnerException;
                                gc.pInitException = gc.pInnerException;
                                gc.pInnerException = NULL;
                            }
                            else
                            {
                                DefineFullyQualifiedNameForClassWOnStack();
                                LPCWSTR wszName = GetFullyQualifiedNameForClassW(this);
    
                                // Note that this may not succeed due to problems creating the exception
                                // object. On failure, it will first try to
                                CreateTypeInitializationExceptionObject(
                                    wszName, &gc.pInnerException, &gc.pInitException, &gc.pThrowable);
                            }
    
                            pEntry->m_pLoaderAllocator = GetDomain()->IsSharedDomain() ? pDomain->GetLoaderAllocator() : GetLoaderAllocator();
    
                            // CreateHandle can throw due to OOM. We need to catch this so that we make sure to set the
                            // init error. Whatever exception was thrown will be rethrown below, so no worries.
                            EX_TRY {
                                // Save the exception object, and return to caller as well.
                                pEntry->m_hInitException = pEntry->m_pLoaderAllocator->AllocateHandle(gc.pInitException);
                            } EX_CATCH {
                                // If we failed to create the handle (due to OOM), we'll just store the preallocated OOM
                                // handle here instead.
                                pEntry->m_hInitException = pEntry->m_pLoaderAllocator->AllocateHandle(CLRException::GetPreallocatedOutOfMemoryException());
                            } EX_END_CATCH(SwallowAllExceptions);
                            
                            pEntry->m_hrResultCode = E_FAIL;
                            SetClassInitError();
    
    #ifdef FEATURE_CORRUPTING_EXCEPTIONS
                            // Save the corruption severity of the exception so that if the type system
                            // attempts to pick it up from its cache list and throw again, it should
                            // treat the exception as corrupting, if applicable.
                            pEntry->m_CorruptionSeverity = pThread->GetExceptionState()->GetLastActiveExceptionCorruptionSeverity();
                            
                            // We should be having a valid corruption severity at this point
                            _ASSERTE(pEntry->m_CorruptionSeverity != NotSet);
    #endif // FEATURE_CORRUPTING_EXCEPTIONS
    
                            COMPlusThrow(gc.pThrowable
    #ifdef FEATURE_CORRUPTING_EXCEPTIONS
                                , pEntry->m_CorruptionSeverity
    #endif // FEATURE_CORRUPTING_EXCEPTIONS
                                );
                        }
    
                        GCPROTECT_END();
                    }
                }

                pEntry->m_hrResultCode = S_OK;

                // Set the initialization flags in the DLS and on domain-specific types.
                // Note we also set the flag for dynamic statics, which use the DynamicStatics part
                // of the DLS irrespective of whether the type is domain neutral or not.
                SetClassInited();

            }
            else
            {
                // Use previous result

                hrResult = pEntry->m_hrResultCode;
                if(FAILED(hrResult))
                {
                    // An exception may have occurred in the cctor. DoRunClassInit() should return FALSE in that
                    // case.
                    _ASSERTE(pEntry->m_hInitException);
                    _ASSERTE(pEntry->m_pLoaderAllocator == (GetDomain()->IsSharedDomain() ? pDomain->GetLoaderAllocator() : GetLoaderAllocator()));
                    _ASSERTE(IsInitError());

                    // Throw the saved exception. Since we are rethrowing a previously cached exception, must clear the stack trace first.
                    // Rethrowing a previously cached exception is distasteful but is required for appcompat with Everett.
                    //
                    // (The IsException() is probably more appropriate as an assert but as this isn't a heavily tested code path,
                    // I prefer to be defensive here.)
                    if (IsException(pEntry->m_pLoaderAllocator->GetHandleValue(pEntry->m_hInitException)->GetMethodTable()))
                    {
                        ((EXCEPTIONREF)(pEntry->m_pLoaderAllocator->GetHandleValue(pEntry->m_hInitException)))->ClearStackTraceForThrow();
                    }
                    COMPlusThrow(pEntry->m_pLoaderAllocator->GetHandleValue(pEntry->m_hInitException));
                }
            }
        }
    }

    //
    // Notify any entries waiting on the current entry and wait for the required entries.
    //

    // We need to take the global lock before we play with the list of entries.

    STRESS_LOG2(LF_CLASSLOADER, LL_INFO100000, "DoRunClassInit: returning SUCCESS for init %pT in appdomain %p\n", this, pDomain);
    // No need to set pThrowable in case of error it will already have been set.

    g_IBCLogger.LogMethodTableAccess(this);
Exit:
    ;
}

//==========================================================================================
void MethodTable::CheckRunClassInitThrowing()
{
    CONTRACTL
    {
        THROWS;
        GC_TRIGGERS;
        INJECT_FAULT(COMPlusThrowOM());
        PRECONDITION(IsFullyLoaded());
    }
    CONTRACTL_END;

    {   // Debug-only code causes SO volation, so add exception.
        CONSISTENCY_CHECK(CheckActivated());
    }

    // To find GC hole easier...
    TRIGGERSGC();

    if (IsClassPreInited())
        return;

    // Don't initialize shared generic instantiations (e.g. MyClass<__Canon>)
    if (IsSharedByGenericInstantiations())
        return;
    
    DomainLocalModule *pLocalModule = GetDomainLocalModule();
    _ASSERTE(pLocalModule);

    DWORD iClassIndex = GetClassIndex();

    // Check to see if we have already run the .cctor for this class.
    if (!pLocalModule->IsClassAllocated(this, iClassIndex))
        pLocalModule->PopulateClass(this);

    if (!pLocalModule->IsClassInitialized(this, iClassIndex))
        DoRunClassInitThrowing();
}

//==========================================================================================
void MethodTable::CheckRunClassInitAsIfConstructingThrowing()
{
    CONTRACTL
    {
        THROWS;
        GC_TRIGGERS;
        MODE_ANY;
    }
    CONTRACTL_END;
    if (HasPreciseInitCctors())
    {
        MethodTable *pMTCur = this;
        while (pMTCur != NULL)
        {
            if (!pMTCur->GetClass()->IsBeforeFieldInit())
                pMTCur->CheckRunClassInitThrowing();

            pMTCur = pMTCur->GetParentMethodTable();
        }
    }
}

//==========================================================================================
OBJECTREF MethodTable::Allocate()
{
    CONTRACTL
    {
        MODE_COOPERATIVE;
        GC_TRIGGERS;
        THROWS;
    }
    CONTRACTL_END;

    CONSISTENCY_CHECK(IsFullyLoaded());

    EnsureInstanceActive();

    if (HasPreciseInitCctors())
    {
        CheckRunClassInitAsIfConstructingThrowing();
    }

    return AllocateObject(this);
}

//==========================================================================================
// box 'data' creating a new object and return it.  This routine understands the special
// handling needed for Nullable values. 
// see code:Nullable#NullableVerification

OBJECTREF MethodTable::Box(void* data)
{
    CONTRACTL
    {
        THROWS;
        GC_TRIGGERS;
        MODE_COOPERATIVE;
        PRECONDITION(IsValueType());
    }
    CONTRACTL_END;

    OBJECTREF ref;

    GCPROTECT_BEGININTERIOR (data);

    if (IsByRefLike())
    {
        // We should never box a type that contains stack pointers.
        COMPlusThrow(kInvalidOperationException, W("InvalidOperation_TypeCannotBeBoxed"));
    }

    ref = FastBox(&data);
    GCPROTECT_END ();
    return ref;
}

OBJECTREF MethodTable::FastBox(void** data)
{
    CONTRACTL
    {
        THROWS;
        GC_TRIGGERS;
        MODE_COOPERATIVE;
        PRECONDITION(IsValueType());
    }
    CONTRACTL_END;

    // See code:Nullable#NullableArchitecture for more
    if (IsNullable())
        return Nullable::Box(*data, this);

    OBJECTREF ref = Allocate();
    CopyValueClass(ref->UnBox(), *data, this);
    return ref;
}

#if _TARGET_X86_ || _TARGET_AMD64_
//==========================================================================================
static void FastCallFinalize(Object *obj, PCODE funcPtr, BOOL fCriticalCall)
{
    STATIC_CONTRACT_THROWS;
    STATIC_CONTRACT_GC_TRIGGERS;
    STATIC_CONTRACT_MODE_COOPERATIVE;

    BEGIN_CALL_TO_MANAGEDEX(fCriticalCall ? EEToManagedCriticalCall : EEToManagedDefault);

#if defined(_TARGET_X86_)    

    __asm
    {
        mov     ecx, [obj]
        call    [funcPtr]
        INDEBUG(nop)            // Mark the fact that we can call managed code
    }

#else // _TARGET_X86_

    FastCallFinalizeWorker(obj, funcPtr);

#endif // _TARGET_X86_

    END_CALL_TO_MANAGED();
}

#endif // _TARGET_X86_ || _TARGET_AMD64_

void CallFinalizerOnThreadObject(Object *obj)
{
    STATIC_CONTRACT_MODE_COOPERATIVE;

    THREADBASEREF   refThis = (THREADBASEREF)ObjectToOBJECTREF(obj);
    Thread*         thread  = refThis->GetInternal();

    // Prevent multiple calls to Finalize
    // Objects can be resurrected after being finalized.  However, there is no
    // race condition here.  We always check whether an exposed thread object is
    // still attached to the internal Thread object, before proceeding.
    if (thread)
    {
        refThis->SetDelegate(NULL);

        // During process shutdown, we finalize even reachable objects.  But if we break
        // the link between the System.Thread and the internal Thread object, the runtime
        // may not work correctly.  In particular, we won't be able to transition between
        // contexts and domains to finalize other objects.  Since the runtime doesn't
        // require that Threads finalize during shutdown, we need to disable this.  If
        // we wait until phase 2 of shutdown finalization (when the EE is suspended and
        // will never resume) then we can simply skip the side effects of Thread
        // finalization.
        if ((g_fEEShutDown & ShutDown_Finalize2) == 0)
        {
            if (GetThread() != thread)
            {
                refThis->ClearInternal();
            }

            FastInterlockOr ((ULONG *)&thread->m_State, Thread::TS_Finalized);
            Thread::SetCleanupNeededForFinalizedThread();
        }
    }
}

//==========================================================================================
// From the GC finalizer thread, invoke the Finalize() method on an object.
void MethodTable::CallFinalizer(Object *obj)
{
    CONTRACTL
    {
        THROWS;
        GC_TRIGGERS;
        MODE_COOPERATIVE;
        PRECONDITION(obj->GetMethodTable()->HasFinalizer());
    }
    CONTRACTL_END;

    // Never call any finalizers under ngen for determinism
    if (IsCompilationProcess())
    {
        return;
    }

    MethodTable *pMT = obj->GetMethodTable();

    
    // Check for precise init class constructors that have failed, if any have failed, then we didn't run the
    // constructor for the object, and running the finalizer for the object would violate the CLI spec by running
    // instance code without having successfully run the precise-init class constructor.
    if (pMT->HasPreciseInitCctors())
    {
        MethodTable *pMTCur = pMT;
        do
        {
            if ((!pMTCur->GetClass()->IsBeforeFieldInit()) && pMTCur->IsInitError())
            {
                // Precise init Type Initializer for type failed... do not run finalizer
                return;
            }

            pMTCur = pMTCur->GetParentMethodTable();
        }
        while (pMTCur != NULL);
    }

    if (pMT == g_pThreadClass)
    {
        // Finalizing Thread object requires ThreadStoreLock.  It is expensive if 
        // we keep taking ThreadStoreLock.  This is very bad if we have high retiring
        // rate of Thread objects.
        // To avoid taking ThreadStoreLock multiple times, we mark Thread with TS_Finalized
        // and clean up a batch of them when we take ThreadStoreLock next time.

        // To avoid possible hierarchy requirement between critical finalizers, we call cleanup
        // code directly.
        CallFinalizerOnThreadObject(obj);
        return;
    }


    // Determine if the object has a critical or normal finalizer.
    BOOL fCriticalFinalizer = pMT->HasCriticalFinalizer();

    // There's no reason to actually set up a frame here.  If we crawl out of the
    // Finalize() method on this thread, we will see FRAME_TOP which indicates
    // that the crawl should terminate.  This is analogous to how KickOffThread()
    // starts new threads in the runtime.
    PCODE funcPtr = pMT->GetRestoredSlot(g_pObjectFinalizerMD->GetSlot());

#ifdef STRESS_LOG
    if (fCriticalFinalizer)
    {
        STRESS_LOG1(LF_GCALLOC, LL_INFO100, "Finalizing CriticalFinalizer %pM\n", 
                    pMT);
    }
#endif

#if defined(_TARGET_X86_) || defined(_TARGET_AMD64_)

#ifdef DEBUGGING_SUPPORTED
    if (CORDebuggerTraceCall())
        g_pDebugInterface->TraceCall((const BYTE *) funcPtr);
#endif // DEBUGGING_SUPPORTED

    FastCallFinalize(obj, funcPtr, fCriticalFinalizer);

#else // defined(_TARGET_X86_) || defined(_TARGET_AMD64_)

    PREPARE_NONVIRTUAL_CALLSITE_USING_CODE(funcPtr);

    DECLARE_ARGHOLDER_ARRAY(args, 1);

    args[ARGNUM_0] = PTR_TO_ARGHOLDER(obj);

    if (fCriticalFinalizer)
    {
        CRITICAL_CALLSITE;
    }

    CALL_MANAGED_METHOD_NORET(args);

#endif // (defined(_TARGET_X86_) && defined(_TARGET_AMD64_)

#ifdef STRESS_LOG
    if (fCriticalFinalizer)
    {
        STRESS_LOG1(LF_GCALLOC, LL_INFO100, "Finalized CriticalFinalizer %pM without exception\n", 
                    pMT);
    }
#endif
}

//==========================================================================
// If the MethodTable doesn't yet know the Exposed class that represents it via
// Reflection, acquire that class now.  Regardless, return it to the caller.
//==========================================================================
OBJECTREF MethodTable::GetManagedClassObject()
{
    CONTRACT(OBJECTREF) {

        THROWS;
        GC_TRIGGERS;
        MODE_COOPERATIVE;
        INJECT_FAULT(COMPlusThrowOM());
        PRECONDITION(!IsArray());      // Arrays can't go through this path.  
        POSTCONDITION(GetWriteableData()->m_hExposedClassObject != 0);
        //REENTRANT
    }
    CONTRACT_END;

#ifdef _DEBUG
    // Force a GC here because GetManagedClassObject could trigger GC nondeterminsticaly
    GCStress<cfg_any, PulseGcTriggerPolicy>::MaybeTrigger();
#endif // _DEBUG

    if (GetWriteableData()->m_hExposedClassObject == NULL)
    {
        // Make sure that we have been restored
        CheckRestore();

        REFLECTCLASSBASEREF  refClass = NULL;
        GCPROTECT_BEGIN(refClass);
        refClass = (REFLECTCLASSBASEREF) AllocateObject(g_pRuntimeTypeClass);

        LoaderAllocator *pLoaderAllocator = GetLoaderAllocator();

        ((ReflectClassBaseObject*)OBJECTREFToObject(refClass))->SetType(TypeHandle(this));
        ((ReflectClassBaseObject*)OBJECTREFToObject(refClass))->SetKeepAlive(pLoaderAllocator->GetExposedObject());

        // Let all threads fight over who wins using InterlockedCompareExchange.
        // Only the winner can set m_ExposedClassObject from NULL.
        LOADERHANDLE exposedClassObjectHandle = pLoaderAllocator->AllocateHandle(refClass);

        if (FastInterlockCompareExchangePointer(&(EnsureWritablePages(GetWriteableDataForWrite())->m_hExposedClassObject), exposedClassObjectHandle, static_cast<LOADERHANDLE>(NULL)))
        {
            pLoaderAllocator->FreeHandle(exposedClassObjectHandle);
        }

        GCPROTECT_END();
    }
    RETURN(GetManagedClassObjectIfExists());
}

#endif //!DACCESS_COMPILE && !CROSSGEN_COMPILE

//==========================================================================================
// This needs to stay consistent with AllocateNewMT() and MethodTable::Save()
//
// <TODO> protect this via some asserts as we've had one hard-to-track-down
// bug already </TODO>
//
void MethodTable::GetSavedExtent(TADDR *pStart, TADDR *pEnd)
{
    CONTRACTL
    {
        NOTHROW;
        GC_NOTRIGGER;
    }
    CONTRACTL_END;

    TADDR start;

    if (ContainsPointersOrCollectible())
        start = dac_cast<TADDR>(this) - CGCDesc::GetCGCDescFromMT(this)->GetSize();
    else
        start = dac_cast<TADDR>(this);

    TADDR end = dac_cast<TADDR>(this) + GetEndOffsetOfOptionalMembers();

    _ASSERTE(start && end && (start < end));
    *pStart = start;
    *pEnd = end;
}

#ifdef FEATURE_NATIVE_IMAGE_GENERATION

#ifndef DACCESS_COMPILE

BOOL MethodTable::CanInternVtableChunk(DataImage *image, VtableIndirectionSlotIterator it)
{
    STANDARD_VM_CONTRACT;

    _ASSERTE(IsCompilationProcess());

    BOOL canBeSharedWith = TRUE;

    // We allow full sharing except that which would break MethodTable::Fixup -- when the slots are Fixup'd
    // we need to ensure that regardless of who is doing the Fixup the same target is decided on.
    // Note that if this requirement is not met, an assert will fire in ZapStoredStructure::Save

    if (GetFlag(enum_flag_NotInPZM))
    {
        canBeSharedWith = FALSE;
    }

    if (canBeSharedWith)
    {
        for (DWORD slotNumber = it.GetStartSlot(); slotNumber < it.GetEndSlot(); slotNumber++)
        {
            MethodDesc *pMD = GetMethodDescForSlot(slotNumber);
            _ASSERTE(pMD != NULL);
            pMD->CheckRestore();

            if (!image->CanEagerBindToMethodDesc(pMD))
            {
                canBeSharedWith = FALSE;
                break;
            }
        }
    }

    return canBeSharedWith;
}

//==========================================================================================
void MethodTable::PrepopulateDictionary(DataImage * image, BOOL nonExpansive)
{
     STANDARD_VM_CONTRACT;

     if (GetDictionary())
     {
         // We can only save elements of the dictionary if we are sure of its
         // layout, which means we must be either tightly-knit to the EEClass
         // (i.e. be the owner of the EEClass) or else we can hard-bind to the EEClass.
         // There's no point in prepopulating the dictionary if we can't save the entries.
         //
         // This corresponds to the canSaveSlots which we pass to the Dictionary::Fixup

         if (!IsCanonicalMethodTable() && image->CanEagerBindToMethodTable(GetCanonicalMethodTable()))
         {
             LOG((LF_JIT, LL_INFO10000, "GENERICS: Prepopulating dictionary for MT %s\n",  GetDebugClassName()));
             GetDictionary()->PrepopulateDictionary(NULL, this, nonExpansive);
         }
     }
}

//==========================================================================================
void ModuleCtorInfo::AddElement(MethodTable *pMethodTable)
{
    STANDARD_VM_CONTRACT;

    // Get the values for the new entry before we update the
    // cache in the Module

    // Expand the table if needed.  No lock is needed because this is at NGEN time
    if (numElements >= numLastAllocated)
    {
        _ASSERTE(numElements == numLastAllocated);

        RelativePointer<MethodTable *> *ppOldMTEntries = ppMT;

#ifdef _PREFAST_ 
#pragma warning(push)
#pragma warning(disable:22011) // Suppress PREFast warning about integer overflows or underflows
#endif // _PREFAST_
        DWORD numNewAllocated = max(2 * numLastAllocated, MODULE_CTOR_ELEMENTS);
#ifdef _PREFAST_ 
#pragma warning(pop)
#endif // _PREFAST_

        ppMT = new RelativePointer<MethodTable *> [numNewAllocated];

        _ASSERTE(ppMT);

        for (unsigned index = 0; index < numLastAllocated; ++index)
        {
            ppMT[index].SetValueMaybeNull(ppOldMTEntries[index].GetValueMaybeNull());
        }

        for (unsigned index = numLastAllocated; index < numNewAllocated; ++index)
        {
            ppMT[index].SetValueMaybeNull(NULL);
        }

        delete[] ppOldMTEntries;

        numLastAllocated = numNewAllocated;
    }

    // Assign the new entry
    //
    // Note the use of two "parallel" arrays.  We do this to keep the workingset smaller since we
    // often search (in GetClassCtorInfoIfExists) for a methodtable pointer but never actually find it.

    ppMT[numElements].SetValue(pMethodTable);
    numElements++;
}

//==========================================================================================
void MethodTable::Save(DataImage *image, DWORD profilingFlags)
{
    CONTRACTL {
        STANDARD_VM_CHECK;
        PRECONDITION(IsRestored_NoLogging());
        PRECONDITION(IsFullyLoaded());
        PRECONDITION(image->GetModule()->GetAssembly() ==
                     GetAppDomain()->ToCompilationDomain()->GetTargetAssembly());
    } CONTRACTL_END;

    LOG((LF_ZAP, LL_INFO10000, "MethodTable::Save %s (%p)\n", GetDebugClassName(), this));

    // Be careful about calling DictionaryLayout::Trim - strict conditions apply.
    // See note on that method.
    if (GetDictionary() &&
        GetClass()->GetDictionaryLayout() &&
        image->CanEagerBindToMethodTable(GetCanonicalMethodTable()))
    {
        GetClass()->GetDictionaryLayout()->Trim();
    }

    // Set the "restore" flags. They may not have been set yet.
    // We don't need the return value of this call.
    NeedsRestore(image);

    //check if this is actually in the PZM
    if (Module::GetPreferredZapModuleForMethodTable(this) != GetLoaderModule())
    {
        _ASSERTE(!IsStringOrArray());
        SetFlag(enum_flag_NotInPZM);
    }

    // Set the IsStructMarshallable Bit
    if (::IsStructMarshalable(this))
    {
        SetStructMarshalable();
    }

    TADDR start, end;

    GetSavedExtent(&start, &end);

#ifdef FEATURE_COMINTEROP
    if (HasGuidInfo())
    {
        // Make sure our GUID is computed

        // Generic WinRT types can have their GUID computed only if the instantiation is WinRT-legal
        if (IsLegalNonArrayWinRTType())
        {
            GUID dummy;
            if (SUCCEEDED(GetGuidNoThrow(&dummy, TRUE, FALSE)))
            {
                GuidInfo* pGuidInfo = GetGuidInfo();
                _ASSERTE(pGuidInfo != NULL);

                image->StoreStructure(pGuidInfo,
                                      sizeof(GuidInfo),
                                      DataImage::ITEM_GUID_INFO);

                Module *pModule = GetModule();
                if (pModule->CanCacheWinRTTypeByGuid(this))
                {
                    pModule->CacheWinRTTypeByGuid(this, pGuidInfo);
                }
            }
            else
            {
                GuidInfo** ppGuidInfo = GetGuidInfoPtr();
                *ppGuidInfo = NULL;
            }
        }
    }
#endif // FEATURE_COMINTEROP


#ifdef _DEBUG
    if (GetDebugClassName() != NULL && !image->IsStored(GetDebugClassName()))
        image->StoreStructure(debug_m_szClassName, (ULONG)(strlen(GetDebugClassName())+1),
                              DataImage::ITEM_DEBUG,
                              1);
#endif // _DEBUG

    DataImage::ItemKind kindBasic    = DataImage::ITEM_METHOD_TABLE;
    if (IsWriteable())
        kindBasic = DataImage::ITEM_METHOD_TABLE_SPECIAL_WRITEABLE;

    ZapStoredStructure * pMTNode = image->StoreStructure((void*) start, (ULONG)(end - start), kindBasic);

    if ((void *)this != (void *)start)
        image->BindPointer(this, pMTNode, (BYTE *)this - (BYTE *)start);

    // Store the vtable chunks
    VtableIndirectionSlotIterator it = IterateVtableIndirectionSlots();
    while (it.Next())
    {
        if (!image->IsStored(it.GetIndirectionSlot()))
        {
            if (!MethodTable::VTableIndir2_t::isRelative
                && CanInternVtableChunk(image, it))
                image->StoreInternedStructure(it.GetIndirectionSlot(), it.GetSize(), DataImage::ITEM_VTABLE_CHUNK);
            else
                image->StoreStructure(it.GetIndirectionSlot(), it.GetSize(), DataImage::ITEM_VTABLE_CHUNK);
        }
        else
        {
            // Tell the interning system that we have already shared this structure without its help
            image->NoteReusedStructure(it.GetIndirectionSlot());
        }
    }

    if (HasNonVirtualSlotsArray())
    {
        image->StoreStructure(GetNonVirtualSlotsArray(), GetNonVirtualSlotsArraySize(), DataImage::ITEM_VTABLE_CHUNK);
    }

    if (HasInterfaceMap())
    {
#ifdef FEATURE_COMINTEROP
        // Dynamic interface maps have an additional DWORD_PTR preceding the InterfaceInfo_t array
        if (HasDynamicInterfaceMap())
        {
            ZapStoredStructure * pInterfaceMapNode;
            if (decltype(InterfaceInfo_t::m_pMethodTable)::isRelative)
            {
                pInterfaceMapNode = image->StoreStructure(((DWORD_PTR *)GetInterfaceMap()) - 1,
                                                          GetInterfaceMapSize(),
                                                          DataImage::ITEM_INTERFACE_MAP);
            }
            else
            {
                pInterfaceMapNode = image->StoreInternedStructure(((DWORD_PTR *)GetInterfaceMap()) - 1,
                                                                  GetInterfaceMapSize(),
                                                                  DataImage::ITEM_INTERFACE_MAP);
            }
            image->BindPointer(GetInterfaceMap(), pInterfaceMapNode, sizeof(DWORD_PTR));
        }
        else
#endif // FEATURE_COMINTEROP
        {
            if (decltype(InterfaceInfo_t::m_pMethodTable)::isRelative)
            {
                image->StoreStructure(GetInterfaceMap(), GetInterfaceMapSize(), DataImage::ITEM_INTERFACE_MAP);
            }
            else
            {
                image->StoreInternedStructure(GetInterfaceMap(), GetInterfaceMapSize(), DataImage::ITEM_INTERFACE_MAP);
            }
        }

        SaveExtraInterfaceInfo(image);
    }

    // If we have a dispatch map, save it.
    if (HasDispatchMapSlot())
    {
        GetDispatchMap()->Save(image);
    }

    if (HasPerInstInfo())
    {
        ZapStoredStructure * pPerInstInfoNode;
        if (CanEagerBindToParentDictionaries(image, NULL))
        {
            if (PerInstInfoElem_t::isRelative)
            {
                pPerInstInfoNode = image->StoreStructure((BYTE *)GetPerInstInfo() - sizeof(GenericsDictInfo), GetPerInstInfoSize() + sizeof(GenericsDictInfo), DataImage::ITEM_DICTIONARY);
            }
            else
            {
                pPerInstInfoNode = image->StoreInternedStructure((BYTE *)GetPerInstInfo() - sizeof(GenericsDictInfo), GetPerInstInfoSize() + sizeof(GenericsDictInfo), DataImage::ITEM_DICTIONARY);
            }
        }
        else
        {
            pPerInstInfoNode = image->StoreStructure((BYTE *)GetPerInstInfo() - sizeof(GenericsDictInfo), GetPerInstInfoSize() + sizeof(GenericsDictInfo), DataImage::ITEM_DICTIONARY_WRITEABLE);
        }
        image->BindPointer(GetPerInstInfo(), pPerInstInfoNode, sizeof(GenericsDictInfo));
    }

    Dictionary * pDictionary = GetDictionary();
    if (pDictionary != NULL)
    {
        BOOL fIsWriteable;

        if (!IsCanonicalMethodTable())
        {
            // CanEagerBindToMethodTable would not work for targeted patching here. The dictionary
            // layout is sensitive to compilation order that can be changed by TP compatible changes.
            BOOL canSaveSlots = (image->GetModule() == GetCanonicalMethodTable()->GetLoaderModule());

            fIsWriteable = pDictionary->IsWriteable(image, canSaveSlots,
                                       GetNumGenericArgs(),
                                       GetModule(),
                                       GetClass()->GetDictionaryLayout());
        }
        else
        {
            fIsWriteable = FALSE;
        }


        if (!fIsWriteable)
        {
            image->StoreInternedStructure(pDictionary, GetInstAndDictSize(), DataImage::ITEM_DICTIONARY);
        }
        else
        {
            image->StoreStructure(pDictionary, GetInstAndDictSize(), DataImage::ITEM_DICTIONARY_WRITEABLE);
        }
    }

    WORD numStaticFields = GetClass()->GetNumStaticFields();

    if (!IsCanonicalMethodTable() && HasGenericsStaticsInfo() && numStaticFields != 0)
    {
        FieldDesc * pGenericsFieldDescs = GetGenericsStaticFieldDescs();

        for (DWORD i = 0; i < numStaticFields; i++)
        {
            FieldDesc *pFld = pGenericsFieldDescs + i;
            pFld->PrecomputeNameHash();
        }

        ZapStoredStructure * pFDNode = image->StoreStructure(pGenericsFieldDescs, sizeof(FieldDesc) * numStaticFields,
                              DataImage::ITEM_GENERICS_STATIC_FIELDDESCS);

        for (DWORD i = 0; i < numStaticFields; i++)
        {
            FieldDesc *pFld = pGenericsFieldDescs + i;
            pFld->SaveContents(image);
            if (pFld != pGenericsFieldDescs)
               image->BindPointer(pFld, pFDNode, (BYTE *)pFld - (BYTE *)pGenericsFieldDescs);
        }
    }

    // Allocate a ModuleCtorInfo entry in the NGEN image if necessary
    if (HasBoxedRegularStatics())
    {
        image->GetModule()->GetZapModuleCtorInfo()->AddElement(this);
    }

    // MethodTable WriteableData


    PTR_Const_MethodTableWriteableData pWriteableData = GetWriteableData_NoLogging();
    _ASSERTE(pWriteableData != NULL);
    if (pWriteableData != NULL)
    {
        pWriteableData->Save(image, this, profilingFlags);
    }

    LOG((LF_ZAP, LL_INFO10000, "MethodTable::Save %s (%p) complete.\n", GetDebugClassName(), this));

    // Save the EEClass at the same time as the method table if this is the canonical method table
    if (IsCanonicalMethodTable())
        GetClass()->Save(image, this);
} // MethodTable::Save

//==========================================================================
// The NeedsRestore Computation.
//
// WARNING: The NeedsRestore predicate on MethodTable and EEClass
// MUST be computable immediately after we have loaded a type.
// It must NOT depend on any additions or changes made to the
// MethodTable as a result of compiling code, or
// later steps such as prepopulating dictionaries.
//==========================================================================
BOOL MethodTable::ComputeNeedsRestore(DataImage *image, TypeHandleList *pVisited)
{
    CONTRACTL
    {
        STANDARD_VM_CHECK;
        // See comment in ComputeNeedsRestoreWorker
        PRECONDITION(GetLoaderModule()->HasNativeImage() || GetLoaderModule() == GetAppDomain()->ToCompilationDomain()->GetTargetModule());
    }
    CONTRACTL_END;

    _ASSERTE(GetAppDomain()->IsCompilationDomain()); // only used at ngen time!

    if (GetWriteableData()->IsNeedsRestoreCached())
    {
        return GetWriteableData()->GetCachedNeedsRestore();
    }

    // We may speculatively assume that any types we've visited on this run of
    // the ComputeNeedsRestore algorithm don't need a restore.  If they
    // do need a restore then we will check that when we first visit that method
    // table.
    if (TypeHandleList::Exists(pVisited, TypeHandle(this)))
    {
        pVisited->MarkBrokenCycle(this);
        return FALSE;
    }
    TypeHandleList newVisited(this, pVisited);

    BOOL needsRestore = ComputeNeedsRestoreWorker(image, &newVisited);

    // Cache the results of running the algorithm.
    // We can only cache the result if we have not speculatively assumed
    // that any types are not NeedsRestore
    if (!newVisited.HasBrokenCycleMark())
    {
        GetWriteableDataForWrite()->SetCachedNeedsRestore(needsRestore);
    }
    else
    {
        _ASSERTE(pVisited != NULL);
    }
    return needsRestore;
}

//==========================================================================================
BOOL MethodTable::ComputeNeedsRestoreWorker(DataImage *image, TypeHandleList *pVisited)
{
    STANDARD_VM_CONTRACT;

#ifdef _DEBUG
    // You should only call ComputeNeedsRestoreWorker on things being saved into
    // the current LoaderModule - the NeedsRestore flag should have been computed
    // for all items from NGEN images, and we should never compute NeedsRestore
    // on anything that is not related to an NGEN image.  If this fails then 
    // there is probably a CanEagerBindTo check missing as we trace through a
    // pointer from one data structure to another.  
    // Trace back on the call stack and work out where this condition first fails.

    Module* myModule = GetLoaderModule();
    AppDomain* myAppDomain = GetAppDomain();
    CompilationDomain* myCompilationDomain = myAppDomain->ToCompilationDomain();
    Module* myCompilationModule = myCompilationDomain->GetTargetModule();

    if (myModule !=  myCompilationModule)
    {
        _ASSERTE(!"You should only call ComputeNeedsRestoreWorker on things being saved into the current LoaderModule");
    }
#endif

    if (g_CorCompileVerboseLevel == CORCOMPILE_VERBOSE)
    {
        DefineFullyQualifiedNameForClassW();
        LPCWSTR name = GetFullyQualifiedNameForClassW(this);
        WszOutputDebugString(W("MethodTable "));
        WszOutputDebugString(name);
        WszOutputDebugString(W(" needs restore? "));
    }
    if (g_CorCompileVerboseLevel >= CORCOMPILE_STATS && GetModule()->GetNgenStats())
        GetModule()->GetNgenStats()->MethodTableRestoreNumReasons[TotalMethodTables]++;

    #define UPDATE_RESTORE_REASON(ARG)                                                    \
        if (g_CorCompileVerboseLevel == CORCOMPILE_VERBOSE)                               \
            { WszOutputDebugString(W("Yes, ")); WszOutputDebugString(W(#ARG "\n")); }          \
        if (g_CorCompileVerboseLevel >= CORCOMPILE_STATS && GetModule()->GetNgenStats())  \
            GetModule()->GetNgenStats()->MethodTableRestoreNumReasons[ARG]++;

    // The special method table for IL stubs has to be prerestored. Restore is not able to handle it
    // because of it does not have a token. In particular, this is a problem for /profiling native images.
    if (this == image->GetModule()->GetILStubCache()->GetStubMethodTable())
    {
        return FALSE;
    }

    // When profiling, we always want to perform the restore.
    if (GetAppDomain()->ToCompilationDomain()->m_fForceProfiling)
    {
        UPDATE_RESTORE_REASON(ProfilingEnabled);
        return TRUE;
    }

    if (DependsOnEquivalentOrForwardedStructs())
    {
        UPDATE_RESTORE_REASON(ComImportStructDependenciesNeedRestore);
        return TRUE;
    }

    if (!IsCanonicalMethodTable() && !image->CanPrerestoreEagerBindToMethodTable(GetCanonicalMethodTable(), pVisited))
    {
        UPDATE_RESTORE_REASON(CanNotPreRestoreHardBindToCanonicalMethodTable);
        return TRUE;
    }

    if (!image->CanEagerBindToModule(GetModule()))
    {
        UPDATE_RESTORE_REASON(CrossAssembly);
        return TRUE;
    }

    if (GetParentMethodTable())
    {
        if (!image->CanPrerestoreEagerBindToMethodTable(GetParentMethodTable(), pVisited))
        {
            UPDATE_RESTORE_REASON(CanNotPreRestoreHardBindToParentMethodTable);
            return TRUE;
        }
    }

    // Check per-inst pointers-to-dictionaries.
    if (!CanEagerBindToParentDictionaries(image, pVisited))
    {
        UPDATE_RESTORE_REASON(CanNotHardBindToInstanceMethodTableChain);
        return TRUE;
    }
    
    // Now check if the dictionary (if any) owned by this methodtable needs a restore.
    if (GetDictionary())
    {
        if (GetDictionary()->ComputeNeedsRestore(image, pVisited, GetNumGenericArgs()))
        {
            UPDATE_RESTORE_REASON(GenericsDictionaryNeedsRestore);
            return TRUE;
        }
    }

    // The interface chain is traversed without doing CheckRestore's.  Thus
    // if any of the types in the inherited interfaces hierarchy need a restore
    // or are cross-module pointers then this methodtable will also need a restore.
    InterfaceMapIterator it = IterateInterfaceMap();
    while (it.Next())
    {
        if (!image->CanPrerestoreEagerBindToMethodTable(it.GetInterface(), pVisited))
        {
            UPDATE_RESTORE_REASON(InterfaceIsGeneric);
            return TRUE;
        }
    }
    
    if (NeedsCrossModuleGenericsStaticsInfo())
    {
        UPDATE_RESTORE_REASON(CrossModuleGenericsStatics);
        return TRUE;
    }

    if (IsArray())
    {
        if(!image->CanPrerestoreEagerBindToTypeHandle(GetApproxArrayElementTypeHandle(), pVisited))
        {
            UPDATE_RESTORE_REASON(ArrayElement);
            return TRUE;
        }
    }

    if (g_CorCompileVerboseLevel == CORCOMPILE_VERBOSE)
    {
        WszOutputDebugString(W("No\n"));
    }
    return FALSE;
}

//==========================================================================================
BOOL MethodTable::CanEagerBindToParentDictionaries(DataImage *image, TypeHandleList *pVisited)
{
    STANDARD_VM_CONTRACT;

    MethodTable *pChain = GetParentMethodTable();
    while (pChain != NULL)
    {
        // This is for the case were the method table contains a pointer to
        // an inherited dictionary, e.g. given the case D : C, C : B<int>
        // where B<int> is in another module then D contains a pointer to the
        // dictionary for B<int>.   Note that in this case we might still be
        // able to hadbind to C.
        if (pChain->HasInstantiation())
        {
            if (!image->CanEagerBindToMethodTable(pChain, FALSE, pVisited) ||
                !image->CanHardBindToZapModule(pChain->GetLoaderModule()))
            {
                return FALSE;
            }
        }
        pChain = pChain->GetParentMethodTable();
    }
    return TRUE;
}

//==========================================================================================
BOOL MethodTable::NeedsCrossModuleGenericsStaticsInfo()
{
    STANDARD_VM_CONTRACT;

    return HasGenericsStaticsInfo() && !ContainsGenericVariables() && !IsSharedByGenericInstantiations() &&
        (Module::GetPreferredZapModuleForMethodTable(this) != GetLoaderModule());
}

//==========================================================================================
BOOL MethodTable::IsWriteable()
{
    STANDARD_VM_CONTRACT;

#ifdef FEATURE_COMINTEROP
    // Dynamic expansion of interface map writes into method table
    // (see code:MethodTable::AddDynamicInterface)
    if (HasDynamicInterfaceMap())
        return TRUE;

    // CCW template is created lazily and when that happens, the
    // pointer is written directly into the method table.
    if (HasCCWTemplate())
        return TRUE;

    // RCW per-type data is created lazily at run-time.
    if (HasRCWPerTypeData())
        return TRUE;
#endif

    return FALSE;
}

//==========================================================================================
// This is used when non-canonical (i.e. duplicated) method tables
// attempt to bind to items logically belonging to an EEClass or MethodTable.
// i.e. the contract map in the EEClass and the generic dictionary stored in the canonical
// method table.
//
// We want to check if we can hard bind to the containing structure before
// deciding to hardbind to the inside of it.  This is because we may not be able
// to hardbind to all EEClass and/or MethodTables even if they live in a hradbindable
// target module.  Thus we want to call CanEagerBindToMethodTable
// to check we can hardbind to the containing structure.
static
void HardBindOrClearDictionaryPointer(DataImage *image, MethodTable *pMT, void * p, SSIZE_T offset, bool isRelative)
{
    WRAPPER_NO_CONTRACT;

    if (image->CanEagerBindToMethodTable(pMT) &&
        image->CanHardBindToZapModule(pMT->GetLoaderModule()))
    {
        if (isRelative)
        {
            image->FixupRelativePointerField(p, offset);
        }
        else
        {
            image->FixupPointerField(p, offset);
        }
    }
    else
    {
        image->ZeroPointerField(p, offset);
    }
}

//==========================================================================================
void MethodTable::Fixup(DataImage *image)
{
    CONTRACTL
    {
        STANDARD_VM_CHECK;
        PRECONDITION(IsFullyLoaded());
    }
    CONTRACTL_END;

    LOG((LF_ZAP, LL_INFO10000, "MethodTable::Fixup %s\n", GetDebugClassName()));

    if (GetWriteableData()->IsFixedUp())
        return;

    BOOL needsRestore = NeedsRestore(image);
    LOG((LF_ZAP, LL_INFO10000, "MethodTable::Fixup %s (%p), needsRestore=%d\n", GetDebugClassName(), this, needsRestore));

    BOOL isCanonical = IsCanonicalMethodTable();

    Module *pZapModule = image->GetModule();

    MethodTable *pNewMT = (MethodTable *) image->GetImagePointer(this);

    // For canonical method tables, the pointer to the EEClass is never encoded as a fixup
    // even if this method table is not in its preferred zap module, i.e. the two are
    // "tightly-bound".
    if (IsCanonicalMethodTable())
    {
        // Pointer to EEClass
        image->FixupPlainOrRelativePointerField(this, &MethodTable::m_pEEClass);
    }
    else
    {
        //
        // Encode m_pEEClassOrCanonMT
        //
        MethodTable * pCanonMT = GetCanonicalMethodTable();

        ZapNode * pImport = NULL;
        if (image->CanEagerBindToMethodTable(pCanonMT))
        {
            if (image->CanHardBindToZapModule(pCanonMT->GetLoaderModule()))
            {
                // Pointer to canonical methodtable
                image->FixupPlainOrRelativeField(this, &MethodTable::m_pCanonMT, pCanonMT, UNION_METHODTABLE);
            }
            else
            {
                // Pointer to lazy bound indirection cell to canonical methodtable
                pImport = image->GetTypeHandleImport(pCanonMT);
            }
        }
    else
        {
            // Pointer to eager bound indirection cell to canonical methodtable
            _ASSERTE(pCanonMT->IsTypicalTypeDefinition() ||
                     !pCanonMT->ContainsGenericVariables());
            pImport = image->GetTypeHandleImport(pCanonMT);
        }

        if (pImport != NULL)
        {
            image->FixupPlainOrRelativeFieldToNode(this, &MethodTable::m_pCanonMT, pImport, UNION_INDIRECTION);
        }
    }

    image->FixupField(this, offsetof(MethodTable, m_pLoaderModule), pZapModule, 0, IMAGE_REL_BASED_RELPTR);

#ifdef _DEBUG
    image->FixupPointerField(this, offsetof(MethodTable, debug_m_szClassName));
#endif // _DEBUG

    MethodTable * pParentMT = GetParentMethodTable();
    _ASSERTE(!pNewMT->IsParentMethodTableIndirectPointerMaybeNull());

    ZapRelocationType relocType;
    if (decltype(MethodTable::m_pParentMethodTable)::isRelative)
    {
        relocType = IMAGE_REL_BASED_RELPTR;
    }
    else
    {
        relocType = IMAGE_REL_BASED_PTR;
    }

    if (pParentMT != NULL)
    {
        //
        // Encode m_pParentMethodTable
        //
        ZapNode * pImport = NULL;
        if (image->CanEagerBindToMethodTable(pParentMT))
        {
            if (image->CanHardBindToZapModule(pParentMT->GetLoaderModule()))
            {
                _ASSERTE(!IsParentMethodTableIndirectPointer());
                image->FixupField(this, offsetof(MethodTable, m_pParentMethodTable), pParentMT, 0, relocType);
            }
            else
            {
                pImport = image->GetTypeHandleImport(pParentMT);
            }
        }
        else
        {
            if (!pParentMT->IsCanonicalMethodTable())
            {
#ifdef _DEBUG
                IMDInternalImport *pInternalImport = GetModule()->GetMDImport();

                mdToken crExtends;
                pInternalImport->GetTypeDefProps(GetCl(),
                                                 NULL,
                                                 &crExtends);

                _ASSERTE(TypeFromToken(crExtends) == mdtTypeSpec);
#endif

                // Use unique cell for now since we are first going to set the parent method table to 
                // approx one first, and then to the exact one later. This would mess up the shared cell.
                // It would be nice to clean it up to use the shared cell - we should set the parent method table 
                // just once at the end.
                pImport = image->GetTypeHandleImport(pParentMT, this /* pUniqueId */);
            }
            else
            {
                pImport = image->GetTypeHandleImport(pParentMT);
            }
        }

        if (pImport != NULL)
        {
            image->FixupFieldToNode(this, offsetof(MethodTable, m_pParentMethodTable), pImport, -PARENT_MT_FIXUP_OFFSET, relocType);
            pNewMT->SetFlag(enum_flag_HasIndirectParent);
        }
    }

    if (HasNonVirtualSlotsArray())
    {
        TADDR ppNonVirtualSlots = GetNonVirtualSlotsPtr();
        PREFIX_ASSUME(ppNonVirtualSlots != NULL);
        image->FixupRelativePointerField(this, (BYTE *)ppNonVirtualSlots - (BYTE *)this);
    }

    if (HasInterfaceMap())
    {
        image->FixupPlainOrRelativePointerField(this, &MethodTable::m_pInterfaceMap);

        FixupExtraInterfaceInfo(image);
    }

    _ASSERTE(GetWriteableData());
    image->FixupPlainOrRelativePointerField(this, &MethodTable::m_pWriteableData);
    m_pWriteableData.GetValue()->Fixup(image, this, needsRestore);

#ifdef FEATURE_COMINTEROP
    if (HasGuidInfo())
    {
        GuidInfo **ppGuidInfo = GetGuidInfoPtr();
        if (*ppGuidInfo != NULL)
        {
            image->FixupPointerField(this, (BYTE *)ppGuidInfo - (BYTE *)this);
        }
        else
        {
            image->ZeroPointerField(this, (BYTE *)ppGuidInfo - (BYTE *)this);
        }
    }

    if (HasCCWTemplate())
    {
        ComCallWrapperTemplate **ppTemplate = GetCCWTemplatePtr();
        image->ZeroPointerField(this, (BYTE *)ppTemplate - (BYTE *)this);
    }

    if (HasRCWPerTypeData())
    {
        // it would be nice to save these but the impact on mscorlib.ni size is prohibitive
        RCWPerTypeData **ppData = GetRCWPerTypeDataPtr();
        image->ZeroPointerField(this, (BYTE *)ppData - (BYTE *)this);
    }
#endif // FEATURE_COMINTEROP


    //
    // Fix flags
    //

    _ASSERTE((pNewMT->GetFlag(enum_flag_IsZapped) == 0));
    pNewMT->SetFlag(enum_flag_IsZapped);

    _ASSERTE((pNewMT->GetFlag(enum_flag_IsPreRestored) == 0));
    if (!needsRestore)
        pNewMT->SetFlag(enum_flag_IsPreRestored);

    //
    // Fixup vtable
    // If the canonical method table lives in a different loader module
    // then just zero out the entries and copy them across from the canonical
    // vtable on restore.
    //
    // Note the canonical method table will be the same as the current method table
    // if the method table is not a generic instantiation.

    if (HasDispatchMapSlot())
    {
        TADDR pSlot = GetMultipurposeSlotPtr(enum_flag_HasDispatchMapSlot, c_DispatchMapSlotOffsets);
        DispatchMap * pDispatchMap = RelativePointer<PTR_DispatchMap>::GetValueAtPtr(pSlot);
        image->FixupField(this, pSlot - (TADDR)this, pDispatchMap, 0, IMAGE_REL_BASED_RelativePointer);
        pDispatchMap->Fixup(image);
    }

    if (HasModuleOverride())
    {
        image->FixupModulePointer(this, GetModuleOverridePtr());
    }

    {
        VtableIndirectionSlotIterator it = IterateVtableIndirectionSlots();
        while (it.Next())
        {
            if (VTableIndir_t::isRelative)
            {
                image->FixupRelativePointerField(this, it.GetOffsetFromMethodTable());
            }
            else
            {
                image->FixupPointerField(this, it.GetOffsetFromMethodTable());
            }
        }
    }

    unsigned numVTableSlots = GetNumVtableSlots();
    for (unsigned slotNumber = 0; slotNumber < numVTableSlots; slotNumber++)
    {
        //
        // Find the method desc from the slot.
        //
        MethodDesc *pMD = GetMethodDescForSlot(slotNumber);
        _ASSERTE(pMD != NULL);
        pMD->CheckRestore();

        PVOID slotBase;
        SSIZE_T slotOffset;

        if (slotNumber < GetNumVirtuals())
        {
            // Virtual slots live in chunks pointed to by vtable indirections

            slotBase = (PVOID) GetVtableIndirections()[GetIndexOfVtableIndirection(slotNumber)].GetValueMaybeNull();
            slotOffset = GetIndexAfterVtableIndirection(slotNumber) * sizeof(MethodTable::VTableIndir2_t);
        }
        else if (HasSingleNonVirtualSlot())
        {
            // Non-virtual slots < GetNumVtableSlots live in a single chunk pointed to by an optional member,
            // except when there is only one in which case it lives in the optional member itself

            _ASSERTE(slotNumber == GetNumVirtuals());
            slotBase = (PVOID) this;
            slotOffset = (BYTE *)GetSlotPtr(slotNumber) - (BYTE *)this;
        }
        else
        {
            // Non-virtual slots < GetNumVtableSlots live in a single chunk pointed to by an optional member

            _ASSERTE(HasNonVirtualSlotsArray());
            slotBase = (PVOID) GetNonVirtualSlotsArray();
            slotOffset = (slotNumber - GetNumVirtuals()) * sizeof(PCODE);
        }

        // Attempt to make the slot point directly at the prejitted code.
        // Note that changes to this logic may require or enable an update to CanInternVtableChunk.
        // If a necessary update is not made, an assert will fire in ZapStoredStructure::Save.

        if (pMD->GetMethodTable() == this)
        {
            ZapRelocationType relocType;
            if (slotNumber >= GetNumVirtuals() || MethodTable::VTableIndir2_t::isRelative)
                relocType = IMAGE_REL_BASED_RelativePointer;
            else
                relocType = IMAGE_REL_BASED_PTR;

            pMD->FixupSlot(image, slotBase, slotOffset, relocType);
        }
        else
        {

#ifdef _DEBUG

            // Static method should be in the owning methodtable only.
            _ASSERTE(!pMD->IsStatic());

            MethodTable *pSourceMT = isCanonical
                ? GetParentMethodTable()
                : GetCanonicalMethodTable();

            // It must be inherited from the parent or copied from the canonical
            _ASSERTE(pSourceMT->GetMethodDescForSlot(slotNumber) == pMD);
#endif

            ZapRelocationType relocType;
            if (MethodTable::VTableIndir2_t::isRelative)
                relocType = IMAGE_REL_BASED_RELPTR;
            else
                relocType = IMAGE_REL_BASED_PTR;

            if (image->CanEagerBindToMethodDesc(pMD) && pMD->GetLoaderModule() == pZapModule)
            {
                pMD->FixupSlot(image, slotBase, slotOffset, relocType);
            }
            else
            {
                if (!pMD->IsGenericMethodDefinition())
                {
                    ZapNode * importThunk = image->GetVirtualImportThunk(pMD->GetMethodTable(), pMD, slotNumber);
                    // On ARM, make sure that the address to the virtual thunk that we write into the
                    // vtable "chunk" has the Thumb bit set.
                    image->FixupFieldToNode(slotBase, slotOffset, importThunk ARM_ARG(THUMB_CODE) NOT_ARM_ARG(0), relocType);
                }
                else
                {
                    // Virtual generic methods don't/can't use their vtable slot 
                    image->ZeroPointerField(slotBase, slotOffset);
                }
            }
        }
    }

    //
    // Fixup Interface map
    //

    InterfaceMapIterator it = IterateInterfaceMap();
    while (it.Next())
    {
        image->FixupMethodTablePointer(GetInterfaceMap(), &it.GetInterfaceInfo()->m_pMethodTable);
    }

    if (IsArray())
    {
        image->HardBindTypeHandlePointer(this, offsetof(MethodTable, m_ElementTypeHnd));
    }

    //
    // Fixup per-inst pointers for this method table
    //

    if (HasPerInstInfo())
    {
        // Fixup the pointer to the per-inst table
        image->FixupPlainOrRelativePointerField(this, &MethodTable::m_pPerInstInfo);

        for (MethodTable *pChain = this; pChain != NULL; pChain = pChain->GetParentMethodTable())
        {
            if (pChain->HasInstantiation())
            {
                DWORD dictNum = pChain->GetNumDicts()-1;

                // If we can't hardbind then the value will be copied down from
                // the parent upon restore.

                // We special-case the dictionary for this method table because we must always
                // hard bind to it even if it's not in its preferred zap module
                size_t sizeDict = sizeof(PerInstInfoElem_t);

                if (pChain == this)
                {
                    if (PerInstInfoElem_t::isRelative)
                    {
                        image->FixupRelativePointerField(GetPerInstInfo(), dictNum * sizeDict);
                    }
                    else
                    {
                        image->FixupPointerField(GetPerInstInfo(), dictNum * sizeDict);
                    }
                }
                else
                {
                    HardBindOrClearDictionaryPointer(image, pChain, GetPerInstInfo(), dictNum * sizeDict, PerInstInfoElem_t::isRelative);
                }
            }
        }
    }
    //
    // Fixup instantiation+dictionary for this method table (if any)
    //
    if (GetDictionary())
    {
        LOG((LF_JIT, LL_INFO10000, "GENERICS: Fixup dictionary for MT %s\n",  GetDebugClassName()));

        // CanEagerBindToMethodTable would not work for targeted patching here. The dictionary
        // layout is sensitive to compilation order that can be changed by TP compatible changes.
        BOOL canSaveSlots = !IsCanonicalMethodTable() && (image->GetModule() == GetCanonicalMethodTable()->GetLoaderModule());

        // See comment on Dictionary::Fixup
        GetDictionary()->Fixup(image,
                               TRUE,
                               canSaveSlots,
                               GetNumGenericArgs(),
                               GetModule(),
                               GetClass()->GetDictionaryLayout());
    }

    // Fixup per-inst statics info
    if (HasGenericsStaticsInfo())
    {
        GenericsStaticsInfo *pInfo = GetGenericsStaticsInfo();

        image->FixupRelativePointerField(this, (BYTE *)&pInfo->m_pFieldDescs - (BYTE *)this);
        if (!isCanonical)
        {
            for (DWORD i = 0; i < GetClass()->GetNumStaticFields(); i++)
            {
                FieldDesc *pFld = GetGenericsStaticFieldDescs() + i;
                pFld->Fixup(image);
            }
        }

        if (NeedsCrossModuleGenericsStaticsInfo())
        {
            MethodTableWriteableData * pNewWriteableData = (MethodTableWriteableData *)image->GetImagePointer(m_pWriteableData.GetValue());
            CrossModuleGenericsStaticsInfo * pNewCrossModuleGenericsStaticsInfo = pNewWriteableData->GetCrossModuleGenericsStaticsInfo();

            pNewCrossModuleGenericsStaticsInfo->m_DynamicTypeID = pInfo->m_DynamicTypeID;

            image->ZeroPointerField(m_pWriteableData.GetValue(), sizeof(MethodTableWriteableData) + offsetof(CrossModuleGenericsStaticsInfo, m_pModuleForStatics));

            pNewMT->SetFlag(enum_flag_StaticsMask_IfGenericsThenCrossModule);
        }
    }
    else
    {
        _ASSERTE(!NeedsCrossModuleGenericsStaticsInfo());
    }


    LOG((LF_ZAP, LL_INFO10000, "MethodTable::Fixup %s (%p) complete\n", GetDebugClassName(), this));

    // If this method table is canonical (one-to-one with EEClass) then fix up the EEClass also
    if (isCanonical)
        GetClass()->Fixup(image, this);

    // Mark method table as fixed-up
    GetWriteableDataForWrite()->SetFixedUp();

} // MethodTable::Fixup

//==========================================================================================
void MethodTableWriteableData::Save(DataImage *image, MethodTable *pMT, DWORD profilingFlags) const
{
    STANDARD_VM_CONTRACT;

    SIZE_T size = sizeof(MethodTableWriteableData);

    // MethodTableWriteableData is followed by optional CrossModuleGenericsStaticsInfo in NGen images
    if (pMT->NeedsCrossModuleGenericsStaticsInfo())
        size += sizeof(CrossModuleGenericsStaticsInfo);

    DataImage::ItemKind kindWriteable = DataImage::ITEM_METHOD_TABLE_DATA_COLD_WRITEABLE;
    if ((profilingFlags & (1 << WriteMethodTableWriteableData)) != 0)
        kindWriteable = DataImage::ITEM_METHOD_TABLE_DATA_HOT_WRITEABLE;

    ZapStoredStructure * pNode = image->StoreStructure(NULL, size, kindWriteable);
    image->BindPointer(this, pNode, 0);
    image->CopyData(pNode, this, sizeof(MethodTableWriteableData));
}

//==========================================================================================
void MethodTableWriteableData::Fixup(DataImage *image, MethodTable *pMT, BOOL needsRestore)
{
    STANDARD_VM_CONTRACT;

    image->ZeroField(this, offsetof(MethodTableWriteableData, m_hExposedClassObject), sizeof(m_hExposedClassObject));

    MethodTableWriteableData *pNewNgenPrivateMT = (MethodTableWriteableData*) image->GetImagePointer(this);
    _ASSERTE(pNewNgenPrivateMT != NULL);

    if (needsRestore)
        pNewNgenPrivateMT->m_dwFlags |= (enum_flag_UnrestoredTypeKey |
                                         enum_flag_Unrestored |
                                         enum_flag_HasApproxParent |
                                         enum_flag_IsNotFullyLoaded);

#ifdef _DEBUG
    pNewNgenPrivateMT->m_dwLastVerifedGCCnt = (DWORD)-1;
#endif
}

#endif // !DACCESS_COMPILE

#endif // FEATURE_NATIVE_IMAGE_GENERATION

//==========================================================================================
void MethodTable::CheckRestore()
{
    CONTRACTL
    {
        if (FORBIDGC_LOADER_USE_ENABLED()) NOTHROW; else THROWS;
        if (FORBIDGC_LOADER_USE_ENABLED()) GC_NOTRIGGER; else GC_TRIGGERS;
    }
    CONTRACTL_END

    if (!IsFullyLoaded())
    {
        ClassLoader::EnsureLoaded(this);
        _ASSERTE(IsFullyLoaded());
    }

    g_IBCLogger.LogMethodTableAccess(this);
}

#ifndef DACCESS_COMPILE

BOOL SatisfiesClassConstraints(TypeHandle instanceTypeHnd, TypeHandle typicalTypeHnd,
                               const InstantiationContext *pInstContext);

static VOID DoAccessibilityCheck(MethodTable *pAskingMT, MethodTable *pTargetMT, UINT resIDWhy)
{
    CONTRACTL
    {
        THROWS;
        GC_TRIGGERS;
    }
    CONTRACTL_END;

    StaticAccessCheckContext accessContext(NULL, pAskingMT);

    if (!ClassLoader::CanAccessClass(&accessContext,
                                     pTargetMT,                 //the desired class
                                     pTargetMT->GetAssembly(),  //the desired class's assembly
                                     *AccessCheckOptions::s_pNormalAccessChecks
                                    ))
    {
        SString displayName;
        pAskingMT->GetAssembly()->GetDisplayName(displayName);
        SString targetName;

        // Error string is either E_ACCESSDENIED which requires the type name of the target, vs 
        // a more normal TypeLoadException which displays the requesting type.
       _ASSERTE((resIDWhy == (UINT)E_ACCESSDENIED) || (resIDWhy == (UINT)IDS_CLASSLOAD_INTERFACE_NO_ACCESS));
        TypeString::AppendType(targetName, TypeHandle((resIDWhy == (UINT)E_ACCESSDENIED) ? pTargetMT : pAskingMT));

        COMPlusThrow(kTypeLoadException, resIDWhy, targetName.GetUnicode(), displayName.GetUnicode());
    }

}

VOID DoAccessibilityCheckForConstraint(MethodTable *pAskingMT, TypeHandle thConstraint, UINT resIDWhy)
{
    CONTRACTL
    {
        THROWS;
        GC_TRIGGERS;
    }
    CONTRACTL_END;

    if (thConstraint.IsTypeDesc())
    {
        TypeDesc *pTypeDesc = thConstraint.AsTypeDesc();

        if (pTypeDesc->IsGenericVariable())
        {
            // since the metadata respresents a generic type param constraint as an index into
            // the declaring type's list of generic params, it is structurally impossible
            // to express a violation this way. So there's no check to be done here.
        }
        else
        if (pTypeDesc->HasTypeParam())
        {
            DoAccessibilityCheckForConstraint(pAskingMT, pTypeDesc->GetTypeParam(), resIDWhy);
        }
        else
        {
            COMPlusThrow(kTypeLoadException, E_ACCESSDENIED);
        }

    }
    else
    {
        DoAccessibilityCheck(pAskingMT, thConstraint.GetMethodTable(), resIDWhy);
    }

}

VOID DoAccessibilityCheckForConstraints(MethodTable *pAskingMT, TypeVarTypeDesc *pTyVar, UINT resIDWhy)
{
    CONTRACTL
    {
        THROWS;
        GC_TRIGGERS;
    }
    CONTRACTL_END;

    DWORD numConstraints;
    TypeHandle *pthConstraints = pTyVar->GetCachedConstraints(&numConstraints);
    for (DWORD cidx = 0; cidx < numConstraints; cidx++)
    {
        TypeHandle thConstraint = pthConstraints[cidx];

        DoAccessibilityCheckForConstraint(pAskingMT, thConstraint, resIDWhy);
    }
}


// Recursive worker that pumps the transitive closure of a type's dependencies to the specified target level.
// Dependencies include:
//
//   - parent
//   - interfaces
//   - canonical type, for non-canonical instantiations
//   - typical type, for non-typical instantiations
//
// Parameters:
//
//   pVisited - used to prevent endless recursion in the case of cyclic dependencies
//
//   level    - target level to pump to - must be CLASS_DEPENDENCIES_LOADED or CLASS_LOADED
//
//              if CLASS_DEPENDENCIES_LOADED, all transitive dependencies are resolved to their
//                 exact types.
//
//              if CLASS_LOADED, all type-safety checks are done on the type and all its transitive
//                 dependencies. Note that for the CLASS_LOADED case, some types may be left
//                 on the pending list rather that pushed to CLASS_LOADED in the case of cyclic
//                 dependencies - the root caller must handle this.
//
//   pfBailed - if we or one of our depedencies bails early due to cyclic dependencies, we
//              must set *pfBailed to TRUE. Otherwise, we must *leave it unchanged* (thus, the
//              boolean acts as a cumulative OR.)
//
//   pPending - if one of our dependencies bailed, the type cannot yet be promoted to CLASS_LOADED
//              as the dependencies will be checked later and may fail a security check then.
//              Instead, DoFullyLoad() will add the type to the pending list - the root caller
//              is responsible for promoting the type after the full transitive closure has been
//              walked. Note that it would be just as correct to always defer to the pending list -
//              however, that is a little less performant.
//


// Closure of locals necessary for implementing CheckForEquivalenceAndFullyLoadType.
// Used so that we can have one valuetype walking algorithm used for type equivalence walking of the parameters of the method.
struct DoFullyLoadLocals
{
    DoFullyLoadLocals(DFLPendingList *pPendingParam, ClassLoadLevel levelParam, MethodTable *pMT, Generics::RecursionGraph *pVisited)
        : newVisited(pVisited, TypeHandle(pMT))
        , pPending(pPendingParam)
        , level(levelParam)
        , fBailed(FALSE)
#ifdef FEATURE_TYPEEQUIVALENCE
        , fHasEquivalentStructParameter(FALSE)
#endif
        , fHasTypeForwarderDependentStructParameter(FALSE)
        , fDependsOnEquivalentOrForwardedStructs(FALSE)
    {
        LIMITED_METHOD_CONTRACT;
    }

    Generics::RecursionGraph newVisited;
    DFLPendingList * const pPending;
    const ClassLoadLevel level;
    BOOL fBailed;
#ifdef FEATURE_TYPEEQUIVALENCE
    BOOL fHasEquivalentStructParameter;
#endif
    BOOL fHasTypeForwarderDependentStructParameter;
    BOOL fDependsOnEquivalentOrForwardedStructs;
};

#if defined(FEATURE_TYPEEQUIVALENCE) && !defined(DACCESS_COMPILE)
static void CheckForEquivalenceAndFullyLoadType(Module *pModule, mdToken token, Module *pDefModule, mdToken defToken, const SigParser *ptr, SigTypeContext *pTypeContext, void *pData)
{
    CONTRACTL
    {
        THROWS;
        GC_TRIGGERS;
    }
    CONTRACTL_END;

    SigPointer sigPtr(*ptr);

    DoFullyLoadLocals *pLocals = (DoFullyLoadLocals *)pData;

    if (IsTypeDefEquivalent(defToken, pDefModule))
    {
        TypeHandle th = sigPtr.GetTypeHandleThrowing(pModule, pTypeContext, ClassLoader::LoadTypes, (ClassLoadLevel)(pLocals->level - 1));
        CONSISTENCY_CHECK(!th.IsNull());

        th.DoFullyLoad(&pLocals->newVisited, pLocals->level, pLocals->pPending, &pLocals->fBailed, NULL);
        pLocals->fDependsOnEquivalentOrForwardedStructs = TRUE;
        pLocals->fHasEquivalentStructParameter = TRUE;
    }
}

#endif // defined(FEATURE_TYPEEQUIVALENCE) && !defined(DACCESS_COMPILE)

struct CheckForTypeForwardedTypeRefParameterLocals
{
    Module * pModule;
    BOOL *   pfTypeForwarderFound;
};

// Callback for code:WalkValueTypeTypeDefOrRefs of type code:PFN_WalkValueTypeTypeDefOrRefs
static void CheckForTypeForwardedTypeRef(
    mdToken tkTypeDefOrRef, 
    void *  pData)
{
    STANDARD_VM_CONTRACT;
    
    CheckForTypeForwardedTypeRefParameterLocals * pLocals = (CheckForTypeForwardedTypeRefParameterLocals *)pData;
    
    // If a type forwarder was found, return - we're done
    if ((pLocals->pfTypeForwarderFound != NULL) && (*(pLocals->pfTypeForwarderFound)))
        return;
    
    // Only type ref's are interesting
    if (TypeFromToken(tkTypeDefOrRef) == mdtTypeRef)
    {
        Module * pDummyModule;
        mdToken  tkDummy;
        ClassLoader::ResolveTokenToTypeDefThrowing(
            pLocals->pModule, 
            tkTypeDefOrRef, 
            &pDummyModule, 
            &tkDummy, 
            Loader::Load, 
            pLocals->pfTypeForwarderFound);
    }
}

typedef void (* PFN_WalkValueTypeTypeDefOrRefs)(mdToken tkTypeDefOrRef, void * pData);

// Call 'function' for ValueType in the signature.
void WalkValueTypeTypeDefOrRefs(
    const SigParser *              pSig, 
    PFN_WalkValueTypeTypeDefOrRefs function, 
    void *                         pData)
{
    STANDARD_VM_CONTRACT;
    
    SigParser sig(*pSig);
    
    CorElementType typ;
    IfFailThrow(sig.GetElemType(&typ));
    
    switch (typ)
    {
        case ELEMENT_TYPE_VALUETYPE:
            mdToken token;
            IfFailThrow(sig.GetToken(&token));
            function(token, pData);
            break;
        
        case ELEMENT_TYPE_GENERICINST:
            // Process and skip generic type
            WalkValueTypeTypeDefOrRefs(&sig, function, pData);
            IfFailThrow(sig.SkipExactlyOne());
            
            // Get number of parameters
            ULONG argCnt;
            IfFailThrow(sig.GetData(&argCnt));
            while (argCnt-- != 0)
            {   // Process and skip generic parameter
                WalkValueTypeTypeDefOrRefs(&sig, function, pData);
                IfFailThrow(sig.SkipExactlyOne());
            }
            break;
        default:
            break;
    }
}

// Callback for code:MethodDesc::WalkValueTypeParameters (of type code:WalkValueTypeParameterFnPtr)
static void CheckForTypeForwardedTypeRefParameter(
    Module *         pModule, 
    mdToken          token, 
    Module *         pDefModule, 
    mdToken          defToken, 
    const SigParser *ptr, 
    SigTypeContext * pTypeContext, 
    void *           pData)
{
    STANDARD_VM_CONTRACT;
    
    DoFullyLoadLocals * pLocals = (DoFullyLoadLocals *)pData;

    // If a type forwarder was found, return - we're done
    if (pLocals->fHasTypeForwarderDependentStructParameter)
        return;
    
    CheckForTypeForwardedTypeRefParameterLocals locals;
    locals.pModule = pModule;
    locals.pfTypeForwarderFound = &pLocals->fHasTypeForwarderDependentStructParameter; // By not passing NULL here, we determine if there is a type forwarder involved.
    
    WalkValueTypeTypeDefOrRefs(ptr, CheckForTypeForwardedTypeRef, &locals);
    
    if (pLocals->fHasTypeForwarderDependentStructParameter)
        pLocals->fDependsOnEquivalentOrForwardedStructs = TRUE;
}

// Callback for code:MethodDesc::WalkValueTypeParameters (of type code:WalkValueTypeParameterFnPtr)
static void LoadTypeDefOrRefAssembly(
    Module *         pModule, 
    mdToken          token, 
    Module *         pDefModule, 
    mdToken          defToken, 
    const SigParser *ptr, 
    SigTypeContext * pTypeContext, 
    void *           pData)
{
    STANDARD_VM_CONTRACT;
    
    DoFullyLoadLocals * pLocals = (DoFullyLoadLocals *)pData;
    
    CheckForTypeForwardedTypeRefParameterLocals locals;
    locals.pModule = pModule;
    locals.pfTypeForwarderFound = NULL; // By passing NULL here, we simply resolve the token to TypeDef.
    
    WalkValueTypeTypeDefOrRefs(ptr, CheckForTypeForwardedTypeRef, &locals);
}

#endif //!DACCESS_COMPILE

void MethodTable::DoFullyLoad(Generics::RecursionGraph * const pVisited,  const ClassLoadLevel level, DFLPendingList * const pPending,
                              BOOL * const pfBailed, const InstantiationContext * const pInstContext)
{
    STANDARD_VM_CONTRACT;
    
    _ASSERTE(level == CLASS_LOADED || level == CLASS_DEPENDENCIES_LOADED);
    _ASSERTE(pfBailed != NULL);
    _ASSERTE(!(level == CLASS_LOADED && pPending == NULL));


#ifndef DACCESS_COMPILE

    if (Generics::RecursionGraph::HasSeenType(pVisited, TypeHandle(this)))
    {
        *pfBailed = TRUE;
        return;
    }

    if (GetLoadLevel() >= level)
    {
        return;
    }

    if (level == CLASS_LOADED)
    {
        UINT numTH = pPending->Count();
        TypeHandle *pTypeHndPending = pPending->Table();
        for (UINT idxPending = 0; idxPending < numTH; idxPending++)
        {
            if (pTypeHndPending[idxPending] == this)
            {
                *pfBailed = TRUE;
                return;
            }
        }

    }

    // First ensure that we're loaded to just below CLASS_DEPENDENCIES_LOADED
    ClassLoader::EnsureLoaded(this, (ClassLoadLevel) (level-1));

    CONSISTENCY_CHECK(IsRestored_NoLogging());
    CONSISTENCY_CHECK(!HasApproxParent());


    DoFullyLoadLocals locals(pPending, level, this, pVisited);

    bool fNeedsSanityChecks = !IsZapped(); // Validation has been performed for NGened classes already

#ifdef FEATURE_READYTORUN
    if (fNeedsSanityChecks)
    {
        Module * pModule = GetModule();

        // No sanity checks for ready-to-run compiled images if possible
        if (pModule->IsSystem() || (pModule->IsReadyToRun() && pModule->GetReadyToRunInfo()->SkipTypeValidation()))
            fNeedsSanityChecks = false;
    }
#endif

    bool fNeedAccessChecks = (level == CLASS_LOADED) &&
                             fNeedsSanityChecks &&
                             IsTypicalTypeDefinition();

    TypeHandle typicalTypeHnd;

    if (!IsZapped()) // Validation has been performed for NGened classes already
    {
        // Fully load the typical instantiation. Make sure that this is done before loading other dependencies
        // as the recursive generics detection algorithm needs to examine typical instantiations of the types
        // in the closure.
        if (!IsTypicalTypeDefinition())
        {
            typicalTypeHnd = ClassLoader::LoadTypeDefThrowing(GetModule(), GetCl(),
                ClassLoader::ThrowIfNotFound, ClassLoader::PermitUninstDefOrRef, tdNoTypes,
                (ClassLoadLevel) (level - 1));
            CONSISTENCY_CHECK(!typicalTypeHnd.IsNull());
            typicalTypeHnd.DoFullyLoad(&locals.newVisited, level, pPending, &locals.fBailed, pInstContext);
        }
        else if (level == CLASS_DEPENDENCIES_LOADED && HasInstantiation())
        {
            // This is a typical instantiation of a generic type. When attaining CLASS_DEPENDENCIES_LOADED, the
            // recursive inheritance graph (ECMA part.II Section 9.2) will be constructed and checked for "expanding
            // cycles" to detect infinite recursion, e.g. A<T> : B<A<A<T>>>.
            // 
            // The dependencies loaded by this method (parent type, implemented interfaces, generic arguments)
            // ensure that we will generate the finite instantiation closure as defined in ECMA. This load level
            // is not being attained under lock so it's not possible to use TypeVarTypeDesc to represent graph
            // nodes because multiple threads trying to fully load types from the closure at the same time would
            // interfere with each other. In addition, the graph is only used for loading and can be discarded
            // when the closure is fully loaded (TypeVarTypeDesc need to stay).
            //
            // The graph is represented by Generics::RecursionGraph instances organized in a linked list with
            // each of them holding part of the graph. They live on the stack and are cleaned up automatically
            // before returning from DoFullyLoad.

            if (locals.newVisited.CheckForIllegalRecursion())
            {
                // An expanding cycle was detected, this type is part of a closure that is defined recursively.
                IMDInternalImport* pInternalImport = GetModule()->GetMDImport();
                GetModule()->GetAssembly()->ThrowTypeLoadException(pInternalImport, GetCl(), IDS_CLASSLOAD_GENERICTYPE_RECURSIVE);
            }
        }
    }

    // Fully load the parent
    MethodTable *pParentMT = GetParentMethodTable();

    if (pParentMT)
    {
        pParentMT->DoFullyLoad(&locals.newVisited, level, pPending, &locals.fBailed, pInstContext);

        if (fNeedAccessChecks)
        {
            if (!IsComObjectType()) //RCW's are special - they are manufactured by the runtime and derive from the non-public type System.__ComObject
            {
                // A transparenct type should not be allowed to derive from a critical type.
                // However since this has never been enforced before we have many classes that
                // violate this rule. Enforcing it now will be a breaking change.
                DoAccessibilityCheck(this, pParentMT, E_ACCESSDENIED);
            }
        }
    }

    // Fully load the interfaces
    MethodTable::InterfaceMapIterator it = IterateInterfaceMap();
    while (it.Next())
    {
        it.GetInterface()->DoFullyLoad(&locals.newVisited, level, pPending, &locals.fBailed, pInstContext);

        if (fNeedAccessChecks)
        {
            if (IsInterfaceDeclaredOnClass(it.GetIndex())) // only test directly implemented interfaces (it's
                                                           // legal for an inherited interface to be private.) 
            {
                // A transparenct type should not be allowed to implement a critical interface.
                // However since this has never been enforced before we have many classes that
                // violate this rule. Enforcing it now will be a breaking change.
                DoAccessibilityCheck(this, it.GetInterface(), IDS_CLASSLOAD_INTERFACE_NO_ACCESS);
            }
        }
    }

    // Fully load the generic arguments
    Instantiation inst = GetInstantiation();
    for (DWORD i = 0; i < inst.GetNumArgs(); i++)
    {
        inst[i].DoFullyLoad(&locals.newVisited, level, pPending, &locals.fBailed, pInstContext);
    }

    // Fully load the canonical methodtable
    if (!IsCanonicalMethodTable())
    {
        GetCanonicalMethodTable()->DoFullyLoad(&locals.newVisited, level, pPending, &locals.fBailed, NULL);
    }

    if (fNeedsSanityChecks)
    {
        // Fully load the exact field types for value type fields
        // Note that MethodTableBuilder::InitializeFieldDescs() loads the type of the
        // field only upto level CLASS_LOAD_APPROXPARENTS.
        FieldDesc *pField = GetApproxFieldDescListRaw();
        FieldDesc *pFieldEnd = pField + GetNumStaticFields() + GetNumIntroducedInstanceFields();

        while (pField < pFieldEnd)
        {
            g_IBCLogger.LogFieldDescsAccess(pField);

            if (pField->GetFieldType() == ELEMENT_TYPE_VALUETYPE)
            {
                TypeHandle th = pField->GetFieldTypeHandleThrowing((ClassLoadLevel) (level - 1));
                CONSISTENCY_CHECK(!th.IsNull());

                th.DoFullyLoad(&locals.newVisited, level, pPending, &locals.fBailed, pInstContext);

                if (fNeedAccessChecks)
                {
                    DoAccessibilityCheck(this, th.GetMethodTable(), E_ACCESSDENIED);
                }

            }
            pField++;
        }

        // Fully load the exact field types for generic value type fields
        if (HasGenericsStaticsInfo())
        {
            FieldDesc *pGenStaticField = GetGenericsStaticFieldDescs();
            FieldDesc *pGenStaticFieldEnd = pGenStaticField + GetNumStaticFields();
            while (pGenStaticField < pGenStaticFieldEnd)
            {
                if (pGenStaticField->GetFieldType() == ELEMENT_TYPE_VALUETYPE)
                {
                    TypeHandle th = pGenStaticField->GetFieldTypeHandleThrowing((ClassLoadLevel) (level - 1));
                    CONSISTENCY_CHECK(!th.IsNull());

                    th.DoFullyLoad(&locals.newVisited, level, pPending, &locals.fBailed, pInstContext);

                    // The accessibility check is not necessary for generic fields. The generic fields are copy
                    // of the regular fields, the only difference is that they have the exact type.
                }
                pGenStaticField++;
            }
        }
    }

#ifdef FEATURE_NATIVE_IMAGE_GENERATION
    // Fully load the types of fields associated with a field marshaler when ngenning
    if (HasLayout() && GetAppDomain()->IsCompilationDomain() && !IsZapped())
    {
        FieldMarshaler* pFM                   = this->GetLayoutInfo()->GetFieldMarshalers();
        UINT  numReferenceFields              = this->GetLayoutInfo()->GetNumCTMFields();

        while (numReferenceFields--)
        {
            
            FieldDesc *pMarshalerField = pFM->GetFieldDesc();

            // If the fielddesc pointer here is a token tagged pointer, then the field marshaler that we are
            // working with will not need to be saved into this ngen image. And as that was the reason that we 
            // needed to load this type, thus we will not need to fully load the type associated with this field desc.
            //
            if (!CORCOMPILE_IS_POINTER_TAGGED(pMarshalerField))
            {
                TypeHandle th = pMarshalerField->GetFieldTypeHandleThrowing((ClassLoadLevel) (level-1));
                CONSISTENCY_CHECK(!th.IsNull());
                
                th.DoFullyLoad(&locals.newVisited, level, pPending, &locals.fBailed, pInstContext);
            }
            // The accessibility check is not used here to prevent functional differences between ngen and non-ngen scenarios.
            ((BYTE*&)pFM) += MAXFIELDMARSHALERSIZE;
        }
    }
#endif //FEATURE_NATIVE_IMAGE_GENERATION

    // Fully load exact parameter types for value type parameters opted into equivalence. This is required in case GC is
    // triggered during prestub. GC needs to know where references are on the stack and if the parameter (as read from
    // the method signature) is a structure, it relies on the loaded type to get the layout information from. For ordinary
    // structures we are guaranteed to have loaded the type before entering prestub - the caller must have loaded it.
    // However due to type equivalence, the caller may work with a different type than what's in the method signature.
    // 
    // We deal with situation by eagerly loading types that may cause these problems, i.e. value types in signatures of
    // methods introduced by this type. To avoid the perf hit for scenarios without type equivalence, we only preload
    // structures that marked as type equivalent. In the no-PIA world
    // these structures are called "local types" and are usually generated automatically by the compiler. Note that there
    // is a related logic in code:CompareTypeDefsForEquivalence that declares two tokens corresponding to structures as
    // equivalent based on an extensive set of equivalency checks..
    //
    // To address this situation for NGENed types and methods, we prevent pre-restoring them - see code:ComputeNeedsRestoreWorker
    // for details. That forces them to go through the final stages of loading at run-time and hit the same code below.

    if ((level == CLASS_LOADED) 
        && (GetCl() != mdTypeDefNil) 
        && !ContainsGenericVariables() 
        && (!IsZapped() 
            || DependsOnEquivalentOrForwardedStructs()
#ifdef DEBUG
            || TRUE // Always load types in debug builds so that we calculate fDependsOnEquivalentOrForwardedStructs all of the time
#endif
           )
       )
    {
        MethodTable::IntroducedMethodIterator itMethods(this, FALSE);
        for (; itMethods.IsValid(); itMethods.Next())
        {
            MethodDesc * pMD = itMethods.GetMethodDesc();
            
            if (IsCompilationProcess())
            {
                locals.fHasTypeForwarderDependentStructParameter = FALSE;
                EX_TRY
                {
                    pMD->WalkValueTypeParameters(this, CheckForTypeForwardedTypeRefParameter, &locals);
                }
                EX_CATCH
                {
                }
                EX_END_CATCH(RethrowTerminalExceptions);

                // This marks the class as needing restore.
                if (locals.fHasTypeForwarderDependentStructParameter && !pMD->IsZapped())
                    pMD->SetHasForwardedValuetypeParameter();
            }
            else if (pMD->IsZapped() && pMD->HasForwardedValuetypeParameter())
            {
                pMD->WalkValueTypeParameters(this, LoadTypeDefOrRefAssembly, NULL);
                locals.fDependsOnEquivalentOrForwardedStructs = TRUE;
            }

#ifdef FEATURE_TYPEEQUIVALENCE
            if (!pMD->DoesNotHaveEquivalentValuetypeParameters() && pMD->IsVirtual())
            {
                locals.fHasEquivalentStructParameter = FALSE;
                pMD->WalkValueTypeParameters(this, CheckForEquivalenceAndFullyLoadType, &locals);
                if (!locals.fHasEquivalentStructParameter && !IsZapped())
                    pMD->SetDoesNotHaveEquivalentValuetypeParameters();
            }
#else
#ifdef FEATURE_PREJIT
            if (!IsZapped() && pMD->IsVirtual() && !IsCompilationProcess() )
            {
                pMD->PrepareForUseAsADependencyOfANativeImage();
            }
#endif
#endif //FEATURE_TYPEEQUIVALENCE
        }
    }

    _ASSERTE(!IsZapped() || !IsCanonicalMethodTable() || (level != CLASS_LOADED) || ((!!locals.fDependsOnEquivalentOrForwardedStructs) == (!!DependsOnEquivalentOrForwardedStructs())));
    if (locals.fDependsOnEquivalentOrForwardedStructs)
    {
        if (!IsZapped())
        {
            // if this type declares a method that has an equivalent or type forwarded structure as a parameter type,
            // make sure we come here and pre-load these structure types in NGENed cases as well
            SetDependsOnEquivalentOrForwardedStructs();
        }
    }

    // The rules for constraint cycles are same as rules for acccess checks
    if (fNeedAccessChecks)
    {
        // Check for cyclical class constraints
        {
            Instantiation formalParams = GetInstantiation();
        
            for (DWORD i = 0; i < formalParams.GetNumArgs(); i++)
            {
                BOOL Bounded(TypeVarTypeDesc *tyvar, DWORD depth);
    
                TypeVarTypeDesc *pTyVar = formalParams[i].AsGenericVariable();
                pTyVar->LoadConstraints(CLASS_DEPENDENCIES_LOADED);
                if (!Bounded(pTyVar, formalParams.GetNumArgs()))
                {
                    COMPlusThrow(kTypeLoadException, VER_E_CIRCULAR_VAR_CONSTRAINTS);
                }

                DoAccessibilityCheckForConstraints(this, pTyVar, E_ACCESSDENIED);
            }
        }
        
        // Check for cyclical method constraints
        {
            if (GetCl() != mdTypeDefNil)  // Make sure this is actually a metadata type!
            {
                MethodTable::IntroducedMethodIterator itMethods(this, FALSE);
                for (; itMethods.IsValid(); itMethods.Next())
                {
                    MethodDesc * pMD = itMethods.GetMethodDesc();
                    
                    if (pMD->IsGenericMethodDefinition() && pMD->IsTypicalMethodDefinition())
                    {
                        BOOL fHasCircularClassConstraints = TRUE;
                        BOOL fHasCircularMethodConstraints = TRUE;
                        
                        pMD->LoadConstraintsForTypicalMethodDefinition(&fHasCircularClassConstraints, &fHasCircularMethodConstraints, CLASS_DEPENDENCIES_LOADED);
                        
                        if (fHasCircularClassConstraints)
                        {
                            COMPlusThrow(kTypeLoadException, VER_E_CIRCULAR_VAR_CONSTRAINTS);
                        }
                        if (fHasCircularMethodConstraints)
                        {
                            COMPlusThrow(kTypeLoadException, VER_E_CIRCULAR_MVAR_CONSTRAINTS);
                        }
                    }
                }
            }
        }

    }


#ifdef _DEBUG
    if (LoggingOn(LF_CLASSLOADER, LL_INFO10000))
    {
        SString name;
        TypeString::AppendTypeDebug(name, this);
        LOG((LF_CLASSLOADER, LL_INFO10000, "PHASEDLOAD: Completed full dependency load of type %S\n", name.GetUnicode()));
    }
#endif

    switch (level)
    {
        case CLASS_DEPENDENCIES_LOADED:
            SetIsDependenciesLoaded();

#if defined(FEATURE_COMINTEROP) && !defined(DACCESS_COMPILE)
            if (WinRTSupported() && g_fEEStarted)
            {
                _ASSERTE(GetAppDomain() != NULL);

                AppDomain* pAppDomain = GetAppDomain();
                if (pAppDomain->CanCacheWinRTTypeByGuid(this))
                {
                    pAppDomain->CacheWinRTTypeByGuid(this);
                }
            }
#endif // FEATURE_COMINTEROP && !DACCESS_COMPILE
            
            break;

        case CLASS_LOADED:
            if (!IsZapped() && // Constraint checks have been performed for NGened classes already
                !IsTypicalTypeDefinition() &&
                !IsSharedByGenericInstantiations())
            {
                TypeHandle thThis = TypeHandle(this);
    
                // If we got here, we about to mark a generic instantiation as fully loaded. Before we do so,
                // check to see if has constraints that aren't being satisfied.
                SatisfiesClassConstraints(thThis, typicalTypeHnd, pInstContext);
    
            }

            if (locals.fBailed)
            {
                // We couldn't complete security checks on some dependency because he is already being processed by one of our callers.
                // Do not mark this class fully loaded yet. Put him on the pending list and he will be marked fully loaded when
                // everything unwinds.

                *pfBailed = TRUE;

                TypeHandle *pTHPending = pPending->AppendThrowing();
                *pTHPending = TypeHandle(this);
            }
            else
            {
                // Finally, mark this method table as fully loaded
                SetIsFullyLoaded();
            }
            break;

        default:
            _ASSERTE(!"Can't get here.");
            break;

    }

    if (level >= CLASS_DEPENDENCIES_LOADED && IsArray())
    {
        // The array type should be loaded, if template method table is loaded
        // See also: ArrayBase::SetArrayMethodTable, ArrayBase::SetArrayMethodTableForLargeObject
        TypeHandle th = ClassLoader::LoadArrayTypeThrowing(GetApproxArrayElementTypeHandle(),
                                                           GetInternalCorElementType(),
                                                           GetRank(),
                                                           ClassLoader::LoadTypes,
                                                           level);
        _ASSERTE(th.IsTypeDesc() && th.IsArray());
        _ASSERTE(!(level == CLASS_LOADED && !th.IsFullyLoaded()));
    }
#endif //!DACCESS_COMPILE
} //MethodTable::DoFullyLoad


#ifndef DACCESS_COMPILE

#ifdef FEATURE_PREJIT

// For a MethodTable in a native image, decode sufficient encoded pointers
// that the TypeKey for this type is recoverable.
//
// For instantiated generic types, we need the generic type arguments,
// the EEClass pointer, and its Module pointer.
// (For non-generic types, the EEClass and Module are always hard bound).
//
// The process is applied recursively e.g. consider C<D<string>[]>.
// It is guaranteed to terminate because types cannot contain cycles in their structure.
//
// Also note that no lock is required; the process of restoring this information is idempotent.
// (Note the atomic action at the end though)
//
void MethodTable::DoRestoreTypeKey()
{
    CONTRACTL
    {
        THROWS;
        GC_TRIGGERS;
    }
    CONTRACTL_END;

    // If we have an indirection cell then restore the m_pCanonMT and its module pointer
    //
    if (union_getLowBits(m_pCanonMT.GetValue()) == UNION_INDIRECTION)
    {
        Module::RestoreMethodTablePointerRaw((MethodTable **)(union_getPointer(m_pCanonMT.GetValue())),
            GetLoaderModule(), CLASS_LOAD_UNRESTORED);
    }

    MethodTable * pMTForModule = IsArray() ? this : GetCanonicalMethodTable();
    if (pMTForModule->HasModuleOverride())
    {
        Module::RestoreModulePointer(pMTForModule->GetModuleOverridePtr(), pMTForModule->GetLoaderModule());
    }

    if (IsArray())
    {
        //
        // Restore array element type handle
        //
        Module::RestoreTypeHandlePointerRaw(GetApproxArrayElementTypeHandlePtr(), 
                                            GetLoaderModule(), CLASS_LOAD_UNRESTORED);
    }

    // Next restore the instantiation and recurse
    Instantiation inst = GetInstantiation();
    for (DWORD j = 0; j < inst.GetNumArgs(); j++)
    {
        Module::RestoreTypeHandlePointer(&inst.GetRawArgs()[j], GetLoaderModule(), CLASS_LOAD_UNRESTORED);
    }

    FastInterlockAnd(&(EnsureWritablePages(GetWriteableDataForWrite())->m_dwFlags), ~MethodTableWriteableData::enum_flag_UnrestoredTypeKey);
}

//==========================================================================================
// For a MethodTable in a native image, apply Restore actions
// * Decode any encoded pointers
// * Instantiate static handles
// * Propagate Restore to EEClass
// For array method tables, Restore MUST BE IDEMPOTENT as it can be entered from multiple threads
// For other classes, restore cannot be entered twice because the loader maintains locks
//
// When you actually restore the MethodTable for a generic type, the generic
// dictionary is restored.  That means:
// * Parent slots in the PerInstInfo are restored by this method eagerly.  They are copied down from the
//   parent in code:ClassLoader.LoadExactParentAndInterfacesTransitively
// * Instantiation parameters in the dictionary are restored eagerly when the type is restored.  These are
//   either hard bound pointers, or tagged tokens (fixups).
// * All other dictionary entries are either hard bound pointers or they are NULL (they are cleared when we
//   freeze the Ngen image).  They are *never* tagged tokens.
void MethodTable::Restore()
{
    CONTRACTL
    {
        THROWS;
        GC_TRIGGERS;
        PRECONDITION(IsZapped());
        PRECONDITION(!IsRestored_NoLogging());
        PRECONDITION(!HasUnrestoredTypeKey());
    }
    CONTRACTL_END;

    g_IBCLogger.LogMethodTableAccess(this);

    STRESS_LOG1(LF_ZAP, LL_INFO10000, "MethodTable::Restore: Restoring type %pT\n", this);
    LOG((LF_ZAP, LL_INFO10000,
         "Restoring methodtable %s at " FMT_ADDR ".\n", GetDebugClassName(), DBG_ADDR(this)));

    // Class pointer should be restored already (in DoRestoreTypeKey)
    CONSISTENCY_CHECK(IsClassPointerValid());

    // If this isn't the canonical method table itself, then restore the canonical method table
    // We will load the canonical method table to level EXACTPARENTS in LoadExactParents
    if (!IsCanonicalMethodTable())
    {
        ClassLoader::EnsureLoaded(GetCanonicalMethodTable(), CLASS_LOAD_APPROXPARENTS);
    }

    //
    // Restore parent method table
    //
    if (IsParentMethodTableIndirectPointerMaybeNull())
    {
        Module::RestoreMethodTablePointerRaw(GetParentMethodTableValuePtr(), GetLoaderModule(), CLASS_LOAD_APPROXPARENTS);
    }
    else
    {
        ClassLoader::EnsureLoaded(ReadPointer(this, &MethodTable::m_pParentMethodTable, GetFlagHasIndirectParent()),
                                  CLASS_LOAD_APPROXPARENTS);
    }

    //
    // Restore interface classes
    //
    InterfaceMapIterator it = IterateInterfaceMap();
    while (it.Next())
    {
        // Just make sure that approximate interface is loaded. LoadExactParents fill in the exact interface later.
        MethodTable * pIftMT;
        pIftMT = it.GetInterfaceInfo()->GetApproxMethodTable(GetLoaderModule());
        _ASSERTE(pIftMT != NULL);
    }
       
    if (HasCrossModuleGenericStaticsInfo())
    {
        MethodTableWriteableData * pWriteableData = GetWriteableDataForWrite();
        CrossModuleGenericsStaticsInfo * pInfo = pWriteableData->GetCrossModuleGenericsStaticsInfo();

        EnsureWritablePages(pWriteableData, sizeof(MethodTableWriteableData) + sizeof(CrossModuleGenericsStaticsInfo));

        pInfo->m_pModuleForStatics = GetLoaderModule();
    }

    LOG((LF_ZAP, LL_INFO10000,
         "Restored methodtable %s at " FMT_ADDR ".\n", GetDebugClassName(), DBG_ADDR(this)));

    // This has to be last!
    SetIsRestored();
}
#endif // FEATURE_PREJIT

#ifdef FEATURE_COMINTEROP

//==========================================================================================
BOOL MethodTable::IsExtensibleRCW()
{
    WRAPPER_NO_CONTRACT;
    _ASSERTE(GetClass());
    return IsComObjectType() && !GetClass()->IsComImport();
}

//==========================================================================================
OBJECTHANDLE MethodTable::GetOHDelegate()
{
    WRAPPER_NO_CONTRACT;
    _ASSERTE(GetClass());
    return GetClass()->GetOHDelegate();
}

//==========================================================================================
void MethodTable::SetOHDelegate (OBJECTHANDLE _ohDelegate)
{
    LIMITED_METHOD_CONTRACT;
    _ASSERTE(GetClass());
    g_IBCLogger.LogEEClassCOWTableAccess(this);
    GetClass_NoLogging()->SetOHDelegate(_ohDelegate);
}

//==========================================================================================
// Helper to skip over COM class in the hierarchy
MethodTable* MethodTable::GetComPlusParentMethodTable()
{
    CONTRACTL
    {
        THROWS;
        GC_TRIGGERS;
        MODE_ANY;
    }
    CONTRACTL_END

    MethodTable* pParent = GetParentMethodTable();

    if (pParent && pParent->IsComImport())
    {
        if (pParent->IsProjectedFromWinRT())
        {
            // skip all Com Import classes
            do
            {
                pParent = pParent->GetParentMethodTable();
                _ASSERTE(pParent != NULL);
            }while(pParent->IsComImport());

            // Now we have either System.__ComObject or WindowsRuntime.RuntimeClass
            if (pParent != g_pBaseCOMObject)
            {
                return pParent;
            }
        }
        else
        {
            // Skip the single ComImport class we expect
            _ASSERTE(pParent->GetParentMethodTable() != NULL);
            pParent = pParent->GetParentMethodTable();
        }
        _ASSERTE(!pParent->IsComImport());

        // Skip over System.__ComObject, expect System.MarshalByRefObject
        pParent=pParent->GetParentMethodTable();
        _ASSERTE(pParent != NULL);
        _ASSERTE(pParent->GetParentMethodTable() != NULL);
        _ASSERTE(pParent->GetParentMethodTable() == g_pObjectClass);
    }

    return pParent;
}

BOOL MethodTable::IsWinRTObjectType()
{
    LIMITED_METHOD_CONTRACT;

    // Try to determine if this object represents a WindowsRuntime object - i.e. is either
    // ProjectedFromWinRT or derived from a class that is

    if (!IsComObjectType())
        return FALSE;

    // Ideally we'd compute this once in BuildMethodTable and track it with another
    // flag, but we're now out of bits on m_dwFlags, and this is used very rarely
    // so for now we'll just recompute it when necessary.
    MethodTable* pMT = this;
    do
    {
        if (pMT->IsProjectedFromWinRT())
        {
            // Found a WinRT COM object
            return TRUE;
        }
        if (pMT->IsComImport())
        {
            // Found a class that is actually imported from COM but not WinRT
            // this is definitely a non-WinRT COM object
            return FALSE;
        }
        pMT = pMT->GetParentMethodTable();
    }while(pMT != NULL);

    return FALSE;
}

#endif // FEATURE_COMINTEROP

#endif // !DACCESS_COMPILE

//==========================================================================================
// Return a pointer to the dictionary for an instantiated type
// Return NULL if not instantiated
PTR_Dictionary MethodTable::GetDictionary()
{
    LIMITED_METHOD_DAC_CONTRACT;

    if (HasInstantiation())
    {
        // The instantiation for this class is stored in the type slots table
        // *after* any inherited slots
        TADDR base = dac_cast<TADDR>(&(GetPerInstInfo()[GetNumDicts()-1]));
        return PerInstInfoElem_t::GetValueMaybeNullAtPtr(base);
    }
    else
    {
        return NULL;
    }
}

//==========================================================================================
// As above, but assert if an instantiated type is not restored
Instantiation MethodTable::GetInstantiation()
{
    LIMITED_METHOD_CONTRACT;
    SUPPORTS_DAC;
    if (HasInstantiation())
    {
        PTR_GenericsDictInfo  pDictInfo = GetGenericsDictInfo();
        TADDR base = dac_cast<TADDR>(&(GetPerInstInfo()[pDictInfo->m_wNumDicts-1]));
        return Instantiation(PerInstInfoElem_t::GetValueMaybeNullAtPtr(base)->GetInstantiation(), pDictInfo->m_wNumTyPars);
    }
    else
    {
        return Instantiation();
    }
}

//==========================================================================================
// Obtain instantiation from an instantiated type or a pointer to the
// element type of an array
Instantiation MethodTable::GetClassOrArrayInstantiation()
{
    LIMITED_METHOD_CONTRACT;
    SUPPORTS_DAC;
    if (IsArray()) {
        return GetArrayInstantiation();
    }
    else {
        return GetInstantiation();
    }
}

//==========================================================================================
Instantiation MethodTable::GetArrayInstantiation()
{
    LIMITED_METHOD_CONTRACT;
    SUPPORTS_DAC;
    _ASSERTE(IsArray());
    return Instantiation((TypeHandle *)&m_ElementTypeHnd, 1);
}

//==========================================================================================
CorElementType MethodTable::GetInternalCorElementType()
{
    LIMITED_METHOD_CONTRACT;
    SUPPORTS_DAC;

    // This should not touch the EEClass, at least not in the
    // common cases of ELEMENT_TYPE_CLASS and ELEMENT_TYPE_VALUETYPE.

    g_IBCLogger.LogMethodTableAccess(this);

    CorElementType ret;

    switch (GetFlag(enum_flag_Category_ElementTypeMask))
    {
    case enum_flag_Category_Array:
        ret = ELEMENT_TYPE_ARRAY;
        break;

    case enum_flag_Category_Array | enum_flag_Category_IfArrayThenSzArray:
        ret = ELEMENT_TYPE_SZARRAY;
        break;

    case enum_flag_Category_ValueType:
        ret = ELEMENT_TYPE_VALUETYPE;
        break;

    case enum_flag_Category_PrimitiveValueType:
        // This path should only be taken for the builtin mscorlib types
        // and primitive valuetypes
        ret = GetClass()->GetInternalCorElementType();
        _ASSERTE((ret != ELEMENT_TYPE_CLASS) && 
                    (ret != ELEMENT_TYPE_VALUETYPE));
        break;

    default:
        ret = ELEMENT_TYPE_CLASS;
        break;
    }

    // DAC may be targetting a dump; dumps do not guarantee you can retrieve the EEClass from
    // the MethodTable so this is not expected to work in a DAC build.
#if defined(_DEBUG) && !defined(DACCESS_COMPILE)
    if (IsRestored_NoLogging())
    {
        PTR_EEClass pClass = GetClass_NoLogging();
        if (ret != pClass->GetInternalCorElementType())
        {
            _ASSERTE(!"Mismatched results in MethodTable::GetInternalCorElementType");
        }
    }
#endif // defined(_DEBUG) && !defined(DACCESS_COMPILE)
    return ret;
}

//==========================================================================================
CorElementType MethodTable::GetVerifierCorElementType()
{
    LIMITED_METHOD_CONTRACT;
    SUPPORTS_DAC;

    // This should not touch the EEClass, at least not in the
    // common cases of ELEMENT_TYPE_CLASS and ELEMENT_TYPE_VALUETYPE.

    g_IBCLogger.LogMethodTableAccess(this);

    CorElementType ret;

    switch (GetFlag(enum_flag_Category_ElementTypeMask))
    {
    case enum_flag_Category_Array:
        ret = ELEMENT_TYPE_ARRAY;
        break;

    case enum_flag_Category_Array | enum_flag_Category_IfArrayThenSzArray:
        ret = ELEMENT_TYPE_SZARRAY;
        break;

    case enum_flag_Category_ValueType:
        ret = ELEMENT_TYPE_VALUETYPE;
        break;

    case enum_flag_Category_PrimitiveValueType:
        //
        // This is the only difference from MethodTable::GetInternalCorElementType()
        // 
        if (IsTruePrimitive() || IsEnum())
            ret = GetClass()->GetInternalCorElementType();
        else
            ret = ELEMENT_TYPE_VALUETYPE;            
        break;

    default:
        ret = ELEMENT_TYPE_CLASS;
        break;
    }

    return ret;
}

//==========================================================================================
CorElementType MethodTable::GetSignatureCorElementType()
{
    LIMITED_METHOD_CONTRACT;
    SUPPORTS_DAC;

    // This should not touch the EEClass, at least not in the
    // common cases of ELEMENT_TYPE_CLASS and ELEMENT_TYPE_VALUETYPE.

    g_IBCLogger.LogMethodTableAccess(this);

    CorElementType ret;

    switch (GetFlag(enum_flag_Category_ElementTypeMask))
    {
    case enum_flag_Category_Array:
        ret = ELEMENT_TYPE_ARRAY;
        break;

    case enum_flag_Category_Array | enum_flag_Category_IfArrayThenSzArray:
        ret = ELEMENT_TYPE_SZARRAY;
        break;

    case enum_flag_Category_ValueType:
        ret = ELEMENT_TYPE_VALUETYPE;
        break;

    case enum_flag_Category_PrimitiveValueType:
        //
        // This is the only difference from MethodTable::GetInternalCorElementType()
        // 
        if (IsTruePrimitive())
            ret = GetClass()->GetInternalCorElementType();
        else
            ret = ELEMENT_TYPE_VALUETYPE;
        break;

    default:
        ret = ELEMENT_TYPE_CLASS;
        break;
    }

    return ret;
}

#ifndef DACCESS_COMPILE

//==========================================================================================
void MethodTable::SetInternalCorElementType (CorElementType _NormType)
{
    WRAPPER_NO_CONTRACT;

    switch (_NormType)
    {
    case ELEMENT_TYPE_CLASS:
        _ASSERTE(!IsArray());
        // Nothing to do
        break;
    case ELEMENT_TYPE_VALUETYPE:
        SetFlag(enum_flag_Category_ValueType);
        _ASSERTE(GetFlag(enum_flag_Category_Mask) == enum_flag_Category_ValueType);
        break;
    default:
        SetFlag(enum_flag_Category_PrimitiveValueType);
        _ASSERTE(GetFlag(enum_flag_Category_Mask) == enum_flag_Category_PrimitiveValueType);
        break;
    }

    GetClass_NoLogging()->SetInternalCorElementType(_NormType);
    _ASSERTE(GetInternalCorElementType() == _NormType);
}

#endif // !DACCESS_COMPILE

#ifdef FEATURE_COMINTEROP
#ifndef DACCESS_COMPILE

#ifndef CROSSGEN_COMPILE
BOOL MethodTable::IsLegalWinRTType(OBJECTREF *poref)
{
    CONTRACTL
    {
        THROWS;
        GC_TRIGGERS;
        MODE_COOPERATIVE;
        PRECONDITION(IsProtectedByGCFrame(poref));
        PRECONDITION(CheckPointer(poref));
        PRECONDITION((*poref) != NULL);
    }
    CONTRACTL_END

    if (IsArray())
    {
        BASEARRAYREF arrayRef = (BASEARRAYREF)(*poref);
        
        // WinRT array must be one-dimensional array with 0 lower-bound
        if (arrayRef->GetRank() == 1 && arrayRef->GetLowerBoundsPtr()[0] == 0)
        {
            MethodTable *pElementMT = ((BASEARRAYREF)(*poref))->GetArrayElementTypeHandle().GetMethodTable();

            // Element must be a legal WinRT type and not an array
            if (!pElementMT->IsArray() && pElementMT->IsLegalNonArrayWinRTType())
                return TRUE;
        }
        
        return FALSE;
    }
    else
    {
        // Non-Array version of IsLegalNonArrayWinRTType
        return IsLegalNonArrayWinRTType();
    }
}
#endif //#ifndef CROSSGEN_COMPILE

BOOL MethodTable::IsLegalNonArrayWinRTType()
{
    CONTRACTL
    {
        THROWS;
        GC_TRIGGERS;
        MODE_ANY;
        PRECONDITION(!IsArray()); // arrays are not fully described by MethodTable
    }
    CONTRACTL_END

    if (WinRTTypeNameConverter::IsWinRTPrimitiveType(this))
        return TRUE;

    // Attributes are not legal
    MethodTable *pParentMT = GetParentMethodTable();
    if (pParentMT == MscorlibBinder::GetExistingClass(CLASS__ATTRIBUTE))
    {
        return FALSE;
    }

    bool fIsRedirected = false;
    if (!IsProjectedFromWinRT() && !IsExportedToWinRT())
    {
        // If the type is not primitive and not coming from .winmd, it can still be legal if
        // it's one of the redirected types (e.g. IEnumerable<T>).
        if (!WinRTTypeNameConverter::IsRedirectedType(this))
            return FALSE;

        fIsRedirected = true;
    }

    if (IsValueType())
    {
        if (!fIsRedirected)
        {
            // check fields
            ApproxFieldDescIterator fieldIterator(this, ApproxFieldDescIterator::INSTANCE_FIELDS);
            for (FieldDesc *pFD = fieldIterator.Next(); pFD != NULL; pFD = fieldIterator.Next())
            {
                TypeHandle thField = pFD->GetFieldTypeHandleThrowing(CLASS_LOAD_EXACTPARENTS);

                if (thField.IsTypeDesc())
                    return FALSE;
                
                MethodTable *pFieldMT = thField.GetMethodTable();

                // the only allowed reference types are System.String and types projected from WinRT value types
                if (!pFieldMT->IsValueType() && !pFieldMT->IsString())
                {
                    WinMDAdapter::RedirectedTypeIndex index;
                    if (!WinRTTypeNameConverter::ResolveRedirectedType(pFieldMT, &index))
                        return FALSE;

                    WinMDAdapter::WinMDTypeKind typeKind;
                    WinMDAdapter::GetRedirectedTypeInfo(index, NULL, NULL, NULL, NULL, NULL, &typeKind);
                    if (typeKind != WinMDAdapter::WinMDTypeKind_Struct && typeKind != WinMDAdapter::WinMDTypeKind_Enum)
                        return FALSE;
                }

                if (!pFieldMT->IsLegalNonArrayWinRTType())
                    return FALSE;
            }
        }
    }

    if (IsInterface() || IsDelegate() || (IsValueType() && fIsRedirected))
    {
        // interfaces, delegates, and redirected structures can be generic - check the instantiation
        if (HasInstantiation())
        {
            Instantiation inst = GetInstantiation();
            for (DWORD i = 0; i < inst.GetNumArgs(); i++)
            {
                // arrays are not allowed as generic arguments
                if (inst[i].IsArrayType())
                    return FALSE;

                if (inst[i].IsTypeDesc())
                    return FALSE;

                if (!inst[i].AsMethodTable()->IsLegalNonArrayWinRTType())
                    return FALSE;
            }
        }
    }
    else
    {
        // generic structures and runtime clases are not supported
        if (HasInstantiation())
            return FALSE;
    }

    return TRUE;
}

//==========================================================================================
// Returns the default WinRT interface if this is a WinRT class, NULL otherwise.
MethodTable *MethodTable::GetDefaultWinRTInterface()
{
    CONTRACTL
    {
        THROWS;
        GC_TRIGGERS;
        MODE_ANY;
    }
    CONTRACTL_END

    if (!IsProjectedFromWinRT() && !IsExportedToWinRT())
        return NULL;

    if (IsInterface())
        return NULL;

    // System.Runtime.InteropServices.WindowsRuntime.RuntimeClass is weird
    // It is ProjectedFromWinRT but isn't really a WinRT class
    if (this == g_pBaseRuntimeClass)
        return NULL;

    WinRTClassFactory *pFactory = ::GetComClassFactory(this)->AsWinRTClassFactory();
    return pFactory->GetDefaultInterface();
}

#endif // !DACCESS_COMPILE
#endif // FEATURE_COMINTEROP

#ifdef FEATURE_TYPEEQUIVALENCE
#ifndef DACCESS_COMPILE

WORD GetEquivalentMethodSlot(MethodTable * pOldMT, MethodTable * pNewMT, WORD wMTslot, BOOL *pfFound)
{
    CONTRACTL {
        THROWS;
        GC_NOTRIGGER;
    } CONTRACTL_END;

    *pfFound = FALSE;

    WORD wVTslot = wMTslot;

#ifdef FEATURE_COMINTEROP
    // Get the COM vtable slot corresponding to the given MT slot
    if (pOldMT->IsSparseForCOMInterop())
        wVTslot = pOldMT->GetClass()->GetSparseCOMInteropVTableMap()->LookupVTSlot(wMTslot);

    // If the other MT is not sparse, we can return the COM slot directly
    if (!pNewMT->IsSparseForCOMInterop()) 
    {
        if (wVTslot < pNewMT->GetNumVirtuals())
            *pfFound = TRUE;

        return wVTslot;
    }

    // Otherwise we iterate over all virtuals in the other MT trying to find a match
    for (WORD wSlot = 0; wSlot < pNewMT->GetNumVirtuals(); wSlot++)
    {
        if (wVTslot == pNewMT->GetClass()->GetSparseCOMInteropVTableMap()->LookupVTSlot(wSlot))
        {
            *pfFound = TRUE;
            return wSlot;
        }
    }

    _ASSERTE(!*pfFound);
    return 0;

#else
    // No COM means there is no sparse interface
    if (wVTslot < pNewMT->GetNumVirtuals())
        *pfFound = TRUE;

    return wVTslot;

#endif // FEATURE_COMINTEROP
}
#endif // #ifdef DACCESS_COMPILE
#endif // #ifdef FEATURE_TYPEEQUIVALENCE

//==========================================================================================
BOOL 
MethodTable::FindEncodedMapDispatchEntry(
    UINT32             typeID, 
    UINT32             slotNumber, 
    DispatchMapEntry * pEntry)
{
    CONTRACTL {
        // NOTE: LookupDispatchMapType may or may not throw. Currently, it
        // should never throw because lazy interface restore is disabled.
        THROWS;
        GC_TRIGGERS;
        INSTANCE_CHECK;
        PRECONDITION(CheckPointer(pEntry));
        PRECONDITION(typeID != TYPE_ID_THIS_CLASS);
    } CONTRACTL_END;

    CONSISTENCY_CHECK(HasDispatchMap());

    MethodTable * dispatchTokenType = GetThread()->GetDomain()->LookupType(typeID);

    // Search for an exact type match.
    {
        DispatchMap::EncodedMapIterator it(this);
        for (; it.IsValid(); it.Next())
        {
            DispatchMapEntry * pCurEntry = it.Entry();
            if (pCurEntry->GetSlotNumber() == slotNumber)
            {
                MethodTable * pCurEntryType = LookupDispatchMapType(pCurEntry->GetTypeID());
                if (pCurEntryType == dispatchTokenType)
                {
                    *pEntry = *pCurEntry;
                    return TRUE;
                }
            }
        }
    }

    // Repeat the search if any variance is involved, allowing a CanCastTo match.  (We do
    // this in a separate pass because we want to avoid touching the type
    // to see if it has variance or not)
    //
    // NOTE: CERs are not guaranteed for interfaces with co- and contra-variance involved.
    if (dispatchTokenType->HasVariance() || dispatchTokenType->HasTypeEquivalence())
    {
        DispatchMap::EncodedMapIterator it(this);
        for (; it.IsValid(); it.Next())
        {
            DispatchMapEntry * pCurEntry = it.Entry();
            if (pCurEntry->GetSlotNumber() == slotNumber)
            {
#ifndef DACCESS_COMPILE
                MethodTable * pCurEntryType = LookupDispatchMapType(pCurEntry->GetTypeID());
                //@TODO: This is currently not guaranteed to work without throwing,
                //@TODO: even with lazy interface restore disabled.
                if (dispatchTokenType->HasVariance() && 
                    pCurEntryType->CanCastByVarianceToInterfaceOrDelegate(dispatchTokenType, NULL))
                {
                    *pEntry = *pCurEntry;
                    return TRUE;
                }

                if (dispatchTokenType->HasInstantiation() && dispatchTokenType->HasTypeEquivalence())
                {
                    if (dispatchTokenType->IsEquivalentTo(pCurEntryType))
                    {
                        *pEntry = *pCurEntry;
                        return TRUE;
                    }
                }
#endif // !DACCESS_COMPILE
            }
#if !defined(DACCESS_COMPILE) && defined(FEATURE_TYPEEQUIVALENCE)
            if (this->HasTypeEquivalence() && 
                !dispatchTokenType->HasInstantiation() && 
                dispatchTokenType->HasTypeEquivalence() && 
                dispatchTokenType->GetClass()->IsEquivalentType())
            {
                _ASSERTE(dispatchTokenType->IsInterface());
                MethodTable * pCurEntryType = LookupDispatchMapType(pCurEntry->GetTypeID());

                if (pCurEntryType->IsEquivalentTo(dispatchTokenType))
                {
                    MethodDesc * pMD = dispatchTokenType->GetMethodDescForSlot(slotNumber);
                    _ASSERTE(FitsIn<WORD>(slotNumber));
                    BOOL fNewSlotFound = FALSE;
                    DWORD newSlot = GetEquivalentMethodSlot(
                        dispatchTokenType, 
                        pCurEntryType, 
                        static_cast<WORD>(slotNumber), 
                        &fNewSlotFound);
                    if (fNewSlotFound && (newSlot == pCurEntry->GetSlotNumber()))
                    {
                        MethodDesc * pNewMD = pCurEntryType->GetMethodDescForSlot(newSlot);

                        MetaSig msig(pMD);
                        MetaSig msignew(pNewMD);

                        if (MetaSig::CompareMethodSigs(msig, msignew, FALSE))
                        {
                            *pEntry = *pCurEntry;
                            return TRUE;
                        }
                    }
                }
            }
#endif
        }
    }
    return FALSE;
} // MethodTable::FindEncodedMapDispatchEntry

//==========================================================================================
BOOL MethodTable::FindDispatchEntryForCurrentType(UINT32 typeID,
                                                  UINT32 slotNumber,
                                                  DispatchMapEntry *pEntry)
{
    CONTRACTL {
        THROWS;
        GC_TRIGGERS;
        INSTANCE_CHECK;
        PRECONDITION(CheckPointer(pEntry));
        PRECONDITION(typeID != TYPE_ID_THIS_CLASS);
    } CONTRACTL_END;

    BOOL fRes = FALSE;

    if (HasDispatchMap())
    {
        fRes = FindEncodedMapDispatchEntry(
            typeID, slotNumber, pEntry);
    }

    return fRes;
}

//==========================================================================================
BOOL MethodTable::FindDispatchEntry(UINT32 typeID,
                                    UINT32 slotNumber,
                                    DispatchMapEntry *pEntry)
{
    CONTRACT (BOOL) {
        INSTANCE_CHECK;
        MODE_ANY;
        THROWS;
        GC_TRIGGERS;
        POSTCONDITION(!RETVAL || pEntry->IsValid());
        PRECONDITION(typeID != TYPE_ID_THIS_CLASS);
    } CONTRACT_END;

    // Start at the current type and work up the inheritance chain
    MethodTable *pCurMT = this;
    UINT32 iCurInheritanceChainDelta = 0;
    while (pCurMT != NULL)
    {
        g_IBCLogger.LogMethodTableAccess(pCurMT);
        if (pCurMT->FindDispatchEntryForCurrentType(
                typeID, slotNumber, pEntry))
        {
            RETURN (TRUE);
        }
        pCurMT = pCurMT->GetParentMethodTable();
        iCurInheritanceChainDelta++;
    }
    RETURN (FALSE);
}

#ifndef DACCESS_COMPILE

void ThrowExceptionForAbstractOverride(
    MethodTable *pTargetClass,
    MethodTable *pInterfaceMT,
    MethodDesc *pInterfaceMD)
{
    LIMITED_METHOD_CONTRACT;

    SString assemblyName;

    pTargetClass->GetAssembly()->GetDisplayName(assemblyName);

    SString strInterfaceName;
    TypeString::AppendType(strInterfaceName, TypeHandle(pInterfaceMT));

    SString strMethodName;
    TypeString::AppendMethod(strMethodName, pInterfaceMD, pInterfaceMD->GetMethodInstantiation());

    SString strTargetClassName;
    TypeString::AppendType(strTargetClassName, pTargetClass);

    COMPlusThrow(
        kEntryPointNotFoundException,
        IDS_CLASSLOAD_METHOD_NOT_IMPLEMENTED,
        strMethodName,
        strInterfaceName,
        strTargetClassName,
        assemblyName);
}

#endif // !DACCESS_COMPILE

//==========================================================================================
// Possible cases:
//      1. Typed (interface) contract
//          a. To non-virtual implementation (NYI). Just
//             return the DispatchSlot as the implementation
//          b. Mapped virtually to virtual slot on 'this'. Need to
//             further resolve the new 'this' virtual slot.
//      2. 'this' contract
//          a. To non-virtual implementation. Return the DispatchSlot
//             as the implementation.
//          b. Mapped virtually to another virtual slot. Need to further
//             resolve the new slot on 'this'.
BOOL 
MethodTable::FindDispatchImpl(
    UINT32         typeID, 
    UINT32         slotNumber, 
    DispatchSlot * pImplSlot,
    BOOL           throwOnConflict)
{
    CONTRACT (BOOL) {
        INSTANCE_CHECK;
        MODE_ANY;
        THROWS;
        GC_TRIGGERS;
        PRECONDITION(CheckPointer(pImplSlot));
        POSTCONDITION(!RETVAL || !pImplSlot->IsNull() || IsComObjectType());
    } CONTRACT_END;

    LOG((LF_LOADER, LL_INFO10000, "SD: MT::FindDispatchImpl: searching %s.\n", GetClass()->GetDebugClassName()));

    ///////////////////////////////////
    // 1. Typed (interface) contract

    INDEBUG(MethodTable *dbg_pMTTok = NULL; dbg_pMTTok = this;)
    DispatchMapEntry declEntry;
    DispatchMapEntry implEntry;

#ifndef DACCESS_COMPILE
    if (typeID != TYPE_ID_THIS_CLASS)
    {
        INDEBUG(dbg_pMTTok = GetThread()->GetDomain()->LookupType(typeID));
        DispatchMapEntry e;
        if (!FindDispatchEntry(typeID, slotNumber, &e))
        {
            // Figure out the interface being called
            MethodTable *pIfcMT = GetThread()->GetDomain()->LookupType(typeID);

            // Figure out which method of the interface the caller requested.
            MethodDesc * pIfcMD = pIfcMT->GetMethodDescForSlot(slotNumber);

            // A call to an array thru IList<T> (or IEnumerable<T> or ICollection<T>) has to be handled specially.
            // These interfaces are "magic" (mostly due to working set concerned - they are created on demand internally
            // even though semantically, these are static interfaces.)
            //
            // NOTE: CERs are not currently supported with generic array interfaces.
            if (IsArray())
            {
                // At this, we know that we're trying to cast an array to an interface and that the normal static lookup failed.

                // FindDispatchImpl assumes that the cast is legal so we should be able to assume now that it is a valid
                // IList<T> call thru an array.

                // Get the MT of IList<T> or IReadOnlyList<T>


                // Quick sanity check
                if (!(pIfcMT->HasInstantiation()))
                {
                    _ASSERTE(!"Should not have gotten here. If you did, it's probably because multiple interface instantiation hasn't been checked in yet. This code only works on top of that.");
                    RETURN(FALSE);
                }

                // Get the type of T (as in IList<T>)
                TypeHandle theT = pIfcMT->GetInstantiation()[0];

                // Retrieve the corresponding method of SZArrayHelper. This is the guy that will actually execute.
                // This method will be an instantiation of a generic method. I.e. if the caller requested
                // IList<T>.Meth(), he will actually be diverted to SZArrayHelper.Meth<T>().
                MethodDesc * pActualImplementor = GetActualImplementationForArrayGenericIListOrIReadOnlyListMethod(pIfcMD, theT);

                // Now, construct a DispatchSlot to return in *pImplSlot
                DispatchSlot ds(pActualImplementor->GetMethodEntryPoint());

                if (pImplSlot != NULL)
                {
                   *pImplSlot = ds;
                }

                RETURN(TRUE);

            }
            else
            {
                //
                // See if we can find a default method from one of the implemented interfaces 
                //

                // Try exact match first
                MethodDesc *pDefaultMethod = NULL;
                BOOL foundDefaultInterfaceImplementation  = FindDefaultInterfaceImplementation(
                    pIfcMD,     // the interface method being resolved
                    pIfcMT,     // the interface being resolved
                    &pDefaultMethod,
                    FALSE, // allowVariance
                    throwOnConflict);

                // If there's no exact match, try a variant match
                if (!foundDefaultInterfaceImplementation && pIfcMT->HasVariance())
                {
                    foundDefaultInterfaceImplementation = FindDefaultInterfaceImplementation(
                        pIfcMD,     // the interface method being resolved
                        pIfcMT,     // the interface being resolved
                        &pDefaultMethod,
                        TRUE, // allowVariance
                        throwOnConflict);
                }

                if (foundDefaultInterfaceImplementation)
                {
                    //
                    // If the default implementation we found is abstract, we hit a reabstraction.
                    //
                    // interface IFoo { void Frob() { ... } }
                    // interface IBar { abstract void IFoo.Frob() }
                    // class Foo : IBar { /* IFoo.Frob not implemented here */ }
                    //
                    if (pDefaultMethod->IsAbstract())
                    {
                        if (throwOnConflict)
                        {
                            ThrowExceptionForAbstractOverride(this, pIfcMT, pIfcMD);
                        }
                    }
                    else
                    {
                        // Now, construct a DispatchSlot to return in *pImplSlot
                        DispatchSlot ds(pDefaultMethod->GetMethodEntryPoint());

                        if (pImplSlot != NULL)
                        {
                            *pImplSlot = ds;
                        }

                        RETURN(TRUE);
                    }
                }
            }

            // This contract is not implemented by this class or any parent class.
            RETURN(FALSE);
        }


        /////////////////////////////////
        // 1.1. Update the typeID and slotNumber so that the full search can commense below
        typeID = TYPE_ID_THIS_CLASS;
        slotNumber = e.GetTargetSlotNumber();
    }
#endif // !DACCESS_COMPILE

    //////////////////////////////////
    // 2. 'this' contract

    // Just grab the target out of the vtable
    *pImplSlot = GetRestoredSlot(slotNumber);

    // Successfully determined the target for the given target
    RETURN (TRUE);
}

#ifndef DACCESS_COMPILE

struct MatchCandidate
{
    MethodTable *pMT;
    MethodDesc *pMD;
};

void ThrowExceptionForConflictingOverride(
    MethodTable *pTargetClass,
    MethodTable *pInterfaceMT,
    MethodDesc *pInterfaceMD)
{
    LIMITED_METHOD_CONTRACT;

    SString assemblyName;

    pTargetClass->GetAssembly()->GetDisplayName(assemblyName);

    SString strInterfaceName;
    TypeString::AppendType(strInterfaceName, TypeHandle(pInterfaceMT));

    SString strMethodName;
    TypeString::AppendMethod(strMethodName, pInterfaceMD, pInterfaceMD->GetMethodInstantiation());

    SString strTargetClassName;
    TypeString::AppendType(strTargetClassName, pTargetClass);

    COMPlusThrow(
        kAmbiguousImplementationException,
        IDS_CLASSLOAD_AMBIGUOUS_OVERRIDE,
        strMethodName,
        strInterfaceName,
        strTargetClassName,
        assemblyName);
}

// Find the default interface implementation method for interface dispatch
// It is either the interface method with default interface method implementation, 
// or an most specific interface with an explicit methodimpl overriding the method
BOOL MethodTable::FindDefaultInterfaceImplementation(
    MethodDesc *pInterfaceMD,
    MethodTable *pInterfaceMT,
    MethodDesc **ppDefaultMethod,
    BOOL allowVariance,
    BOOL throwOnConflict
)
{
    CONTRACT(BOOL) {
        INSTANCE_CHECK;
        MODE_ANY;
        THROWS;
        GC_TRIGGERS;
        PRECONDITION(CheckPointer(pInterfaceMD));
        PRECONDITION(CheckPointer(pInterfaceMT));
        PRECONDITION(CheckPointer(ppDefaultMethod));
        POSTCONDITION(!RETVAL || (*ppDefaultMethod) != nullptr);
    } CONTRACT_END;

#ifdef FEATURE_DEFAULT_INTERFACES
    InterfaceMapIterator it = this->IterateInterfaceMap();

    CQuickArray<MatchCandidate> candidates;
    unsigned candidatesCount = 0;
    candidates.AllocThrows(this->GetNumInterfaces());
    
    //
    // Walk interface from derived class to parent class
    // We went with a straight-forward implementation as in most cases the number of interfaces are small
    // and the result of the interface dispatch are already cached. If there are significant usage of default
    // interface methods in highly complex interface hierarchies we can revisit this
    //
    MethodTable *pMT = this;
    while (pMT != NULL)
    {
        MethodTable *pParentMT = pMT->GetParentMethodTable();
        unsigned dwParentInterfaces = 0;
        if (pParentMT)
            dwParentInterfaces = pParentMT->GetNumInterfaces();

        // Scanning only current class only if the current class have more interface than parent
        // (parent interface are laid out first in interface map)
        if (pMT->GetNumInterfaces() > dwParentInterfaces)
        {    
            // Only iterate the interfaceimpls on current class
            MethodTable::InterfaceMapIterator it = pMT->IterateInterfaceMapFrom(dwParentInterfaces);
            while (!it.Finished())
            {
                MethodTable *pCurMT = it.GetInterface();

                MethodDesc *pCurMD = NULL;
                if (pCurMT == pInterfaceMT)
                {
                    if (!pInterfaceMD->IsAbstract())
                    {
                        // exact match
                        pCurMD = pInterfaceMD;
                    }
                }
                else if (pCurMT->CanCastToInterface(pInterfaceMT))
                {
                    if (pCurMT->HasSameTypeDefAs(pInterfaceMT))
                    {
                        if (allowVariance && !pInterfaceMD->IsAbstract())
                        {
                            // Generic variance match - we'll instantiate pCurMD with the right type arguments later
                            pCurMD = pInterfaceMD;
                        }
                    }
                    else
                    {
                        //
                        // A more specific interface - search for an methodimpl for explicit override
                        // Implicit override in default interface methods are not allowed
                        //
                        MethodIterator methodIt(pCurMT);
                        for (; methodIt.IsValid() && pCurMD == NULL; methodIt.Next())
                        {
                            MethodDesc *pMD = methodIt.GetMethodDesc();
                            int targetSlot = pInterfaceMD->GetSlot();

                            // If this is not a MethodImpl, it can't be implementing the method we're looking for
                            if (!pMD->IsMethodImpl())
                                continue;
                                
                            // We have a MethodImpl - iterate over all the declarations it's implementing,
                            // looking for the interface method we need.
                            MethodImpl::Iterator it(pMD);
                            for (; it.IsValid() && pCurMD == NULL; it.Next())
                            {
                                MethodDesc *pDeclMD = it.GetMethodDesc();

                                // Is this the right slot?
                                if (pDeclMD->GetSlot() != targetSlot)
                                    continue;

                                // Is this the right interface?
                                if (!pDeclMD->HasSameMethodDefAs(pInterfaceMD))
                                    continue;

                                if (pInterfaceMD->HasClassInstantiation())
                                {
                                    // pInterfaceMD will be in the canonical form, so we need to check the specific
                                    // instantiation against pInterfaceMT.
                                    //
                                    // The parent of pDeclMD is unreliable for this purpose because it may or
                                    // may not be canonicalized. Let's go from the metadata.

                                    SigTypeContext typeContext = SigTypeContext(pCurMT);

                                    mdTypeRef tkParent;
                                    IfFailThrow(pMD->GetModule()->GetMDImport()->GetParentToken(it.GetToken(), &tkParent));

                                    MethodTable* pDeclMT = ClassLoader::LoadTypeDefOrRefOrSpecThrowing(
                                        pMD->GetModule(),
                                        tkParent,
                                        &typeContext).AsMethodTable();

                                    // We do CanCastToInterface to also cover variance.
                                    // We already know this is a method on the same type definition as the (generic)
                                    // interface but we need to make sure the instantiations match.
                                    if ((allowVariance && pDeclMT->CanCastToInterface(pInterfaceMT))
                                        || pDeclMT == pInterfaceMT)
                                    {
                                        // We have a match
                                        pCurMD = pMD;
                                    }
                                }
                                else
                                {
                                    // No generics involved. If the method definitions match, it's a match.
                                    pCurMD = pMD;
                                }
                            }
                        }
                    }
                }

                if (pCurMD != NULL)
                {
                    //
                    // Found a match. But is it a more specific match (we want most specific interfaces)
                    //
                    if (pCurMD->HasClassOrMethodInstantiation())
                    {
                        // Instantiate the MethodDesc
                        // We don't want generic dictionary from this pointer - we need pass secret type argument
                        // from instantiating stubs to resolve ambiguity
                        pCurMD = MethodDesc::FindOrCreateAssociatedMethodDesc(
                            pCurMD,
                            pCurMT,
                            FALSE,                  // forceBoxedEntryPoint
                            pCurMD->HasMethodInstantiation() ?
                                pCurMD->AsInstantiatedMethodDesc()->IMD_GetMethodInstantiation() :
                                Instantiation(),    // for method themselves that are generic
                            FALSE,                  // allowInstParam
                            TRUE                    // forceRemoteableMethod
                        );
                    }

                    bool needToInsert = true;
                    bool seenMoreSpecific = false;

                    // We need to maintain the invariant that the candidates are always the most specific
                    // in all path scaned so far. There might be multiple incompatible candidates 
                    for (unsigned i = 0; i < candidatesCount; ++i)
                    {
                        MethodTable *pCandidateMT = candidates[i].pMT;
                        if (pCandidateMT == NULL)
                            continue;

                        if (pCandidateMT == pCurMT)
                        {
                            // A dup - we are done
                            needToInsert = false;
                            break;
                        }

                        if (allowVariance && pCandidateMT->HasSameTypeDefAs(pCurMT))
                        {
                            // Variant match on the same type - this is a tie
                        }
                        else if (pCurMT->CanCastToInterface(pCandidateMT))
                        {
                            // pCurMT is a more specific choice than IFoo/IBar both overrides IBlah :
                            if (!seenMoreSpecific)
                            {
                                seenMoreSpecific = true;
                                candidates[i].pMT = pCurMT;
                                candidates[i].pMD = pCurMD;
                            }
                            else
                            {
                                candidates[i].pMT = NULL;
                                candidates[i].pMD = NULL;
                            }

                            needToInsert = false;
                        }
                        else if (pCandidateMT->CanCastToInterface(pCurMT))
                        {
                            // pCurMT is less specific - we don't need to scan more entries as this entry can
                            // represent pCurMT (other entries are incompatible with pCurMT)
                            needToInsert = false;
                            break;
                        }
                        else
                        {
                            // pCurMT is incompatible - keep scanning 
                        }
                    }
                    
                    if (needToInsert)
                    {
                        ASSERT(candidatesCount < candidates.Size());
                        candidates[candidatesCount].pMT = pCurMT;
                        candidates[candidatesCount].pMD = pCurMD;
                        candidatesCount++;
                    }
                }

                it.Next();
            }
        }

        pMT = pParentMT;
    }

    // scan to see if there are any conflicts
    // If we are doing second pass (allowing variance), we know don't actually look for
    // a conflict anymore, but pick the first match.
    MethodTable *pBestCandidateMT = NULL;
    MethodDesc *pBestCandidateMD = NULL;
    for (unsigned i = 0; i < candidatesCount; ++i)
    {
        if (candidates[i].pMT == NULL)
            continue;

        if (pBestCandidateMT == NULL)
        {
            pBestCandidateMT = candidates[i].pMT;
            pBestCandidateMD = candidates[i].pMD;

            // If this is a second pass lookup, we know this is a variant match. As such
            // we pick the first result as the winner and don't look for a conflict.
            if (allowVariance)
                break;
        }
        else if (pBestCandidateMT != candidates[i].pMT)
        {
            if (throwOnConflict)
                ThrowExceptionForConflictingOverride(this, pInterfaceMT, pInterfaceMD);

            *ppDefaultMethod = NULL;
            RETURN(FALSE);
        }
    }

    if (pBestCandidateMD != NULL)
    {
        *ppDefaultMethod = pBestCandidateMD;
        RETURN(TRUE);
    }
#else
    *ppDefaultMethod = NULL;
#endif // FEATURE_DEFAULT_INTERFACES

    RETURN(FALSE);
}
#endif // DACCESS_COMPILE

//==========================================================================================
DispatchSlot MethodTable::FindDispatchSlot(UINT32 typeID, UINT32 slotNumber, BOOL throwOnConflict)
{
    CONTRACTL
    {
        THROWS;
        GC_TRIGGERS;
        MODE_ANY;
    }
    CONTRACTL_END;

    DispatchSlot implSlot(NULL);
    FindDispatchImpl(typeID, slotNumber, &implSlot, throwOnConflict);
    return implSlot;
}

#ifndef DACCESS_COMPILE

//==========================================================================================
DispatchSlot MethodTable::FindDispatchSlotForInterfaceMD(MethodDesc *pMD, BOOL throwOnConflict)
{
    WRAPPER_NO_CONTRACT;
    CONSISTENCY_CHECK(CheckPointer(pMD));
    CONSISTENCY_CHECK(pMD->IsInterface());
    return FindDispatchSlotForInterfaceMD(TypeHandle(pMD->GetMethodTable()), pMD, throwOnConflict);
}

//==========================================================================================
DispatchSlot MethodTable::FindDispatchSlotForInterfaceMD(TypeHandle ownerType, MethodDesc *pMD, BOOL throwOnConflict)
{
    WRAPPER_NO_CONTRACT;
    CONSISTENCY_CHECK(!ownerType.IsNull());
    CONSISTENCY_CHECK(CheckPointer(pMD));
    CONSISTENCY_CHECK(pMD->IsInterface());
    return FindDispatchSlot(ownerType.GetMethodTable()->GetTypeID(), pMD->GetSlot(), throwOnConflict);
}

//==========================================================================================
// This is used for reverse methodimpl lookups by ComPlusMethodCall MDs.
// This assumes the following:
//      The methodimpl is for an interfaceToken->slotNumber
//      There is ONLY ONE such mapping for this slot number
//      The mapping exists in this type, not a parent type.
MethodDesc * MethodTable::ReverseInterfaceMDLookup(UINT32 slotNumber)
{
    CONTRACTL {
        THROWS;
        GC_TRIGGERS;
    } CONTRACTL_END;
    DispatchMap::Iterator it(this);
    for (; it.IsValid(); it.Next())
    {
        if (it.Entry()->GetTargetSlotNumber() == slotNumber)
        {
            DispatchMapTypeID typeID = it.Entry()->GetTypeID();
            _ASSERTE(!typeID.IsThisClass());
            UINT32 slotNum = it.Entry()->GetSlotNumber();
            MethodTable * pMTItf = LookupDispatchMapType(typeID);
            CONSISTENCY_CHECK(CheckPointer(pMTItf));

            MethodDesc *pCanonMD = pMTItf->GetMethodDescForSlot((DWORD)slotNum);
            return MethodDesc::FindOrCreateAssociatedMethodDesc(
                        pCanonMD, 
                        pMTItf, 
                        FALSE,              // forceBoxedEntryPoint
                        Instantiation(),    // methodInst
                        FALSE,              // allowInstParam
                        TRUE);              // forceRemotableMethod
        }
    }
    return NULL;
}

//==========================================================================================
UINT32 MethodTable::GetTypeID()
{
    CONTRACTL {
        THROWS;
        GC_TRIGGERS;
    } CONTRACTL_END;

    PTR_MethodTable pMT = PTR_MethodTable(this);

    return GetDomain()->GetTypeID(pMT);
}

//==========================================================================================
UINT32 MethodTable::LookupTypeID()
{
    CONTRACTL
    {
        NOTHROW;
        GC_NOTRIGGER;
        MODE_ANY;
    }
    CONTRACTL_END;
    PTR_MethodTable pMT = PTR_MethodTable(this);

    return GetDomain()->LookupTypeID(pMT);
}

//==========================================================================================
BOOL MethodTable::ImplementsInterfaceWithSameSlotsAsParent(MethodTable *pItfMT, MethodTable *pParentMT)
{
    CONTRACTL
    {
        THROWS;
        GC_TRIGGERS;
        PRECONDITION(!IsInterface() && !pParentMT->IsInterface());
        PRECONDITION(pItfMT->IsInterface());
    } CONTRACTL_END;

    MethodTable *pMT = this;
    do
    {
        DispatchMap::EncodedMapIterator it(pMT);
        for (; it.IsValid(); it.Next())
        {
            DispatchMapEntry *pCurEntry = it.Entry();
            if (LookupDispatchMapType(pCurEntry->GetTypeID()) == pItfMT)
            {
                // this class and its parents up to pParentMT must have no mappings for the interface
                return FALSE;
            }
        }

        pMT = pMT->GetParentMethodTable();
        _ASSERTE(pMT != NULL);
    }
    while (pMT != pParentMT);

    return TRUE;
}

//==========================================================================================
BOOL MethodTable::HasSameInterfaceImplementationAsParent(MethodTable *pItfMT, MethodTable *pParentMT)
{
    CONTRACTL
    {
        THROWS;
        GC_TRIGGERS;
        PRECONDITION(!IsInterface() && !pParentMT->IsInterface());
        PRECONDITION(pItfMT->IsInterface());
    } CONTRACTL_END;

    if (!ImplementsInterfaceWithSameSlotsAsParent(pItfMT, pParentMT))
    {
        // if the slots are not same, this class reimplements the interface
        return FALSE;
    }

    // The target slots are the same, but they can still be overriden. We'll iterate
    // the dispatch map beginning with pParentMT up the hierarchy and for each pItfMT
    // entry check the target slot contents (pParentMT vs. this class). A mismatch
    // means that there is an override. We'll keep track of source (interface) slots
    // we have seen so that we can ignore entries higher in the hierarchy that are no
    // longer in effect at pParentMT level.
    BitMask bitMask;
    
    WORD wSeenSlots = 0;
    WORD wTotalSlots = pItfMT->GetNumVtableSlots();

    MethodTable *pMT = pParentMT;
    do
    {
        DispatchMap::EncodedMapIterator it(pMT);
        for (; it.IsValid(); it.Next())
        {
            DispatchMapEntry *pCurEntry = it.Entry();
            if (LookupDispatchMapType(pCurEntry->GetTypeID()) == pItfMT)
            {
                UINT32 ifaceSlot = pCurEntry->GetSlotNumber();
                if (!bitMask.TestBit(ifaceSlot))
                {
                    bitMask.SetBit(ifaceSlot);

                    UINT32 targetSlot = pCurEntry->GetTargetSlotNumber();
                    if (GetRestoredSlot(targetSlot) != pParentMT->GetRestoredSlot(targetSlot))
                    {
                        // the target slot is overriden
                        return FALSE;
                    }

                    if (++wSeenSlots == wTotalSlots)
                    {
                        // we've resolved all slots, no reason to continue
                        break;
                    }
                }
            }
        }
        pMT = pMT->GetParentMethodTable();
    }
    while (pMT != NULL);

    return TRUE;
}

#endif // !DACCESS_COMPILE

//==========================================================================================
MethodTable * MethodTable::LookupDispatchMapType(DispatchMapTypeID typeID)
{
    CONTRACTL {
        WRAPPER(THROWS);
        GC_TRIGGERS;
    } CONTRACTL_END;

    _ASSERTE(!typeID.IsThisClass());
    
    InterfaceMapIterator intIt = IterateInterfaceMapFrom(typeID.GetInterfaceNum());
    return intIt.GetInterface();
}

//==========================================================================================
MethodDesc * MethodTable::GetIntroducingMethodDesc(DWORD slotNumber)
{
    CONTRACTL
    {
        NOTHROW;
        GC_NOTRIGGER;
        MODE_ANY;
    }
    CONTRACTL_END;

    MethodDesc * pCurrentMD = GetMethodDescForSlot(slotNumber);
    DWORD        dwSlot = pCurrentMD->GetSlot();
    MethodDesc * pIntroducingMD = NULL;

    MethodTable * pParentType = GetParentMethodTable();
    MethodTable * pPrevParentType = NULL;

    // Find this method in the parent.
    // If it does exist in the parent, it would be at the same vtable slot.
    while ((pParentType != NULL) &&
           (dwSlot < pParentType->GetNumVirtuals()))
    {
        pPrevParentType = pParentType;
        pParentType = pParentType->GetParentMethodTable();
    }

    if (pPrevParentType != NULL)
    {
        pIntroducingMD = pPrevParentType->GetMethodDescForSlot(dwSlot);
    }

    return pIntroducingMD;
}

//==========================================================================================
// There is a case where a method declared in a type can be explicitly
// overridden by a methodImpl on another method within the same type. In
// this case, we need to call the methodImpl target, and this will map
// things appropriately for us.
MethodDesc * MethodTable::MapMethodDeclToMethodImpl(MethodDesc * pMDDecl)
{
    STATIC_CONTRACT_THROWS;
    STATIC_CONTRACT_GC_TRIGGERS;

    MethodTable * pMT = pMDDecl->GetMethodTable();

    //
    // Fast negative case check
    //

    // If it's not virtual, then it could not have been methodImpl'd.
    if (!pMDDecl->IsVirtual() ||
        // Is it a non-virtual call to the instantiating stub
        (pMT->IsValueType() && !pMDDecl->IsUnboxingStub()))
    {
        return pMDDecl;
    }

    MethodDesc * pMDImpl = pMT->GetParallelMethodDesc(pMDDecl);

    // If the method is instantiated, then we need to resolve to the corresponding
    // instantiated MD for the new slot number.
    if (pMDDecl->HasMethodInstantiation())
    {
        if (pMDDecl->GetSlot() != pMDImpl->GetSlot())
        {
            if (!pMDDecl->IsGenericMethodDefinition())
            {
#ifndef DACCESS_COMPILE
                pMDImpl = pMDDecl->FindOrCreateAssociatedMethodDesc(
                                        pMDImpl,
                                        pMT,
                                        pMDDecl->IsUnboxingStub(),
                                        pMDDecl->GetMethodInstantiation(),
                                        pMDDecl->IsInstantiatingStub());
#else
                DacNotImpl();
#endif
            }
        }
        else
        {
            // Since the generic method definition is always in the actual
            // slot for the method table, and since the slot numbers for
            // the Decl and Impl MDs are the same, then the call to
            // FindOrCreateAssociatedMethodDesc would just result in the
            // same pMDDecl being returned. In this case, we can skip all
            // the work.
            pMDImpl = pMDDecl;
        }
    }

    CONSISTENCY_CHECK(CheckPointer(pMDImpl));
    CONSISTENCY_CHECK(!pMDImpl->IsGenericMethodDefinition());
    return pMDImpl;
} // MethodTable::MapMethodDeclToMethodImpl


//==========================================================================================
HRESULT MethodTable::GetGuidNoThrow(GUID *pGuid, BOOL bGenerateIfNotFound, BOOL bClassic /*= TRUE*/)
{
    CONTRACTL {
        NOTHROW;
        GC_TRIGGERS;
        MODE_ANY;
        SUPPORTS_DAC;
    } CONTRACTL_END;

    HRESULT hr = S_OK;
    EX_TRY
    {
        GetGuid(pGuid, bGenerateIfNotFound, bClassic);
    }
    EX_CATCH_HRESULT(hr);

    // ensure we return a failure hr when pGuid is not filled in
    if (SUCCEEDED(hr) && (*pGuid == GUID_NULL))
        hr = E_FAIL;

    return hr;
}

//==========================================================================================
// Returns the GUID of this MethodTable.
// If metadata does not specify GUID for the type, GUID_NULL is returned (if bGenerateIfNotFound
// is FALSE) or a GUID is auto-generated on the fly from the name and members of the type
// (bGenerateIfNotFound is TRUE).
//
// Redirected WinRT types may have two GUIDs, the "classic" one which matches the return value
// of Type.Guid, and the new one which is the GUID of the WinRT type to which it is redirected.
// The bClassic parameter controls which one is returned from this method. Note that the parameter
// is ignored for genuine WinRT types, i.e. types loaded from .winmd files, those always return
// the new GUID.
//
void MethodTable::GetGuid(GUID *pGuid, BOOL bGenerateIfNotFound, BOOL bClassic /*=TRUE*/)
{
    CONTRACTL {
        THROWS;
        GC_TRIGGERS;
        MODE_ANY;
        SUPPORTS_DAC;
    } CONTRACTL_END;


#ifdef DACCESS_COMPILE

    _ASSERTE(pGuid != NULL);
    PTR_GuidInfo pGuidInfo = (bClassic ? GetClass()->GetGuidInfo() : GetGuidInfo());
    if (pGuidInfo != NULL)
       *pGuid = pGuidInfo->m_Guid;
    else
        *pGuid = GUID_NULL;

#else // DACCESS_COMPILE

    SIZE_T      cchName = 0;            // Length of the name (possibly after decoration).
    SIZE_T      cbCur;                  // Current offset.
    LPCWSTR     szName = NULL;          // Name to turn to a guid.
    CQuickArray<BYTE> rName;            // Buffer to accumulate signatures.
    BOOL        bGenerated = FALSE;     // A flag indicating if we generated the GUID from name.

    _ASSERTE(pGuid != NULL);

    // Use the per-EEClass GuidInfo if we are asked for the "classic" non-WinRT GUID of non-WinRT type
    GuidInfo *pInfo = ((bClassic && !IsProjectedFromWinRT()) ? GetClass()->GetGuidInfo() : GetGuidInfo());

    // First check to see if we have already cached the guid for this type.
    // We currently only cache guids on interfaces and WinRT delegates.
    // In classic mode, though, ensure we don't retrieve the GuidInfo for redirected interfaces
    if ((IsInterface() || IsWinRTDelegate()) && pInfo != NULL
        && (!bClassic || !SupportsGenericInterop(TypeHandle::Interop_NativeToManaged, modeRedirected)))
    {
        if (pInfo->m_bGeneratedFromName)
        {
            // If the GUID was generated from the name then only return it
            // if bGenerateIfNotFound is set.
            if (bGenerateIfNotFound)
                *pGuid = pInfo->m_Guid;
            else
                *pGuid = GUID_NULL;
            }
        else
        {
            *pGuid = pInfo->m_Guid;
        }
        return;
    }

#ifdef FEATURE_COMINTEROP
    if ((SupportsGenericInterop(TypeHandle::Interop_NativeToManaged, modeProjected))
        || (!bClassic
             && SupportsGenericInterop(TypeHandle::Interop_NativeToManaged, modeRedirected)
             && IsLegalNonArrayWinRTType()))
    {
        // Closed generic WinRT interfaces/delegates have their GUID computed
        // based on the "PIID" in metadata and the instantiation.
        // Note that we explicitly do this computation for redirected mscorlib
        // interfaces only if !bClassic, so typeof(Enumerable<T>).GUID 
        // for example still returns the same result as pre-v4.5 runtimes.
        // ComputeGuidForGenericType() may throw for generics nested beyond 64 levels.
        WinRTGuidGenerator::ComputeGuidForGenericType(this, pGuid);

        // This GUID is per-instantiation so make sure that the cache
        // where we are going to keep it is per-instantiation as well.
        _ASSERTE(IsCanonicalMethodTable() || HasGuidInfo());
    }
    else
#endif // FEATURE_COMINTEROP
    if (GetClass()->HasNoGuid())
    {
        *pGuid = GUID_NULL;
    }
    else
    {
        // If there is a GUID in the metadata then return that.
        IfFailThrow(GetMDImport()->GetItemGuid(GetCl(), pGuid));
        
        if (*pGuid == GUID_NULL)
        {
            // Remember that we didn't find the GUID, so we can skip looking during
            // future checks. (Note that this is a very important optimization in the
            // prejit case.)
            g_IBCLogger.LogEEClassCOWTableAccess(this);
            GetClass_NoLogging()->SetHasNoGuid();
        }
    }

    if (*pGuid == GUID_NULL && bGenerateIfNotFound)
    {
        // For interfaces, concatenate the signatures of the methods and fields.
        if (!IsNilToken(GetCl()) && IsInterface())
        {
            // Retrieve the stringized interface definition.
            cbCur = GetStringizedItfDef(TypeHandle(this), rName);

            // Pad up to a whole WCHAR.
            if (cbCur % sizeof(WCHAR))
            {
                SIZE_T cbDelta = sizeof(WCHAR) - (cbCur % sizeof(WCHAR));
                rName.ReSizeThrows(cbCur + cbDelta);
                memset(rName.Ptr() + cbCur, 0, cbDelta);
                cbCur += cbDelta;
            }

            // Point to the new buffer.
            cchName = cbCur / sizeof(WCHAR);
            szName = reinterpret_cast<LPWSTR>(rName.Ptr());
        }
        else
        {
            // Get the name of the class.
            DefineFullyQualifiedNameForClassW();
            szName = GetFullyQualifiedNameForClassNestedAwareW(this);
            if (szName == NULL)
                return;
            cchName = wcslen(szName);

            // Enlarge buffer for class name.
            cbCur = cchName * sizeof(WCHAR);
            rName.ReSizeThrows(cbCur + sizeof(WCHAR));
            wcscpy_s(reinterpret_cast<LPWSTR>(rName.Ptr()), cchName + 1, szName);

            // Add the assembly guid string to the class name.
            ULONG cbCurOUT = (ULONG)cbCur;
            IfFailThrow(GetStringizedTypeLibGuidForAssembly(GetAssembly(), rName, (ULONG)cbCur, &cbCurOUT));
            cbCur = (SIZE_T) cbCurOUT;

            // Pad to a whole WCHAR.
            if (cbCur % sizeof(WCHAR))
            {
                rName.ReSizeThrows(cbCur + sizeof(WCHAR)-(cbCur%sizeof(WCHAR)));
                while (cbCur % sizeof(WCHAR))
                    rName[cbCur++] = 0;
            }

            // Point to the new buffer.
            szName = reinterpret_cast<LPWSTR>(rName.Ptr());
            cchName = cbCur / sizeof(WCHAR);
            // Dont' want to have to pad.
            _ASSERTE((sizeof(GUID) % sizeof(WCHAR)) == 0);
        }

        // Generate guid from name.
        CorGuidFromNameW(pGuid, szName, cchName);

        // Remeber we generated the guid from the type name.
        bGenerated = TRUE;
    }

    // Cache the guid in the type, if not already cached.
    // We currently only do this for interfaces.
    // Also, in classic mode do NOT cache GUID for redirected interfaces.
    if ((IsInterface() || IsWinRTDelegate()) && (pInfo == NULL) && (*pGuid != GUID_NULL)
#ifdef FEATURE_COMINTEROP
        && !(bClassic
             && SupportsGenericInterop(TypeHandle::Interop_NativeToManaged, modeRedirected)
             && IsLegalNonArrayWinRTType())
#endif // FEATURE_COMINTEROP
        )
    {
        AllocMemTracker amTracker;
        BOOL bStoreGuidInfoOnEEClass = false;
        PTR_LoaderAllocator pLoaderAllocator;

#if FEATURE_COMINTEROP
        if ((bClassic && !IsProjectedFromWinRT()) || !HasGuidInfo())
        {
            bStoreGuidInfoOnEEClass = true;
        }
#else
        // We will always store the GuidInfo on the methodTable.
        bStoreGuidInfoOnEEClass = true;
#endif
        if(bStoreGuidInfoOnEEClass)
        {
            // Since the GUIDInfo will be stored on the EEClass, 
            // the memory should be allocated on the loaderAllocator of the class.
            // The definining module and the loaded module could be different in some scenarios.
            // For example - in case of shared generic instantiations 
            // a shared generic i.e. System.__Canon which would be loaded in shared domain
            // but the this->GetLoaderAllocator will be the loader allocator for the definining
            // module which can get unloaded anytime.
            _ASSERTE(GetClass());
            _ASSERTE(GetClass()->GetMethodTable());
            pLoaderAllocator = GetClass()->GetMethodTable()->GetLoaderAllocator();
        }
        else
        {
            pLoaderAllocator = GetLoaderAllocator();
        }

        _ASSERTE(pLoaderAllocator);

        // Allocate the guid information.
        pInfo = (GuidInfo *)amTracker.Track(
            pLoaderAllocator->GetHighFrequencyHeap()->AllocMem(S_SIZE_T(sizeof(GuidInfo))));
        pInfo->m_Guid = *pGuid;
        pInfo->m_bGeneratedFromName = bGenerated;

        // Set in in the interface method table.
        if (bClassic && !IsProjectedFromWinRT())
        {
            // Set the per-EEClass GuidInfo if we are asked for the "classic" non-WinRT GUID.
            // The MethodTable may be NGENed and read-only - and there's no point in saving
            // classic GUIDs in non-WinRT MethodTables anyway.
            _ASSERTE(bStoreGuidInfoOnEEClass);
            GetClass()->SetGuidInfo(pInfo);
        }
        else
        {
#if FEATURE_COMINTEROP
            _ASSERTE(bStoreGuidInfoOnEEClass || HasGuidInfo());
#else
            _ASSERTE(bStoreGuidInfoOnEEClass);
#endif
            SetGuidInfo(pInfo);
        }

        amTracker.SuppressRelease();
    }
#endif // !DACCESS_COMPILE
}


//==========================================================================================
MethodDesc* MethodTable::GetMethodDescForSlotAddress(PCODE addr, BOOL fSpeculative /*=FALSE*/)
{
    CONTRACT(MethodDesc *)
    {
        GC_NOTRIGGER;
        NOTHROW;
        POSTCONDITION(CheckPointer(RETVAL, NULL_NOT_OK));
        POSTCONDITION(RETVAL->m_pDebugMethodTable.IsNull() || // We must be in BuildMethdTableThrowing()
                      RETVAL->SanityCheck());
    }
    CONTRACT_END;

    // If we see shared fcall implementation as an argument to this
    // function, it means that a vtable slot for the shared fcall
    // got backpatched when it shouldn't have.  The reason we can't
    // backpatch this method is that it is an FCall that has many
    // MethodDescs for one implementation.  If we backpatch delegate
    // constructors, this function will not be able to recover the
    // MethodDesc for the method.
    //
    _ASSERTE_IMPL(!ECall::IsSharedFCallImpl(addr) &&
                  "someone backpatched shared fcall implementation -- "
                  "see comment in code");

    MethodDesc* pMethodDesc = ExecutionManager::GetCodeMethodDesc(addr);
    if (NULL != pMethodDesc)
    {
        goto lExit;
    }

#ifdef FEATURE_INTERPRETER
    // I don't really know why this helps.  Figure it out.
#ifndef DACCESS_COMPILE
    // If we didn't find it above, try as an Interpretation stub...
    pMethodDesc = Interpreter::InterpretationStubToMethodInfo(addr);

    if (NULL != pMethodDesc)
    {
        goto lExit;
    }
#endif
#endif // FEATURE_INTERPRETER

    // Is it an FCALL?
    pMethodDesc = ECall::MapTargetBackToMethod(addr);
    if (pMethodDesc != 0)
    {
        goto lExit;
    }

    pMethodDesc = MethodDesc::GetMethodDescFromStubAddr(addr, fSpeculative);

lExit:

    RETURN(pMethodDesc);
}

//==========================================================================================
/* static*/
BOOL MethodTable::ComputeContainsGenericVariables(Instantiation inst)
{
    CONTRACTL
    {
        NOTHROW;
        GC_NOTRIGGER;
        MODE_ANY;
    }
    CONTRACTL_END;

    for (DWORD j = 0; j < inst.GetNumArgs(); j++)
    {
        if (inst[j].ContainsGenericVariables())
        {
            return TRUE;
        }
    }
    return FALSE;
}

//==========================================================================================
BOOL MethodTable::SanityCheck()
{
    LIMITED_METHOD_CONTRACT;
    SUPPORTS_DAC;

    // strings have component size2, all other non-arrays should have 0
    _ASSERTE((GetComponentSize() <= 2) || IsArray());

    if (m_pEEClass.IsNull())
    {
        return FALSE;
    }

    EEClass * pClass = GetClass();
    MethodTable * pCanonMT = pClass->GetMethodTable();

    // Let's try to make sure we have a valid EEClass pointer.
    if (pCanonMT == NULL)
        return FALSE;

    if (GetNumGenericArgs() != 0)
        return (pCanonMT->GetClass() == pClass);
    else
        return (pCanonMT == this) || IsArray();
}

//==========================================================================================

// Structs containing GC pointers whose size is at most this are always stack-allocated.
const unsigned MaxStructBytesForLocalVarRetBuffBytes = 2 * sizeof(void*);  // 4 pointer-widths.

BOOL MethodTable::IsStructRequiringStackAllocRetBuf()
{
    LIMITED_METHOD_DAC_CONTRACT;

    // Disable this optimization. It has limited value (only kicks in on x86, and only for less common structs),
    // causes bugs and introduces odd ABI differences not compatible with ReadyToRun.
    return FALSE;
}

//==========================================================================================
unsigned MethodTable::GetTypeDefRid()
{
    LIMITED_METHOD_DAC_CONTRACT;

    g_IBCLogger.LogMethodTableAccess(this);
    return GetTypeDefRid_NoLogging();
}

//==========================================================================================
unsigned MethodTable::GetTypeDefRid_NoLogging()
{
    LIMITED_METHOD_DAC_CONTRACT;

    WORD token = m_wToken;

    if (token == METHODTABLE_TOKEN_OVERFLOW)
        return (unsigned)*GetTokenOverflowPtr();

    return token;
}

//==========================================================================================
void MethodTable::SetCl(mdTypeDef token)
{
    LIMITED_METHOD_CONTRACT;

    unsigned rid = RidFromToken(token);
    if (rid >= METHODTABLE_TOKEN_OVERFLOW)
    {
        m_wToken = METHODTABLE_TOKEN_OVERFLOW;
        *GetTokenOverflowPtr() = rid;
    }
    else
    {
        _ASSERTE(FitsIn<U2>(rid));
        m_wToken = (WORD)rid;        
    }

    _ASSERTE(GetCl() == token);
}

//==========================================================================================
MethodDesc * MethodTable::GetClassConstructor()
{
    CONTRACTL
    {
        NOTHROW;
        GC_NOTRIGGER;
        MODE_ANY;
    }
    CONTRACTL_END;
    return GetMethodDescForSlot(GetClassConstructorSlot());
}

//==========================================================================================
DWORD MethodTable::HasFixedAddressVTStatics()
{
    LIMITED_METHOD_CONTRACT;

    return GetClass()->HasFixedAddressVTStatics();
}

//==========================================================================================
BOOL MethodTable::HasOnlyAbstractMethods()
{
    LIMITED_METHOD_CONTRACT;

    return GetClass()->HasOnlyAbstractMethods();
}

//==========================================================================================
WORD MethodTable::GetNumHandleRegularStatics()
{
    LIMITED_METHOD_CONTRACT;

    return GetClass()->GetNumHandleRegularStatics();
}

//==========================================================================================
WORD MethodTable::GetNumBoxedRegularStatics()
{
    LIMITED_METHOD_CONTRACT;

    return GetClass()->GetNumBoxedRegularStatics();
}

//==========================================================================================
WORD MethodTable::GetNumBoxedThreadStatics ()
{
    LIMITED_METHOD_CONTRACT;

    return GetClass()->GetNumBoxedThreadStatics();
}

//==========================================================================================
ClassCtorInfoEntry* MethodTable::GetClassCtorInfoIfExists()
{
    LIMITED_METHOD_CONTRACT;

#ifdef FEATURE_PREJIT
    if (!IsZapped())
        return NULL;

    g_IBCLogger.LogCCtorInfoReadAccess(this);

    if (HasBoxedRegularStatics())
    {
        ModuleCtorInfo *pModuleCtorInfo = GetZapModule()->GetZapModuleCtorInfo();
        DPTR(RelativePointer<PTR_MethodTable>) ppMT = pModuleCtorInfo->ppMT;
        PTR_DWORD hotHashOffsets = pModuleCtorInfo->hotHashOffsets;
        PTR_DWORD coldHashOffsets = pModuleCtorInfo->coldHashOffsets;

        if (pModuleCtorInfo->numHotHashes)
        {
            DWORD hash = pModuleCtorInfo->GenerateHash(PTR_MethodTable(this), ModuleCtorInfo::HOT);
            _ASSERTE(hash < pModuleCtorInfo->numHotHashes);

            for (DWORD i = hotHashOffsets[hash]; i != hotHashOffsets[hash + 1]; i++)
            {
                _ASSERTE(!ppMT[i].IsNull());
                if (dac_cast<TADDR>(pModuleCtorInfo->GetMT(i)) == dac_cast<TADDR>(this))
                {
                    return pModuleCtorInfo->cctorInfoHot + i;
                }
            }
        }

        if (pModuleCtorInfo->numColdHashes)
        {
            DWORD hash = pModuleCtorInfo->GenerateHash(PTR_MethodTable(this), ModuleCtorInfo::COLD);
            _ASSERTE(hash < pModuleCtorInfo->numColdHashes);

            for (DWORD i = coldHashOffsets[hash]; i != coldHashOffsets[hash + 1]; i++)
            {
                _ASSERTE(!ppMT[i].IsNull());
                if (dac_cast<TADDR>(pModuleCtorInfo->GetMT(i)) == dac_cast<TADDR>(this))
                {
                    return pModuleCtorInfo->cctorInfoCold + (i - pModuleCtorInfo->numElementsHot);
                }
            }
        }
    }
#endif // FEATURE_PREJIT

    return NULL;
}

#ifdef _DEBUG
//==========================================================================================
// Returns true if pointer to the parent method table has been initialized/restored already.
BOOL MethodTable::IsParentMethodTablePointerValid()
{
    LIMITED_METHOD_CONTRACT;
    SUPPORTS_DAC;

    // workaround: Type loader accesses partially initialized datastructures that interferes with IBC logging.
    // Once type loader is fixed to do not access partially  initialized datastructures, this can go away.
    if (!GetWriteableData_NoLogging()->IsParentMethodTablePointerValid())
        return FALSE;

    return !IsParentMethodTableTagged(dac_cast<PTR_MethodTable>(this));
}
#endif


//---------------------------------------------------------------------------------------
//
// Ascends the parent class chain of "this", until a MethodTable is found whose typeDef
// matches that of the specified pWhichParent. Why is this useful? See
// code:MethodTable::GetInstantiationOfParentClass below and
// code:Generics::GetExactInstantiationsOfMethodAndItsClassFromCallInformation for use
// cases.
//
// Arguments:
//      pWhichParent - MethodTable whose typeDef we're trying to match as we go up
//      "this"'s parent chain.
//
// Return Value:
//      If a matching parent MethodTable is found, it is returned. Else, NULL is
//      returned.
//

MethodTable * MethodTable::GetMethodTableMatchingParentClass(MethodTable * pWhichParent)
{
    CONTRACTL 
    {
        NOTHROW;
        GC_NOTRIGGER;
        PRECONDITION(CheckPointer(pWhichParent));
        PRECONDITION(IsRestored_NoLogging());
        PRECONDITION(pWhichParent->IsRestored_NoLogging());
        SUPPORTS_DAC;
    } CONTRACTL_END;

    MethodTable *pMethodTableSearch = this;

#ifdef DACCESS_COMPILE 
    unsigned parentCount = 0;
    MethodTable *pOldMethodTable = NULL;
#endif // DACCESS_COMPILE

    while (pMethodTableSearch != NULL) 
    {
#ifdef DACCESS_COMPILE 
        if (pMethodTableSearch == pOldMethodTable ||
            parentCount > 1000)
        {
            break;
        }
        pOldMethodTable = pMethodTableSearch;
        parentCount++;
#endif // DACCESS_COMPILE

        if (pMethodTableSearch->HasSameTypeDefAs(pWhichParent))
        {
            return pMethodTableSearch;
        }
 
        pMethodTableSearch = pMethodTableSearch->GetParentMethodTable();
    }
 
    return NULL;
}


//==========================================================================================
// Given D<T> : C<List<T>> and a type handle D<string> we sometimes
// need to find the corresponding type handle
// C<List<string>> (C may also be some type
// further up the inheritance hierarchy).  GetInstantiationOfParentClass
// helps us do this by getting the corresponding instantiation of C, i.e.
// <List<string>>.
//
// pWhichParent: this is used identify which parent type we're interested in.
// It must be a canonical EEClass, e.g. for C<ref>.  This is used as a token for
// C<List<T>>. This method can also be called with the minimal methodtable used
// for dynamic methods. In that case, we need to return an empty instantiation.
//
// Note this only works for parent classes, not parent interfaces.
Instantiation MethodTable::GetInstantiationOfParentClass(MethodTable *pWhichParent)
{
    CONTRACTL {
        NOTHROW;
        GC_NOTRIGGER;
        PRECONDITION(CheckPointer(pWhichParent));
        PRECONDITION(IsRestored_NoLogging());
        PRECONDITION(pWhichParent->IsRestored_NoLogging());
        SUPPORTS_DAC;
    } CONTRACTL_END;


    MethodTable * pMatchingParent = GetMethodTableMatchingParentClass(pWhichParent);
    if (pMatchingParent != NULL)
    {
        return pMatchingParent->GetInstantiation();
    }

    // The parameter should always be a parent class or the dynamic method
    // class. Since there is no bit on the dynamicclass methodtable to indicate
    // that it is the dynamic method methodtable, we simply check the debug name
    // This is good enough for an assert.
    _ASSERTE(strcmp(pWhichParent->GetDebugClassName(), "dynamicClass") == 0);
    return Instantiation();
}

#ifndef DACCESS_COMPILE

#ifdef FEATURE_COMINTEROP

//
// This is for COM Interop backwards compatibility
//

//==========================================================================================
// Returns the data pointer if present, NULL otherwise
InteropMethodTableData *MethodTable::LookupComInteropData()
{
    WRAPPER_NO_CONTRACT;

    return GetLoaderAllocator()->LookupComInteropData(this);
}

//==========================================================================================
// Returns TRUE if successfully inserted, FALSE if this would be a duplicate entry
BOOL MethodTable::InsertComInteropData(InteropMethodTableData *pData)
{
    WRAPPER_NO_CONTRACT;

    return GetLoaderAllocator()->InsertComInteropData(this, pData);
}

//==========================================================================================
InteropMethodTableData *MethodTable::CreateComInteropData(AllocMemTracker *pamTracker)
{
    CONTRACTL {
        STANDARD_VM_CHECK;
        PRECONDITION(GetParentMethodTable() == NULL || GetParentMethodTable()->LookupComInteropData() != NULL);
    } CONTRACTL_END;

    ACQUIRE_STACKING_ALLOCATOR(pStackingAllocator);

    ClassCompat::MethodTableBuilder builder(this, pStackingAllocator);

    InteropMethodTableData *pData = builder.BuildInteropVTable(pamTracker);
    _ASSERTE(pData);
    return (pData);
}

//==========================================================================================
InteropMethodTableData *MethodTable::GetComInteropData()
{
    CONTRACTL {
        THROWS;
        GC_TRIGGERS;
    } CONTRACTL_END;

    InteropMethodTableData *pData = LookupComInteropData();

    if (!pData)
    {
        GCX_PREEMP();

        // Make sure that the parent's interop data has been created
        MethodTable *pParentMT = GetParentMethodTable();
        if (pParentMT)
            pParentMT->GetComInteropData();

        AllocMemTracker amTracker;

        pData = CreateComInteropData(&amTracker);
        if (InsertComInteropData(pData))
        {
            amTracker.SuppressRelease();
        }
        else
        {
            pData = LookupComInteropData();
        }
    }

    _ASSERTE(pData);
    return (pData);
}

#endif // FEATURE_COMINTEROP

//==========================================================================================
ULONG MethodTable::MethodData::Release()
{
    LIMITED_METHOD_CONTRACT;
    //@TODO: Must adjust this to use an alternate allocator so that we don't
    //@TODO: potentially cause deadlocks on the debug thread.
    SUPPRESS_ALLOCATION_ASSERTS_IN_THIS_SCOPE;
    ULONG cRef = (ULONG) InterlockedDecrement((LONG*)&m_cRef);
    if (cRef == 0) {
        delete this;
    }
    return (cRef);
}

//==========================================================================================
void 
MethodTable::MethodData::ProcessMap(
    const DispatchMapTypeID * rgTypeIDs, 
    UINT32                    cTypeIDs, 
    MethodTable *             pMT,
    UINT32                    iCurrentChainDepth,
    MethodDataEntry *         rgWorkingData)
{
    LIMITED_METHOD_CONTRACT;

    for (DispatchMap::EncodedMapIterator it(pMT); it.IsValid(); it.Next())
    {
        for (UINT32 nTypeIDIndex = 0; nTypeIDIndex < cTypeIDs; nTypeIDIndex++)
        {
            if (it.Entry()->GetTypeID() == rgTypeIDs[nTypeIDIndex])
            {
                UINT32 curSlot = it.Entry()->GetSlotNumber();
                // If we're processing an interface, or it's for a virtual, or it's for a non-virtual
                // for the most derived type, we want to process the entry. In other words, we
                // want to ignore non-virtuals for parent classes.
                if ((curSlot < pMT->GetNumVirtuals()) || (iCurrentChainDepth == 0))
                {
                    MethodDataEntry * pCurEntry = &rgWorkingData[curSlot];
                    if (!pCurEntry->IsDeclInit() && !pCurEntry->IsImplInit())
                    {
                        pCurEntry->SetImplData(it.Entry()->GetTargetSlotNumber());
                    }
                }
            }
        }
    }
} // MethodTable::MethodData::ProcessMap

//==========================================================================================
UINT32 MethodTable::MethodDataObject::GetObjectSize(MethodTable *pMT)
{
    WRAPPER_NO_CONTRACT;
    UINT32 cb = sizeof(MethodTable::MethodDataObject);
    cb += pMT->GetCanonicalMethodTable()->GetNumMethods() * sizeof(MethodDataObjectEntry);
    return cb;
}

//==========================================================================================
// This will fill in all the MethodEntry slots present in the current MethodTable
void MethodTable::MethodDataObject::Init(MethodData *pParentData)
{
    CONTRACTL {
        THROWS;
        WRAPPER(GC_TRIGGERS);
        PRECONDITION(CheckPointer(m_pDeclMT));
        PRECONDITION(CheckPointer(pParentData, NULL_OK));
        PRECONDITION(!m_pDeclMT->IsInterface());
        PRECONDITION(pParentData == NULL ||
                     (m_pDeclMT->ParentEquals(pParentData->GetDeclMethodTable()) &&
                      m_pDeclMT->ParentEquals(pParentData->GetImplMethodTable())));
    } CONTRACTL_END;

    m_iNextChainDepth = 0;
    m_containsMethodImpl = FALSE;

    ZeroMemory(GetEntryData(), sizeof(MethodDataObjectEntry) * GetNumMethods());
} // MethodTable::MethodDataObject::Init

//==========================================================================================
BOOL MethodTable::MethodDataObject::PopulateNextLevel()
{
    LIMITED_METHOD_CONTRACT;

    // Get the chain depth to next decode.
    UINT32 iChainDepth = GetNextChainDepth();

    // If the chain depth is MAX_CHAIN_DEPTH, then we've already parsed every parent.
    if (iChainDepth == MAX_CHAIN_DEPTH) {
        return FALSE;
    }
    // Now move up the chain to the target.
    MethodTable *pMTCur = m_pDeclMT;
    for (UINT32 i = 0; pMTCur != NULL && i < iChainDepth; i++) {
        pMTCur = pMTCur->GetParentMethodTable();
    }

    // If we reached the end, then we're done.
    if (pMTCur == NULL) {
        SetNextChainDepth(MAX_CHAIN_DEPTH);
        return FALSE;
    }

    FillEntryDataForAncestor(pMTCur);

    SetNextChainDepth(iChainDepth + 1);

    return TRUE;
} // MethodTable::MethodDataObject::PopulateNextLevel

//==========================================================================================
void MethodTable::MethodDataObject::FillEntryDataForAncestor(MethodTable * pMT)
{
    LIMITED_METHOD_CONTRACT;

    // Since we traverse ancestors from lowest in the inheritance hierarchy
    // to highest, the first method we come across for a slot is normally
    // both the declaring and implementing method desc.
    //
    // However if this slot is the target of a methodImpl, pMD is not
    // necessarily either.  Rather than track this on a per-slot basis,
    // we conservatively avoid filling out virtual methods once we
    // have found that this inheritance chain contains a methodImpl.
    //
    // Note that there may be a methodImpl higher in the inheritance chain
    // that we have not seen yet, and so we will fill out virtual methods
    // until we reach that level.  We are safe doing that because the slots
    // we fill have been introduced/overridden by a subclass and so take 
    // precedence over any inherited methodImpl.

    // Before we fill the entry data, find if the current ancestor has any methodImpls

    if (pMT->GetClass()->ContainsMethodImpls())
        m_containsMethodImpl = TRUE;

    if (m_containsMethodImpl && pMT != m_pDeclMT)
        return;

    unsigned nVirtuals = pMT->GetNumVirtuals();

    MethodTable::IntroducedMethodIterator it(pMT, FALSE);
    for (; it.IsValid(); it.Next())
    {
        MethodDesc * pMD = it.GetMethodDesc();
        g_IBCLogger.LogMethodDescAccess(pMD);

        unsigned slot = pMD->GetSlot();
        if (slot == MethodTable::NO_SLOT)
            continue;

        // We want to fill all methods introduced by the actual type we're gathering 
        // data for, and the virtual methods of the parent and above
        if (pMT == m_pDeclMT)
        {
            if (m_containsMethodImpl && slot < nVirtuals)
                continue;
        }
        else
        {
            if (slot >= nVirtuals)
                continue;
        }

        MethodDataObjectEntry * pEntry = GetEntry(slot);

        if (pEntry->GetDeclMethodDesc() == NULL)
        {
            pEntry->SetDeclMethodDesc(pMD);
        }

        if (pEntry->GetImplMethodDesc() == NULL)
        {
            pEntry->SetImplMethodDesc(pMD);
        }
    }
} // MethodTable::MethodDataObject::FillEntryDataForAncestor

//==========================================================================================
MethodDesc * MethodTable::MethodDataObject::GetDeclMethodDesc(UINT32 slotNumber)
{
    WRAPPER_NO_CONTRACT;
    _ASSERTE(slotNumber < GetNumMethods());

    MethodDataObjectEntry * pEntry = GetEntry(slotNumber);

    // Fill the entries one level of inheritance at a time,
    // stopping when we have filled the MD we are looking for.
    while (!pEntry->GetDeclMethodDesc() && PopulateNextLevel());

    MethodDesc * pMDRet = pEntry->GetDeclMethodDesc();
    if (pMDRet == NULL)
    {
        pMDRet = GetImplMethodDesc(slotNumber)->GetDeclMethodDesc(slotNumber);
        _ASSERTE(CheckPointer(pMDRet));
        pEntry->SetDeclMethodDesc(pMDRet);
    }
    else
    {
        _ASSERTE(pMDRet == GetImplMethodDesc(slotNumber)->GetDeclMethodDesc(slotNumber));
    }
    return pMDRet;
}

//==========================================================================================
DispatchSlot MethodTable::MethodDataObject::GetImplSlot(UINT32 slotNumber)
{
    WRAPPER_NO_CONTRACT;
    _ASSERTE(slotNumber < GetNumMethods());
    return DispatchSlot(m_pDeclMT->GetRestoredSlot(slotNumber));
}

//==========================================================================================
UINT32 MethodTable::MethodDataObject::GetImplSlotNumber(UINT32 slotNumber)
{
    WRAPPER_NO_CONTRACT;
    _ASSERTE(slotNumber < GetNumMethods());
    return slotNumber;
}

//==========================================================================================
MethodDesc *MethodTable::MethodDataObject::GetImplMethodDesc(UINT32 slotNumber)
{
    CONTRACTL
    {
        NOTHROW;
        GC_NOTRIGGER;
        MODE_ANY;
    }
    CONTRACTL_END;

    _ASSERTE(slotNumber < GetNumMethods());
    MethodDataObjectEntry *pEntry = GetEntry(slotNumber);
    
    // Fill the entries one level of inheritance at a time,
    // stopping when we have filled the MD we are looking for.
    while (!pEntry->GetImplMethodDesc() && PopulateNextLevel());
    
    MethodDesc *pMDRet = pEntry->GetImplMethodDesc();

    if (pMDRet == NULL)
    {
        _ASSERTE(slotNumber < GetNumVirtuals());
        pMDRet = m_pDeclMT->GetMethodDescForSlot(slotNumber);
        _ASSERTE(CheckPointer(pMDRet));
        pEntry->SetImplMethodDesc(pMDRet);
    }
    else
    {
        _ASSERTE(slotNumber >= GetNumVirtuals() || pMDRet == m_pDeclMT->GetMethodDescForSlot(slotNumber));
    }

    return pMDRet;
}

//==========================================================================================
void MethodTable::MethodDataObject::InvalidateCachedVirtualSlot(UINT32 slotNumber)
{
    WRAPPER_NO_CONTRACT;
    _ASSERTE(slotNumber < GetNumVirtuals());
    
    MethodDataObjectEntry *pEntry = GetEntry(slotNumber);
    pEntry->SetImplMethodDesc(NULL);
}

//==========================================================================================
MethodDesc *MethodTable::MethodDataInterface::GetDeclMethodDesc(UINT32 slotNumber)
{
    WRAPPER_NO_CONTRACT;
    return m_pDeclMT->GetMethodDescForSlot(slotNumber);
}

//==========================================================================================
MethodDesc *MethodTable::MethodDataInterface::GetImplMethodDesc(UINT32 slotNumber)
{
    WRAPPER_NO_CONTRACT;
    return MethodTable::MethodDataInterface::GetDeclMethodDesc(slotNumber);
}

//==========================================================================================
void MethodTable::MethodDataInterface::InvalidateCachedVirtualSlot(UINT32 slotNumber)
{
    LIMITED_METHOD_CONTRACT;
    
    // MethodDataInterface does not store any cached MethodDesc values
    return;
}

//==========================================================================================
UINT32 MethodTable::MethodDataInterfaceImpl::GetObjectSize(MethodTable *pMTDecl)
{
    WRAPPER_NO_CONTRACT;
    UINT32 cb = sizeof(MethodDataInterfaceImpl);
    cb += pMTDecl->GetNumMethods() * sizeof(MethodDataEntry);
    return cb;
}

//==========================================================================================
// This will fill in all the MethodEntry slots present in the current MethodTable
void 
MethodTable::MethodDataInterfaceImpl::Init(
    const DispatchMapTypeID * rgDeclTypeIDs, 
    UINT32                    cDeclTypeIDs, 
    MethodData *              pDecl, 
    MethodData *              pImpl)
{
    CONTRACTL {
        THROWS;
        WRAPPER(GC_TRIGGERS);
        PRECONDITION(CheckPointer(pDecl));
        PRECONDITION(CheckPointer(pImpl));
        PRECONDITION(pDecl->GetDeclMethodTable()->IsInterface());
        PRECONDITION(!pImpl->GetDeclMethodTable()->IsInterface());
        PRECONDITION(pDecl->GetDeclMethodTable() == pDecl->GetImplMethodTable());
        PRECONDITION(pImpl->GetDeclMethodTable() == pImpl->GetImplMethodTable());
        PRECONDITION(pDecl != pImpl);
    } CONTRACTL_END;

    // Store and AddRef the decl and impl data.
    m_pDecl = pDecl;
    m_pDecl->AddRef();
    m_pImpl = pImpl;
    m_pImpl->AddRef();

    m_iNextChainDepth = 0;
    // Need side effects of the calls, but not the result.
    /* MethodTable *pDeclMT = */ pDecl->GetDeclMethodTable();
    /* MethodTable *pImplMT = */ pImpl->GetImplMethodTable();
    m_rgDeclTypeIDs = rgDeclTypeIDs;
    m_cDeclTypeIDs = cDeclTypeIDs;

    // Initialize each entry.
    for (UINT32 i = 0; i < GetNumMethods(); i++) {
        // Initialize the entry
        GetEntry(i)->Init();
    }
} // MethodTable::MethodDataInterfaceImpl::Init

//==========================================================================================
MethodTable::MethodDataInterfaceImpl::MethodDataInterfaceImpl(
    const DispatchMapTypeID * rgDeclTypeIDs, 
    UINT32                    cDeclTypeIDs, 
    MethodData *              pDecl, 
    MethodData *              pImpl) :
    MethodData(pImpl->GetDeclMethodTable(), pDecl->GetDeclMethodTable())
{
    WRAPPER_NO_CONTRACT;
    Init(rgDeclTypeIDs, cDeclTypeIDs, pDecl, pImpl);
}

//==========================================================================================
MethodTable::MethodDataInterfaceImpl::~MethodDataInterfaceImpl()
{
    WRAPPER_NO_CONTRACT;
    CONSISTENCY_CHECK(CheckPointer(m_pDecl));
    CONSISTENCY_CHECK(CheckPointer(m_pImpl));
    m_pDecl->Release();
    m_pImpl->Release();
}

//==========================================================================================
BOOL 
MethodTable::MethodDataInterfaceImpl::PopulateNextLevel()
{
    LIMITED_METHOD_CONTRACT;

    // Get the chain depth to next decode.
    UINT32 iChainDepth = GetNextChainDepth();

    // If the chain depth is MAX_CHAIN_DEPTH, then we've already parsed every parent.
    if (iChainDepth == MAX_CHAIN_DEPTH) {
        return FALSE;
    }

    // Now move up the chain to the target.
    MethodTable *pMTCur = m_pImpl->GetImplMethodTable();
    for (UINT32 i = 0; pMTCur != NULL && i < iChainDepth; i++) {
        pMTCur = pMTCur->GetParentMethodTable();
    }

    // If we reached the end, then we're done.
    if (pMTCur == NULL) {
        SetNextChainDepth(MAX_CHAIN_DEPTH);
        return FALSE;
    }

    if (m_cDeclTypeIDs != 0)
    {   // We got the TypeIDs from TypeLoader, use them
        ProcessMap(m_rgDeclTypeIDs, m_cDeclTypeIDs, pMTCur, iChainDepth, GetEntryData());
    }
    else
    {   // We should decode all interface duplicates of code:m_pDecl
        MethodTable * pDeclMT = m_pDecl->GetImplMethodTable();
        INDEBUG(BOOL dbg_fInterfaceFound = FALSE);
        
        // Call code:ProcessMap for every (duplicate) occurence of interface code:pDeclMT in the interface 
        // map of code:m_pImpl
        MethodTable::InterfaceMapIterator it = m_pImpl->GetImplMethodTable()->IterateInterfaceMap();
        while (it.Next())
        {
            if (pDeclMT == it.GetInterface())
            {   // We found the interface
                INDEBUG(dbg_fInterfaceFound = TRUE);
                DispatchMapTypeID declTypeID = DispatchMapTypeID::InterfaceClassID(it.GetIndex());
                
                ProcessMap(&declTypeID, 1, pMTCur, iChainDepth, GetEntryData());
            }
        }
        // The interface code:m_Decl should be found at least once in the interface map of code:m_pImpl, 
        // otherwise someone passed wrong information
        _ASSERTE(dbg_fInterfaceFound);
    }

    SetNextChainDepth(iChainDepth + 1);

    return TRUE;
} // MethodTable::MethodDataInterfaceImpl::PopulateNextLevel

//==========================================================================================
UINT32 MethodTable::MethodDataInterfaceImpl::MapToImplSlotNumber(UINT32 slotNumber)
{
    LIMITED_METHOD_CONTRACT;

    _ASSERTE(slotNumber < GetNumMethods());

    MethodDataEntry *pEntry = GetEntry(slotNumber);
    while (!pEntry->IsImplInit() && PopulateNextLevel()) {}
    if (pEntry->IsImplInit()) {
        return pEntry->GetImplSlotNum();
    }
    else {
        return INVALID_SLOT_NUMBER;
    }
}

//==========================================================================================
DispatchSlot MethodTable::MethodDataInterfaceImpl::GetImplSlot(UINT32 slotNumber)
{
    WRAPPER_NO_CONTRACT;
    UINT32 implSlotNumber = MapToImplSlotNumber(slotNumber);
    if (implSlotNumber == INVALID_SLOT_NUMBER) {
        return DispatchSlot(NULL);
    }
    return m_pImpl->GetImplSlot(implSlotNumber);
}

//==========================================================================================
UINT32 MethodTable::MethodDataInterfaceImpl::GetImplSlotNumber(UINT32 slotNumber)
{
    WRAPPER_NO_CONTRACT;
    return MapToImplSlotNumber(slotNumber);
}

//==========================================================================================
MethodDesc *MethodTable::MethodDataInterfaceImpl::GetImplMethodDesc(UINT32 slotNumber)
{
    WRAPPER_NO_CONTRACT;
    UINT32 implSlotNumber = MapToImplSlotNumber(slotNumber);
    if (implSlotNumber == INVALID_SLOT_NUMBER) {
        return NULL;
    }
    return m_pImpl->GetImplMethodDesc(MapToImplSlotNumber(slotNumber));
}

//==========================================================================================
void MethodTable::MethodDataInterfaceImpl::InvalidateCachedVirtualSlot(UINT32 slotNumber)
{
    WRAPPER_NO_CONTRACT;
    UINT32 implSlotNumber = MapToImplSlotNumber(slotNumber);
    if (implSlotNumber == INVALID_SLOT_NUMBER) {
        return;
    }
    return m_pImpl->InvalidateCachedVirtualSlot(MapToImplSlotNumber(slotNumber));
}

//==========================================================================================
void MethodTable::CheckInitMethodDataCache()
{
    CONTRACTL {
        THROWS;
        GC_NOTRIGGER;
    } CONTRACTL_END;
    if (s_pMethodDataCache == NULL)
    {
        UINT32 cb = MethodDataCache::GetObjectSize(8);
        NewArrayHolder<BYTE> hb(new BYTE[cb]);
        MethodDataCache *pCache = new (hb.GetValue()) MethodDataCache(8);
        if (InterlockedCompareExchangeT(
                &s_pMethodDataCache, pCache, NULL) == NULL)
        {
            hb.SuppressRelease();
        }
        // If somebody beat us, return and allow the holders to take care of cleanup.
        else
        {
            return;
        }
    }
}

//==========================================================================================
void MethodTable::ClearMethodDataCache()
{
    LIMITED_METHOD_CONTRACT;
    if (s_pMethodDataCache != NULL) {
        s_pMethodDataCache->Clear();
    }
}

//==========================================================================================
MethodTable::MethodData *MethodTable::FindMethodDataHelper(MethodTable *pMTDecl, MethodTable *pMTImpl)
{
    CONTRACTL {
        NOTHROW;
        GC_NOTRIGGER;
        CONSISTENCY_CHECK(s_fUseMethodDataCache);
    } CONTRACTL_END;

    return s_pMethodDataCache->Find(pMTDecl, pMTImpl);
}

//==========================================================================================
MethodTable::MethodData *MethodTable::FindParentMethodDataHelper(MethodTable *pMT)
{
    CONTRACTL
    {
        NOTHROW;
        GC_NOTRIGGER;
        MODE_ANY;
    }
    CONTRACTL_END;
    MethodData *pData = NULL;
    if (s_fUseMethodDataCache && s_fUseParentMethodData) {
        if (!pMT->IsInterface()) {
            //@todo : this won't be correct for non-shared code
            MethodTable *pMTParent = pMT->GetParentMethodTable();
            if (pMTParent != NULL) {
                pData = FindMethodDataHelper(pMTParent, pMTParent);
            }
        }
    }
    return pData;
}

//==========================================================================================
// This method does not cache the resulting MethodData object in the global MethodDataCache.
// The TypeIDs (rgDeclTypeIDs with cDeclTypeIDs items) have to be sorted.
MethodTable::MethodData *
MethodTable::GetMethodDataHelper(
    const DispatchMapTypeID * rgDeclTypeIDs, 
    UINT32                    cDeclTypeIDs, 
    MethodTable *             pMTDecl, 
    MethodTable *             pMTImpl)
{
    CONTRACTL {
        THROWS;
        WRAPPER(GC_TRIGGERS);
        PRECONDITION(CheckPointer(pMTDecl));
        PRECONDITION(CheckPointer(pMTImpl));
    } CONTRACTL_END;

    //@TODO: Must adjust this to use an alternate allocator so that we don't
    //@TODO: potentially cause deadlocks on the debug thread.
    SUPPRESS_ALLOCATION_ASSERTS_IN_THIS_SCOPE;

    CONSISTENCY_CHECK(pMTDecl->IsInterface() && !pMTImpl->IsInterface());

#ifdef _DEBUG
    // Check that rgDeclTypeIDs are sorted, are valid interface indexes and reference only pMTDecl interface
    {
        InterfaceInfo_t * rgImplInterfaceMap = pMTImpl->GetInterfaceMap();
        UINT32            cImplInterfaceMap = pMTImpl->GetNumInterfaces();
        // Verify that all types referenced by code:rgDeclTypeIDs are code:pMTDecl (declared interface)
        for (UINT32 nDeclTypeIDIndex = 0; nDeclTypeIDIndex < cDeclTypeIDs; nDeclTypeIDIndex++)
        {
            if (nDeclTypeIDIndex > 0)
            {   // Verify that interface indexes are sorted
                _ASSERTE(rgDeclTypeIDs[nDeclTypeIDIndex - 1].GetInterfaceNum() < rgDeclTypeIDs[nDeclTypeIDIndex].GetInterfaceNum());
            }
            UINT32 nInterfaceIndex = rgDeclTypeIDs[nDeclTypeIDIndex].GetInterfaceNum();
            _ASSERTE(nInterfaceIndex <= cImplInterfaceMap);
            {
                OVERRIDE_TYPE_LOAD_LEVEL_LIMIT(CLASS_LOAD_APPROXPARENTS);
                _ASSERTE(rgImplInterfaceMap[nInterfaceIndex].GetApproxMethodTable(pMTImpl->GetLoaderModule())->HasSameTypeDefAs(pMTDecl));
            }
        }
    }
#endif //_DEBUG
    
    // Can't cache, since this is a custom method used in BuildMethodTable
    MethodDataWrapper hDecl(GetMethodData(pMTDecl, FALSE));
    MethodDataWrapper hImpl(GetMethodData(pMTImpl, FALSE));

    UINT32 cb = MethodDataInterfaceImpl::GetObjectSize(pMTDecl);
    NewArrayHolder<BYTE> pb(new BYTE[cb]);
    MethodDataInterfaceImpl * pData = new (pb.GetValue()) MethodDataInterfaceImpl(rgDeclTypeIDs, cDeclTypeIDs, hDecl, hImpl);
    pb.SuppressRelease();

    return pData;
} // MethodTable::GetMethodDataHelper

//==========================================================================================
// The fCanCache argument determines if the resulting MethodData object can
// be added to the global MethodDataCache. This is used when requesting a
// MethodData object for a type currently being built.
MethodTable::MethodData *MethodTable::GetMethodDataHelper(MethodTable *pMTDecl,
                                                          MethodTable *pMTImpl,
                                                          BOOL fCanCache)
{
    CONTRACTL {
        THROWS;
        WRAPPER(GC_TRIGGERS);
        PRECONDITION(CheckPointer(pMTDecl));
        PRECONDITION(CheckPointer(pMTImpl));
        PRECONDITION(pMTDecl == pMTImpl ||
                     (pMTDecl->IsInterface() && !pMTImpl->IsInterface()));
    } CONTRACTL_END;

    //@TODO: Must adjust this to use an alternate allocator so that we don't
    //@TODO: potentially cause deadlocks on the debug thread.
    SUPPRESS_ALLOCATION_ASSERTS_IN_THIS_SCOPE;

    if (s_fUseMethodDataCache) {
        MethodData *pData = FindMethodDataHelper(pMTDecl, pMTImpl);
        if (pData != NULL) {
            return pData;
        }
    }

    // If we get here, there are no entries in the cache.
    MethodData *pData = NULL;
    if (pMTDecl == pMTImpl) {
        if (pMTDecl->IsInterface()) {
            pData = new MethodDataInterface(pMTDecl);
        }
        else {
            UINT32 cb = MethodDataObject::GetObjectSize(pMTDecl);
            NewArrayHolder<BYTE> pb(new BYTE[cb]);
            MethodDataHolder h(FindParentMethodDataHelper(pMTDecl));
            pData = new (pb.GetValue()) MethodDataObject(pMTDecl, h.GetValue());
            pb.SuppressRelease();
        }
    }
    else {
        pData = GetMethodDataHelper(
            NULL, 
            0, 
            pMTDecl, 
            pMTImpl);
    }

    // Insert in the cache if it is active.
    if (fCanCache && s_fUseMethodDataCache) {
        s_pMethodDataCache->Insert(pData);
    }

    // Do not AddRef, already initialized to 1.
    return pData;
}

//==========================================================================================
// The fCanCache argument determines if the resulting MethodData object can
// be added to the global MethodDataCache. This is used when requesting a
// MethodData object for a type currently being built.
MethodTable::MethodData *MethodTable::GetMethodData(MethodTable *pMTDecl,
                                                    MethodTable *pMTImpl,
                                                    BOOL fCanCache)
{
    CONTRACTL {
        THROWS;
        WRAPPER(GC_TRIGGERS);
    } CONTRACTL_END;

    MethodDataWrapper hData(GetMethodDataHelper(pMTDecl, pMTImpl, fCanCache));
    hData.SuppressRelease();
    return hData;
}

//==========================================================================================
// This method does not cache the resulting MethodData object in the global MethodDataCache.
MethodTable::MethodData *
MethodTable::GetMethodData(
    const DispatchMapTypeID * rgDeclTypeIDs, 
    UINT32                    cDeclTypeIDs, 
    MethodTable *             pMTDecl, 
    MethodTable *             pMTImpl)
{
    CONTRACTL {
        THROWS;
        WRAPPER(GC_TRIGGERS);
        PRECONDITION(pMTDecl != pMTImpl);
        PRECONDITION(pMTDecl->IsInterface());
        PRECONDITION(!pMTImpl->IsInterface());
    } CONTRACTL_END;

    MethodDataWrapper hData(GetMethodDataHelper(rgDeclTypeIDs, cDeclTypeIDs, pMTDecl, pMTImpl));
    hData.SuppressRelease();
    return hData;
}

//==========================================================================================
// The fCanCache argument determines if the resulting MethodData object can
// be added to the global MethodDataCache. This is used when requesting a
// MethodData object for a type currently being built.
MethodTable::MethodData *MethodTable::GetMethodData(MethodTable *pMT,
                                                    BOOL fCanCache)
{
    WRAPPER_NO_CONTRACT;
    return GetMethodData(pMT, pMT, fCanCache);
}

//==========================================================================================
MethodTable::MethodIterator::MethodIterator(MethodTable *pMTDecl, MethodTable *pMTImpl)
{
    WRAPPER_NO_CONTRACT;
    Init(pMTDecl, pMTImpl);
}

//==========================================================================================
MethodTable::MethodIterator::MethodIterator(MethodTable *pMT)
{
    WRAPPER_NO_CONTRACT;
    Init(pMT, pMT);
}

//==========================================================================================
MethodTable::MethodIterator::MethodIterator(MethodData *pMethodData)
{
    CONTRACTL {
        NOTHROW;
        GC_NOTRIGGER;
        PRECONDITION(CheckPointer(pMethodData));
    } CONTRACTL_END;

    m_pMethodData = pMethodData;
    m_pMethodData->AddRef();
    m_iCur = 0;
    m_iMethods = (INT32)m_pMethodData->GetNumMethods();
}

//==========================================================================================
MethodTable::MethodIterator::MethodIterator(const MethodIterator &it)
{
    WRAPPER_NO_CONTRACT;
    m_pMethodData = it.m_pMethodData;
    m_pMethodData->AddRef();
    m_iCur = it.m_iCur;
    m_iMethods = it.m_iMethods;
}

//==========================================================================================
void MethodTable::MethodIterator::Init(MethodTable *pMTDecl, MethodTable *pMTImpl)
{
    CONTRACTL {
        THROWS;
        WRAPPER(GC_TRIGGERS);
        INJECT_FAULT(COMPlusThrowOM());
        PRECONDITION(CheckPointer(pMTDecl));
        PRECONDITION(CheckPointer(pMTImpl));
    } CONTRACTL_END;

    LOG((LF_LOADER, LL_INFO10000, "SD: MT::MethodIterator created for %s.\n", pMTDecl->GetDebugClassName()));

    m_pMethodData = MethodTable::GetMethodData(pMTDecl, pMTImpl);
    CONSISTENCY_CHECK(CheckPointer(m_pMethodData));
    m_iCur = 0;
    m_iMethods = (INT32)m_pMethodData->GetNumMethods();
}
#endif // !DACCESS_COMPILE

//==========================================================================================

void MethodTable::IntroducedMethodIterator::SetChunk(MethodDescChunk * pChunk)
{
    LIMITED_METHOD_CONTRACT;

    if (pChunk)
    {
        m_pMethodDesc = pChunk->GetFirstMethodDesc();

        m_pChunk = pChunk;
        m_pChunkEnd = dac_cast<TADDR>(pChunk) + pChunk->SizeOf();
    }
    else
    {
        m_pMethodDesc = NULL;
    }
}

//==========================================================================================

MethodDesc * MethodTable::IntroducedMethodIterator::GetFirst(MethodTable *pMT)
{
    LIMITED_METHOD_CONTRACT;
    MethodDescChunk * pChunk = pMT->GetClass()->GetChunks();
    return (pChunk != NULL) ? pChunk->GetFirstMethodDesc() : NULL;
}

//==========================================================================================
MethodDesc * MethodTable::IntroducedMethodIterator::GetNext(MethodDesc * pMD)
{
    WRAPPER_NO_CONTRACT;

    MethodDescChunk * pChunk = pMD->GetMethodDescChunk();

    // Check whether the next MethodDesc is still within the bounds of the current chunk
    TADDR pNext = dac_cast<TADDR>(pMD) + pMD->SizeOf();
    TADDR pEnd = dac_cast<TADDR>(pChunk) + pChunk->SizeOf();

    if (pNext < pEnd)
    {
        // Just skip to the next method in the same chunk
        pMD = PTR_MethodDesc(pNext);
    }
    else
    {
        _ASSERTE(pNext == pEnd);

        // We have walked all the methods in the current chunk. Move on
        // to the next chunk.
        pChunk = pChunk->GetNextChunk();

        pMD = (pChunk != NULL) ? pChunk->GetFirstMethodDesc() : NULL;
    }

    return pMD;
}

//==========================================================================================
PTR_GuidInfo MethodTable::GetGuidInfo()
{
    CONTRACTL
    {
        THROWS;
        GC_NOTRIGGER;
        MODE_ANY;
    }
    CONTRACTL_END;

#ifdef FEATURE_COMINTEROP
    if (HasGuidInfo())
    {
        return *GetGuidInfoPtr();
    }
#endif // FEATURE_COMINTEROP
    _ASSERTE(GetClass());
    return GetClass()->GetGuidInfo();
}

//==========================================================================================
void MethodTable::SetGuidInfo(GuidInfo* pGuidInfo)
{
    CONTRACTL
    {
        THROWS;
        GC_NOTRIGGER;
        MODE_ANY;
    }
    CONTRACTL_END;

#ifndef DACCESS_COMPILE

#ifdef FEATURE_COMINTEROP
    if (HasGuidInfo())
    {
        *EnsureWritablePages(GetGuidInfoPtr()) = pGuidInfo;
        return;
    }
#endif // FEATURE_COMINTEROP
    _ASSERTE(GetClass());
    GetClass()->SetGuidInfo (pGuidInfo);

#endif // DACCESS_COMPILE
}

#if defined(FEATURE_COMINTEROP) && !defined(DACCESS_COMPILE)

//==========================================================================================
RCWPerTypeData *MethodTable::CreateRCWPerTypeData(bool bThrowOnOOM)
{
    CONTRACTL
    {
        if (bThrowOnOOM) THROWS; else NOTHROW;
        GC_NOTRIGGER;
        MODE_ANY;
        PRECONDITION(HasRCWPerTypeData());
    }
    CONTRACTL_END;

    AllocMemTracker amTracker;

    RCWPerTypeData *pData;
    if (bThrowOnOOM)
    {
        TaggedMemAllocPtr ptr = GetLoaderAllocator()->GetLowFrequencyHeap()->AllocMem(S_SIZE_T(sizeof(RCWPerTypeData)));
        pData = (RCWPerTypeData *)amTracker.Track(ptr);
    }
    else
    {
        TaggedMemAllocPtr ptr = GetLoaderAllocator()->GetLowFrequencyHeap()->AllocMem_NoThrow(S_SIZE_T(sizeof(RCWPerTypeData)));
        pData = (RCWPerTypeData *)amTracker.Track_NoThrow(ptr);
        if (pData == NULL)
        {
            return NULL;
        }
    }

    // memory is zero-inited which means that nothing has been computed yet
    _ASSERTE(pData->m_dwFlags == 0);

    RCWPerTypeData **pDataPtr = GetRCWPerTypeDataPtr();

    if (bThrowOnOOM)
    {
        EnsureWritablePages(pDataPtr);
    }
    else
    {
        if (!EnsureWritablePagesNoThrow(pDataPtr, sizeof(*pDataPtr)))
        {
            return NULL;
        }
    }

    if (InterlockedCompareExchangeT(pDataPtr, pData, NULL) == NULL)
    {
        amTracker.SuppressRelease();
    }
    else
    {
        // another thread already published the pointer
        pData = *pDataPtr;
    }

    return pData;
}

//==========================================================================================
RCWPerTypeData *MethodTable::GetRCWPerTypeData(bool bThrowOnOOM /*= true*/)
{
    CONTRACTL
    {
        if (bThrowOnOOM) THROWS; else NOTHROW;
        GC_NOTRIGGER;
        MODE_ANY;
    }
    CONTRACTL_END;

    if (!HasRCWPerTypeData())
        return NULL;

    RCWPerTypeData *pData = *GetRCWPerTypeDataPtr();
    if (pData == NULL)
    {
        // creation is factored out into a separate routine to avoid paying the EH cost here
        pData = CreateRCWPerTypeData(bThrowOnOOM);
    }
   
    return pData;
}

#endif // FEATURE_COMINTEROP && !DACCESS_COMPILE

//==========================================================================================
CHECK MethodTable::CheckActivated()
{
    WRAPPER_NO_CONTRACT;

    if (!IsArray())
    {
        CHECK(GetModule()->CheckActivated());
    }

    // <TODO> Check all generic type parameters as well </TODO>

    CHECK_OK;
}

#ifdef _MSC_VER
// Optimization intended for EnsureInstanceActive, EnsureActive only
#pragma optimize("t", on)
#endif // _MSC_VER
//==========================================================================================

#ifndef DACCESS_COMPILE
VOID MethodTable::EnsureInstanceActive()
{
    CONTRACTL
    {
        GC_TRIGGERS;
        THROWS;
        MODE_ANY;
    }
    CONTRACTL_END;

    Module * pModule = GetModule();
    pModule->EnsureActive();

    MethodTable * pMT = this;
    while (pMT->HasModuleDependencies())
    {
        pMT = pMT->GetParentMethodTable();
        _ASSERTE(pMT != NULL);

        Module * pParentModule = pMT->GetModule();
        if (pParentModule != pModule)
        {
            pModule = pParentModule;
            pModule->EnsureActive();
        }
    }

    if (HasInstantiation())
    {
        {
            Instantiation inst = GetInstantiation();
            for (DWORD i = 0; i < inst.GetNumArgs(); i++)
            {
                TypeHandle thArg = inst[i];
                if (!thArg.IsTypeDesc())
                {
                    thArg.AsMethodTable()->EnsureInstanceActive();
                }
            }
        }
    }

}
#endif //!DACCESS_COMPILE

//==========================================================================================
#ifndef DACCESS_COMPILE
VOID MethodTable::EnsureActive()
{
    WRAPPER_NO_CONTRACT;

    GetModule()->EnsureActive();
}
#endif

#ifdef _MSC_VER
#pragma optimize("", on)
#endif // _MSC_VER

//==========================================================================================
CHECK MethodTable::CheckInstanceActivated()
{
    WRAPPER_NO_CONTRACT;

    if (IsArray())
        CHECK_OK;

    Module * pModule = GetModule();
    CHECK(pModule->CheckActivated());

    MethodTable * pMT = this;
    while (pMT->HasModuleDependencies())
    {
        pMT = pMT->GetParentMethodTable();
        _ASSERTE(pMT != NULL);

        Module * pParentModule = pMT->GetModule();
        if (pParentModule != pModule)
        {
            pModule = pParentModule;
            CHECK(pModule->CheckActivated());
        }
    }

    CHECK_OK;
}

#ifdef DACCESS_COMPILE

//==========================================================================================
void
MethodTable::EnumMemoryRegions(CLRDataEnumMemoryFlags flags)
{
    WRAPPER_NO_CONTRACT;

    DAC_CHECK_ENUM_THIS();
    EMEM_OUT(("MEM: %p MethodTable\n", dac_cast<TADDR>(this)));

    DWORD size = GetEndOffsetOfOptionalMembers();
    DacEnumMemoryRegion(dac_cast<TADDR>(this), size);

    if (!IsCanonicalMethodTable())
    {
        PTR_MethodTable pMTCanonical = GetCanonicalMethodTable();

        if (pMTCanonical.IsValid())
        {
            pMTCanonical->EnumMemoryRegions(flags);
        }
    }
    else
    {
        PTR_EEClass pClass = GetClass();

        if (pClass.IsValid())
        {
            if (IsArray())
            {
                // This is kind of a workaround, in that ArrayClass is derived from EEClass, but
                // it's not virtual, we only cast if the IsArray() predicate holds above.
                // For minidumps, DAC will choke if we don't have the full size given
                // by ArrayClass available. If ArrayClass becomes more complex, it
                // should get it's own EnumMemoryRegions().
                DacEnumMemoryRegion(dac_cast<TADDR>(pClass), sizeof(ArrayClass));
            }
            pClass->EnumMemoryRegions(flags, this);
        }
    }

    PTR_MethodTable pMTParent = GetParentMethodTable();

    if (pMTParent.IsValid())
    {
        pMTParent->EnumMemoryRegions(flags);
    }

    if (HasNonVirtualSlotsArray())
    {
        DacEnumMemoryRegion(dac_cast<TADDR>(GetNonVirtualSlotsArray()), GetNonVirtualSlotsArraySize());
    }

    if (HasInterfaceMap())
    {
#ifdef FEATURE_COMINTEROP
        if (HasDynamicInterfaceMap())
            DacEnumMemoryRegion(dac_cast<TADDR>(GetInterfaceMap()) - sizeof(DWORD_PTR), GetInterfaceMapSize());
        else
#endif // FEATURE_COMINTEROP
            DacEnumMemoryRegion(dac_cast<TADDR>(GetInterfaceMap()), GetInterfaceMapSize());        

        EnumMemoryRegionsForExtraInterfaceInfo();
    }

    if (HasPerInstInfo() != NULL)
    {
        DacEnumMemoryRegion(dac_cast<TADDR>(GetPerInstInfo()) - sizeof(GenericsDictInfo), GetPerInstInfoSize() + sizeof(GenericsDictInfo));
    }

    if (GetDictionary() != NULL)
    {
        DacEnumMemoryRegion(dac_cast<TADDR>(GetDictionary()), GetInstAndDictSize());
    }

    VtableIndirectionSlotIterator it = IterateVtableIndirectionSlots();
    while (it.Next())
    {
        DacEnumMemoryRegion(dac_cast<TADDR>(it.GetIndirectionSlot()), it.GetSize());
    }

    PTR_MethodTableWriteableData pWriteableData = ReadPointer(this, &MethodTable::m_pWriteableData);
    if (pWriteableData.IsValid())
    {
        pWriteableData.EnumMem();
    }

    if (flags != CLRDATA_ENUM_MEM_MINI && flags != CLRDATA_ENUM_MEM_TRIAGE)
    {
        DispatchMap * pMap = GetDispatchMap();
        if (pMap != NULL)
        {            
            pMap->EnumMemoryRegions(flags);
        }
    }
} // MethodTable::EnumMemoryRegions

#endif // DACCESS_COMPILE

//==========================================================================================
BOOL MethodTable::ContainsGenericMethodVariables()
{
    CONTRACTL
    {
        NOTHROW;
        GC_NOTRIGGER;
        FORBID_FAULT;
        SUPPORTS_DAC;
    }
    CONTRACTL_END

    Instantiation inst = GetInstantiation();
    for (DWORD i = 0; i < inst.GetNumArgs(); i++)
    {
        CONSISTENCY_CHECK(!inst[i].IsEncodedFixup());
        if (inst[i].ContainsGenericVariables(TRUE))
            return TRUE;
    }

    return FALSE;
}

//==========================================================================================
Module *MethodTable::GetDefiningModuleForOpenType()
{
    CONTRACT(Module*)
    {
        NOTHROW;
        GC_NOTRIGGER;
        FORBID_FAULT;
        POSTCONDITION((ContainsGenericVariables() != 0) == (RETVAL != NULL));
        SUPPORTS_DAC;
    }
    CONTRACT_END

    if (ContainsGenericVariables())
    {
        Instantiation inst = GetInstantiation();
        for (DWORD i = 0; i < inst.GetNumArgs(); i++)
        {
            // Encoded fixups are never open types
            if (!inst[i].IsEncodedFixup())
            {
                Module *pModule = inst[i].GetDefiningModuleForOpenType();
                if (pModule != NULL)
                    RETURN pModule;
            }
        }
    }

    RETURN NULL;
}

//==========================================================================================
PCODE MethodTable::GetRestoredSlot(DWORD slotNumber)
{
    CONTRACTL {
        NOTHROW;
        GC_NOTRIGGER;
        MODE_ANY;
        SUPPORTS_DAC;
    } CONTRACTL_END;

    //
    // Keep in sync with code:MethodTable::GetRestoredSlotMT
    //

    MethodTable * pMT = this;
    while (true)
    {
        g_IBCLogger.LogMethodTableAccess(pMT);

        pMT = pMT->GetCanonicalMethodTable();

        _ASSERTE(pMT != NULL);

        PCODE slot = pMT->GetSlot(slotNumber);

        if ((slot != NULL)
#ifdef FEATURE_PREJIT
            && !pMT->GetLoaderModule()->IsVirtualImportThunk(slot)
#endif
            )
        {
            return slot;
        }

        // This is inherited slot that has not been fixed up yet. Find
        // the value by walking up the inheritance chain
        pMT = pMT->GetParentMethodTable();
    }
}

//==========================================================================================
MethodTable * MethodTable::GetRestoredSlotMT(DWORD slotNumber)
{
    CONTRACTL {
        NOTHROW;
        GC_NOTRIGGER;
        MODE_ANY;
        SUPPORTS_DAC;
    } CONTRACTL_END;

    //
    // Keep in sync with code:MethodTable::GetRestoredSlot
    //

    MethodTable * pMT = this;
    while (true)
    {
        g_IBCLogger.LogMethodTableAccess(pMT);

        pMT = pMT->GetCanonicalMethodTable();

        _ASSERTE(pMT != NULL);

        PCODE slot = pMT->GetSlot(slotNumber);

        if ((slot != NULL)
#ifdef FEATURE_PREJIT
            && !pMT->GetLoaderModule()->IsVirtualImportThunk(slot)
#endif
            )
        {
            return pMT;
        }

        // This is inherited slot that has not been fixed up yet. Find
        // the value by walking up the inheritance chain
        pMT = pMT->GetParentMethodTable();
    }
}

//==========================================================================================
MethodDesc * MethodTable::GetParallelMethodDesc(MethodDesc * pDefMD)
{
    CONTRACTL
    {
        NOTHROW;
        GC_NOTRIGGER;
        MODE_ANY;
    }
    CONTRACTL_END;
    return GetMethodDescForSlot(pDefMD->GetSlot());
}

#ifndef DACCESS_COMPILE

//==========================================================================================
void MethodTable::SetSlot(UINT32 slotNumber, PCODE slotCode)
{
    CONTRACTL {
        NOTHROW;
        GC_NOTRIGGER;
        MODE_ANY;
    } CONTRACTL_END;

#ifdef _DEBUG
    if (slotNumber < GetNumVirtuals())
    {
        //
        // Verify that slots in shared vtable chunks not owned by this methodtable are only ever patched to stable entrypoint.
        // This invariant is required to prevent races with code:MethodDesc::SetStableEntryPointInterlocked.
        //
        BOOL fSharedVtableChunk = FALSE;
        DWORD indirectionIndex = MethodTable::GetIndexOfVtableIndirection(slotNumber);

        if (!IsCanonicalMethodTable())
        {
            if (GetVtableIndirections()[indirectionIndex].GetValueMaybeNull() == GetCanonicalMethodTable()->GetVtableIndirections()[indirectionIndex].GetValueMaybeNull())
                fSharedVtableChunk = TRUE;
        }

        if (slotNumber < GetNumParentVirtuals())
        {
            if (GetVtableIndirections()[indirectionIndex].GetValueMaybeNull() == GetParentMethodTable()->GetVtableIndirections()[indirectionIndex].GetValueMaybeNull())
                fSharedVtableChunk = TRUE;
        }

        if (fSharedVtableChunk)
        {
            MethodDesc* pMD = GetMethodDescForSlotAddress(slotCode);
            _ASSERTE(pMD->IsVersionableWithVtableSlotBackpatch() || pMD->GetStableEntryPoint() == slotCode);
        }
    }
#endif

    // IBC logging is not needed here - slots in ngen images are immutable.

#ifdef _TARGET_ARM_
    // Ensure on ARM that all target addresses are marked as thumb code.
    _ASSERTE(IsThumbCode(slotCode));
#endif

    TADDR slot = GetSlotPtrRaw(slotNumber);
    if (slotNumber < GetNumVirtuals())
    {
        ((MethodTable::VTableIndir2_t *) slot)->SetValueMaybeNull(slotCode);
    }
    else
    {
        *((PCODE *)slot) = slotCode;
    }
}

//==========================================================================================
BOOL MethodTable::HasExplicitOrImplicitPublicDefaultConstructor()
{
    CONTRACTL
    {
        NOTHROW;
        GC_NOTRIGGER;
    }
    CONTRACTL_END

    if (IsValueType())
    {
        // valuetypes have public default ctors implicitly
        return TRUE;
    }

    if (!HasDefaultConstructor())
    {
        return FALSE;
    }

    MethodDesc * pCanonMD = GetMethodDescForSlot(GetDefaultConstructorSlot());
    return pCanonMD != NULL && pCanonMD->IsPublic();
}

//==========================================================================================
MethodDesc *MethodTable::GetDefaultConstructor()
{
    WRAPPER_NO_CONTRACT;
    _ASSERTE(HasDefaultConstructor());
    MethodDesc *pCanonMD = GetMethodDescForSlot(GetDefaultConstructorSlot());
    // The default constructor for a value type is an instantiating stub.
    // The easiest way to find the right stub is to use the following function,
    // which in the simple case of the default constructor for a class simply
    // returns pCanonMD immediately.
    return MethodDesc::FindOrCreateAssociatedMethodDesc(pCanonMD,
                                                        this,
                                                        FALSE /* no BoxedEntryPointStub */,
                                                        Instantiation(), /* no method instantiation */
                                                        FALSE /* no allowInstParam */);
}

//==========================================================================================
// Finds the (non-unboxing) MethodDesc that implements the interface method pInterfaceMD.
// 
// Note our ability to resolve constraint methods is affected by the degree of code sharing we are 
// performing for generic code.
// 
// Return Value:
//   MethodDesc which can be used as unvirtualized call. Returns NULL if VSD has to be used.
MethodDesc * 
MethodTable::TryResolveConstraintMethodApprox(
    TypeHandle   thInterfaceType, 
    MethodDesc * pInterfaceMD, 
    BOOL *       pfForceUseRuntimeLookup)   // = NULL
{
    CONTRACTL {
        THROWS;
        GC_TRIGGERS;
    } CONTRACTL_END;
    
    // We can't resolve constraint calls effectively for reference types, and there's
    // not a lot of perf. benefit in doing it anyway.
    //
    if (!IsValueType())
    {
        LOG((LF_JIT, LL_INFO10000, "TryResolveConstraintmethodApprox: not a value type %s\n", GetDebugClassName()));
        return NULL;
    }
    
    // 1. Find the (possibly generic) method that would implement the
    // constraint if we were making a call on a boxed value type.
    
    MethodTable * pCanonMT = GetCanonicalMethodTable();
    
    MethodDesc * pGenInterfaceMD = pInterfaceMD->StripMethodInstantiation();
    MethodDesc * pMD = NULL;
    if (pGenInterfaceMD->IsInterface())
    {   // Sometimes (when compiling shared generic code)
        // we don't have enough exact type information at JIT time
        // even to decide whether we will be able to resolve to an unboxed entry point...
        // To cope with this case we always go via the helper function if there's any
        // chance of this happening by checking for all interfaces which might possibly
        // be compatible with the call (verification will have ensured that
        // at least one of them will be)

        // Enumerate all potential interface instantiations
        MethodTable::InterfaceMapIterator it = pCanonMT->IterateInterfaceMap();
        DWORD cPotentialMatchingInterfaces = 0;
        while (it.Next())
        {
            TypeHandle thPotentialInterfaceType(it.GetInterface());
            if (thPotentialInterfaceType.AsMethodTable()->GetCanonicalMethodTable() ==
                thInterfaceType.AsMethodTable()->GetCanonicalMethodTable())
            {
                cPotentialMatchingInterfaces++;
                pMD = pCanonMT->GetMethodDescForInterfaceMethod(thPotentialInterfaceType, pGenInterfaceMD, FALSE /* throwOnConflict */);

                // See code:#TryResolveConstraintMethodApprox_DoNotReturnParentMethod
                if ((pMD != NULL) && !pMD->GetMethodTable()->IsValueType() && !pMD->IsInterface())
                {
                    LOG((LF_JIT, LL_INFO10000, "TryResolveConstraintMethodApprox: %s::%s not a value type method\n",
                        pMD->m_pszDebugClassName, pMD->m_pszDebugMethodName));
                    return NULL;
                }
            }
        }

        _ASSERTE_MSG((cPotentialMatchingInterfaces != 0),
            "At least one interface has to implement the method, otherwise there's a bug in JIT/verification.");

        if (cPotentialMatchingInterfaces > 1)
        {   // We have more potentially matching interfaces
            MethodTable * pInterfaceMT = thInterfaceType.GetMethodTable();
            _ASSERTE(pInterfaceMT->HasInstantiation());

            BOOL fIsExactMethodResolved = FALSE;

            if (!pInterfaceMT->IsSharedByGenericInstantiations() &&
                !pInterfaceMT->IsGenericTypeDefinition() &&
                !this->IsSharedByGenericInstantiations() &&
                !this->IsGenericTypeDefinition())
            {   // We have exact interface and type instantiations (no generic variables and __Canon used 
                // anywhere)
                if (this->CanCastToInterface(pInterfaceMT))
                {
                    // We can resolve to exact method
                    pMD = this->GetMethodDescForInterfaceMethod(pInterfaceMT, pInterfaceMD, FALSE /* throwOnConflict */);
                    fIsExactMethodResolved = pMD != NULL;
                }
            }

            if (!fIsExactMethodResolved)
            {   // We couldn't resolve the interface statically
                _ASSERTE(pfForceUseRuntimeLookup != NULL);
                // Notify the caller that it should use runtime lookup
                // Note that we can leave pMD incorrect, because we will use runtime lookup
                *pfForceUseRuntimeLookup = TRUE;
            }
        }
        else
        {
            // If we can resolve the interface exactly then do so (e.g. when doing the exact 
            // lookup at runtime, or when not sharing generic code).
            if (pCanonMT->CanCastToInterface(thInterfaceType.GetMethodTable()))
            {
                pMD = pCanonMT->GetMethodDescForInterfaceMethod(thInterfaceType, pGenInterfaceMD, FALSE /* throwOnConflict */);
                if (pMD == NULL)
                {
                    LOG((LF_JIT, LL_INFO10000, "TryResolveConstraintMethodApprox: failed to find method desc for interface method\n"));
                }
            }
        }
    }
    else if (pGenInterfaceMD->IsVirtual())
    {
        if (pGenInterfaceMD->HasNonVtableSlot() && pGenInterfaceMD->GetMethodTable()->IsValueType())
        {   // GetMethodDescForSlot would AV for this slot
            // We can get here for (invalid and unverifiable) IL:
            //    constrained. int32
            //    callvirt System.Int32::GetHashCode()
            pMD = pGenInterfaceMD;
        }
        else
        {
            pMD = GetMethodDescForSlot(pGenInterfaceMD->GetSlot());
        }
    }
    else
    {
        // The pMD will be NULL if calling a non-virtual instance 
        // methods on System.Object, i.e. when these are used as a constraint.
        pMD = NULL;
    }

    if (pMD == NULL)
    {   // Fall back to VSD
        return NULL;
    }

    if (!pMD->GetMethodTable()->IsInterface())
    {
        //#TryResolveConstraintMethodApprox_DoNotReturnParentMethod
        // Only return a method if the value type itself declares the method
        // otherwise we might get a method from Object or System.ValueType
        if (!pMD->GetMethodTable()->IsValueType())
        {   // Fall back to VSD
            return NULL;
        }

        // We've resolved the method, ignoring its generic method arguments
        // If the method is a generic method then go and get the instantiated descriptor
        pMD = MethodDesc::FindOrCreateAssociatedMethodDesc(
            pMD,
            this,
            FALSE /* no BoxedEntryPointStub */,
            pInterfaceMD->GetMethodInstantiation(),
            FALSE /* no allowInstParam */);

        // FindOrCreateAssociatedMethodDesc won't return an BoxedEntryPointStub.
        _ASSERTE(pMD != NULL);
        _ASSERTE(!pMD->IsUnboxingStub());
    }

    return pMD;
} // MethodTable::TryResolveConstraintMethodApprox

//==========================================================================================
// Make best-case effort to obtain an image name for use in an error message.
//
// This routine must expect to be called before the this object is fully loaded.
// It can return an empty if the name isn't available or the object isn't initialized
// enough to get a name, but it mustn't crash.
//==========================================================================================
LPCWSTR MethodTable::GetPathForErrorMessages()
{
    CONTRACTL
    {
        THROWS;
        GC_TRIGGERS;
        INJECT_FAULT(COMPlusThrowOM(););
    }
    CONTRACTL_END

    Module *pModule = GetModule();
    
    if (pModule)
    {
        return pModule->GetPathForErrorMessages();
    }
    else
    {
        return W("");
    }
}

BOOL MethodTable::Validate()
{
    LIMITED_METHOD_CONTRACT;

    ASSERT_AND_CHECK(SanityCheck());

#ifdef _DEBUG
    ASSERT_AND_CHECK(!m_pWriteableData.IsNull());

    MethodTableWriteableData *pWriteableData = m_pWriteableData.GetValue();
    DWORD dwLastVerifiedGCCnt = pWriteableData->m_dwLastVerifedGCCnt;
    // Here we used to assert that (dwLastVerifiedGCCnt <= GCHeapUtilities::GetGCHeap()->GetGcCount()) but 
    // this is no longer true because with background gc. Since the purpose of having 
    // m_dwLastVerifedGCCnt is just to only verify the same method table once for each GC
    // I am getting rid of the assert.
    if (g_pConfig->FastGCStressLevel () > 1 && dwLastVerifiedGCCnt == GCHeapUtilities::GetGCHeap()->GetGcCount())
        return TRUE;
#endif //_DEBUG

    if (IsArray())
    {
        if (!SanityCheck())
        {
            ASSERT_AND_CHECK(!"Detected use of a corrupted OBJECTREF. Possible GC hole.");
        }
    }
    else if (!IsCanonicalMethodTable())
    {
        // Non-canonical method tables has to have non-empty instantiation
        if (GetInstantiation().IsEmpty())
        {
            ASSERT_AND_CHECK(!"Detected use of a corrupted OBJECTREF. Possible GC hole.");
        }
    }
    
#ifdef _DEBUG    
    // It is not a fatal error to fail the update the counter. We will run slower and retry next time, 
    // but the system will function properly.
    if (EnsureWritablePagesNoThrow(pWriteableData, sizeof(MethodTableWriteableData)))
        pWriteableData->m_dwLastVerifedGCCnt = GCHeapUtilities::GetGCHeap()->GetGcCount();
#endif //_DEBUG

    return TRUE;
}

#endif // !DACCESS_COMPILE

NOINLINE BYTE *MethodTable::GetLoaderAllocatorObjectForGC()
{
    WRAPPER_NO_CONTRACT;
    if (!Collectible())
    {
        return NULL;
    }
    BYTE * retVal = *(BYTE**)GetLoaderAllocatorObjectHandle();
    return retVal;
}

#ifdef FEATURE_COMINTEROP
//==========================================================================================
BOOL MethodTable::IsWinRTRedirectedDelegate()
{
    LIMITED_METHOD_DAC_CONTRACT;

    if (!IsDelegate())
    {
        return FALSE;
    }

    return !!WinRTDelegateRedirector::ResolveRedirectedDelegate(this, nullptr);
}

//==========================================================================================
BOOL MethodTable::IsWinRTRedirectedInterface(TypeHandle::InteropKind interopKind)
{
    LIMITED_METHOD_CONTRACT;

    if (!IsInterface())
        return FALSE;

    if (!HasRCWPerTypeData())
    {
        // All redirected interfaces have per-type RCW data
        return FALSE;
    }

#ifdef DACCESS_COMPILE
    RCWPerTypeData *pData = NULL;
#else // DACCESS_COMPILE
    // We want to keep this function LIMITED_METHOD_CONTRACT so we call GetRCWPerTypeData with
    // the non-throwing flag. pData can be NULL if it could not be allocated.
    RCWPerTypeData *pData = GetRCWPerTypeData(false);
#endif // DACCESS_COMPILE

    DWORD dwFlags = (pData != NULL ? pData->m_dwFlags : 0);
    if ((dwFlags & RCWPerTypeData::InterfaceFlagsInited) == 0)
    {
        dwFlags = RCWPerTypeData::InterfaceFlagsInited;

        if (WinRTInterfaceRedirector::ResolveRedirectedInterface(this, NULL))
        {
            dwFlags |= RCWPerTypeData::IsRedirectedInterface;
        }
        else if (HasSameTypeDefAs(MscorlibBinder::GetExistingClass(CLASS__ICOLLECTIONGENERIC)) ||
                 HasSameTypeDefAs(MscorlibBinder::GetExistingClass(CLASS__IREADONLYCOLLECTIONGENERIC)) ||
                 this == MscorlibBinder::GetExistingClass(CLASS__ICOLLECTION))
        {
            dwFlags |= RCWPerTypeData::IsICollectionGeneric;
        }

        if (pData != NULL)
        {
            FastInterlockOr(&pData->m_dwFlags, dwFlags);
        }
    }

    if ((dwFlags & RCWPerTypeData::IsRedirectedInterface) != 0)
        return TRUE;

    if (interopKind == TypeHandle::Interop_ManagedToNative)
    {
        // ICollection<T> is redirected in the managed->WinRT direction (i.e. we have stubs
        // that implement ICollection<T> methods in terms of IVector/IMap), but it is not
        // treated specially in the WinRT->managed direction (we don't build a WinRT vtable
        // for a class that only implements ICollection<T>).  IReadOnlyCollection<T> is
        // treated similarly.
        if ((dwFlags & RCWPerTypeData::IsICollectionGeneric) != 0)
            return TRUE;
    }

    return FALSE;
}

#endif // FEATURE_COMINTEROP

#ifdef FEATURE_READYTORUN_COMPILER

static BOOL ComputeIsLayoutFixedInCurrentVersionBubble(MethodTable * pMT)
{
    STANDARD_VM_CONTRACT;

    // Primitive types and enums have fixed layout
    if (pMT->IsTruePrimitive() || pMT->IsEnum())
        return TRUE;

    if (!pMT->GetModule()->IsInCurrentVersionBubble())
    {
        if (!pMT->IsValueType())
        {
            // Eventually, we may respect the non-versionable attribute for reference types too. For now, we are going
            // to play is safe and ignore it.
            return FALSE;
        }

        // Valuetypes with non-versionable attribute are candidates for fixed layout. Reject the rest.
        if (pMT->GetModule()->GetMDImport()->GetCustomAttributeByName(pMT->GetCl(),
                NONVERSIONABLE_TYPE, NULL, NULL) != S_OK)
        {
            return FALSE;
        }
    }

    // If the above condition passed, check that all instance fields have fixed layout as well. In particular, 
    // it is important for generic types with non-versionable layout (e.g. Nullable<T>)
    ApproxFieldDescIterator fieldIterator(pMT, ApproxFieldDescIterator::INSTANCE_FIELDS);
    for (FieldDesc *pFD = fieldIterator.Next(); pFD != NULL; pFD = fieldIterator.Next())
    {
        if (pFD->GetFieldType() != ELEMENT_TYPE_VALUETYPE)
            continue;

        MethodTable * pFieldMT = pFD->GetApproxFieldTypeHandleThrowing().AsMethodTable();
        if (!pFieldMT->IsLayoutFixedInCurrentVersionBubble())
            return FALSE;
    }

    return TRUE;
}

static BOOL ComputeIsLayoutInCurrentVersionBubble(MethodTable* pMT)
{
    if (pMT->IsTruePrimitive() || pMT->IsEnum())
        return TRUE;

    if (!pMT->GetModule()->IsInCurrentVersionBubble())
        return FALSE;

    ApproxFieldDescIterator fieldIterator(pMT, ApproxFieldDescIterator::INSTANCE_FIELDS);
    for (FieldDesc *pFD = fieldIterator.Next(); pFD != NULL; pFD = fieldIterator.Next())
    {
        MethodTable * pFieldMT = pFD->GetApproxFieldTypeHandleThrowing().GetMethodTable();

        if (!pFieldMT->IsLayoutInCurrentVersionBubble())
            return FALSE;
    }

    if (!pMT->IsValueType())
    {
        pMT = pMT->GetParentMethodTable();

        while ((pMT != g_pObjectClass) && (pMT != NULL))
        {
            if (!pMT->IsLayoutInCurrentVersionBubble())
                return FALSE;

            pMT = pMT->GetParentMethodTable();
        }
    }

    return TRUE;
}

BOOL MethodTable::IsLayoutInCurrentVersionBubble()
{
    STANDARD_VM_CONTRACT;

    const MethodTableWriteableData * pWriteableData = GetWriteableData();
    if (!(pWriteableData->m_dwFlags & MethodTableWriteableData::enum_flag_NGEN_IsLayoutInCurrentVersionBubbleComputed))
    {
        MethodTableWriteableData * pWriteableDataForWrite = GetWriteableDataForWrite();
        if (ComputeIsLayoutInCurrentVersionBubble(this))
            *EnsureWritablePages(&pWriteableDataForWrite->m_dwFlags) |= MethodTableWriteableData::enum_flag_NGEN_IsLayoutInCurrentVersionBubble;
        *EnsureWritablePages(&pWriteableDataForWrite->m_dwFlags) |= MethodTableWriteableData::enum_flag_NGEN_IsLayoutInCurrentVersionBubbleComputed;
    }

    return (pWriteableData->m_dwFlags & MethodTableWriteableData::enum_flag_NGEN_IsLayoutInCurrentVersionBubble) != 0;
}

//
// Is field layout in this type fixed within the current version bubble?
// This check does not take the inheritance chain into account.
//
BOOL MethodTable::IsLayoutFixedInCurrentVersionBubble()
{
    STANDARD_VM_CONTRACT;

    const MethodTableWriteableData * pWriteableData = GetWriteableData();
    if (!(pWriteableData->m_dwFlags & MethodTableWriteableData::enum_flag_NGEN_IsLayoutFixedComputed))
    {
        MethodTableWriteableData * pWriteableDataForWrite = GetWriteableDataForWrite();
        if (ComputeIsLayoutFixedInCurrentVersionBubble(this))
            *EnsureWritablePages(&pWriteableDataForWrite->m_dwFlags) |= MethodTableWriteableData::enum_flag_NGEN_IsLayoutFixed;
        *EnsureWritablePages(&pWriteableDataForWrite->m_dwFlags) |= MethodTableWriteableData::enum_flag_NGEN_IsLayoutFixedComputed;
    }

    return (pWriteableData->m_dwFlags & MethodTableWriteableData::enum_flag_NGEN_IsLayoutFixed) != 0;
}

//
// Is field layout of the inheritance chain fixed within the current version bubble?
//
BOOL MethodTable::IsInheritanceChainLayoutFixedInCurrentVersionBubble()
{
    STANDARD_VM_CONTRACT;

    // This method is not expected to be called for value types
    _ASSERTE(!IsValueType());

    MethodTable * pMT = this;

    while ((pMT != g_pObjectClass) && (pMT != NULL))
    {
        if (!pMT->IsLayoutFixedInCurrentVersionBubble())
            return FALSE;

        pMT = pMT->GetParentMethodTable();
    }

    return TRUE;
}

//
// Is the inheritance chain fixed within the current version bubble?
//
BOOL MethodTable::IsInheritanceChainFixedInCurrentVersionBubble()
{
    STANDARD_VM_CONTRACT;

    MethodTable * pMT = this;

    if (pMT->IsValueType())
    {
        return pMT->GetModule()->IsInCurrentVersionBubble();
    }

    while ((pMT != g_pObjectClass) && (pMT != NULL))
    {
        if (!pMT->GetModule()->IsInCurrentVersionBubble())
            return FALSE;

        pMT = pMT->GetParentMethodTable();
    }

    return TRUE;
}

#endif // FEATURE_READYTORUN_COMPILER<|MERGE_RESOLUTION|>--- conflicted
+++ resolved
@@ -2715,57 +2715,6 @@
                 // that the type cannot be enregistered.
                 return false;
             }
-<<<<<<< HEAD
-=======
-            continue;
-        }
-        else if (cls == NFT_DECIMAL)
-        {
-            bool inEmbeddedStructPrev = helperPtr->inEmbeddedStruct;
-            helperPtr->inEmbeddedStruct = true;
-            bool structRet = MscorlibBinder::GetClass(CLASS__DECIMAL)->ClassifyEightBytesWithNativeLayout(
-                helperPtr,
-                nestingLevel + 1,
-                normalizedFieldOffset,
-                useNativeLayout);
-            helperPtr->inEmbeddedStruct = inEmbeddedStructPrev;
-
-            if (!structRet)
-            {
-                // If the nested struct says not to enregister, there's no need to continue analyzing at this level. Just return do not enregister.
-                return false;
-            }
-            continue;
-        }
-        else if (cls == NFT_COPY1)
-        {
-            // The following CorElementTypes are the only ones handled with FieldMarshaler_Copy1. 
-            switch (fieldType)
-            {
-            case ELEMENT_TYPE_I1:
-                fieldClassificationType = SystemVClassificationTypeInteger;
-                break;
-
-            case ELEMENT_TYPE_U1:
-                fieldClassificationType = SystemVClassificationTypeInteger;
-                break;
-
-            default:
-                // Invalid entry.
-                return false; // Pass on stack.
-            }
-        }
-        else if (cls == NFT_COPY2)
-        {
-            // The following CorElementTypes are the only ones handled with FieldMarshaler_Copy2. 
-            switch (fieldType)
-            {
-            case ELEMENT_TYPE_CHAR:
-            case ELEMENT_TYPE_I2:
-            case ELEMENT_TYPE_U2:
-                fieldClassificationType = SystemVClassificationTypeInteger;
-                break;
->>>>>>> cd42ee8f
 
             const unsigned int nestedElementSize = pFieldMT->GetNativeSize();
             for (unsigned int i = 0; i < numElements; ++i, nestedElementOffset += nestedElementSize)
