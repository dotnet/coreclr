// Licensed to the .NET Foundation under one or more agreements.
// The .NET Foundation licenses this file to you under the MIT license.
// See the LICENSE file in the project root for more information.
//
// File: methodtable.h
//

#ifndef _METHODTABLE_H_
#define _METHODTABLE_H_

/*
 *  Include Files
 */
#include "vars.hpp"
#include "cor.h"
#include "hash.h"
#include "crst.h"
#include "cgensys.h"
#ifdef FEATURE_COMINTEROP
#include "stdinterfaces.h"
#endif
#include "slist.h"
#include "spinlock.h"
#include "typehandle.h"
#include "eehash.h"
#include "contractimpl.h"
#include "generics.h"
#include "fixuppointer.h"
#include "gcinfotypes.h"

/*
 * Forward Declarations
 */
class    AppDomain;
class    ArrayClass;
class    ArrayMethodDesc;
struct   ClassCtorInfoEntry;
class ClassLoader;
class FCallMethodDesc;
class    EEClass;
class    EnCFieldDesc;
class FieldDesc;
class JIT_TrialAlloc;
struct LayoutRawFieldInfo;
class MetaSig;
class    MethodDesc;
class    MethodDescChunk;
class    MethodTable;
class    Module;
class    Object;
class    Stub;
class    Substitution;
class    TypeHandle;
class   Dictionary;
class   AllocMemTracker;
class   SimpleRWLock;
class   MethodDataCache;
class   EEClassLayoutInfo;
class   EEClassNativeLayoutInfo;
#ifdef FEATURE_COMINTEROP
class   ComCallWrapperTemplate;
#endif
#ifdef FEATURE_COMINTEROP_UNMANAGED_ACTIVATION
class ClassFactoryBase;
#endif // FEATURE_COMINTEROP_UNMANAGED_ACTIVATION
class ArgDestination;
enum class WellKnownAttribute : DWORD;

//============================================================================
// This is the in-memory structure of a class and it will evolve.
//============================================================================

// <TODO>
// Add a sync block
// Also this class currently has everything public - this may changes
// Might also need to hold onto the meta data loader fot this class</TODO>

//
// A MethodTable contains an array of these structures, which describes each interface implemented
// by this class (directly declared or indirectly declared).
//
// Generic type instantiations (in C# syntax: C<ty_1,...,ty_n>) are represented by
// MethodTables, i.e. a new MethodTable gets allocated for each such instantiation.
// The entries in these tables (i.e. the code) are, however, often shared.
//
// In particular, a MethodTable's vtable contents (and hence method descriptors) may be
// shared between compatible instantiations (e.g. List<string> and List<object> have
// the same vtable *contents*).  Likewise the EEClass will be shared between
// compatible instantiations whenever the vtable contents are.
//
// !!! Thus that it is _not_ generally the case that GetClass.GetMethodTable() == t. !!!
//
// Instantiated interfaces have their own method tables unique to the instantiation e.g. I<string> is
// distinct from I<int> and I<object>
//
// For generic types the interface map lists generic interfaces
// For instantiated types the interface map lists instantiated interfaces
//   e.g. for C<T> : I<T>, J<string>
// the interface map for C would list I and J
// the interface map for C<int> would list I<int> and J<string>
//
struct InterfaceInfo_t
{
#ifdef DACCESS_COMPILE
    friend class NativeImageDumper;
#endif

    // Method table of the interface
#if defined(FEATURE_NGEN_RELOCS_OPTIMIZATIONS)
    RelativeFixupPointer<PTR_MethodTable> m_pMethodTable;
#else
    FixupPointer<PTR_MethodTable> m_pMethodTable;
#endif

public:
    FORCEINLINE PTR_MethodTable GetMethodTable()
    {
        LIMITED_METHOD_CONTRACT;
        return ReadPointerMaybeNull(this, &InterfaceInfo_t::m_pMethodTable);
    }

#ifndef DACCESS_COMPILE
    void SetMethodTable(MethodTable * pMT)
    {
        LIMITED_METHOD_CONTRACT;
        m_pMethodTable.SetValueMaybeNull(pMT);
    }

    // Get approximate method table. This is used by the type loader before the type is fully loaded.
    PTR_MethodTable GetApproxMethodTable(Module * pContainingModule);
#endif // !DACCESS_COMPILE

#ifndef DACCESS_COMPILE
    InterfaceInfo_t(InterfaceInfo_t &right)
    {
        m_pMethodTable.SetValueMaybeNull(right.m_pMethodTable.GetValueMaybeNull());
    }
#else // !DACCESS_COMPILE
private:
    InterfaceInfo_t(InterfaceInfo_t &right);
#endif // !DACCESS_COMPILE
};  // struct InterfaceInfo_t

typedef DPTR(InterfaceInfo_t) PTR_InterfaceInfo;

namespace ClassCompat
{
    struct InterfaceInfo_t;
};

// Data needed when simulating old VTable layout for COM Interop
// This is necessary as the data is saved in MethodDescs and we need
// to simulate different values without copying or changing the existing
// MethodDescs
//
// This will be created in a parallel array to ppMethodDescList and
// ppUnboxMethodDescList in the bmtMethAndFieldDescs structure below
struct InteropMethodTableSlotData
{
    enum
    {
        e_DUPLICATE = 0x0001              // The entry is duplicate
    };

    MethodDesc *pMD;                // The MethodDesc for this slot
    WORD        wSlot;              // The simulated slot value for the MethodDesc
    WORD        wFlags;             // The simulated duplicate value
    MethodDesc *pDeclMD;            // To keep track of MethodImpl's

    void SetDuplicate()
    {
        wFlags |= e_DUPLICATE;
    }

    BOOL IsDuplicate() {
        return ((BOOL)(wFlags & e_DUPLICATE));
    }

    WORD GetSlot() {
        return wSlot;
    }

    void SetSlot(WORD wSlot) {
        this->wSlot = wSlot;
    }
};  // struct InteropMethodTableSlotData

#ifdef FEATURE_COMINTEROP
struct InteropMethodTableData
{
    WORD cVTable;                          // Count of vtable slots
    InteropMethodTableSlotData *pVTable;    // Data for each slot

    WORD cNonVTable;                       // Count of non-vtable slots
    InteropMethodTableSlotData *pNonVTable; // Data for each slot

    WORD            cInterfaceMap;         // Count of interfaces
    ClassCompat::InterfaceInfo_t *
                    pInterfaceMap;         // The interface map

    // Utility methods
    static WORD GetRealMethodDesc(MethodTable *pMT, MethodDesc *pMD);
    static WORD GetSlotForMethodDesc(MethodTable *pMT, MethodDesc *pMD);
    ClassCompat::InterfaceInfo_t* FindInterface(MethodTable *pInterface);
    WORD GetStartSlotForInterface(MethodTable* pInterface);
};

class InteropMethodTableSlotDataMap
{
protected:
    InteropMethodTableSlotData *m_pSlotData;
    DWORD                       m_cSlotData;
    DWORD                       m_iCurSlot;

public:
    InteropMethodTableSlotDataMap(InteropMethodTableSlotData *pSlotData, DWORD cSlotData);
    InteropMethodTableSlotData *GetData(MethodDesc *pMD);
    BOOL Exists(MethodDesc *pMD);

protected:
    InteropMethodTableSlotData *Exists_Helper(MethodDesc *pMD);
    InteropMethodTableSlotData *GetNewEntry();
};  // class InteropMethodTableSlotDataMap
#endif // FEATURE_COMINTEROP

//
// This struct contains cached information on the GUID associated with a type.
//

struct GuidInfo
{
    GUID         m_Guid;                // The actual guid of the type.
    BOOL         m_bGeneratedFromName;  // A boolean indicating if it was generated from the
                                        // name of the type.
};

typedef DPTR(GuidInfo) PTR_GuidInfo;


// GenericsDictInfo is stored at negative offset of the dictionary
struct GenericsDictInfo
{
#ifdef BIT64
    DWORD m_dwPadding;               // Just to keep the size a multiple of 8
#endif

    // Total number of instantiation dictionaries including inherited ones
    //   i.e. how many instantiated classes (including this one) are there in the hierarchy?
    // See comments about PerInstInfo
    WORD   m_wNumDicts;

    // Number of type parameters (NOT including those of superclasses).
    WORD   m_wNumTyPars;
};  // struct GenericsDictInfo
typedef DPTR(GenericsDictInfo) PTR_GenericsDictInfo;

struct GenericsStaticsInfo
{
    // Pointer to field descs for statics
    RelativePointer<PTR_FieldDesc> m_pFieldDescs;

    // Method table ID for statics
    SIZE_T              m_DynamicTypeID;

};  // struct GenericsStaticsInfo
typedef DPTR(GenericsStaticsInfo) PTR_GenericsStaticsInfo;


// CrossModuleGenericsStaticsInfo is used in NGen images for statics of cross-module
// generic instantiations. CrossModuleGenericsStaticsInfo is optional member of
// MethodTableWriteableData.
struct CrossModuleGenericsStaticsInfo
{
    // Module this method table statics are attached to.
    //
    // The statics has to be attached to module referenced from the generic instantiation
    // in domain-neutral code. We need to guarantee that the module for the statics
    // has a valid local represenation in an appdomain.
    //
    PTR_Module          m_pModuleForStatics;

    // Method table ID for statics
    SIZE_T              m_DynamicTypeID;
};  // struct CrossModuleGenericsStaticsInfo
typedef DPTR(CrossModuleGenericsStaticsInfo) PTR_CrossModuleGenericsStaticsInfo;

#ifdef FEATURE_COMINTEROP
struct RCWPerTypeData;
#endif // FEATURE_COMINTEROP

//
// This struct consolidates the writeable parts of the MethodTable
// so that we can layout a read-only MethodTable with a pointer
// to the writeable parts of the MethodTable in an ngen image
//
struct MethodTableWriteableData
{
    friend class MethodTable;
#if defined(DACCESS_COMPILE)
    friend class NativeImageDumper;
#endif

    enum
    {
        // AS YOU ADD NEW FLAGS PLEASE CONSIDER WHETHER Generics::NewInstantiation NEEDS
        // TO BE UPDATED IN ORDER TO ENSURE THAT METHODTABLES DUPLICATED FOR GENERIC INSTANTIATIONS
        // CARRY THE CORRECT INITIAL FLAGS.

        enum_flag_Unrestored                = 0x00000004,
        enum_flag_HasApproxParent           = 0x00000010,
        enum_flag_UnrestoredTypeKey         = 0x00000020,
        enum_flag_IsNotFullyLoaded          = 0x00000040,
        enum_flag_DependenciesLoaded        = 0x00000080,     // class and all depedencies loaded up to CLASS_LOADED_BUT_NOT_VERIFIED

        enum_flag_SkipWinRTOverride         = 0x00000100,     // No WinRT override is needed

        enum_flag_CanCompareBitsOrUseFastGetHashCode       = 0x00000200,     // Is any field type or sub field type overrode Equals or GetHashCode
        enum_flag_HasCheckedCanCompareBitsOrUseFastGetHashCode   = 0x00000400,  // Whether we have checked the overridden Equals or GetHashCode

#ifdef FEATURE_PREJIT
        // These flags are used only at ngen time. We store them here since
        // we are running out of available flags in MethodTable. They may eventually
        // go into ngen speficic state.
        enum_flag_NGEN_IsFixedUp            = 0x00010000, // This MT has been fixed up during NGEN
        enum_flag_NGEN_IsNeedsRestoreCached = 0x00020000, // Set if we have cached the results of needs restore computation
        enum_flag_NGEN_CachedNeedsRestore   = 0x00040000, // The result of the needs restore computation
        enum_flag_NGEN_OverridingInterface  = 0x00080000, // Overriding interface that we should generate WinRT CCW stubs for.

#ifdef FEATURE_READYTORUN_COMPILER
        enum_flag_NGEN_IsLayoutFixedComputed                    = 0x0010000, // Set if we have cached the result of IsLayoutFixed computation
        enum_flag_NGEN_IsLayoutFixed                            = 0x0020000, // The result of the IsLayoutFixed computation
        enum_flag_NGEN_IsLayoutInCurrentVersionBubbleComputed   = 0x0040000, // Set if we have cached the result of IsLayoutInCurrentVersionBubble computation
        enum_flag_NGEN_IsLayoutInCurrentVersionBubble           = 0x0080000, // The result of the IsLayoutInCurrentVersionBubble computation
#endif

#endif // FEATURE_PREJIT

#ifdef _DEBUG
        enum_flag_ParentMethodTablePointerValid =  0x40000000,
        enum_flag_HasInjectedInterfaceDuplicates = 0x80000000,
#endif
    };
    DWORD      m_dwFlags;                  // Lot of empty bits here.

    /*
     * m_hExposedClassObject is LoaderAllocator slot index to
     * a RuntimeType instance for this class.
     */
    LOADERHANDLE m_hExposedClassObject;

#ifdef _DEBUG
    // to avoid verify same method table too many times when it's not changing, we cache the GC count
    // on which the method table is verified. When fast GC STRESS is turned on, we only verify the MT if
    // current GC count is bigger than the number. Note most thing which will invalidate a MT will require a
    // GC (like AD unload)
    Volatile<DWORD> m_dwLastVerifedGCCnt;

#ifdef BIT64
    DWORD m_dwPadding;               // Just to keep the size a multiple of 8
#endif

#endif

    // Optional CrossModuleGenericsStaticsInfo may be here.

public:
#ifdef _DEBUG
    inline BOOL IsParentMethodTablePointerValid() const
    {
        LIMITED_METHOD_DAC_CONTRACT;

        return (m_dwFlags & enum_flag_ParentMethodTablePointerValid);
    }
    inline void SetParentMethodTablePointerValid()
    {
        LIMITED_METHOD_CONTRACT;

        m_dwFlags |= enum_flag_ParentMethodTablePointerValid;
    }
#endif

#ifdef FEATURE_PREJIT

    void Save(DataImage *image, MethodTable *pMT, DWORD profilingFlags) const;
    void Fixup(DataImage *image, MethodTable *pMT, BOOL needsRestore);

    inline BOOL IsFixedUp() const
    {
        LIMITED_METHOD_CONTRACT;

        return (m_dwFlags & enum_flag_NGEN_IsFixedUp);
    }
    inline void SetFixedUp()
    {
        LIMITED_METHOD_CONTRACT;

        m_dwFlags |= enum_flag_NGEN_IsFixedUp;
    }

    inline BOOL IsNeedsRestoreCached() const
    {
        LIMITED_METHOD_CONTRACT;

        return (m_dwFlags & enum_flag_NGEN_IsNeedsRestoreCached);
    }

    inline BOOL GetCachedNeedsRestore() const
    {
        LIMITED_METHOD_CONTRACT;

        _ASSERTE(IsNeedsRestoreCached());
        return (m_dwFlags & enum_flag_NGEN_CachedNeedsRestore);
    }

    inline void SetCachedNeedsRestore(BOOL fNeedsRestore)
    {
        LIMITED_METHOD_CONTRACT;

        _ASSERTE(!IsNeedsRestoreCached());
        m_dwFlags |= enum_flag_NGEN_IsNeedsRestoreCached;
        if (fNeedsRestore) m_dwFlags |= enum_flag_NGEN_CachedNeedsRestore;
    }

    inline void SetIsOverridingInterface()
    {
        CONTRACTL
        {
            THROWS;
            GC_NOTRIGGER;
            MODE_ANY;
        }
        CONTRACTL_END;

        if ((m_dwFlags & enum_flag_NGEN_OverridingInterface) != 0) return;
        FastInterlockOr((ULONG *) &m_dwFlags, enum_flag_NGEN_OverridingInterface);
    }

    inline BOOL IsOverridingInterface() const
    {
        LIMITED_METHOD_CONTRACT;
        return (m_dwFlags & enum_flag_NGEN_OverridingInterface);
    }
#endif // FEATURE_PREJIT


    inline LOADERHANDLE GetExposedClassObjectHandle() const
    {
        LIMITED_METHOD_CONTRACT;
        return m_hExposedClassObject;
    }

    void SetIsNotFullyLoadedForBuildMethodTable()
    {
        LIMITED_METHOD_CONTRACT;

        // Used only during method table initialization - no need for logging or Interlocked Exchange.
        m_dwFlags |= (MethodTableWriteableData::enum_flag_UnrestoredTypeKey |
                      MethodTableWriteableData::enum_flag_Unrestored |
                      MethodTableWriteableData::enum_flag_IsNotFullyLoaded |
                      MethodTableWriteableData::enum_flag_HasApproxParent);
    }

    void SetIsRestoredForBuildMethodTable()
    {
        LIMITED_METHOD_CONTRACT;

        // Used only during method table initialization - no need for logging or Interlocked Exchange.
        m_dwFlags &= ~(MethodTableWriteableData::enum_flag_UnrestoredTypeKey |
                       MethodTableWriteableData::enum_flag_Unrestored);
    }

    void SetIsFullyLoadedForBuildMethodTable()
    {
        LIMITED_METHOD_CONTRACT;

        // Used only during method table initialization - no need for logging or Interlocked Exchange.
        m_dwFlags &= ~(MethodTableWriteableData::enum_flag_UnrestoredTypeKey |
                       MethodTableWriteableData::enum_flag_Unrestored |
                       MethodTableWriteableData::enum_flag_IsNotFullyLoaded |
                       MethodTableWriteableData::enum_flag_HasApproxParent);
    }

    inline CrossModuleGenericsStaticsInfo * GetCrossModuleGenericsStaticsInfo()
    {
        LIMITED_METHOD_DAC_CONTRACT;

        SIZE_T size = sizeof(MethodTableWriteableData);
        return PTR_CrossModuleGenericsStaticsInfo(dac_cast<TADDR>(this) + size);
    }

};  // struct MethodTableWriteableData

typedef DPTR(MethodTableWriteableData) PTR_MethodTableWriteableData;
typedef DPTR(MethodTableWriteableData const) PTR_Const_MethodTableWriteableData;

#ifdef UNIX_AMD64_ABI_ITF
inline
SystemVClassificationType CorInfoType2UnixAmd64Classification(CorElementType eeType)
{
    static const SystemVClassificationType toSystemVAmd64ClassificationTypeMap[] = {
        SystemVClassificationTypeUnknown,               // ELEMENT_TYPE_END
        SystemVClassificationTypeUnknown,               // ELEMENT_TYPE_VOID
        SystemVClassificationTypeInteger,               // ELEMENT_TYPE_BOOLEAN
        SystemVClassificationTypeInteger,               // ELEMENT_TYPE_CHAR
        SystemVClassificationTypeInteger,               // ELEMENT_TYPE_I1
        SystemVClassificationTypeInteger,               // ELEMENT_TYPE_U1
        SystemVClassificationTypeInteger,               // ELEMENT_TYPE_I2
        SystemVClassificationTypeInteger,               // ELEMENT_TYPE_U2
        SystemVClassificationTypeInteger,               // ELEMENT_TYPE_I4
        SystemVClassificationTypeInteger,               // ELEMENT_TYPE_U4
        SystemVClassificationTypeInteger,               // ELEMENT_TYPE_I8
        SystemVClassificationTypeInteger,               // ELEMENT_TYPE_U8
        SystemVClassificationTypeSSE,                   // ELEMENT_TYPE_R4
        SystemVClassificationTypeSSE,                   // ELEMENT_TYPE_R8
        SystemVClassificationTypeIntegerReference,      // ELEMENT_TYPE_STRING
        SystemVClassificationTypeInteger,               // ELEMENT_TYPE_PTR
        SystemVClassificationTypeIntegerByRef,          // ELEMENT_TYPE_BYREF
        SystemVClassificationTypeStruct,                // ELEMENT_TYPE_VALUETYPE
        SystemVClassificationTypeIntegerReference,      // ELEMENT_TYPE_CLASS
        SystemVClassificationTypeIntegerReference,      // ELEMENT_TYPE_VAR (type variable)
        SystemVClassificationTypeIntegerReference,      // ELEMENT_TYPE_ARRAY
        SystemVClassificationTypeIntegerReference,      // ELEMENT_TYPE_GENERICINST
        SystemVClassificationTypeTypedReference,        // ELEMENT_TYPE_TYPEDBYREF
        SystemVClassificationTypeUnknown,               // ELEMENT_TYPE_VALUEARRAY_UNSUPPORTED
        SystemVClassificationTypeInteger,               // ELEMENT_TYPE_I
        SystemVClassificationTypeInteger,               // ELEMENT_TYPE_U
        SystemVClassificationTypeUnknown,               // ELEMENT_TYPE_R_UNSUPPORTED

        // put the correct type when we know our implementation
        SystemVClassificationTypeInteger,               // ELEMENT_TYPE_FNPTR
        SystemVClassificationTypeIntegerReference,      // ELEMENT_TYPE_OBJECT
        SystemVClassificationTypeIntegerReference,      // ELEMENT_TYPE_SZARRAY
        SystemVClassificationTypeIntegerReference,      // ELEMENT_TYPE_MVAR

        SystemVClassificationTypeUnknown,               // ELEMENT_TYPE_CMOD_REQD
        SystemVClassificationTypeUnknown,               // ELEMENT_TYPE_CMOD_OPT
        SystemVClassificationTypeUnknown,               // ELEMENT_TYPE_INTERNAL
    };

    _ASSERTE(sizeof(toSystemVAmd64ClassificationTypeMap) == ELEMENT_TYPE_MAX);
    _ASSERTE(eeType < (CorElementType) sizeof(toSystemVAmd64ClassificationTypeMap));
    // spot check of the map
    _ASSERTE((SystemVClassificationType)toSystemVAmd64ClassificationTypeMap[ELEMENT_TYPE_I4] == SystemVClassificationTypeInteger);
    _ASSERTE((SystemVClassificationType)toSystemVAmd64ClassificationTypeMap[ELEMENT_TYPE_PTR] == SystemVClassificationTypeInteger);
    _ASSERTE((SystemVClassificationType)toSystemVAmd64ClassificationTypeMap[ELEMENT_TYPE_VALUETYPE] == SystemVClassificationTypeStruct);
    _ASSERTE((SystemVClassificationType)toSystemVAmd64ClassificationTypeMap[ELEMENT_TYPE_TYPEDBYREF] == SystemVClassificationTypeTypedReference);
    _ASSERTE((SystemVClassificationType)toSystemVAmd64ClassificationTypeMap[ELEMENT_TYPE_BYREF] == SystemVClassificationTypeIntegerByRef);

    return (((unsigned)eeType) < ELEMENT_TYPE_MAX) ? (toSystemVAmd64ClassificationTypeMap[(unsigned)eeType]) : SystemVClassificationTypeUnknown;
};

#define SYSTEMV_EIGHT_BYTE_SIZE_IN_BYTES                    8 // Size of an eightbyte in bytes.
#define SYSTEMV_MAX_NUM_FIELDS_IN_REGISTER_PASSED_STRUCT    16 // Maximum number of fields in struct passed in registers

struct SystemVStructRegisterPassingHelper
{
    SystemVStructRegisterPassingHelper(unsigned int totalStructSize) :
        structSize(totalStructSize),
        eightByteCount(0),
        inEmbeddedStruct(false),
        currentUniqueOffsetField(0),
        largestFieldOffset(-1)
    {
        for (int i = 0; i < CLR_SYSTEMV_MAX_EIGHTBYTES_COUNT_TO_PASS_IN_REGISTERS; i++)
        {
            eightByteClassifications[i] = SystemVClassificationTypeNoClass;
            eightByteSizes[i] = 0;
            eightByteOffsets[i] = 0;
        }

        // Initialize the work arrays
        for (int i = 0; i < SYSTEMV_MAX_NUM_FIELDS_IN_REGISTER_PASSED_STRUCT; i++)
        {
            fieldClassifications[i] = SystemVClassificationTypeNoClass;
            fieldSizes[i] = 0;
            fieldOffsets[i] = 0;
        }
    }

    // Input state.
    unsigned int                    structSize;

    // These fields are the output; these are what is computed by the classification algorithm.
    unsigned int                    eightByteCount;
    SystemVClassificationType       eightByteClassifications[CLR_SYSTEMV_MAX_EIGHTBYTES_COUNT_TO_PASS_IN_REGISTERS];
    unsigned int                    eightByteSizes[CLR_SYSTEMV_MAX_EIGHTBYTES_COUNT_TO_PASS_IN_REGISTERS];
    unsigned int                    eightByteOffsets[CLR_SYSTEMV_MAX_EIGHTBYTES_COUNT_TO_PASS_IN_REGISTERS];

    // Helper members to track state.
    bool                            inEmbeddedStruct;
    unsigned int                    currentUniqueOffsetField; // A virtual field that could encompass many overlapping fields.
    int                             largestFieldOffset;
    SystemVClassificationType       fieldClassifications[SYSTEMV_MAX_NUM_FIELDS_IN_REGISTER_PASSED_STRUCT];
    unsigned int                    fieldSizes[SYSTEMV_MAX_NUM_FIELDS_IN_REGISTER_PASSED_STRUCT];
    unsigned int                    fieldOffsets[SYSTEMV_MAX_NUM_FIELDS_IN_REGISTER_PASSED_STRUCT];
};

typedef DPTR(SystemVStructRegisterPassingHelper) SystemVStructRegisterPassingHelperPtr;

#endif // UNIX_AMD64_ABI_ITF

//===============================================================================================
//
// GC data appears before the beginning of the MethodTable
//
//@GENERICS:
// Each generic type has a corresponding "generic" method table that serves the following
// purposes:
// * The method table pointer is used as a representative for the generic type e.g. in reflection
// * MethodDescs for methods in the vtable are used for reflection; they should never be invoked.
// Some other information (e.g. BaseSize) makes no sense "generically" but unfortunately gets put in anyway.
//
// Each distinct instantiation of a generic type has its own MethodTable structure.
// However, the EEClass structure can be shared between compatible instantiations e.g. List<string> and List<object>.
// In that case, MethodDescs are also shared between compatible instantiations (but see below about generic methods).
// Hence the vtable entries for MethodTables belonging to such an EEClass are the same.
//
// The non-vtable section of such MethodTables are only present for one of the instantiations (the first one
// requested) as non-vtable entries are never accessed through the vtable pointer of an object so it's always possible
// to ensure that they are accessed through the representative MethodTable that contains them.

// A MethodTable is the fundamental representation of type in the runtime.  It is this structure that
// objects point at (see code:Object).  It holds the size and GC layout of the type, as well as the dispatch table
// for virtual dispach (but not interface dispatch).  There is a distinct method table for every instance of
// a generic type. From here you can get to
//
// * code:EEClass
//
// Important fields
//     * code:MethodTable.m_pEEClass - pointer to the cold part of the type.
//     * code:MethodTable.m_pParentMethodTable - the method table of the parent type.
//
class MethodTableBuilder;
class MethodTable
{
    /************************************
     *  FRIEND FUNCTIONS
     ************************************/
    // DO NOT ADD FRIENDS UNLESS ABSOLUTELY NECESSARY
    // USE ACCESSORS TO READ/WRITE private field members

    // Special access for setting up String object method table correctly
    friend class ClassLoader;
    friend class JIT_TrialAlloc;
    friend class Module;
    friend class EEClass;
    friend class MethodTableBuilder;
    friend class CheckAsmOffsets;
#if defined(DACCESS_COMPILE)
    friend class NativeImageDumper;
#endif

public:
    // Do some sanity checking to make sure it's a method table
    // and not pointing to some random memory.  In particular
    // check that (apart from the special case of instantiated generic types) we have
    // GetCanonicalMethodTable() == this;
    BOOL SanityCheck();

    static void         CallFinalizer(Object *obj);

public:
    PTR_Module GetModule();
    PTR_Module GetModule_NoLogging();
    Assembly *GetAssembly();

    PTR_Module GetModuleIfLoaded();

    // GetDomain on an instantiated type, e.g. C<ty1,ty2> returns the SharedDomain if all the
    // constituent parts of the type are SharedDomain (i.e. domain-neutral),
    // and returns an AppDomain if any of the parts are from an AppDomain,
    // i.e. are domain-bound.  Note that if any of the parts are domain-bound
    // then they will all belong to the same domain.
    PTR_BaseDomain GetDomain();

    // Does this immediate item live in an NGEN module?
    BOOL IsZapped();

    // For types that are part of an ngen-ed assembly this gets the
    // Module* that contains this methodtable.
    PTR_Module GetZapModule();

    // For regular, non-constructed types, GetLoaderModule() == GetModule()
    // For constructed types (e.g. int[], Dict<int[], C>) the hash table through which a type
    // is accessed lives in a "loader module". The rule for determining the loader module must ensure
    // that a type never outlives its loader module with respect to app-domain unloading
    //
    // GetModuleForStatics() is the third kind of module. GetModuleForStatics() is module that
    // statics are attached to.
    PTR_Module GetLoaderModule();
    PTR_LoaderAllocator GetLoaderAllocator();

    void SetLoaderModule(Module* pModule);
    void SetLoaderAllocator(LoaderAllocator* pAllocator);

    // Get the domain local module - useful for static init checks
    PTR_DomainLocalModule   GetDomainLocalModule();

    MethodTable *LoadEnclosingMethodTable(ClassLoadLevel targetLevel = CLASS_DEPENDENCIES_LOADED);

    LPCWSTR GetPathForErrorMessages();

    //-------------------------------------------------------------------
    // COM INTEROP
    //
    BOOL IsProjectedFromWinRT();
    BOOL IsExportedToWinRT();
    BOOL IsWinRTDelegate();
    BOOL IsWinRTRedirectedInterface(TypeHandle::InteropKind interopKind);
    BOOL IsWinRTRedirectedDelegate();

#ifdef FEATURE_COMINTEROP
    TypeHandle GetCoClassForInterface();

private:
    TypeHandle SetupCoClassForInterface();

public:
    DWORD IsComClassInterface();

    // Retrieves the COM interface type.
    CorIfaceAttr    GetComInterfaceType();
    void SetComInterfaceType(CorIfaceAttr ItfType);

    // Determines whether this is a WinRT-legal type
    BOOL IsLegalWinRTType(OBJECTREF *poref);

    // Determines whether this is a WinRT-legal type - don't use it with array
    BOOL IsLegalNonArrayWinRTType();

    MethodTable *GetDefaultWinRTInterface();

    OBJECTHANDLE GetOHDelegate();
    void SetOHDelegate (OBJECTHANDLE _ohDelegate);

    CorClassIfaceAttr GetComClassInterfaceType();
    TypeHandle GetDefItfForComClassItf();

    void GetEventInterfaceInfo(MethodTable **ppSrcItfType, MethodTable **ppEvProvType);

    BOOL            IsExtensibleRCW();

    // Helper to get parent class skipping over COM class in
    // the hierarchy
    MethodTable* GetComPlusParentMethodTable();

    // class is a WinRT object class (is itself or derives from a ProjectedFromWinRT class)
    BOOL IsWinRTObjectType();

    DWORD IsComImport();

    // class is a special COM event interface
    int IsComEventItfType();

    //-------------------------------------------------------------------
    // Sparse VTables.   These require a SparseVTableMap in the EEClass in
    // order to record how the CLR's vtable slots map across to COM
    // Interop slots.
    //
    int IsSparseForCOMInterop();

    // COM interop helpers
    // accessors for m_pComData
    ComCallWrapperTemplate *GetComCallWrapperTemplate();
    BOOL                    SetComCallWrapperTemplate(ComCallWrapperTemplate *pTemplate);
#ifdef FEATURE_COMINTEROP_UNMANAGED_ACTIVATION
    ClassFactoryBase       *GetComClassFactory();
    BOOL                    SetComClassFactory(ClassFactoryBase *pFactory);
#endif // FEATURE_COMINTEROP_UNMANAGED_ACTIVATION

    OBJECTREF GetObjCreateDelegate();
    void SetObjCreateDelegate(OBJECTREF orDelegate);

private:
    // This is for COM Interop backwards compatibility
    BOOL InsertComInteropData(InteropMethodTableData *pData);
    InteropMethodTableData *CreateComInteropData(AllocMemTracker *pamTracker);

public:
    InteropMethodTableData *LookupComInteropData();
    // This is the preferable entrypoint, as it will make sure that all
    // parent MT's have their interop data created, and will create and
    // add this MT's data if not available. The caller should make sure that
    // an appropriate lock is taken to prevent duplicates.
    // NOTE: The current caller of this is ComInterop, and it makes calls
    // under its own lock to ensure not duplicates.
    InteropMethodTableData *GetComInteropData();

#else // !FEATURE_COMINTEROP
    BOOL IsWinRTObjectType()
    {
        LIMITED_METHOD_CONTRACT;
        return FALSE;
    }
#endif // !FEATURE_COMINTEROP

    // class is a com object class
    BOOL IsComObjectType()
    {
        LIMITED_METHOD_DAC_CONTRACT;
        return GetFlag(enum_flag_ComObject);
    }

    // mark the class type as COM object class
    void SetComObjectType();

#ifdef FEATURE_ICASTABLE
    void SetICastable();
#endif

    BOOL IsICastable(); // This type implements ICastable interface

#ifdef FEATURE_TYPEEQUIVALENCE
    // mark the type as opted into type equivalence
    void SetHasTypeEquivalence()
    {
        LIMITED_METHOD_CONTRACT;
        SetFlag(enum_flag_HasTypeEquivalence);
    }
#endif // FEATURE_TYPEEQUIVALENCE

    // type has opted into type equivalence or is instantiated by/derived from a type that is
    BOOL HasTypeEquivalence()
    {
        LIMITED_METHOD_CONTRACT;
#ifdef FEATURE_TYPEEQUIVALENCE
        return GetFlag(enum_flag_HasTypeEquivalence);
#else
        return FALSE;
#endif // FEATURE_TYPEEQUIVALENCE
    }

    //-------------------------------------------------------------------
    // DYNAMIC ADDITION OF INTERFACES FOR COM INTEROP
    //
    // Support for dynamically added interfaces on extensible RCW's.

#ifdef FEATURE_COMINTEROP
    PTR_InterfaceInfo GetDynamicallyAddedInterfaceMap();
    unsigned GetNumDynamicallyAddedInterfaces();
    BOOL FindDynamicallyAddedInterface(MethodTable *pInterface);
    void AddDynamicInterface(MethodTable *pItfMT);

    BOOL HasDynamicInterfaceMap()
    {
        LIMITED_METHOD_DAC_CONTRACT;

        // currently all ComObjects except
        // for __ComObject have dynamic Interface maps
        return GetNumInterfaces() > 0 && IsComObjectType() && !ParentEquals(g_pObjectClass);
    }
#endif // FEATURE_COMINTEROP

#ifndef DACCESS_COMPILE
    VOID EnsureActive();
    VOID EnsureInstanceActive();
#endif

    CHECK CheckActivated();
    CHECK CheckInstanceActivated();

    //-------------------------------------------------------------------
    // THE DEFAULT CONSTRUCTOR
    //

public:
    BOOL HasDefaultConstructor();
    void SetHasDefaultConstructor();
    WORD GetDefaultConstructorSlot();
    MethodDesc *GetDefaultConstructor();

    BOOL HasExplicitOrImplicitPublicDefaultConstructor();

    //-------------------------------------------------------------------
    // THE CLASS INITIALIZATION CONDITION
    //  (and related DomainLocalModule storage)
    //
    // - populate the DomainLocalModule if needed
    // - run the cctor
    //

public:

    // checks whether the class initialiser should be run on this class, and runs it if necessary
    void CheckRunClassInitThrowing();

    // checks whether or not the non-beforefieldinit class initializers have been run for all types in this type's
    // inheritance hierarchy, and runs them if necessary. This simulates the behavior of running class constructors
    // during object construction.
    void CheckRunClassInitAsIfConstructingThrowing();

#if defined(UNIX_AMD64_ABI_ITF)
    // Builds the internal data structures and classifies struct eightbytes for Amd System V calling convention.
    bool ClassifyEightBytes(SystemVStructRegisterPassingHelperPtr helperPtr, unsigned int nestingLevel, unsigned int startOffsetOfStruct, bool isNativeStruct);
#endif // defined(UNIX_AMD64_ABI_ITF)

    // Copy m_dwFlags from another method table
    void CopyFlags(MethodTable * pOldMT)
    {
        LIMITED_METHOD_CONTRACT;
        m_dwFlags = pOldMT->m_dwFlags;
        m_wFlags2 = pOldMT->m_wFlags2;
    }

    // Init the m_dwFlags field for an array
    void SetIsArray(CorElementType arrayType);
        
    BOOL IsClassPreInited();

    // mark the class as having its cctor run.
#ifndef DACCESS_COMPILE
    void SetClassInited();
    BOOL  IsClassInited();

    BOOL IsInitError();
    void SetClassInitError();
#endif

    inline BOOL IsGlobalClass()
    {
        WRAPPER_NO_CONTRACT;
        return (GetTypeDefRid() == RidFromToken(COR_GLOBAL_PARENT_TOKEN));
    }

    // uniquely identifes this type in the Domain table
    DWORD GetClassIndex();

private:

#if defined(UNIX_AMD64_ABI_ITF)
    void AssignClassifiedEightByteTypes(SystemVStructRegisterPassingHelperPtr helperPtr, unsigned int nestingLevel) const;
    // Builds the internal data structures and classifies struct eightbytes for Amd System V calling convention.
    bool ClassifyEightBytesWithManagedLayout(SystemVStructRegisterPassingHelperPtr helperPtr, unsigned int nestingLevel, unsigned int startOffsetOfStruct, bool isNativeStruct);
    bool ClassifyEightBytesWithNativeLayout(SystemVStructRegisterPassingHelperPtr helperPtr, unsigned int nestingLevel, unsigned int startOffsetOfStruct, bool isNativeStruct);
#endif // defined(UNIX_AMD64_ABI_ITF)

    DWORD   GetClassIndexFromToken(mdTypeDef typeToken)
    {
        LIMITED_METHOD_CONTRACT;
        return RidFromToken(typeToken) - 1;
    }

    // called from CheckRunClassInitThrowing().  The type wasn't marked as
    // inited while we were there, so let's attempt to do the work.
    void  DoRunClassInitThrowing();

    BOOL RunClassInitEx(OBJECTREF *pThrowable);

public:
    //-------------------------------------------------------------------
    // THE CLASS CONSTRUCTOR
    //

    MethodDesc * GetClassConstructor();

    BOOL HasClassConstructor();
    void SetHasClassConstructor();
    WORD GetClassConstructorSlot();
    void SetClassConstructorSlot (WORD wCCtorSlot);

    ClassCtorInfoEntry* GetClassCtorInfoIfExists();


    void GetSavedExtent(TADDR *ppStart, TADDR *ppEnd);

    //-------------------------------------------------------------------
    // Save/Fixup/Restore/NeedsRestore
    //
    // Restore this method table if it's not already restored
    // This is done by forcing a class load which in turn calls the Restore method
    // The pending list is required for restoring types that reference themselves through
    // instantiations of the superclass or interfaces e.g. System.Int32 : IComparable<System.Int32>


#ifdef FEATURE_PREJIT

    void Save(DataImage *image, DWORD profilingFlags);
    void Fixup(DataImage *image);

    // This is different from !IsRestored() in that it checks if restoring
    // will ever be needed for this ngened data-structure.
    // This is to be used at ngen time of a dependent module to determine
    // if it can be accessed directly, or if the restoring mechanism needs
    // to be hooked in.
    BOOL ComputeNeedsRestore(DataImage *image, TypeHandleList *pVisited);

    BOOL NeedsRestore(DataImage *image)
    {
        WRAPPER_NO_CONTRACT;
        return ComputeNeedsRestore(image, NULL);
    }

private:
    BOOL ComputeNeedsRestoreWorker(DataImage *image, TypeHandleList *pVisited);

public:
    // This returns true at NGen time if we can eager bind to all dictionaries along the inheritance chain
    BOOL CanEagerBindToParentDictionaries(DataImage *image, TypeHandleList *pVisited);

    // This returns true at NGen time if we may need to attach statics to
    // other module than current loader module at runtime
    BOOL NeedsCrossModuleGenericsStaticsInfo();

    // Returns true at NGen time if we may need to write into the MethodTable at runtime
    BOOL IsWriteable();

#endif // FEATURE_PREJIT

    void AllocateRegularStaticBoxes();
    static OBJECTREF AllocateStaticBox(MethodTable* pFieldMT, BOOL fPinned, OBJECTHANDLE* pHandle = 0);

    void CheckRestore();

    // Perform restore actions on type key components of method table (EEClass pointer + Module, generic args)
    void DoRestoreTypeKey();

    inline BOOL HasUnrestoredTypeKey() const
    {
        LIMITED_METHOD_DAC_CONTRACT;

        return !IsPreRestored() &&
            (GetWriteableData()->m_dwFlags & MethodTableWriteableData::enum_flag_UnrestoredTypeKey) != 0;
    }

    // Actually do the restore actions on the method table
    void Restore();

    void SetIsRestored();

    inline BOOL IsRestored_NoLogging()
    {
        LIMITED_METHOD_DAC_CONTRACT;

        // If we are prerestored then we are considered a restored methodtable.
        // Note that IsPreRestored is always false for jitted code.
        if (IsPreRestored())
            return TRUE;

        return !(GetWriteableData_NoLogging()->m_dwFlags & MethodTableWriteableData::enum_flag_Unrestored);
    }
    inline BOOL IsRestored()
    {
        LIMITED_METHOD_DAC_CONTRACT;

        g_IBCLogger.LogMethodTableAccess(this);

        // If we are prerestored then we are considered a restored methodtable.
        // Note that IsPreRestored is always false for jitted code.
        if (IsPreRestored())
            return TRUE;

        return !(GetWriteableData()->m_dwFlags & MethodTableWriteableData::enum_flag_Unrestored);
    }

    //-------------------------------------------------------------------
    // LOAD LEVEL
    //
    // The load level of a method table is derived from various flag bits
    // See classloadlevel.h for details of each level
    //
    // Level CLASS_LOADED (fully loaded) is special: a type only
    // reaches this level once all of its dependent types are also at
    // this level (generic arguments, parent, interfaces, etc).
    // Fully loading a type to this level is done outside locks, hence the need for
    // a single atomic action that sets the level.
    //
    inline void SetIsFullyLoaded()
    {
        CONTRACTL
        {
            THROWS;
            GC_NOTRIGGER;
            MODE_ANY;
        }
        CONTRACTL_END;

        PRECONDITION(!HasApproxParent());
        PRECONDITION(IsRestored_NoLogging());

        FastInterlockAnd(&GetWriteableDataForWrite()->m_dwFlags, ~MethodTableWriteableData::enum_flag_IsNotFullyLoaded);
    }

    // Equivalent to GetLoadLevel() == CLASS_LOADED
    inline BOOL IsFullyLoaded()
    {
        WRAPPER_NO_CONTRACT;

        return (IsPreRestored())
            || (GetWriteableData()->m_dwFlags & MethodTableWriteableData::enum_flag_IsNotFullyLoaded) == 0;
    }

    inline BOOL IsSkipWinRTOverride()
    {
        LIMITED_METHOD_CONTRACT;
        return (GetWriteableData_NoLogging()->m_dwFlags & MethodTableWriteableData::enum_flag_SkipWinRTOverride);
    }

    inline void SetSkipWinRTOverride()
    {
        WRAPPER_NO_CONTRACT;
        FastInterlockOr(&GetWriteableDataForWrite_NoLogging()->m_dwFlags, MethodTableWriteableData::enum_flag_SkipWinRTOverride);
    }

    inline BOOL CanCompareBitsOrUseFastGetHashCode()
    {
        LIMITED_METHOD_CONTRACT;
        return (GetWriteableData_NoLogging()->m_dwFlags & MethodTableWriteableData::enum_flag_CanCompareBitsOrUseFastGetHashCode);
    }

    // If canCompare is true, this method ensure an atomic operation for setting
    // enum_flag_HasCheckedCanCompareBitsOrUseFastGetHashCode and enum_flag_CanCompareBitsOrUseFastGetHashCode flags.
    inline void SetCanCompareBitsOrUseFastGetHashCode(BOOL canCompare)
    {
        WRAPPER_NO_CONTRACT
        if (canCompare)
        {
            // Set checked and canCompare flags in one interlocked operation.
            FastInterlockOr(&GetWriteableDataForWrite_NoLogging()->m_dwFlags,
                MethodTableWriteableData::enum_flag_HasCheckedCanCompareBitsOrUseFastGetHashCode | MethodTableWriteableData::enum_flag_CanCompareBitsOrUseFastGetHashCode);
        }
        else
        {
            SetHasCheckedCanCompareBitsOrUseFastGetHashCode();
        }
    }

    inline BOOL HasCheckedCanCompareBitsOrUseFastGetHashCode()
    {
        LIMITED_METHOD_CONTRACT;
        return (GetWriteableData_NoLogging()->m_dwFlags & MethodTableWriteableData::enum_flag_HasCheckedCanCompareBitsOrUseFastGetHashCode);
    }

    inline void SetHasCheckedCanCompareBitsOrUseFastGetHashCode()
    {
        WRAPPER_NO_CONTRACT;
        FastInterlockOr(&GetWriteableDataForWrite_NoLogging()->m_dwFlags, MethodTableWriteableData::enum_flag_HasCheckedCanCompareBitsOrUseFastGetHashCode);
    }

    inline void SetIsDependenciesLoaded()
    {
        CONTRACTL
        {
            THROWS;
            GC_NOTRIGGER;
            MODE_ANY;
        }
        CONTRACTL_END;

        PRECONDITION(!HasApproxParent());
        PRECONDITION(IsRestored_NoLogging());

        FastInterlockOr(&GetWriteableDataForWrite()->m_dwFlags, MethodTableWriteableData::enum_flag_DependenciesLoaded);
    }

    inline ClassLoadLevel GetLoadLevel()
    {
        LIMITED_METHOD_DAC_CONTRACT;

        g_IBCLogger.LogMethodTableAccess(this);

        // Fast path for zapped images
        if (IsPreRestored())
            return CLASS_LOADED;

        DWORD dwFlags = GetWriteableData()->m_dwFlags;

        if (dwFlags & MethodTableWriteableData::enum_flag_IsNotFullyLoaded)
        {
            if (dwFlags & MethodTableWriteableData::enum_flag_UnrestoredTypeKey)
                return CLASS_LOAD_UNRESTOREDTYPEKEY;

            if (dwFlags & MethodTableWriteableData::enum_flag_Unrestored)
                return CLASS_LOAD_UNRESTORED;

            if (dwFlags & MethodTableWriteableData::enum_flag_HasApproxParent)
                return CLASS_LOAD_APPROXPARENTS;

            if (!(dwFlags & MethodTableWriteableData::enum_flag_DependenciesLoaded))
                return CLASS_LOAD_EXACTPARENTS;

            return CLASS_DEPENDENCIES_LOADED;
        }

        return CLASS_LOADED;
    }

#ifdef _DEBUG
    CHECK CheckLoadLevel(ClassLoadLevel level)
    {
        LIMITED_METHOD_CONTRACT;
        return TypeHandle(this).CheckLoadLevel(level);
    }
#endif


    void DoFullyLoad(Generics::RecursionGraph * const pVisited, const ClassLoadLevel level, DFLPendingList * const pPending, BOOL * const pfBailed,
                     const InstantiationContext * const pInstContext);

    //-------------------------------------------------------------------
    // METHOD TABLES AS TYPE DESCRIPTORS
    //
    // A MethodTable can represeent a type such as "String" or an
    // instantiated type such as "List<String>".
    //

    inline BOOL IsInterface()
    {
        LIMITED_METHOD_DAC_CONTRACT;
        return GetFlag(enum_flag_Category_Mask) == enum_flag_Category_Interface;
    }

    void SetIsInterface()
    {
        LIMITED_METHOD_CONTRACT;

        _ASSERTE(GetFlag(enum_flag_Category_Mask) == 0);
        SetFlag(enum_flag_Category_Interface);
    }

    inline BOOL IsSealed();

    inline BOOL IsAbstract();

    BOOL IsExternallyVisible();

    // Get the instantiation for this instantiated type e.g. for Dict<string,int>
    // this would be an array {string,int}
    // If not instantiated, return NULL
    Instantiation GetInstantiation();

    // Get the instantiation for an instantiated type or a pointer to the
    // element type for an array
    Instantiation GetClassOrArrayInstantiation();
    Instantiation GetArrayInstantiation();

    // Does this method table require that additional modules be loaded?
    inline BOOL HasModuleDependencies()
    {
        LIMITED_METHOD_CONTRACT;
        return GetFlag(enum_flag_HasModuleDependencies);
    }

    inline void SetHasModuleDependencies()
    {
        SetFlag(enum_flag_HasModuleDependencies);
    }

    inline BOOL IsIntrinsicType()
    {
        LIMITED_METHOD_DAC_CONTRACT;;
        return GetFlag(enum_flag_IsIntrinsicType);
    }

    inline void SetIsIntrinsicType()
    {
        LIMITED_METHOD_DAC_CONTRACT;;
        SetFlag(enum_flag_IsIntrinsicType);
    }

    // See the comment in code:MethodTable.DoFullyLoad for detailed description.
    inline BOOL DependsOnEquivalentOrForwardedStructs()
    {
        LIMITED_METHOD_CONTRACT;
        return GetFlag(enum_flag_DependsOnEquivalentOrForwardedStructs);
    }

    inline void SetDependsOnEquivalentOrForwardedStructs()
    {
        SetFlag(enum_flag_DependsOnEquivalentOrForwardedStructs);
    }

    // Is this a method table for a generic type instantiation, e.g. List<string>?
    inline BOOL HasInstantiation();

    // Returns true for any class which is either itself a generic
    // instantiation or is derived from a generic
    // instantiation anywhere in it's class hierarchy,
    //
    // e.g. class D : C<int>
    // or class E : D, class D : C<int>
    //
    // Does not return true just because the class supports
    // an instantiated interface type.
    BOOL HasGenericClassInstantiationInHierarchy()
    {
        WRAPPER_NO_CONTRACT;
        return GetNumDicts() != 0;
    }

    // Is this an instantiation of a generic class at its formal
    // type parameters ie. List<T> ?
    inline BOOL IsGenericTypeDefinition();

    BOOL ContainsGenericMethodVariables();

    static BOOL ComputeContainsGenericVariables(Instantiation inst);

    inline void SetContainsGenericVariables()
    {
        LIMITED_METHOD_CONTRACT;
        SetFlag(enum_flag_ContainsGenericVariables);
    }

    inline void SetHasVariance()
    {
        LIMITED_METHOD_CONTRACT;
        SetFlag(enum_flag_HasVariance);
    }

    inline BOOL HasVariance()
    {
        LIMITED_METHOD_CONTRACT;
        return GetFlag(enum_flag_HasVariance);
    }

    // Is this something like List<T> or List<Stack<T>>?
    // List<Blah<T>> only exists for reflection and verification.
    inline DWORD ContainsGenericVariables(BOOL methodVarsOnly = FALSE)
    {
        WRAPPER_NO_CONTRACT;
        SUPPORTS_DAC;
        if (methodVarsOnly)
            return ContainsGenericMethodVariables();
        else
            return GetFlag(enum_flag_ContainsGenericVariables);
    }

    BOOL IsByRefLike()
    {
        LIMITED_METHOD_DAC_CONTRACT;;
        return GetFlag(enum_flag_IsByRefLike);
    }

    void SetIsByRefLike()
    {
        LIMITED_METHOD_CONTRACT;
        SetFlag(enum_flag_IsByRefLike);
    }

    // class is a com object class
    Module* GetDefiningModuleForOpenType();

    inline BOOL IsTypicalTypeDefinition()
    {
        LIMITED_METHOD_CONTRACT;
        return !HasInstantiation() || IsGenericTypeDefinition();
    }

    typedef enum
    {
        modeProjected = 0x1,
        modeRedirected = 0x2,
        modeAll = modeProjected|modeRedirected
    } Mode;

    // Is this a generic interface/delegate that can be used for COM interop?
    inline BOOL SupportsGenericInterop(TypeHandle::InteropKind interopKind, Mode = modeAll);

    BOOL HasSameTypeDefAs(MethodTable *pMT);
    BOOL HasSameTypeDefAs_NoLogging(MethodTable *pMT);

    //-------------------------------------------------------------------
    // GENERICS & CODE SHARING
    //

    BOOL IsSharedByGenericInstantiations();

    // If this is a "representative" generic MT or a non-generic (regular) MT return true
    inline BOOL IsCanonicalMethodTable();

    // Return the canonical representative MT amongst the set of MT's that share
    // code with the given MT because of generics.
    PTR_MethodTable GetCanonicalMethodTable();

    // Returns fixup if canonical method table needs fixing up, NULL otherwise
    TADDR GetCanonicalMethodTableFixup();

    //-------------------------------------------------------------------
    // Accessing methods by slot number
    //
    // Some of these functions are also currently used to get non-virtual
    // methods, relying on the assumption that they are contiguous.  This
    // is not true for non-virtual methods in generic instantiations, which
    // only live on the canonical method table.

    enum
    {
        NO_SLOT = 0xffff // a unique slot number used to indicate "empty" for fields that record slot numbers
    };

    PCODE GetSlot(UINT32 slotNumber)
    {
        WRAPPER_NO_CONTRACT;
        CONSISTENCY_CHECK(slotNumber < GetNumVtableSlots());

        TADDR pSlot = GetSlotPtrRaw(slotNumber);
        if (slotNumber < GetNumVirtuals())
        {
            return VTableIndir2_t::GetValueMaybeNullAtPtr(pSlot);
        }
        else if (IsZapped() && slotNumber >= GetNumVirtuals())
        {
            // Non-virtual slots in NGened images are relative pointers
            return RelativePointer<PCODE>::GetValueAtPtr(pSlot);
        }
        return *dac_cast<PTR_PCODE>(pSlot);
    }

    // Special-case for when we know that the slot number corresponds
    // to a virtual method.
    inline PCODE GetSlotForVirtual(UINT32 slotNum)
    {
        LIMITED_METHOD_CONTRACT;

        CONSISTENCY_CHECK(slotNum < GetNumVirtuals());
        // Virtual slots live in chunks pointed to by vtable indirections

        DWORD index = GetIndexOfVtableIndirection(slotNum);
        TADDR base = dac_cast<TADDR>(&(GetVtableIndirections()[index]));
        DPTR(VTableIndir2_t) baseAfterInd = VTableIndir_t::GetValueMaybeNullAtPtr(base) + GetIndexAfterVtableIndirection(slotNum);
        return VTableIndir2_t::GetValueMaybeNullAtPtr(dac_cast<TADDR>(baseAfterInd));
    }

    TADDR GetSlotPtrRaw(UINT32 slotNum)
    {
        WRAPPER_NO_CONTRACT;
        CONSISTENCY_CHECK(slotNum < GetNumVtableSlots());

        if (slotNum < GetNumVirtuals())
        {
            // Virtual slots live in chunks pointed to by vtable indirections
            DWORD index = GetIndexOfVtableIndirection(slotNum);
            TADDR base = dac_cast<TADDR>(&(GetVtableIndirections()[index]));
            DPTR(VTableIndir2_t) baseAfterInd = VTableIndir_t::GetValueMaybeNullAtPtr(base) + GetIndexAfterVtableIndirection(slotNum);
            return dac_cast<TADDR>(baseAfterInd);
        }
        else if (HasSingleNonVirtualSlot())
        {
            // Non-virtual slots < GetNumVtableSlots live in a single chunk pointed to by an optional member,
            // except when there is only one in which case it lives in the optional member itself
            _ASSERTE(slotNum == GetNumVirtuals());
            return GetNonVirtualSlotsPtr();
        }
        else
        {
            // Non-virtual slots < GetNumVtableSlots live in a single chunk pointed to by an optional member
            _ASSERTE(HasNonVirtualSlotsArray());
            g_IBCLogger.LogMethodTableNonVirtualSlotsAccess(this);
            return dac_cast<TADDR>(GetNonVirtualSlotsArray() + (slotNum - GetNumVirtuals()));
        }
    }

    TADDR GetSlotPtr(UINT32 slotNum)
    {
        WRAPPER_NO_CONTRACT;

        // Slots in NGened images are relative pointers
        CONSISTENCY_CHECK(!IsZapped());

        return GetSlotPtrRaw(slotNum);
    }

    void SetSlot(UINT32 slotNum, PCODE slotVal);

    //-------------------------------------------------------------------
    // The VTABLE
    //
    // Rather than the traditional array of code pointers (or "slots") we use a two-level vtable in
    // which slots for virtual methods live in chunks.  Doing so allows the chunks to be shared among
    // method tables (the most common example being between parent and child classes where the child
    // does not override any method in the chunk).  This yields substantial space savings at the fixed
    // cost of one additional indirection for a virtual call.
    //
    // Note that none of this should be visible outside the implementation of MethodTable; all other
    // code continues to refer to a virtual method via the traditional slot number.  This is similar to
    // how we refer to non-virtual methods as having a slot number despite having long ago moved their
    // code pointers out of the vtable.
    //
    // Consider a class where GetNumVirtuals is 5 and (for the sake of the example) assume we break
    // the vtable into chunks of size 3.  The layout would be as follows:
    //
    //   pMT                       chunk 1                   chunk 2
    //   ------------------        ------------------        ------------------
    //   |                |        |      M1()      |        |      M4()      |
    //   |   fixed-size   |        ------------------        ------------------
    //   |   portion of   |        |      M2()      |        |      M5()      |
    //   |   MethodTable  |        ------------------        ------------------
    //   |                |        |      M3()      |
    //   ------------------        ------------------
    //   | ptr to chunk 1 |
    //   ------------------
    //   | ptr to chunk 2 |
    //   ------------------
    //
    // We refer to "ptr to chunk 1" and "ptr to chunk 2" as "indirection slots."
    //
    // The current chunking strategy is independent of class properties; all are of size 8.  Several
    // other strategies were tried, and the only one that has performed better empirically is to begin
    // with a single chunk of size 4 (matching the number of virtuals in System.Object) and then
    // continue with chunks of size 8.  However it was a small improvement and required the run-time
    // helpers listed below to be measurably slower.
    //
    // If you want to change this, you should only need to modify the first four functions below
    // along with any assembly helper that has taken a dependency on the layout.  Currently,
    // those consist of:
    //     JIT_IsInstanceOfInterface
    //     JIT_ChkCastInterface
    //     Transparent proxy stub
    //
    // This layout only applies to the virtual methods in a class (those with slot number below GetNumVirtuals).
    // Non-virtual methods that are in the vtable (those with slot numbers between GetNumVirtuals and
    // GetNumVtableSlots) are laid out in a single chunk pointed to by an optional member.
    // See GetSlotPtrRaw for more details.

    #define VTABLE_SLOTS_PER_CHUNK 8
    #define VTABLE_SLOTS_PER_CHUNK_LOG2 3

#if defined(FEATURE_NGEN_RELOCS_OPTIMIZATIONS)
    typedef RelativePointer<PCODE> VTableIndir2_t;
    typedef RelativePointer<DPTR(VTableIndir2_t)> VTableIndir_t;
#else
    typedef PlainPointer<PCODE> VTableIndir2_t;
    typedef PlainPointer<DPTR(VTableIndir2_t)> VTableIndir_t;
#endif

    static DWORD GetIndexOfVtableIndirection(DWORD slotNum);
    static DWORD GetStartSlotForVtableIndirection(UINT32 indirectionIndex, DWORD wNumVirtuals);
    static DWORD GetEndSlotForVtableIndirection(UINT32 indirectionIndex, DWORD wNumVirtuals);
    static UINT32 GetIndexAfterVtableIndirection(UINT32 slotNum);
    static DWORD GetNumVtableIndirections(DWORD wNumVirtuals);
    DPTR(VTableIndir_t) GetVtableIndirections();
    DWORD GetNumVtableIndirections();

    class VtableIndirectionSlotIterator
    {
        friend class MethodTable;

    private:
        DPTR(VTableIndir_t) m_pSlot;
        DWORD m_i;
        DWORD m_count;
        PTR_MethodTable m_pMT;

        VtableIndirectionSlotIterator(MethodTable *pMT);
        VtableIndirectionSlotIterator(MethodTable *pMT, DWORD index);

    public:
        BOOL Next();
        BOOL Finished();
        DWORD GetIndex();
        DWORD GetOffsetFromMethodTable();
        DPTR(VTableIndir2_t) GetIndirectionSlot();

#ifndef DACCESS_COMPILE
        void SetIndirectionSlot(DPTR(VTableIndir2_t) pChunk);
#endif

        DWORD GetStartSlot();
        DWORD GetEndSlot();
        DWORD GetNumSlots();
        DWORD GetSize();
    };  // class VtableIndirectionSlotIterator

    VtableIndirectionSlotIterator IterateVtableIndirectionSlots();
    VtableIndirectionSlotIterator IterateVtableIndirectionSlotsFrom(DWORD index);

#ifdef FEATURE_PREJIT
    static BOOL CanShareVtableChunksFrom(MethodTable *pTargetMT, Module *pCurrentLoaderModule, Module *pCurrentPreferredZapModule);
    BOOL CanInternVtableChunk(DataImage *image, VtableIndirectionSlotIterator it);
#else
    static BOOL CanShareVtableChunksFrom(MethodTable *pTargetMT, Module *pCurrentLoaderModule);
#endif

    inline BOOL HasNonVirtualSlots()
    {
        LIMITED_METHOD_DAC_CONTRACT;
        return GetFlag(enum_flag_HasNonVirtualSlots);
    }

    inline BOOL HasSingleNonVirtualSlot()
    {
        LIMITED_METHOD_DAC_CONTRACT;
        return GetFlag(enum_flag_HasSingleNonVirtualSlot);
    }

    inline BOOL HasNonVirtualSlotsArray()
    {
        LIMITED_METHOD_DAC_CONTRACT;
        return HasNonVirtualSlots() && !HasSingleNonVirtualSlot();
    }

    TADDR GetNonVirtualSlotsPtr();

    inline PTR_PCODE GetNonVirtualSlotsArray()
    {
        LIMITED_METHOD_DAC_CONTRACT;
        _ASSERTE(HasNonVirtualSlotsArray());
        return RelativePointer<PTR_PCODE>::GetValueAtPtr(GetNonVirtualSlotsPtr());
    }

#ifndef DACCESS_COMPILE
    inline void SetNonVirtualSlotsArray(PCODE *slots)
    {
        LIMITED_METHOD_CONTRACT;
        _ASSERTE(HasNonVirtualSlotsArray());

        RelativePointer<PCODE *> *pRelPtr = (RelativePointer<PCODE *> *)GetNonVirtualSlotsPtr();
        pRelPtr->SetValue(slots);
    }

    inline void SetHasSingleNonVirtualSlot()
    {
        LIMITED_METHOD_CONTRACT;
        SetFlag(enum_flag_HasSingleNonVirtualSlot);
    }
#endif

    inline unsigned GetNonVirtualSlotsArraySize()
    {
        LIMITED_METHOD_DAC_CONTRACT;
        return GetNumNonVirtualSlots() * sizeof(PCODE);
    }

    inline WORD GetNumNonVirtualSlots();

    inline WORD GetNumVirtuals()
    {
        LIMITED_METHOD_DAC_CONTRACT;

        g_IBCLogger.LogMethodTableAccess(this);
        return GetNumVirtuals_NoLogging();
    }

    inline WORD GetNumVirtuals_NoLogging()
    {
        LIMITED_METHOD_DAC_CONTRACT;

        return m_wNumVirtuals;
    }

    inline void SetNumVirtuals (WORD wNumVtableSlots)
    {
        LIMITED_METHOD_CONTRACT;
        m_wNumVirtuals = wNumVtableSlots;
    }

    unsigned GetNumParentVirtuals()
    {
        LIMITED_METHOD_CONTRACT;
        if (IsInterface()) {
            return 0;
        }
        MethodTable *pMTParent = GetParentMethodTable();
        g_IBCLogger.LogMethodTableAccess(this);
        return pMTParent == NULL ? 0 : pMTParent->GetNumVirtuals();
    }

    #define SIZEOF__MethodTable_ (0x10 + (6 INDEBUG(+1)) * TARGET_POINTER_SIZE)

    static inline DWORD GetVtableOffset()
    {
        LIMITED_METHOD_DAC_CONTRACT;

        return SIZEOF__MethodTable_;
    }

    // Return total methods: virtual, static, and instance method slots.
    WORD GetNumMethods();

    // Return number of slots in this methodtable. This is just an information about the layout of the methodtable, it should not be used
    // for functionality checks. Do not confuse with GetNumVirtuals()!
    WORD GetNumVtableSlots()
    {
        LIMITED_METHOD_DAC_CONTRACT;
        return GetNumVirtuals() + GetNumNonVirtualSlots();
    }

    //-------------------------------------------------------------------
    // Slots <-> the MethodDesc associated with the slot.
    //

    MethodDesc* GetMethodDescForSlot(DWORD slot);

    static MethodDesc*  GetMethodDescForSlotAddress(PCODE addr, BOOL fSpeculative = FALSE);

    PCODE GetRestoredSlot(DWORD slot);

    // Returns MethodTable that GetRestoredSlot get its values from
    MethodTable * GetRestoredSlotMT(DWORD slot);

    // Used to map methods on the same slot between instantiations.
    MethodDesc * GetParallelMethodDesc(MethodDesc * pDefMD);

    //-------------------------------------------------------------------
    // BoxedEntryPoint MethodDescs.
    //
    // Virtual methods on structs have BoxedEntryPoint method descs in their vtable.
    // See also notes for MethodDesc::FindOrCreateAssociatedMethodDesc.  You should
    // probably be using that function if you need to map between unboxing
    // stubs and non-unboxing stubs.

    MethodDesc* GetBoxedEntryPointMD(MethodDesc *pMD);

    MethodDesc* GetUnboxedEntryPointMD(MethodDesc *pMD);
    MethodDesc* GetExistingUnboxedEntryPointMD(MethodDesc *pMD);

    //-------------------------------------------------------------------
    // FIELD LAYOUT, OBJECT SIZE ETC.
    //

    inline BOOL HasLayout();

    inline EEClassLayoutInfo* GetLayoutInfo();

    EEClassNativeLayoutInfo const* GetNativeLayoutInfo();

    void EnsureNativeLayoutInfoInitialized();

    inline BOOL IsBlittable();

    inline BOOL IsManagedSequential();

    inline BOOL HasExplicitSize();

    UINT32 GetNativeSize();

    DWORD           GetBaseSize()
    {
        LIMITED_METHOD_DAC_CONTRACT;
        return(m_BaseSize);
    }

    void            SetBaseSize(DWORD baseSize)
    {
        LIMITED_METHOD_CONTRACT;
        m_BaseSize = baseSize;
    }

    BOOL            IsStringOrArray() const
    {
        LIMITED_METHOD_DAC_CONTRACT;
        return HasComponentSize();
    }

    BOOL IsString()
    {
        LIMITED_METHOD_DAC_CONTRACT;
        return HasComponentSize() && !IsArray() && RawGetComponentSize() == 2;
    }

    BOOL            HasComponentSize() const
    {
        LIMITED_METHOD_DAC_CONTRACT;
        return GetFlag(enum_flag_HasComponentSize);
    }

    // returns random combination of flags if this doesn't have a component size
    WORD            RawGetComponentSize()
    {
        LIMITED_METHOD_DAC_CONTRACT;
#if BIGENDIAN
        return *((WORD*)&m_dwFlags + 1);
#else // !BIGENDIAN
        return *(WORD*)&m_dwFlags;
#endif // !BIGENDIAN
    }

    // returns 0 if this doesn't have a component size

    // The component size is actually 16-bit WORD, but this method is returning SIZE_T to ensure
    // that SIZE_T is used everywhere for object size computation. It is necessary to support
    // objects bigger than 2GB.
    SIZE_T          GetComponentSize()
    {
        LIMITED_METHOD_DAC_CONTRACT;
        return HasComponentSize() ? RawGetComponentSize() : 0;
    }

    void SetComponentSize(WORD wComponentSize)
    {
        LIMITED_METHOD_CONTRACT;
        // it would be nice to assert here that this is either a string
        // or an array, but how do we know.
        //
        // it would also be nice to assert that the component size is > 0,
        // but that would not hold for array's of System.Void and generic type parameters
        SetFlag(enum_flag_HasComponentSize);
        m_dwFlags = (m_dwFlags & ~0xFFFF) | wComponentSize;
    }

    inline WORD GetNumInstanceFields();

    inline WORD GetNumStaticFields();

    inline WORD GetNumThreadStaticFields();

    // Note that for value types GetBaseSize returns the size of instance fields for
    // a boxed value, and GetNumInstanceFieldsBytes for an unboxed value.
    // We place methods like these on MethodTable primarily so we can choose to cache
    // the information within MethodTable, and so less code manipulates EEClass
    // objects directly, because doing so can lead to bugs related to generics.
    //
    // <TODO> Use m_wBaseSize whenever this is identical to GetNumInstanceFieldBytes.
    // We would need to reserve a flag for this. </TODO>
    //
    inline DWORD GetNumInstanceFieldBytes();

    inline WORD GetNumIntroducedInstanceFields();

    // <TODO> Does this always return the same (or related) size as GetBaseSize()? </TODO>
    inline DWORD GetAlignedNumInstanceFieldBytes();


    // Note: This flag MUST be available even from an unrestored MethodTable - see GcScanRoots in siginfo.cpp.
    DWORD           ContainsPointers()
    {
        LIMITED_METHOD_CONTRACT;
        return GetFlag(enum_flag_ContainsPointers);
    }
    BOOL            Collectible()
    {
        LIMITED_METHOD_CONTRACT;
#ifdef FEATURE_COLLECTIBLE_TYPES
        return GetFlag(enum_flag_Collectible);
#else
        return FALSE;
#endif
    }
    BOOL            ContainsPointersOrCollectible()
    {
        LIMITED_METHOD_CONTRACT;
        return GetFlag(enum_flag_ContainsPointers) || GetFlag(enum_flag_Collectible);
    }

    OBJECTHANDLE    GetLoaderAllocatorObjectHandle();
    NOINLINE BYTE *GetLoaderAllocatorObjectForGC();

    BOOL            IsNotTightlyPacked();

    void SetContainsPointers()
    {
        LIMITED_METHOD_CONTRACT;
        SetFlag(enum_flag_ContainsPointers);
    }

#ifdef FEATURE_64BIT_ALIGNMENT
    inline bool RequiresAlign8()
    {
        LIMITED_METHOD_DAC_CONTRACT;
        return !!GetFlag(enum_flag_RequiresAlign8);
    }

    inline void SetRequiresAlign8()
    {
        LIMITED_METHOD_CONTRACT;
        SetFlag(enum_flag_RequiresAlign8);
    }
#endif // FEATURE_64BIT_ALIGNMENT

    //-------------------------------------------------------------------
    // FIELD DESCRIPTORS
    //
    // Most of this API still lives on EEClass.
    //
    // ************************************ WARNING *************
    // **   !!!!INSTANCE FIELDDESCS ARE REPRESENTATIVES!!!!!   **
    // ** THEY ARE SHARED BY COMPATIBLE GENERIC INSTANTIATIONS **
    // ************************************ WARNING *************

    // This goes straight to the EEClass
    // Careful about using this method. If it's possible that fields may have been added via EnC, then
    // must use the FieldDescIterator as any fields added via EnC won't be in the raw list
    PTR_FieldDesc GetApproxFieldDescListRaw();

    // This returns a type-exact FieldDesc for a static field, but may still return a representative
    // for a non-static field.
    PTR_FieldDesc GetFieldDescByIndex(DWORD fieldIndex);

    DWORD GetIndexForFieldDesc(FieldDesc *pField);

    inline bool RequiresFatDispatchTokens()
    {
        LIMITED_METHOD_CONTRACT;
        return !!GetFlag(enum_flag_RequiresDispatchTokenFat);
    }

    inline void SetRequiresFatDispatchTokens()
    {
        LIMITED_METHOD_CONTRACT;
        SetFlag(enum_flag_RequiresDispatchTokenFat);
    }

    inline bool HasPreciseInitCctors()
    {
        LIMITED_METHOD_CONTRACT;
        return !!GetFlag(enum_flag_HasPreciseInitCctors);
    }

    inline void SetHasPreciseInitCctors()
    {
        LIMITED_METHOD_CONTRACT;
        SetFlag(enum_flag_HasPreciseInitCctors);
    }

#if defined(FEATURE_HFA)
    inline bool IsHFA()
    {
        LIMITED_METHOD_CONTRACT;
        return !!GetFlag(enum_flag_IsHFA);
    }

    inline void SetIsHFA()
    {
        LIMITED_METHOD_CONTRACT;
        SetFlag(enum_flag_IsHFA);
    }
#else // !FEATURE_HFA
    bool IsHFA();
#endif // FEATURE_HFA

    // Returns the size in bytes of this type if it is a HW vector type; 0 otherwise.
    int GetVectorSize();

    // Get the HFA type. This is supported both with FEATURE_HFA, in which case it
    // depends on the cached bit on the class, or without, in which case it is recomputed
    // for each invocation.
    CorElementType GetHFAType();
    // The managed and unmanaged HFA type can differ for types with layout. The following two methods return the unmanaged HFA type.
    bool IsNativeHFA();
    CorElementType GetNativeHFAType();

#ifdef UNIX_AMD64_ABI
    inline bool IsRegPassedStruct()
    {
        LIMITED_METHOD_CONTRACT;
        return !!GetFlag(enum_flag_IsRegStructPassed);
    }

    inline void SetRegPassedStruct()
    {
        LIMITED_METHOD_CONTRACT;
        SetFlag(enum_flag_IsRegStructPassed);
    }
#else
    inline bool IsRegPassedStruct()
    {
        return false;
    }
#endif

#ifdef FEATURE_64BIT_ALIGNMENT
    // Returns true iff the native view of this type requires 64-bit aligment.
    bool NativeRequiresAlign8();
#endif // FEATURE_64BIT_ALIGNMENT

    // True if interface casts for an object having this type require more
    // than a simple scan of the interface map
    // See JIT_IsInstanceOfInterface
    inline BOOL InstanceRequiresNonTrivialInterfaceCast()
    {
        LIMITED_METHOD_CONTRACT;

        return GetFlag(enum_flag_NonTrivialInterfaceCast);
    }


    //-------------------------------------------------------------------
    // PARENT INTERFACES
    //
    unsigned GetNumInterfaces()
    {
        LIMITED_METHOD_DAC_CONTRACT;
        return m_wNumInterfaces;
    }

    //-------------------------------------------------------------------
    // CASTING
    //
    BOOL CanCastToInterface(MethodTable *pTargetMT, TypeHandlePairList *pVisited = NULL);
    BOOL CanCastToClass(MethodTable *pTargetMT, TypeHandlePairList *pVisited = NULL);
    BOOL CanCastToClassOrInterface(MethodTable *pTargetMT, TypeHandlePairList *pVisited);
    BOOL ArraySupportsBizarreInterface(MethodTable* pInterfaceMT, TypeHandlePairList* pVisited);
    BOOL ArrayIsInstanceOf(TypeHandle toTypeHnd, TypeHandlePairList* pVisited);

    BOOL CanCastByVarianceToInterfaceOrDelegate(MethodTable* pTargetMT, TypeHandlePairList* pVisited);

    // The inline part of equivalence check.
#ifndef DACCESS_COMPILE
    FORCEINLINE BOOL IsEquivalentTo(MethodTable *pOtherMT COMMA_INDEBUG(TypeHandlePairList *pVisited = NULL));

#ifdef FEATURE_TYPEEQUIVALENCE
    // This method is public so that TypeHandle has direct access to it
    BOOL IsEquivalentTo_Worker(MethodTable *pOtherMT COMMA_INDEBUG(TypeHandlePairList *pVisited));      // out-of-line part, SO tolerant
private:
    BOOL IsEquivalentTo_WorkerInner(MethodTable *pOtherMT COMMA_INDEBUG(TypeHandlePairList *pVisited)); // out-of-line part, SO intolerant
#endif // FEATURE_TYPEEQUIVALENCE
#endif

public:
    //-------------------------------------------------------------------
    // THE METHOD TABLE PARENT (SUPERCLASS/BASE CLASS)
    //

#if defined(FEATURE_NGEN_RELOCS_OPTIMIZATIONS)
#define PARENT_MT_FIXUP_OFFSET (-FIXUP_POINTER_INDIRECTION)
    typedef RelativeFixupPointer<PTR_MethodTable> ParentMT_t;
#else
#define PARENT_MT_FIXUP_OFFSET ((SSIZE_T)offsetof(MethodTable, m_pParentMethodTable))
    typedef IndirectPointer<PTR_MethodTable> ParentMT_t;
#endif

    BOOL HasApproxParent()
    {
        LIMITED_METHOD_DAC_CONTRACT;
        return (GetWriteableData()->m_dwFlags & MethodTableWriteableData::enum_flag_HasApproxParent) != 0;
    }
    inline void SetHasExactParent()
    {
        WRAPPER_NO_CONTRACT;
        FastInterlockAnd(&(GetWriteableDataForWrite()->m_dwFlags), ~MethodTableWriteableData::enum_flag_HasApproxParent);
    }


    // Caller must know that the parent method table is not an encoded fixup
    inline PTR_MethodTable GetParentMethodTable()
    {
        LIMITED_METHOD_DAC_CONTRACT;

        PRECONDITION(IsParentMethodTablePointerValid());
        return ReadPointerMaybeNull(this, &MethodTable::m_pParentMethodTable, GetFlagHasIndirectParent());
    }

    inline static PTR_VOID GetParentMethodTableOrIndirection(PTR_VOID pMT)
    {
        WRAPPER_NO_CONTRACT;
#if defined(FEATURE_NGEN_RELOCS_OPTIMIZATIONS)
        PTR_MethodTable pMethodTable = dac_cast<PTR_MethodTable>(pMT);
        PTR_MethodTable pParentMT = ReadPointerMaybeNull((MethodTable*) pMethodTable, &MethodTable::m_pParentMethodTable);
        return dac_cast<PTR_VOID>(pParentMT);
#else
        return PTR_VOID(*PTR_TADDR(dac_cast<TADDR>(pMT) + offsetof(MethodTable, m_pParentMethodTable)));
#endif
    }

    inline static BOOL IsParentMethodTableTagged(PTR_MethodTable pMT)
    {
        LIMITED_METHOD_CONTRACT;
        TADDR base = dac_cast<TADDR>(pMT) + offsetof(MethodTable, m_pParentMethodTable);
        return pMT->m_pParentMethodTable.IsTaggedIndirect(base, pMT->GetFlagHasIndirectParent(), PARENT_MT_FIXUP_OFFSET);
    }

    bool GetFlagHasIndirectParent()
    {
#ifdef FEATURE_PREJIT
        return !!GetFlag(enum_flag_HasIndirectParent);
#else
        return false;
#endif
    }

#ifndef DACCESS_COMPILE
    inline ParentMT_t * GetParentMethodTablePointerPtr()
    {
        LIMITED_METHOD_CONTRACT;
        return &m_pParentMethodTable;
    }

    inline bool IsParentMethodTableIndirectPointerMaybeNull()
    {
        LIMITED_METHOD_CONTRACT;
        return m_pParentMethodTable.IsIndirectPtrMaybeNullIndirect(GetFlagHasIndirectParent(), PARENT_MT_FIXUP_OFFSET);
    }

    inline bool IsParentMethodTableIndirectPointer()
    {
        LIMITED_METHOD_CONTRACT;
        return m_pParentMethodTable.IsIndirectPtrIndirect(GetFlagHasIndirectParent(), PARENT_MT_FIXUP_OFFSET);
    }

    inline MethodTable ** GetParentMethodTableValuePtr()
    {
        LIMITED_METHOD_CONTRACT;
        return m_pParentMethodTable.GetValuePtrIndirect(GetFlagHasIndirectParent(), PARENT_MT_FIXUP_OFFSET);
    }
#endif // !DACCESS_COMPILE

    // Is the parent method table pointer equal to the given argument?
    BOOL ParentEquals(PTR_MethodTable pMT)
    {
        LIMITED_METHOD_DAC_CONTRACT;
        PRECONDITION(IsParentMethodTablePointerValid());
        g_IBCLogger.LogMethodTableAccess(this);
        return GetParentMethodTable() == pMT;
    }

#ifdef _DEBUG
    BOOL IsParentMethodTablePointerValid();
#endif

#ifndef DACCESS_COMPILE
    void SetParentMethodTable (MethodTable *pParentMethodTable)
    {
        LIMITED_METHOD_CONTRACT;
        PRECONDITION(!IsParentMethodTableIndirectPointerMaybeNull());
        m_pParentMethodTable.SetValueMaybeNull(pParentMethodTable);
#ifdef _DEBUG
        GetWriteableDataForWrite_NoLogging()->SetParentMethodTablePointerValid();
#endif
    }
#endif // !DACCESS_COMPILE
    MethodTable * GetMethodTableMatchingParentClass(MethodTable * pWhichParent);
    Instantiation GetInstantiationOfParentClass(MethodTable *pWhichParent);

    //-------------------------------------------------------------------
    // THE  EEClass (Possibly shared between instantiations!).
    //
    // Note that it is not generally the case that GetClass.GetMethodTable() == t.

    PTR_EEClass GetClass();

    inline PTR_EEClass GetClass_NoLogging();

    PTR_EEClass GetClassWithPossibleAV();

    BOOL ValidateWithPossibleAV();

    BOOL IsClassPointerValid();

    static UINT32 GetOffsetOfFlags()
    {
        LIMITED_METHOD_CONTRACT;
        return offsetof(MethodTable, m_dwFlags);
    }

    static UINT32 GetIfArrayThenSzArrayFlag()
    {
        LIMITED_METHOD_CONTRACT;
        return enum_flag_Category_IfArrayThenSzArray;
    }

    //-------------------------------------------------------------------
    // CONSTRUCTION
    //
    // Do not call the following at any time except when creating a method table.
    // One day we will have proper constructors for method tables and all these
    // will disappear.
#ifndef DACCESS_COMPILE
    inline void SetClass(EEClass *pClass)
    {
        LIMITED_METHOD_CONTRACT;
        m_pEEClass.SetValue(pClass);
    }

    inline void SetCanonicalMethodTable(MethodTable * pMT)
    {
        m_pCanonMT.SetValue((TADDR)pMT | MethodTable::UNION_METHODTABLE);
    }
#endif

    inline void SetHasInstantiation(BOOL fTypicalInstantiation, BOOL fSharedByGenericInstantiations);

    //-------------------------------------------------------------------
    // INTERFACE IMPLEMENTATION
    //
 public:
    // Faster force-inlined version of ImplementsInterface
    BOOL ImplementsInterfaceInline(MethodTable *pInterface);

    BOOL ImplementsInterface(MethodTable *pInterface);
    BOOL ImplementsEquivalentInterface(MethodTable *pInterface);

    MethodDesc *GetMethodDescForInterfaceMethod(TypeHandle ownerType, MethodDesc *pInterfaceMD, BOOL throwOnConflict);
    MethodDesc *GetMethodDescForInterfaceMethod(MethodDesc *pInterfaceMD, BOOL throwOnConflict); // You can only use this one for non-generic interfaces

    //-------------------------------------------------------------------
    // INTERFACE MAP.
    //

    inline PTR_InterfaceInfo GetInterfaceMap();

#ifndef DACCESS_COMPILE
    void SetInterfaceMap(WORD wNumInterfaces, InterfaceInfo_t* iMap);
#endif

    inline int HasInterfaceMap()
    {
        LIMITED_METHOD_DAC_CONTRACT;
        return (m_wNumInterfaces != 0);
    }

    // Where possible, use this iterator over the interface map instead of accessing the map directly
    // That way we can easily change the implementation of the map
    class InterfaceMapIterator
    {
        friend class MethodTable;

    private:
        PTR_InterfaceInfo m_pMap;
        DWORD m_i;
        DWORD m_count;

        InterfaceMapIterator(MethodTable *pMT)
          : m_pMap(pMT->GetInterfaceMap()),
            m_i((DWORD) -1),
            m_count(pMT->GetNumInterfaces())
        {
            WRAPPER_NO_CONTRACT;
        }

        InterfaceMapIterator(MethodTable *pMT, DWORD index)
          : m_pMap(pMT->GetInterfaceMap() + index),
            m_i(index),
            m_count(pMT->GetNumInterfaces())
        {
            WRAPPER_NO_CONTRACT;
            CONSISTENCY_CHECK(index >= 0 && index < m_count);
        }

    public:
        InterfaceInfo_t* GetInterfaceInfo()
        {
            LIMITED_METHOD_CONTRACT;
            return m_pMap;
        }

        // Move to the next item in the map, returning TRUE if an item
        // exists or FALSE if we've run off the end
        inline BOOL Next()
        {
            LIMITED_METHOD_CONTRACT;
            PRECONDITION(!Finished());
            if (m_i != (DWORD) -1)
                m_pMap++;
            return (++m_i < m_count);
        }

        // Have we iterated over all of the items?
        BOOL Finished()
        {
            return (m_i == m_count);
        }

        // Get the interface at the current position
        inline PTR_MethodTable GetInterface()
        {
            CONTRACT(PTR_MethodTable)
            {
                GC_NOTRIGGER;
                NOTHROW;
                SUPPORTS_DAC;
                PRECONDITION(m_i != (DWORD) -1 && m_i < m_count);
                POSTCONDITION(CheckPointer(RETVAL));
            }
            CONTRACT_END;

            RETURN (m_pMap->GetMethodTable());
        }

#ifndef DACCESS_COMPILE
        void SetInterface(MethodTable *pMT)
        {
            WRAPPER_NO_CONTRACT;
            m_pMap->SetMethodTable(pMT);
        }
#endif

        DWORD GetIndex()
        {
            LIMITED_METHOD_CONTRACT;
            return m_i;
        }
    };  // class InterfaceMapIterator

    // Create a new iterator over the interface map
    // The iterator starts just before the first item in the map
    InterfaceMapIterator IterateInterfaceMap()
    {
        WRAPPER_NO_CONTRACT;
        return InterfaceMapIterator(this);
    }

    // Create a new iterator over the interface map, starting at the index specified
    InterfaceMapIterator IterateInterfaceMapFrom(DWORD index)
    {
        WRAPPER_NO_CONTRACT;
        return InterfaceMapIterator(this, index);
    }

    //-------------------------------------------------------------------
    // ADDITIONAL INTERFACE MAP DATA
    //

    // We store extra info (flag bits) for interfaces implemented on this MethodTable in a separate optional
    // location for better data density (if we put them in the interface map directly data alignment could
    // have us using 32 or even 64 bits to represent a single boolean value). Currently the only flag we
    // persist is IsDeclaredOnClass (was the interface explicitly declared by this class).

    // Currently we always store extra info whenever we have an interface map (in the future you could imagine
    // this being limited to those scenarios in which at least one of the interfaces has a non-default value
    // for a flag).
    inline BOOL HasExtraInterfaceInfo()
    {
        SUPPORTS_DAC;
        return HasInterfaceMap();
    }

    // Count of interfaces that can have their extra info stored inline in the optional data structure itself
    // (once the interface count exceeds this limit the optional data slot will instead point to a buffer with
    // the information).
    enum { kInlinedInterfaceInfoThreshhold = sizeof(TADDR) * 8 };

    // Calculate how many bytes of storage will be required to track additional information for interfaces.
    // This will be zero if there are no interfaces, but can also be zero for small numbers of interfaces as
    // well, and callers should be ready to handle this.
    static SIZE_T GetExtraInterfaceInfoSize(DWORD cInterfaces);

    // Called after GetExtraInterfaceInfoSize above to setup a new MethodTable with the additional memory to
    // track extra interface info. If there are a non-zero number of interfaces implemented on this class but
    // GetExtraInterfaceInfoSize() returned zero, this call must still be made (with a NULL argument).
    void InitializeExtraInterfaceInfo(PVOID pInfo);

#ifdef FEATURE_PREJIT
    // Ngen support.
    void SaveExtraInterfaceInfo(DataImage *pImage);
    void FixupExtraInterfaceInfo(DataImage *pImage);
#endif // FEATURE_PREJIT

#ifdef DACCESS_COMPILE
    void EnumMemoryRegionsForExtraInterfaceInfo();
#endif // DACCESS_COMPILE

    // For the given interface in the map (specified via map index) mark the interface as declared explicitly
    // on this class. This is not legal for dynamically added interfaces (as used by RCWs).
    void SetInterfaceDeclaredOnClass(DWORD index);

    // For the given interface in the map (specified via map index) return true if the interface was declared
    // explicitly on this class.
    bool IsInterfaceDeclaredOnClass(DWORD index);

    //-------------------------------------------------------------------
    // VIRTUAL/INTERFACE CALL RESOLUTION
    //
    // These should probably go in method.hpp since they don't have
    // much to do with method tables per se.
    //

    // get the method desc given the interface method desc
    static MethodDesc *GetMethodDescForInterfaceMethodAndServer(TypeHandle ownerType, MethodDesc *pItfMD, OBJECTREF *pServer);

#ifdef FEATURE_COMINTEROP
    // get the method desc given the interface method desc on a COM implemented server (if fNullOk is set then NULL is an allowable return value)
    MethodDesc *GetMethodDescForComInterfaceMethod(MethodDesc *pItfMD, bool fNullOk);
#endif // FEATURE_COMINTEROP


    // Try a partial resolve of the constraint call, up to generic code sharing.
    //
    // Note that this will not necessarily resolve the call exactly, since we might be compiling
    // shared generic code - it may just resolve it to a candidate suitable for
    // JIT compilation, and require a runtime lookup for the actual code pointer
    // to call.
    //
    // Return NULL if the call could not be resolved, e.g. because it is invoked
    // on a type that inherits the implementation of the method from System.Object
    // or System.ValueType.
    //
    // Always returns an unboxed entry point with a uniform calling convention.
    MethodDesc * TryResolveConstraintMethodApprox(
        TypeHandle   ownerType,
        MethodDesc * pMD,
        BOOL *       pfForceUseRuntimeLookup = NULL);

    //-------------------------------------------------------------------
    // CONTRACT IMPLEMENTATIONS
    //

    inline BOOL HasDispatchMap()
    {
        WRAPPER_NO_CONTRACT;
        return GetDispatchMap() != NULL;
    }

    PTR_DispatchMap GetDispatchMap();

    inline BOOL HasDispatchMapSlot()
    {
        LIMITED_METHOD_DAC_CONTRACT;
        return GetFlag(enum_flag_HasDispatchMapSlot);
    }

#ifndef DACCESS_COMPILE
    void SetDispatchMap(DispatchMap *pDispatchMap)
    {
        LIMITED_METHOD_CONTRACT;
        _ASSERTE(HasDispatchMapSlot());

        TADDR pSlot = GetMultipurposeSlotPtr(enum_flag_HasDispatchMapSlot, c_DispatchMapSlotOffsets);

        RelativePointer<DispatchMap *> *pRelPtr = (RelativePointer<DispatchMap *> *)pSlot;
        pRelPtr->SetValue(pDispatchMap);
    }
#endif // !DACCESS_COMPILE

protected:
    BOOL FindEncodedMapDispatchEntry(UINT32 typeID,
                                     UINT32 slotNumber,
                                     DispatchMapEntry *pEntry);

    BOOL FindIntroducedImplementationTableDispatchEntry(UINT32 slotNumber,
                                                        DispatchMapEntry *pEntry,
                                                        BOOL fVirtualMethodsOnly);

    BOOL FindDispatchEntryForCurrentType(UINT32 typeID,
                                         UINT32 slotNumber,
                                         DispatchMapEntry *pEntry);

    BOOL FindDispatchEntry(UINT32 typeID,
                           UINT32 slotNumber,
                           DispatchMapEntry *pEntry);

private:
    BOOL FindDispatchImpl(
        UINT32         typeID,
        UINT32         slotNumber,
        DispatchSlot * pImplSlot,
        BOOL           throwOnConflict);

public:
#ifndef DACCESS_COMPILE
    BOOL FindDefaultInterfaceImplementation(
        MethodDesc *pInterfaceMD,
        MethodTable *pObjectMT,
        MethodDesc **ppDefaultMethod,
        BOOL allowVariance,
        BOOL throwOnConflict);
#endif // DACCESS_COMPILE

    DispatchSlot FindDispatchSlot(UINT32 typeID, UINT32 slotNumber, BOOL throwOnConflict);

    // You must use the second of these two if there is any chance the pMD is a method
    // on a generic interface such as IComparable<T> (which it normally can be).  The
    // ownerType is used to provide an exact qualification in the case the pMD is
    // a shared method descriptor.
    DispatchSlot FindDispatchSlotForInterfaceMD(MethodDesc *pMD, BOOL throwOnConflict);
    DispatchSlot FindDispatchSlotForInterfaceMD(TypeHandle ownerType, MethodDesc *pMD, BOOL throwOnConflict);

    MethodDesc *ReverseInterfaceMDLookup(UINT32 slotNumber);

    // Lookup, does not assign if not already done.
    UINT32 LookupTypeID();
    // Lookup, will assign ID if not already done.
    UINT32 GetTypeID();


    MethodTable *LookupDispatchMapType(DispatchMapTypeID typeID);

    MethodDesc *GetIntroducingMethodDesc(DWORD slotNumber);

    // Determines whether all methods in the given interface have their final implementing
    // slot in a parent class. I.e. if this returns TRUE, it is trivial (no VSD lookup) to
    // dispatch pItfMT methods on this class if one knows how to dispatch them on pParentMT.
    BOOL ImplementsInterfaceWithSameSlotsAsParent(MethodTable *pItfMT, MethodTable *pParentMT);

    // Determines whether all methods in the given interface have their final implementation
    // in a parent class. I.e. if this returns TRUE, this class behaves the same as pParentMT
    // when it comes to dispatching pItfMT methods.
    BOOL HasSameInterfaceImplementationAsParent(MethodTable *pItfMT, MethodTable *pParentMT);

public:
    static MethodDesc *MapMethodDeclToMethodImpl(MethodDesc *pMDDecl);

    //-------------------------------------------------------------------
    // FINALIZATION SEMANTICS
    //

    DWORD  CannotUseSuperFastHelper()
    {
        WRAPPER_NO_CONTRACT;
        return HasFinalizer();
    }

    void SetHasFinalizer()
    {
        LIMITED_METHOD_CONTRACT;
        SetFlag(enum_flag_HasFinalizer);
    }

    void SetHasCriticalFinalizer()
    {
        LIMITED_METHOD_CONTRACT;
        SetFlag(enum_flag_HasCriticalFinalizer);
    }
    // Does this class have non-trivial finalization requirements?
    DWORD HasFinalizer()
    {
        LIMITED_METHOD_DAC_CONTRACT;
        return GetFlag(enum_flag_HasFinalizer);
    }
    // Must this class be finalized during a rude appdomain unload, and
    // must it's finalizer run in a different order from normal finalizers?
    DWORD HasCriticalFinalizer() const
    {
        LIMITED_METHOD_CONTRACT;
        return GetFlag(enum_flag_HasCriticalFinalizer);
    }

    //-------------------------------------------------------------------
    // STATIC FIELDS
    //

    DWORD  GetOffsetOfFirstStaticHandle();
    DWORD  GetOffsetOfFirstStaticMT();

#ifndef DACCESS_COMPILE
    inline PTR_BYTE GetNonGCStaticsBasePointer();
    inline PTR_BYTE GetGCStaticsBasePointer();
    inline PTR_BYTE GetNonGCThreadStaticsBasePointer();
    inline PTR_BYTE GetGCThreadStaticsBasePointer();
#endif //!DACCESS_COMPILE

    inline PTR_BYTE GetNonGCThreadStaticsBasePointer(PTR_Thread pThread);
    inline PTR_BYTE GetGCThreadStaticsBasePointer(PTR_Thread pThread);

    inline DWORD IsDynamicStatics()
    {
        LIMITED_METHOD_DAC_CONTRACT;
        return !TestFlagWithMask(enum_flag_StaticsMask, enum_flag_StaticsMask_NonDynamic);
    }

    inline void SetDynamicStatics(BOOL fGeneric)
    {
        LIMITED_METHOD_CONTRACT;
        SetFlag(fGeneric ? enum_flag_StaticsMask_Generics : enum_flag_StaticsMask_Dynamic);
    }

    inline void SetHasBoxedRegularStatics()
    {
        LIMITED_METHOD_CONTRACT;
        SetFlag(enum_flag_HasBoxedRegularStatics);
    }

    inline DWORD HasBoxedRegularStatics()
    {
        LIMITED_METHOD_CONTRACT;
        return GetFlag(enum_flag_HasBoxedRegularStatics);
    }

    DWORD HasFixedAddressVTStatics();

    // Indicates if the MethodTable only contains abstract methods
    BOOL HasOnlyAbstractMethods();

    //-------------------------------------------------------------------
    // PER-INSTANTIATION STATICS INFO
    //


    void SetupGenericsStaticsInfo(FieldDesc* pStaticFieldDescs);

    BOOL HasGenericsStaticsInfo()
    {
        LIMITED_METHOD_DAC_CONTRACT;
        return GetFlag(enum_flag_StaticsMask_Generics);
    }

    PTR_FieldDesc GetGenericsStaticFieldDescs()
    {
        WRAPPER_NO_CONTRACT;
        _ASSERTE(HasGenericsStaticsInfo());
        return ReadPointerMaybeNull((GenericsStaticsInfo *)GetGenericsStaticsInfo(), &GenericsStaticsInfo::m_pFieldDescs);
    }

    BOOL HasCrossModuleGenericStaticsInfo()
    {
        LIMITED_METHOD_DAC_CONTRACT;
        return TestFlagWithMask(enum_flag_StaticsMask, enum_flag_StaticsMask_CrossModuleGenerics);
    }

    PTR_Module GetGenericsStaticsModuleAndID(DWORD * pID);

    WORD GetNumHandleRegularStatics();

    WORD GetNumBoxedRegularStatics ();
    WORD GetNumBoxedThreadStatics ();

    //-------------------------------------------------------------------
    // DYNAMIC ID
    //

    // Used for generics and reflection emit in memory
    DWORD GetModuleDynamicEntryID();
    Module* GetModuleForStatics();

    //-------------------------------------------------------------------
    // GENERICS DICT INFO
    //

    // Number of generic arguments, whether this is a method table for
    // a generic type instantiation, e.g. List<string> or the "generic" MethodTable
    // e.g. for List.
    inline DWORD GetNumGenericArgs()
    {
        LIMITED_METHOD_DAC_CONTRACT;
        if (HasInstantiation())
            return (DWORD) (GetGenericsDictInfo()->m_wNumTyPars);
        else
            return 0;
    }

    inline DWORD GetNumDicts()
    {
        LIMITED_METHOD_DAC_CONTRACT;
        if (HasPerInstInfo())
        {
            PTR_GenericsDictInfo  pDictInfo = GetGenericsDictInfo();
            return (DWORD) (pDictInfo->m_wNumDicts);
        }
        else
            return 0;
    }

    //-------------------------------------------------------------------
    // OBJECTS
    //

    OBJECTREF Allocate();

    // This flavor of Allocate is more efficient, but can only be used
    // if IsRestored(), CheckInstanceActivated(), IsClassInited() are known to be true.
    // A sufficient condition is that another instance of the exact same type already
    // exists in the same appdomain. It's currently called only from Delegate.Combine
    // via COMDelegate::InternalAllocLike.
    OBJECTREF AllocateNoChecks();

    OBJECTREF Box(void* data);
    OBJECTREF FastBox(void** data);
#ifndef DACCESS_COMPILE
    BOOL UnBoxInto(void *dest, OBJECTREF src);
    BOOL UnBoxIntoArg(ArgDestination *argDest, OBJECTREF src);
    void UnBoxIntoUnchecked(void *dest, OBJECTREF src);
#endif

#ifdef _DEBUG
    // Used for debugging class layout. Dumps to the debug console
    // when debug is true.
    void DebugDumpVtable(LPCUTF8 szClassName, BOOL fDebug);
    void Debug_DumpInterfaceMap(LPCSTR szInterfaceMapPrefix);
    void Debug_DumpDispatchMap();
    void DebugDumpFieldLayout(LPCUTF8 pszClassName, BOOL debug);
    void DebugRecursivelyDumpInstanceFields(LPCUTF8 pszClassName, BOOL debug);
    void DebugDumpGCDesc(LPCUTF8 pszClassName, BOOL debug);
#endif //_DEBUG

    inline BOOL IsAgileAndFinalizable()
    {
        LIMITED_METHOD_CONTRACT;
        // Right now, System.Thread is the only cases of this.
        // Things should stay this way - please don't change without talking to EE team.
        return this == g_pThreadClass;
    }


    //-------------------------------------------------------------------
    // ENUMS, DELEGATES, VALUE TYPES, ARRAYS
    //
    // #KindsOfElementTypes
    // GetInternalCorElementType() retrieves the internal representation of the type. It's not always
    // appropiate to use this. For example, we treat enums as their underlying type or some structs are
    // optimized to be ints. To get the signature type or the verifier type (same as signature except for
    // enums are normalized to the primtive type that underlies them), use the APIs in Typehandle.h
    //
    //   * code:TypeHandle.GetSignatureCorElementType()
    //   * code:TypeHandle.GetVerifierCorElementType()
    //   * code:TypeHandle.GetInternalCorElementType()
    CorElementType GetInternalCorElementType();
    void SetInternalCorElementType(CorElementType _NormType);

    // See code:TypeHandle::GetVerifierCorElementType for description
    CorElementType GetVerifierCorElementType();

    // See code:TypeHandle::GetSignatureCorElementType for description
    CorElementType GetSignatureCorElementType();

    // A true primitive is one who's GetVerifierCorElementType() ==
    //      ELEMENT_TYPE_I,
    //      ELEMENT_TYPE_I4,
    //      ELEMENT_TYPE_TYPEDBYREF etc.
    // Note that GetIntenalCorElementType might return these same values for some additional
    // types such as Enums and some structs.
    BOOL IsTruePrimitive();
    void SetIsTruePrimitive();

    // Is this delegate? Returns false for System.Delegate and System.MulticastDelegate.
    inline BOOL IsDelegate()
    {
        LIMITED_METHOD_DAC_CONTRACT;
        // We do not allow single cast delegates anymore, just check for multicast delegate
        _ASSERTE(g_pMulticastDelegateClass);
        return ParentEquals(g_pMulticastDelegateClass);
    }

    // Is this System.Object?
    inline BOOL IsObjectClass()
    {
        LIMITED_METHOD_CONTRACT;
        _ASSERTE(g_pObjectClass);
        return (this == g_pObjectClass);
    }

    // Is this System.ValueType?
    inline DWORD IsValueTypeClass()
    {
        LIMITED_METHOD_CONTRACT;
        _ASSERTE(g_pValueTypeClass);
        return (this == g_pValueTypeClass);
    }

    // Is this value type? Returns false for System.ValueType and System.Enum.
    inline BOOL IsValueType();

    // Returns "TRUE" iff "this" is a struct type such that return buffers used for returning a value
    // of this type must be stack-allocated.  This will generally be true only if the struct
    // contains GC pointers, and does not exceed some size limit.  Maintaining this as an invariant allows
    // an optimization: the JIT may assume that return buffer pointers for return types for which this predicate
    // returns TRUE are always stack allocated, and thus, that stores to the GC-pointer fields of such return
    // buffers do not require GC write barriers.
    BOOL IsStructRequiringStackAllocRetBuf();

    // Is this enum? Returns false for System.Enum.
    inline BOOL IsEnum();

    // Is this array? Returns false for System.Array.
    inline BOOL IsArray()
    {
        LIMITED_METHOD_DAC_CONTRACT;
        return GetFlag(enum_flag_Category_Array_Mask) == enum_flag_Category_Array;
    }
    inline BOOL IsMultiDimArray()
    {
        LIMITED_METHOD_DAC_CONTRACT;
        PRECONDITION(IsArray());
        return !GetFlag(enum_flag_Category_IfArrayThenSzArray);
    }

    // Returns true if this type is Nullable<T> for some T.
    inline BOOL IsNullable()
    {
        LIMITED_METHOD_DAC_CONTRACT;
        return GetFlag(enum_flag_Category_Mask) == enum_flag_Category_Nullable;
    }

    inline void SetIsNullable()
    {
        LIMITED_METHOD_CONTRACT;
        _ASSERTE(GetFlag(enum_flag_Category_Mask) == enum_flag_Category_ValueType);
        SetFlag(enum_flag_Category_Nullable);
    }
<<<<<<< HEAD
    
    // The following methods are only valid for the 
    // method tables for array types.  These MTs may 
    // be shared between array types and thus GetArrayElementTypeHandle
    // may only be approximate.  If you need the exact element type handle then
    // you should probably be calling GetArrayElementTypeHandle on a TypeHandle,
    // or an ArrayTypeDesc, or on an object reference that is known to be an array,
    // e.g. a BASEARRAYREF.
    //
    // At the moment only the object[] MethodTable is shared between array types.
    // In the future the amount of sharing of method tables is likely to be increased.
=======

    inline BOOL IsStructMarshalable()
    {
        LIMITED_METHOD_CONTRACT;
        PRECONDITION(!IsInterface());
        return GetFlag(enum_flag_IfNotInterfaceThenMarshalable);
    }

    inline void SetStructMarshalable()
    {
        LIMITED_METHOD_CONTRACT;
        PRECONDITION(!IsInterface());
        SetFlag(enum_flag_IfNotInterfaceThenMarshalable);
    }
    
    // The following methods are only valid for the method tables for array types.  
>>>>>>> c373d864
    CorElementType GetArrayElementType();
    DWORD GetRank();

    TypeHandle GetArrayElementTypeHandle()
    {
        LIMITED_METHOD_DAC_CONTRACT;
        _ASSERTE (IsArray());
        return TypeHandle::FromTAddr(m_ElementTypeHnd);
    }

    void SetArrayElementTypeHandle(TypeHandle th)
    {
        LIMITED_METHOD_DAC_CONTRACT;
        m_ElementTypeHnd = th.AsTAddr();
    }

    TypeHandle * GetArrayElementTypeHandlePtr()
    {
        LIMITED_METHOD_CONTRACT;
        return (TypeHandle *)&m_ElementTypeHnd;
    }

    static inline DWORD GetOffsetOfArrayElementTypeHandle()
    {
        LIMITED_METHOD_CONTRACT;
        return offsetof(MethodTable, m_ElementTypeHnd);
    }

    //-------------------------------------------------------------------
    // UNDERLYING METADATA
    //


    // Get the RID/token for the metadata for the corresponding type declaration
    unsigned GetTypeDefRid();
    unsigned GetTypeDefRid_NoLogging();

    inline mdTypeDef GetCl()
    {
        LIMITED_METHOD_CONTRACT;
        return TokenFromRid(GetTypeDefRid(), mdtTypeDef);
    }

    inline mdTypeDef GetCl_NoLogging()
    {
        LIMITED_METHOD_CONTRACT;
        return TokenFromRid(GetTypeDefRid_NoLogging(), mdtTypeDef);
    }

    void SetCl(mdTypeDef token);

#ifdef _DEBUG
// Make this smaller in debug builds to exercise the overflow codepath
#define METHODTABLE_TOKEN_OVERFLOW 0xFFF
#else
#define METHODTABLE_TOKEN_OVERFLOW 0xFFFF
#endif

    BOOL HasTokenOverflow()
    {
        LIMITED_METHOD_CONTRACT;
        return m_wToken == METHODTABLE_TOKEN_OVERFLOW;
    }

    // Get the MD Import for the metadata for the corresponding type declaration
    IMDInternalImport* GetMDImport();

    HRESULT GetCustomAttribute(WellKnownAttribute attribute,
                               const void  **ppData,
                               ULONG *pcbData);

    mdTypeDef GetEnclosingCl();

    bool GetCharSet(CorNativeLinkType* pCharSet);

#ifdef DACCESS_COMPILE
    void EnumMemoryRegions(CLRDataEnumMemoryFlags flags);
#endif

    //-------------------------------------------------------------------
    // REMOTEABLE METHOD INFO
    //

#ifdef FEATURE_COMINTEROP
    void SetHasGuidInfo();
    BOOL HasGuidInfo();
    void SetHasCCWTemplate();
    BOOL HasCCWTemplate();
    void SetHasRCWPerTypeData();
    BOOL HasRCWPerTypeData();
#endif // FEATURE_COMINTEROP

    //-------------------------------------------------------------------
    // DICTIONARIES FOR GENERIC INSTANTIATIONS
    //
    // The PerInstInfo pointer is a pointer to per-instantiation pointer table,
    // each entry of which points to an instantiation "dictionary"
    // for an instantiated type; the last pointer points to a
    // dictionary which is specific to this method table, previous
    // entries point to dictionaries in superclasses. Instantiated interfaces and structs
    // have just single dictionary (no inheritance).
    //
    // GetNumDicts() gives the number of dictionaries.
    //
    //@nice GENERICS: instead of a separate table of pointers, put the pointers
    // in the vtable itself. Advantages:
    // * Time: we save an indirection as we don't need to go through PerInstInfo first.
    // * Space: no need for PerInstInfo (1 word)
    // Problem is that lots of code assumes that the vtable is filled
    // uniformly with pointers to MethodDesc stubs.
    //
    // The dictionary for the method table is just an array of handles for
    // type parameters in the following cases:
    // * instantiated interfaces (no code)
    // * instantiated types whose code is not shared
    // Otherwise, it starts with the type parameters and then has a fixed
    // number of slots for handles (types & methods)
    // that are filled in lazily at run-time. Finally there is a "spill-bucket"
    // pointer used when the dictionary gets filled.
    // In summary:
    //    typar_1              type handle for first type parameter
    //    ...
    //    typar_n              type handle for last type parameter
    //    slot_1               slot for first run-time handle (initially null)
    //    ...
    //    slot_m               slot for last run-time handle (initially null)
    //    next_bucket          pointer to spill bucket (possibly null)
    // The spill bucket contains just run-time handle slots.
    //   (Alternative: continue chaining buckets.
    //    Advantage: no need to deallocate when growing dictionaries.
    //    Disadvantage: more indirections required at run-time.)
    //
    // The layout of dictionaries is determined by GetClass()->GetDictionaryLayout()
    // Thus the layout can vary between incompatible instantiations. This is sometimes useful because individual type
    // parameters may or may not be shared. For example, consider a two parameter class Dict<K,D>. In instantiations shared with
    // Dict<double,string> any reference to K is known at JIT-compile-time (it's double) but any token containing D
    // must have a dictionary entry. On the other hand, for instantiations shared with Dict<string,double> the opposite holds.
    //

#if defined(FEATURE_NGEN_RELOCS_OPTIMIZATIONS)
    typedef RelativePointer<PTR_Dictionary> PerInstInfoElem_t;
    typedef RelativePointer<DPTR(PerInstInfoElem_t)> PerInstInfo_t;
#else
    typedef PlainPointer<PTR_Dictionary> PerInstInfoElem_t;
    typedef PlainPointer<DPTR(PerInstInfoElem_t)> PerInstInfo_t;
#endif

    // Return a pointer to the per-instantiation information. See field itself for comments.
    DPTR(PerInstInfoElem_t) GetPerInstInfo()
    {
        LIMITED_METHOD_DAC_CONTRACT;
        _ASSERTE(HasPerInstInfo());
        return ReadPointer(this, &MethodTable::m_pPerInstInfo);
    }
    BOOL HasPerInstInfo()
    {
        LIMITED_METHOD_DAC_CONTRACT;
        return GetFlag(enum_flag_HasPerInstInfo) && !IsArray();
    }
#ifndef DACCESS_COMPILE
    static inline bool IsPerInstInfoRelative()
    {
        LIMITED_METHOD_CONTRACT;
        return decltype(m_pPerInstInfo)::isRelative;
    }
    static inline DWORD GetOffsetOfPerInstInfo()
    {
        LIMITED_METHOD_CONTRACT;
        return offsetof(MethodTable, m_pPerInstInfo);
    }
    void SetPerInstInfo(PerInstInfoElem_t *pPerInstInfo)
    {
        LIMITED_METHOD_CONTRACT;
        m_pPerInstInfo.SetValue(pPerInstInfo);
    }
    void SetDictInfo(WORD numDicts, WORD numTyPars)
    {
        WRAPPER_NO_CONTRACT;
        GenericsDictInfo* pInfo = GetGenericsDictInfo();
        pInfo->m_wNumDicts  = numDicts;
        pInfo->m_wNumTyPars = numTyPars;
    }

    DWORD GetDictionarySlotsSize();

#endif // !DACCESS_COMPILE
    PTR_GenericsDictInfo GetGenericsDictInfo()
    {
        LIMITED_METHOD_DAC_CONTRACT;
        // GenericsDictInfo is stored at negative offset of the dictionary
        return dac_cast<PTR_GenericsDictInfo>(GetPerInstInfo()) - 1;
    }

    // Get a pointer to the dictionary for this instantiated type
    // (The instantiation is stored in the initial slots of the dictionary)
    // If not instantiated, return NULL
    // This operation is not multi-threaded safe: other thread can update the 
    // dictionary pointer during a dictionary size expansion.
    PTR_Dictionary GetDictionary();

#ifdef FEATURE_PREJIT
    //
    // After the zapper compiles all code in a module it may attempt
    // to populate entries in all dictionaries
    // associated with generic types.  This is an optional step - nothing will
    // go wrong at runtime except we may get more one-off calls to JIT_GenericHandle.
    // Although these are one-off we prefer to avoid them since they touch metadata
    // pages.
    //
    // Fully populating a dictionary may in theory load more types. However
    // for the moment only those entries that refer to types that
    // are already loaded will be filled in.
    void PrepopulateDictionary(DataImage * image, BOOL nonExpansive);
#endif // FEATURE_PREJIT

    // Return a substitution suitbale for interpreting
    // the metadata in parent class, assuming we already have a subst.
    // suitable for interpreting the current class.
    //
    // If, for example, the definition for the current class is
    //   D<T> : C<List<T>, T[] >
    // then this (for C<!0,!1>) will be
    //   0 --> List<T>
    //   1 --> T[]
    // added to the chain of substitutions.
    //
    // Subsequently, if the definition for C is
    //   C<T, U> : B< Dictionary<T, U> >
    // then the next subst (for B<!0>) will be
    //   0 --> Dictionary< List<T>, T[] >

    Substitution GetSubstitutionForParent(const Substitution *pSubst);

    inline DWORD GetAttrClass();

    inline BOOL HasFieldsWhichMustBeInited();

    inline BOOL IsPreRestored() const
    {
        LIMITED_METHOD_DAC_CONTRACT;

#ifdef FEATURE_PREJIT
        return GetFlag(enum_flag_IsPreRestored);
#else
        return FALSE;
#endif
    }

    //-------------------------------------------------------------------
    // THE EXPOSED CLASS OBJECT
    //
    /*
     * m_ExposedClassObject is a RuntimeType instance for this class.  But
     * do NOT use it for Arrays or remoted objects!  All arrays of objects
     * share the same MethodTable/EEClass.
     * @GENERICS: this is per-instantiation data
     */
    // There are two version of GetManagedClassObject.  The GetManagedClassObject()
    //  method will get the class object.  If it doesn't exist it will be created.
    //  GetManagedClassObjectIfExists() will return null if the Type object doesn't exist.
    OBJECTREF GetManagedClassObject();
    OBJECTREF GetManagedClassObjectIfExists();


    // ------------------------------------------------------------------
    // Private part of MethodTable
    // ------------------------------------------------------------------

#ifndef DACCESS_COMPILE
    inline void SetWriteableData(PTR_MethodTableWriteableData pMTWriteableData)
    {
        LIMITED_METHOD_CONTRACT;
        _ASSERTE(pMTWriteableData);
        m_pWriteableData.SetValue(pMTWriteableData);
    }
#endif

    inline PTR_Const_MethodTableWriteableData GetWriteableData() const
    {
        LIMITED_METHOD_DAC_CONTRACT;
        g_IBCLogger.LogMethodTableWriteableDataAccess(this);
        return GetWriteableData_NoLogging();
    }

    inline PTR_Const_MethodTableWriteableData GetWriteableData_NoLogging() const
    {
        LIMITED_METHOD_DAC_CONTRACT;
        return ReadPointer(this, &MethodTable::m_pWriteableData);
    }

    inline PTR_MethodTableWriteableData GetWriteableDataForWrite()
    {
        LIMITED_METHOD_DAC_CONTRACT;
        g_IBCLogger.LogMethodTableWriteableDataWriteAccess(this);
        return GetWriteableDataForWrite_NoLogging();
    }

    inline PTR_MethodTableWriteableData GetWriteableDataForWrite_NoLogging()
    {
        LIMITED_METHOD_DAC_CONTRACT;
        return ReadPointer(this, &MethodTable::m_pWriteableData);
    }

    //-------------------------------------------------------------------
    // The GUID Info
    // Used by COM interop to get GUIDs (IIDs and CLSIDs)

    // Get/store cached GUID information
    PTR_GuidInfo GetGuidInfo();
    void SetGuidInfo(GuidInfo* pGuidInfo);

    // Get and cache the GUID for this interface/class
    HRESULT GetGuidNoThrow(GUID *pGuid, BOOL bGenerateIfNotFound, BOOL bClassic = TRUE);

    // Get and cache the GUID for this interface/class
    void    GetGuid(GUID *pGuid, BOOL bGenerateIfNotFound, BOOL bClassic = TRUE);

#ifdef FEATURE_COMINTEROP
    // Get the GUID used for WinRT interop
    //   * for projection generic interfaces returns the equivalent WinRT type's GUID
    //   * for everything else returns the GetGuid(, TRUE)
    BOOL    GetGuidForWinRT(GUID *pGuid);

private:
    // Create RCW data associated with this type.
    RCWPerTypeData *CreateRCWPerTypeData(bool bThrowOnOOM);

public:
    // Get the RCW data associated with this type or NULL if the type does not need such data or allocation
    // failed (only if bThrowOnOOM is false).
    RCWPerTypeData *GetRCWPerTypeData(bool bThrowOnOOM = true);
#endif // FEATURE_COMINTEROP

    // Convenience method - determine if the interface/class has a guid specified (even if not yet cached)
    BOOL HasExplicitGuid();

public :
    // Helper routines for the GetFullyQualifiedNameForClass macros defined at the top of class.h.
    // You probably should not use these functions directly.
    SString &_GetFullyQualifiedNameForClassNestedAware(SString &ssBuf);
    SString &_GetFullyQualifiedNameForClass(SString &ssBuf);
    LPCUTF8 GetFullyQualifiedNameInfo(LPCUTF8 *ppszNamespace);

private:
    template<typename RedirectFunctor> SString &_GetFullyQualifiedNameForClassNestedAwareInternal(SString &ssBuf);

public :
    //-------------------------------------------------------------------
    // Debug Info
    //


#ifdef _DEBUG
    inline LPCUTF8 GetDebugClassName()
    {
        LIMITED_METHOD_CONTRACT;
        return debug_m_szClassName;
    }
    inline void SetDebugClassName(LPCUTF8 name)
    {
        LIMITED_METHOD_CONTRACT;
        debug_m_szClassName = name;
    }

    // Was the type created with injected duplicates?
    // TRUE means that we tried to inject duplicates (not that we found one to inject).
    inline BOOL Debug_HasInjectedInterfaceDuplicates() const
    {
        LIMITED_METHOD_CONTRACT;
        return (GetWriteableData()->m_dwFlags & MethodTableWriteableData::enum_flag_HasInjectedInterfaceDuplicates) != 0;
    }
    inline void Debug_SetHasInjectedInterfaceDuplicates()
    {
        LIMITED_METHOD_CONTRACT;
        GetWriteableDataForWrite()->m_dwFlags |= MethodTableWriteableData::enum_flag_HasInjectedInterfaceDuplicates;
    }
#endif // _DEBUG


#ifndef DACCESS_COMPILE
public:
    //--------------------------------------------------------------------------------------
    class MethodData
    {
      public:
        inline ULONG AddRef()
            { LIMITED_METHOD_CONTRACT; return (ULONG) InterlockedIncrement((LONG*)&m_cRef); }

        ULONG Release();

        // Since all methods that return a MethodData already AddRef'd, we do NOT
        // want to AddRef when putting a holder around it. We only want to release it.
        static void HolderAcquire(MethodData *pEntry)
            { LIMITED_METHOD_CONTRACT; return; }
        static void HolderRelease(MethodData *pEntry)
            { WRAPPER_NO_CONTRACT; if (pEntry != NULL) pEntry->Release(); }

      protected:
        ULONG m_cRef;
        MethodTable *const m_pImplMT;
        MethodTable *const m_pDeclMT;

      public:
        MethodData(MethodTable *implMT, MethodTable *declMT) : m_cRef(1), m_pImplMT(implMT), m_pDeclMT(declMT) { LIMITED_METHOD_CONTRACT; }
        virtual ~MethodData() { LIMITED_METHOD_CONTRACT; }

        virtual MethodData  *GetDeclMethodData() = 0;
        MethodTable *GetDeclMethodTable() { return m_pDeclMT; }
        virtual MethodDesc  *GetDeclMethodDesc(UINT32 slotNumber) = 0;

        virtual MethodData  *GetImplMethodData() = 0;
        MethodTable *GetImplMethodTable() { return m_pImplMT; }
        virtual DispatchSlot GetImplSlot(UINT32 slotNumber) = 0;
        // Returns INVALID_SLOT_NUMBER if no implementation exists.
        virtual UINT32       GetImplSlotNumber(UINT32 slotNumber) = 0;
        virtual MethodDesc  *GetImplMethodDesc(UINT32 slotNumber) = 0;
        virtual void InvalidateCachedVirtualSlot(UINT32 slotNumber) = 0;

        virtual UINT32 GetNumVirtuals() = 0;
        virtual UINT32 GetNumMethods() = 0;

      protected:
        static const UINT32 INVALID_SLOT_NUMBER = UINT32_MAX;

        // This is used when building the data
        struct MethodDataEntry
        {
          private:
            static const UINT32 INVALID_CHAIN_AND_INDEX = (UINT32)(-1);
            static const UINT16 INVALID_IMPL_SLOT_NUM = (UINT16)(-1);

            // This contains both the chain delta and the table index. The
            // reason that they are combined is that we need atomic update
            // of both, and it is convenient that both are on UINT16 in size.
            UINT32           m_chainDeltaAndTableIndex;
            UINT16           m_implSlotNum;     // For virtually remapped slots
            DispatchSlot     m_slot;            // The entry in the DispatchImplTable
            MethodDesc      *m_pMD;             // The MethodDesc for this slot

          public:
            inline MethodDataEntry() : m_slot(NULL)
                { WRAPPER_NO_CONTRACT; Init(); }

            inline void Init()
            {
                LIMITED_METHOD_CONTRACT;
                m_chainDeltaAndTableIndex = INVALID_CHAIN_AND_INDEX;
                m_implSlotNum = INVALID_IMPL_SLOT_NUM;
                m_slot = NULL;
                m_pMD = NULL;
            }

            inline BOOL IsDeclInit()
                { LIMITED_METHOD_CONTRACT; return m_chainDeltaAndTableIndex != INVALID_CHAIN_AND_INDEX; }
            inline BOOL IsImplInit()
                { LIMITED_METHOD_CONTRACT; return m_implSlotNum != INVALID_IMPL_SLOT_NUM; }

            inline void SetDeclData(UINT32 chainDelta, UINT32 tableIndex)
                { LIMITED_METHOD_CONTRACT; m_chainDeltaAndTableIndex = ((((UINT16) chainDelta) << 16) | ((UINT16) tableIndex)); }
            inline UINT32 GetChainDelta()
                { LIMITED_METHOD_CONTRACT; CONSISTENCY_CHECK(IsDeclInit()); return m_chainDeltaAndTableIndex >> 16; }
            inline UINT32 GetTableIndex()
                { LIMITED_METHOD_CONTRACT; CONSISTENCY_CHECK(IsDeclInit()); return (m_chainDeltaAndTableIndex & (UINT32)UINT16_MAX); }

            inline void SetImplData(UINT32 implSlotNum)
                { LIMITED_METHOD_CONTRACT; m_implSlotNum = (UINT16) implSlotNum; }
            inline UINT32 GetImplSlotNum()
                { LIMITED_METHOD_CONTRACT; CONSISTENCY_CHECK(IsImplInit()); return m_implSlotNum; }

            inline void SetSlot(DispatchSlot slot)
                { LIMITED_METHOD_CONTRACT; m_slot = slot; }
            inline DispatchSlot GetSlot()
                { LIMITED_METHOD_CONTRACT; return m_slot; }

            inline void SetMethodDesc(MethodDesc *pMD)
                { LIMITED_METHOD_CONTRACT; m_pMD = pMD; }
            inline MethodDesc *GetMethodDesc()
                { LIMITED_METHOD_CONTRACT; return m_pMD; }

        };

        static void ProcessMap(
            const DispatchMapTypeID * rgTypeIDs,
            UINT32                    cTypeIDs,
            MethodTable *             pMT,
            UINT32                    cCurrentChainDepth,
            MethodDataEntry *         rgWorkingData);
    };  // class MethodData

    typedef ::Holder < MethodData *, MethodData::HolderAcquire, MethodData::HolderRelease > MethodDataHolder;
    typedef ::Wrapper < MethodData *, MethodData::HolderAcquire, MethodData::HolderRelease > MethodDataWrapper;

protected:
    //--------------------------------------------------------------------------------------
    class MethodDataObject : public MethodData
    {
      public:
        // Static method that returns the amount of memory to allocate for a particular type.
        static UINT32 GetObjectSize(MethodTable *pMT);

        // Constructor. Make sure you have allocated enough memory using GetObjectSize.
        inline MethodDataObject(MethodTable *pMT) : MethodData(pMT, pMT)
            { WRAPPER_NO_CONTRACT; Init(NULL); }

        inline MethodDataObject(MethodTable *pMT, MethodData *pParentData) : MethodData(pMT, pMT)
            { WRAPPER_NO_CONTRACT; Init(pParentData); }

        virtual ~MethodDataObject() { LIMITED_METHOD_CONTRACT; }

        virtual MethodData  *GetDeclMethodData()
            { LIMITED_METHOD_CONTRACT; return this; }
        virtual MethodDesc *GetDeclMethodDesc(UINT32 slotNumber);

        virtual MethodData  *GetImplMethodData()
            { LIMITED_METHOD_CONTRACT; return this; }
        virtual DispatchSlot GetImplSlot(UINT32 slotNumber);
        virtual UINT32       GetImplSlotNumber(UINT32 slotNumber);
        virtual MethodDesc  *GetImplMethodDesc(UINT32 slotNumber);
        virtual void InvalidateCachedVirtualSlot(UINT32 slotNumber);

        virtual UINT32 GetNumVirtuals()
            { LIMITED_METHOD_CONTRACT; return m_pDeclMT->GetNumVirtuals(); }
        virtual UINT32 GetNumMethods()
            { LIMITED_METHOD_CONTRACT; return m_pDeclMT->GetCanonicalMethodTable()->GetNumMethods(); }

      protected:
        void Init(MethodData *pParentData);

        BOOL PopulateNextLevel();

        // This is used in staged map decoding - it indicates which type we will next decode.
        UINT32       m_iNextChainDepth;
        static const UINT32 MAX_CHAIN_DEPTH = UINT32_MAX;

        BOOL m_containsMethodImpl;

        // NOTE: Use of these APIs are unlocked and may appear to be erroneous. However, since calls
        //       to ProcessMap will result in identical values being placed in the MethodDataObjectEntry
        //       array, it it is not a problem if there is a race, since one thread may just end up
        //       doing some duplicate work.

        inline UINT32 GetNextChainDepth()
        { LIMITED_METHOD_CONTRACT; return VolatileLoad(&m_iNextChainDepth); }

        inline void SetNextChainDepth(UINT32 iDepth)
        {
            LIMITED_METHOD_CONTRACT;
            if (GetNextChainDepth() < iDepth) {
                VolatileStore(&m_iNextChainDepth, iDepth);
            }
        }

        // This is used when building the data
        struct MethodDataObjectEntry
        {
          private:
            MethodDesc *m_pMDDecl;
            MethodDesc *m_pMDImpl;

          public:
            inline MethodDataObjectEntry() : m_pMDDecl(NULL), m_pMDImpl(NULL) {}

            inline void SetDeclMethodDesc(MethodDesc *pMD)
                { LIMITED_METHOD_CONTRACT; m_pMDDecl = pMD; }
            inline MethodDesc *GetDeclMethodDesc()
                { LIMITED_METHOD_CONTRACT; return m_pMDDecl; }
            inline void SetImplMethodDesc(MethodDesc *pMD)
                { LIMITED_METHOD_CONTRACT; m_pMDImpl = pMD; }
            inline MethodDesc *GetImplMethodDesc()
                { LIMITED_METHOD_CONTRACT; return m_pMDImpl; }
        };

        //
        // At the end of this object is an array, so you cannot derive from this class.
        //

        inline MethodDataObjectEntry *GetEntryData()
            { LIMITED_METHOD_CONTRACT; return (MethodDataObjectEntry *)(this + 1); }

        inline MethodDataObjectEntry *GetEntry(UINT32 i)
            { LIMITED_METHOD_CONTRACT; CONSISTENCY_CHECK(i < GetNumMethods()); return GetEntryData() + i; }

        void FillEntryDataForAncestor(MethodTable *pMT);

        // MethodDataObjectEntry m_rgEntries[...];
    };  // class MethodDataObject

    //--------------------------------------------------------------------------------------
    class MethodDataInterface : public MethodData
    {
      public:
        // Static method that returns the amount of memory to allocate for a particular type.
        static UINT32 GetObjectSize(MethodTable *pMT)
            { LIMITED_METHOD_CONTRACT; return sizeof(MethodDataInterface); }

        // Constructor. Make sure you have allocated enough memory using GetObjectSize.
        MethodDataInterface(MethodTable *pMT) : MethodData(pMT, pMT)
        {
            LIMITED_METHOD_CONTRACT;
            CONSISTENCY_CHECK(CheckPointer(pMT));
            CONSISTENCY_CHECK(pMT->IsInterface());
        }
        virtual ~MethodDataInterface()
            { LIMITED_METHOD_CONTRACT; }

        //
        // Decl data
        //
        virtual MethodData  *GetDeclMethodData()
            { LIMITED_METHOD_CONTRACT; return this; }
        virtual MethodDesc *GetDeclMethodDesc(UINT32 slotNumber);

        //
        // Impl data
        //
        virtual MethodData  *GetImplMethodData()
            { LIMITED_METHOD_CONTRACT; return this; }
        virtual DispatchSlot GetImplSlot(UINT32 slotNumber)
            { WRAPPER_NO_CONTRACT; return DispatchSlot(m_pDeclMT->GetRestoredSlot(slotNumber)); }
        virtual UINT32       GetImplSlotNumber(UINT32 slotNumber)
            { LIMITED_METHOD_CONTRACT; return slotNumber; }
        virtual MethodDesc  *GetImplMethodDesc(UINT32 slotNumber);
        virtual void InvalidateCachedVirtualSlot(UINT32 slotNumber);

        //
        // Slot count data
        //
        virtual UINT32 GetNumVirtuals()
            { LIMITED_METHOD_CONTRACT; return m_pDeclMT->GetNumVirtuals(); }
        virtual UINT32 GetNumMethods()
            { LIMITED_METHOD_CONTRACT; return m_pDeclMT->GetNumMethods(); }
    };  // class MethodDataInterface

    //--------------------------------------------------------------------------------------
    class MethodDataInterfaceImpl : public MethodData
    {
      public:
        // Object construction-related methods
        static UINT32 GetObjectSize(MethodTable *pMTDecl);

        MethodDataInterfaceImpl(
            const DispatchMapTypeID * rgDeclTypeIDs,
            UINT32                    cDeclTypeIDs,
            MethodData *              pDecl,
            MethodData *              pImpl);
        virtual ~MethodDataInterfaceImpl();

        // Decl-related methods
        virtual MethodData  *GetDeclMethodData()
            { LIMITED_METHOD_CONTRACT; return m_pDecl; }
        virtual MethodTable *GetDeclMethodTable()
            { WRAPPER_NO_CONTRACT; return m_pDecl->GetDeclMethodTable(); }
        virtual MethodDesc  *GetDeclMethodDesc(UINT32 slotNumber)
            { WRAPPER_NO_CONTRACT; return m_pDecl->GetDeclMethodDesc(slotNumber); }

        // Impl-related methods
        virtual MethodData  *GetImplMethodData()
            { LIMITED_METHOD_CONTRACT; return m_pImpl; }
        virtual MethodTable *GetImplMethodTable()
            { WRAPPER_NO_CONTRACT; return m_pImpl->GetImplMethodTable(); }
        virtual DispatchSlot GetImplSlot(UINT32 slotNumber);
        virtual UINT32       GetImplSlotNumber(UINT32 slotNumber);
        virtual MethodDesc  *GetImplMethodDesc(UINT32 slotNumber);
        virtual void InvalidateCachedVirtualSlot(UINT32 slotNumber);

        virtual UINT32 GetNumVirtuals()
            { WRAPPER_NO_CONTRACT; return m_pDecl->GetNumVirtuals(); }
        virtual UINT32 GetNumMethods()
            { WRAPPER_NO_CONTRACT; return m_pDecl->GetNumVirtuals(); }

      protected:
        UINT32 MapToImplSlotNumber(UINT32 slotNumber);

        BOOL PopulateNextLevel();
        void Init(
            const DispatchMapTypeID * rgDeclTypeIDs,
            UINT32                    cDeclTypeIDs,
            MethodData *              pDecl,
            MethodData *              pImpl);

        MethodData *m_pDecl;
        MethodData *m_pImpl;

        // This is used in staged map decoding - it indicates which type(s) we will find.
        const DispatchMapTypeID * m_rgDeclTypeIDs;
        UINT32                    m_cDeclTypeIDs;
        UINT32                    m_iNextChainDepth;
        static const UINT32       MAX_CHAIN_DEPTH = UINT32_MAX;

        inline UINT32 GetNextChainDepth()
        { LIMITED_METHOD_CONTRACT; return VolatileLoad(&m_iNextChainDepth); }

        inline void SetNextChainDepth(UINT32 iDepth)
        {
            LIMITED_METHOD_CONTRACT;
            if (GetNextChainDepth() < iDepth) {
                VolatileStore(&m_iNextChainDepth, iDepth);
            }
        }

        //
        // At the end of this object is an array, so you cannot derive from this class.
        //

        inline MethodDataEntry *GetEntryData()
            { LIMITED_METHOD_CONTRACT; return (MethodDataEntry *)(this + 1); }

        inline MethodDataEntry *GetEntry(UINT32 i)
            { LIMITED_METHOD_CONTRACT; CONSISTENCY_CHECK(i < GetNumMethods()); return GetEntryData() + i; }

        // MethodDataEntry m_rgEntries[...];
    };  // class MethodDataInterfaceImpl

    //--------------------------------------------------------------------------------------
    static MethodDataCache *s_pMethodDataCache;
    static BOOL             s_fUseParentMethodData;
    static BOOL             s_fUseMethodDataCache;

public:
    static void AllowMethodDataCaching()
        { WRAPPER_NO_CONTRACT; CheckInitMethodDataCache(); s_fUseMethodDataCache = TRUE; }
    static void ClearMethodDataCache();
    static void AllowParentMethodDataCopy()
        { LIMITED_METHOD_CONTRACT; s_fUseParentMethodData = TRUE; }
    // NOTE: The fCanCache argument determines if the resulting MethodData object can
    //       be added to the global MethodDataCache. This is used when requesting a
    //       MethodData object for a type currently being built.
    static MethodData *GetMethodData(MethodTable *pMT, BOOL fCanCache = TRUE);
    static MethodData *GetMethodData(MethodTable *pMTDecl, MethodTable *pMTImpl, BOOL fCanCache = TRUE);
    // This method is used by BuildMethodTable because the exact interface has not yet been loaded.
    // NOTE: This method does not cache the resulting MethodData object in the global MethodDataCache.
    static MethodData * GetMethodData(
        const DispatchMapTypeID * rgDeclTypeIDs,
        UINT32                    cDeclTypeIDs,
        MethodTable *             pMTDecl,
        MethodTable *             pMTImpl);

    void CopySlotFrom(UINT32 slotNumber, MethodDataWrapper &hSourceMTData, MethodTable *pSourceMT);

protected:
    static void CheckInitMethodDataCache();
    static MethodData *FindParentMethodDataHelper(MethodTable *pMT);
    static MethodData *FindMethodDataHelper(MethodTable *pMTDecl, MethodTable *pMTImpl);
    static MethodData *GetMethodDataHelper(MethodTable *pMTDecl, MethodTable *pMTImpl, BOOL fCanCache);
    // NOTE: This method does not cache the resulting MethodData object in the global MethodDataCache.
    static MethodData * GetMethodDataHelper(
        const DispatchMapTypeID * rgDeclTypeIDs,
        UINT32                    cDeclTypeIDs,
        MethodTable *             pMTDecl,
        MethodTable *             pMTImpl);

public:
    //--------------------------------------------------------------------------------------
    class MethodIterator
    {
    public:
        MethodIterator(MethodTable *pMT);
        MethodIterator(MethodTable *pMTDecl, MethodTable *pMTImpl);
        MethodIterator(MethodData *pMethodData);
        MethodIterator(const MethodIterator &it);
        inline ~MethodIterator() { WRAPPER_NO_CONTRACT; m_pMethodData->Release(); }
        INT32 GetNumMethods() const;
        inline BOOL IsValid() const;
        inline BOOL MoveTo(UINT32 idx);
        inline BOOL Prev();
        inline BOOL Next();
        inline void MoveToBegin();
        inline void MoveToEnd();
        inline UINT32 GetSlotNumber() const;
        inline UINT32 GetImplSlotNumber() const;
        inline BOOL IsVirtual() const;
        inline UINT32 GetNumVirtuals() const;
        inline DispatchSlot GetTarget() const;

        // Can be called only if IsValid()=TRUE
        inline MethodDesc *GetMethodDesc() const;
        inline MethodDesc *GetDeclMethodDesc() const;

    protected:
        void Init(MethodTable *pMTDecl, MethodTable *pMTImpl);

        MethodData         *m_pMethodData;
        INT32               m_iCur;           // Current logical slot index
        INT32               m_iMethods;
    };  // class MethodIterator
#endif // !DACCESS_COMPILE

    //--------------------------------------------------------------------------------------
    // This iterator lets you walk over all the method bodies introduced by this type.
    // This includes new static methods, new non-virtual methods, and any overrides
    // of the parent's virtual methods. It does not include virtual method implementations
    // provided by the parent

    class IntroducedMethodIterator
    {
    public:
        IntroducedMethodIterator(MethodTable *pMT, BOOL restrictToCanonicalTypes = TRUE);
        inline BOOL IsValid() const;
        BOOL Next();

        // Can be called only if IsValid()=TRUE
        inline MethodDesc *GetMethodDesc() const;

        // Static worker methods of the iterator. These are meant to be used
        // by RuntimeTypeHandle::GetFirstIntroducedMethod and RuntimeTypeHandle::GetNextIntroducedMethod
        // only to expose this iterator to managed code.
        static MethodDesc * GetFirst(MethodTable * pMT);
        static MethodDesc * GetNext(MethodDesc * pMD);

    protected:
        MethodDesc      *m_pMethodDesc;     // Current method desc

        // Cached info about current method desc
        MethodDescChunk *m_pChunk;
        TADDR            m_pChunkEnd;

        void SetChunk(MethodDescChunk * pChunk);
    };  // class IntroducedMethodIterator

    //-------------------------------------------------------------------
    // INSTANCE MEMBER VARIABLES
    //

#ifdef DACCESS_COMPILE
public:
#else
private:
#endif
    enum WFLAGS_LOW_ENUM
    {
        // AS YOU ADD NEW FLAGS PLEASE CONSIDER WHETHER Generics::NewInstantiation NEEDS
        // TO BE UPDATED IN ORDER TO ENSURE THAT METHODTABLES DUPLICATED FOR GENERIC INSTANTIATIONS
        // CARRY THE CORECT FLAGS.
        //

        // We are overloading the low 2 bytes of m_dwFlags to be a component size for Strings
        // and Arrays and some set of flags which we can be assured are of a specified state
        // for Strings / Arrays, currently these will be a bunch of generics flags which don't
        // apply to Strings / Arrays.

        enum_flag_UNUSED_ComponentSize_1    = 0x00000001,

        enum_flag_StaticsMask               = 0x00000006,
        enum_flag_StaticsMask_NonDynamic    = 0x00000000,
        enum_flag_StaticsMask_Dynamic       = 0x00000002,   // dynamic statics (EnC, reflection.emit)
        enum_flag_StaticsMask_Generics      = 0x00000004,   // generics statics
        enum_flag_StaticsMask_CrossModuleGenerics       = 0x00000006, // cross module generics statics (NGen)
        enum_flag_StaticsMask_IfGenericsThenCrossModule = 0x00000002, // helper constant to get rid of unnecessary check

        enum_flag_NotInPZM                  = 0x00000008,   // True if this type is not in its PreferredZapModule

        enum_flag_GenericsMask              = 0x00000030,
        enum_flag_GenericsMask_NonGeneric   = 0x00000000,   // no instantiation
        enum_flag_GenericsMask_GenericInst  = 0x00000010,   // regular instantiation, e.g. List<String>
        enum_flag_GenericsMask_SharedInst   = 0x00000020,   // shared instantiation, e.g. List<__Canon> or List<MyValueType<__Canon>>
        enum_flag_GenericsMask_TypicalInst  = 0x00000030,   // the type instantiated at its formal parameters, e.g. List<T>

        enum_flag_HasVariance               = 0x00000100,   // This is an instantiated type some of whose type parameters are co- or contra-variant

        enum_flag_HasDefaultCtor            = 0x00000200,
        enum_flag_HasPreciseInitCctors      = 0x00000400,   // Do we need to run class constructors at allocation time? (Not perf important, could be moved to EEClass

#if defined(FEATURE_HFA)
#if defined(UNIX_AMD64_ABI)
#error "Can't define both FEATURE_HFA and UNIX_AMD64_ABI"
#endif
        enum_flag_IsHFA                     = 0x00000800,   // This type is an HFA (Homogenous Floating-point Aggregate)
#endif // FEATURE_HFA

#if defined(UNIX_AMD64_ABI)
#if defined(FEATURE_HFA)
#error "Can't define both FEATURE_HFA and UNIX_AMD64_ABI"
#endif
        enum_flag_IsRegStructPassed         = 0x00000800,   // This type is a System V register passed struct.
#endif // UNIX_AMD64_ABI

        enum_flag_IsByRefLike               = 0x00001000,

        // In a perfect world we would fill these flags using other flags that we already have
        // which have a constant value for something which has a component size.
        enum_flag_UNUSED_ComponentSize_5    = 0x00002000,
        enum_flag_UNUSED_ComponentSize_6    = 0x00004000,
        enum_flag_UNUSED_ComponentSize_7    = 0x00008000,

#define SET_FALSE(flag)     ((flag) & 0)
#define SET_TRUE(flag)      ((flag) & 0xffff)

        // IMPORTANT! IMPORTANT! IMPORTANT!
        //
        // As you change the flags in WFLAGS_LOW_ENUM you also need to change this
        // to be up to date to reflect the default values of those flags for the
        // case where this MethodTable is for a String or Array
        enum_flag_StringArrayValues = SET_TRUE(enum_flag_StaticsMask_NonDynamic) |
                                      SET_FALSE(enum_flag_NotInPZM) |
                                      SET_TRUE(enum_flag_GenericsMask_NonGeneric) |
                                      SET_FALSE(enum_flag_HasVariance) |
                                      SET_FALSE(enum_flag_HasDefaultCtor) |
                                      SET_FALSE(enum_flag_HasPreciseInitCctors),

    };  // enum WFLAGS_LOW_ENUM

    enum WFLAGS_HIGH_ENUM
    {
        // DO NOT use flags that have bits set in the low 2 bytes.
        // These flags are DWORD sized so that our atomic masking
        // operations can operate on the entire 4-byte aligned DWORD
        // instead of the logical non-aligned WORD of flags.  The
        // low WORD of flags is reserved for the component size.

        // The following bits describe mutually exclusive locations of the type
        // in the type hiearchy.
        enum_flag_Category_Mask             = 0x000F0000,

        enum_flag_Category_Class            = 0x00000000,
        enum_flag_Category_Unused_1         = 0x00010000,
        enum_flag_Category_Unused_2         = 0x00020000,
        enum_flag_Category_Unused_3         = 0x00030000,

        enum_flag_Category_ValueType        = 0x00040000,
        enum_flag_Category_ValueType_Mask   = 0x000C0000,
        enum_flag_Category_Nullable         = 0x00050000, // sub-category of ValueType
        enum_flag_Category_PrimitiveValueType=0x00060000, // sub-category of ValueType, Enum or primitive value type
        enum_flag_Category_TruePrimitive    = 0x00070000, // sub-category of ValueType, Primitive (ELEMENT_TYPE_I, etc.)

        enum_flag_Category_Array            = 0x00080000,
        enum_flag_Category_Array_Mask       = 0x000C0000,
        // enum_flag_Category_IfArrayThenUnused                 = 0x00010000, // sub-category of Array
        enum_flag_Category_IfArrayThenSzArray                   = 0x00020000, // sub-category of Array

        enum_flag_Category_Interface        = 0x000C0000,
        enum_flag_Category_Unused_4         = 0x000D0000,
        enum_flag_Category_Unused_5         = 0x000E0000,
        enum_flag_Category_Unused_6         = 0x000F0000,

        enum_flag_Category_ElementTypeMask  = 0x000E0000, // bits that matter for element type mask


        enum_flag_HasFinalizer                = 0x00100000, // instances require finalization

#ifdef FEATURE_COMINTEROP
        enum_flag_IfInterfaceThenHasGuidInfo    = 0x00200000, // Does the type has optional GuidInfo
#endif // FEATURE_COMINTEROP

        enum_flag_ICastable                   = 0x00400000, // class implements ICastable interface

        enum_flag_HasIndirectParent           = 0x00800000, // m_pParentMethodTable has double indirection

        enum_flag_ContainsPointers            = 0x01000000,

        enum_flag_HasTypeEquivalence          = 0x02000000, // can be equivalent to another type

#ifdef FEATURE_COMINTEROP
        enum_flag_HasRCWPerTypeData           = 0x04000000, // has optional pointer to RCWPerTypeData
#endif // FEATURE_COMINTEROP

        enum_flag_HasCriticalFinalizer        = 0x08000000, // finalizer must be run on Appdomain Unload
        enum_flag_Collectible                 = 0x10000000,
        enum_flag_ContainsGenericVariables    = 0x20000000,   // we cache this flag to help detect these efficiently and
                                                              // to detect this condition when restoring

        enum_flag_ComObject                   = 0x40000000, // class is a com object

        enum_flag_HasComponentSize            = 0x80000000,   // This is set if component size is used for flags.

        // Types that require non-trivial interface cast have this bit set in the category
        enum_flag_NonTrivialInterfaceCast   =  enum_flag_Category_Array
                                             | enum_flag_ComObject
                                             | enum_flag_ICastable

    };  // enum WFLAGS_HIGH_ENUM

// NIDump needs to be able to see these flags
// TODO: figure out how to make these private
#if defined(DACCESS_COMPILE)
public:
#else
private:
#endif
    enum WFLAGS2_ENUM
    {
        // AS YOU ADD NEW FLAGS PLEASE CONSIDER WHETHER Generics::NewInstantiation NEEDS
        // TO BE UPDATED IN ORDER TO ENSURE THAT METHODTABLES DUPLICATED FOR GENERIC INSTANTIATIONS
        // CARRY THE CORECT FLAGS.

        // The following bits describe usage of optional slots. They have to stay
        // together because of we index using them into offset arrays.
        enum_flag_MultipurposeSlotsMask     = 0x001F,
        enum_flag_HasPerInstInfo            = 0x0001,
        enum_flag_HasInterfaceMap           = 0x0002,
        enum_flag_HasDispatchMapSlot        = 0x0004,
        enum_flag_HasNonVirtualSlots        = 0x0008,
        enum_flag_HasModuleOverride         = 0x0010,

        enum_flag_IsZapped                  = 0x0020, // This could be fetched from m_pLoaderModule if we run out of flags

        enum_flag_IsPreRestored             = 0x0040, // Class does not need restore
                                                      // This flag is set only for NGENed classes (IsZapped is true)

        enum_flag_HasModuleDependencies     = 0x0080,

        enum_flag_IsIntrinsicType           = 0x0100,

        enum_flag_RequiresDispatchTokenFat  = 0x0200,

        enum_flag_HasCctor                  = 0x0400,
        enum_flag_HasCCWTemplate            = 0x0800, // Has an extra field pointing to a CCW template

#ifdef FEATURE_64BIT_ALIGNMENT
        enum_flag_RequiresAlign8            = 0x1000, // Type requires 8-byte alignment (only set on platforms that require this and don't get it implicitly)
#endif

        enum_flag_HasBoxedRegularStatics    = 0x2000, // GetNumBoxedRegularStatics() != 0

        enum_flag_HasSingleNonVirtualSlot   = 0x4000,

        enum_flag_DependsOnEquivalentOrForwardedStructs= 0x8000, // Declares methods that have type equivalent or type forwarded structures in their signature

    };  // enum WFLAGS2_ENUM

    __forceinline void ClearFlag(WFLAGS_LOW_ENUM flag)
    {
        _ASSERTE(!IsStringOrArray());
        m_dwFlags &= ~flag;
    }
    __forceinline void SetFlag(WFLAGS_LOW_ENUM flag)
    {
        _ASSERTE(!IsStringOrArray());
        m_dwFlags |= flag;
    }
    __forceinline DWORD GetFlag(WFLAGS_LOW_ENUM flag) const
    {
        SUPPORTS_DAC;
        return (IsStringOrArray() ? (enum_flag_StringArrayValues & flag) : (m_dwFlags & flag));
    }
    __forceinline BOOL TestFlagWithMask(WFLAGS_LOW_ENUM mask, WFLAGS_LOW_ENUM flag) const
    {
        LIMITED_METHOD_DAC_CONTRACT;
        return (IsStringOrArray() ? (((DWORD)enum_flag_StringArrayValues & (DWORD)mask) == (DWORD)flag) :
            ((m_dwFlags & (DWORD)mask) == (DWORD)flag));
    }

    __forceinline void ClearFlag(WFLAGS_HIGH_ENUM flag)
    {
        m_dwFlags &= ~flag;
    }
    __forceinline void SetFlag(WFLAGS_HIGH_ENUM flag)
    {
        m_dwFlags |= flag;
    }
    __forceinline DWORD GetFlag(WFLAGS_HIGH_ENUM flag) const
    {
        LIMITED_METHOD_DAC_CONTRACT;
        return m_dwFlags & flag;
    }
    __forceinline BOOL TestFlagWithMask(WFLAGS_HIGH_ENUM mask, WFLAGS_HIGH_ENUM flag) const
    {
        LIMITED_METHOD_DAC_CONTRACT;
        return ((m_dwFlags & (DWORD)mask) == (DWORD)flag);
    }

    __forceinline void ClearFlag(WFLAGS2_ENUM flag)
    {
        m_wFlags2 &= ~flag;
    }
    __forceinline void SetFlag(WFLAGS2_ENUM flag)
    {
        m_wFlags2 |= flag;
    }
    __forceinline DWORD GetFlag(WFLAGS2_ENUM flag) const
    {
        LIMITED_METHOD_DAC_CONTRACT;
        return m_wFlags2 & flag;
    }
    __forceinline BOOL TestFlagWithMask(WFLAGS2_ENUM mask, WFLAGS2_ENUM flag) const
    {
        return (m_wFlags2 & (DWORD)mask) == (DWORD)flag;
    }

    // Just exposing a couple of these for x86 asm versions of JIT_IsInstanceOfClass and JIT_IsInstanceOfInterface
public:
    enum
    {
        public_enum_flag_HasTypeEquivalence = enum_flag_HasTypeEquivalence,
        public_enum_flag_NonTrivialInterfaceCast = enum_flag_NonTrivialInterfaceCast,
    };

private:
    /*
     * This stuff must be first in the struct and should fit on a cache line - don't move it. Used by the GC.
     */
    // struct
    // {

    // Low WORD is component size for array and string types (HasComponentSize() returns true).
    // Used for flags otherwise.
    DWORD           m_dwFlags;

    // Base size of instance of this class when allocated on the heap
    DWORD           m_BaseSize;
    // }

    WORD            m_wFlags2;

    // Class token if it fits into 16-bits. If this is (WORD)-1, the class token is stored in the TokenOverflow optional member.
    WORD            m_wToken;

    // <NICE> In the normal cases we shouldn't need a full word for each of these </NICE>
    WORD            m_wNumVirtuals;
    WORD            m_wNumInterfaces;

#ifdef _DEBUG
    LPCUTF8         debug_m_szClassName;
#endif //_DEBUG

    // On Linux ARM is a RelativeFixupPointer. Otherwise,
    // Parent PTR_MethodTable if enum_flag_HasIndirectParent is not set. Pointer to indirection cell
    // if enum_flag_enum_flag_HasIndirectParent is set. The indirection is offset by offsetof(MethodTable, m_pParentMethodTable).
    // It allows casting helpers to go through parent chain natually. Casting helper do not need need the explicit check
    // for enum_flag_HasIndirectParentMethodTable.
    ParentMT_t m_pParentMethodTable;

    RelativePointer<PTR_Module> m_pLoaderModule;    // LoaderModule. It is equal to the ZapModule in ngened images

#if defined(FEATURE_NGEN_RELOCS_OPTIMIZATIONS)
    RelativePointer<PTR_MethodTableWriteableData> m_pWriteableData;
#else
    PlainPointer<PTR_MethodTableWriteableData> m_pWriteableData;
#endif

    // The value of lowest two bits describe what the union contains
    enum LowBits {
        UNION_EECLASS      = 0,    //  0 - pointer to EEClass. This MethodTable is the canonical method table.
        UNION_INVALID      = 1,    //  1 - not used
        UNION_METHODTABLE  = 2,    //  2 - pointer to canonical MethodTable.
        UNION_INDIRECTION  = 3     //  3 - pointer to indirection cell that points to canonical MethodTable.
    };                             //      (used only if FEATURE_PREJIT is defined)
    static const TADDR UNION_MASK = 3;

    union {
#if defined(FEATURE_NGEN_RELOCS_OPTIMIZATIONS)
        RelativePointer<DPTR(EEClass)> m_pEEClass;
        RelativePointer<TADDR> m_pCanonMT;
#else
        PlainPointer<DPTR(EEClass)> m_pEEClass;
        PlainPointer<TADDR> m_pCanonMT;
#endif
    };

    __forceinline static LowBits union_getLowBits(TADDR pCanonMT)
    {
        LIMITED_METHOD_DAC_CONTRACT;
        return LowBits(pCanonMT & UNION_MASK);
    }
    __forceinline static TADDR   union_getPointer(TADDR pCanonMT)
    {
        LIMITED_METHOD_DAC_CONTRACT;
        return (pCanonMT & ~UNION_MASK);
    }

    // m_pPerInstInfo and m_pInterfaceMap have to be at fixed offsets because of performance sensitive
    // JITed code and JIT helpers. However, they are frequently not present. The space is used by other
    // multipurpose slots on first come first served basis if the fixed ones are not present. The other
    // multipurpose are DispatchMapSlot, NonVirtualSlots, ModuleOverride (see enum_flag_MultipurposeSlotsMask).
    // The multipurpose slots that do not fit are stored after vtable slots.

    union
    {
        PerInstInfo_t m_pPerInstInfo;
        TADDR         m_ElementTypeHnd;
        TADDR         m_pMultipurposeSlot1;
    };
    public:
    union
    {
#if defined(FEATURE_NGEN_RELOCS_OPTIMIZATIONS)
        RelativePointer<PTR_InterfaceInfo>   m_pInterfaceMap;
#else
        PlainPointer<PTR_InterfaceInfo>   m_pInterfaceMap;
#endif
        TADDR               m_pMultipurposeSlot2;
    };

    // VTable and Non-Virtual slots go here

    // Overflow multipurpose slots go here

    // Optional Members go here
    //    See above for the list of optional members

    // Generic dictionary pointers go here

    // Interface map goes here

    // Generic instantiation+dictionary goes here

private:

    // disallow direct creation
    void *operator new(size_t dummy);
    void operator delete(void *pData);
    MethodTable();

    // Optional members.  These are used for fields in the data structure where
    // the fields are (a) known when MT is created and (b) there is a default
    // value for the field in the common case.  That is, they are normally used
    // for data that is only relevant to a small number of method tables.

    // Optional members and multipurpose slots have similar purpose, but they differ in details:
    // - Multipurpose slots can only accomodate pointer sized structures right now. It is non-trivial
    //   to add new ones, the access is faster.
    // - Optional members can accomodate structures of any size. It is trivial to add new ones,
    //   the access is slower.

    // The following macro will automatically create GetXXX accessors for the optional members.
#define METHODTABLE_OPTIONAL_MEMBERS() \
    /*                          NAME                    TYPE                            GETTER                     */ \
    /* Accessing this member efficiently is currently performance critical for static field accesses               */ \
    /* in generic classes, so place it early in the list. */                                                          \
    METHODTABLE_OPTIONAL_MEMBER(GenericsStaticsInfo,    GenericsStaticsInfo,            GetGenericsStaticsInfo      ) \
    /* Accessed by interop, fairly frequently. */                                                                     \
    METHODTABLE_COMINTEROP_OPTIONAL_MEMBERS()                                                                         \
    /* Accessed during x-domain transition only, so place it late in the list. */                                     \
    METHODTABLE_REMOTING_OPTIONAL_MEMBERS()                                                                           \
    /* Accessed during certain generic type load operations only, so low priority */                                  \
    METHODTABLE_OPTIONAL_MEMBER(ExtraInterfaceInfo,     TADDR,                          GetExtraInterfaceInfoPtr    ) \
    /* TypeDef token for assemblies with more than 64k types. Never happens in real world. */                         \
    METHODTABLE_OPTIONAL_MEMBER(TokenOverflow,          TADDR,                          GetTokenOverflowPtr         ) \

#ifdef FEATURE_COMINTEROP
#define METHODTABLE_COMINTEROP_OPTIONAL_MEMBERS() \
    METHODTABLE_OPTIONAL_MEMBER(GuidInfo,               PTR_GuidInfo,                   GetGuidInfoPtr              ) \
    METHODTABLE_OPTIONAL_MEMBER(RCWPerTypeData,         RCWPerTypeData *,               GetRCWPerTypeDataPtr        ) \
    METHODTABLE_OPTIONAL_MEMBER(CCWTemplate,            ComCallWrapperTemplate *,       GetCCWTemplatePtr           )
#else
#define METHODTABLE_COMINTEROP_OPTIONAL_MEMBERS()
#endif

#define METHODTABLE_REMOTING_OPTIONAL_MEMBERS()

    enum OptionalMemberId
    {
#undef METHODTABLE_OPTIONAL_MEMBER
#define METHODTABLE_OPTIONAL_MEMBER(NAME, TYPE, GETTER) OptionalMember_##NAME,
        METHODTABLE_OPTIONAL_MEMBERS()
        OptionalMember_Count,

        OptionalMember_First = OptionalMember_GenericsStaticsInfo,
    };

    FORCEINLINE DWORD GetOffsetOfOptionalMember(OptionalMemberId id);

public:

    //
    // Public accessor helpers for the optional members of MethodTable
    //

#undef METHODTABLE_OPTIONAL_MEMBER
#define METHODTABLE_OPTIONAL_MEMBER(NAME, TYPE, GETTER) \
    inline DPTR(TYPE) GETTER() \
    { \
        LIMITED_METHOD_CONTRACT; \
        _ASSERTE(Has##NAME()); \
        return dac_cast<DPTR(TYPE)>(dac_cast<TADDR>(this) + GetOffsetOfOptionalMember(OptionalMember_##NAME)); \
    }

    METHODTABLE_OPTIONAL_MEMBERS()

private:
    inline DWORD GetStartOffsetOfOptionalMembers()
    {
        WRAPPER_NO_CONTRACT;
        return GetOffsetOfOptionalMember(OptionalMember_First);
    }

    inline DWORD GetEndOffsetOfOptionalMembers()
    {
        WRAPPER_NO_CONTRACT;
        return GetOffsetOfOptionalMember(OptionalMember_Count);
    }

    inline static DWORD GetOptionalMembersAllocationSize(
                                                  DWORD dwMultipurposeSlotsMask,
                                                  BOOL needsGenericsStaticsInfo,
                                                  BOOL needsGuidInfo,
                                                  BOOL needsCCWTemplate,
                                                  BOOL needsRCWPerTypeData,
                                                  BOOL needsTokenOverflow);
    inline DWORD GetOptionalMembersSize();

    // The PerInstInfo is a (possibly empty) array of pointers to
    // Instantiations/Dictionaries. This array comes after the optional members.
    inline DWORD GetPerInstInfoSize();

    // This is the size of the interface map chunk in the method table.
    // If the MethodTable has a dynamic interface map then the size includes the pointer
    // that stores the extra info for that map.
    // The interface map itself comes after the PerInstInfo (if any)
    inline DWORD GetInterfaceMapSize();

    // The instantiation/dictionary comes at the end of the MethodTable after
    // the interface map.
    // This operation is not multi-threaded safe: it uses the dictionary layout to compute
    // the size, and the dictionary layout can be updated by other threads in the case of a
    // generic dictionary size expansion.
    inline DWORD GetInstAndDictSize();

private:
    // Helper template to compute the offsets at compile time
    template<int mask>
    struct MultipurposeSlotOffset;

    static const BYTE c_DispatchMapSlotOffsets[];
    static const BYTE c_NonVirtualSlotsOffsets[];
    static const BYTE c_ModuleOverrideOffsets[];

    static const BYTE c_OptionalMembersStartOffsets[]; // total sizes of optional slots

    TADDR GetMultipurposeSlotPtr(WFLAGS2_ENUM flag, const BYTE * offsets);

    void SetMultipurposeSlotsMask(DWORD dwMask)
    {
        LIMITED_METHOD_CONTRACT;
        _ASSERTE((m_wFlags2 & enum_flag_MultipurposeSlotsMask) == 0);
        m_wFlags2 |= (WORD)dwMask;
    }

    BOOL HasModuleOverride()
    {
        LIMITED_METHOD_DAC_CONTRACT;
        return GetFlag(enum_flag_HasModuleOverride);
    }

    DPTR(RelativeFixupPointer<PTR_Module>) GetModuleOverridePtr()
    {
        LIMITED_METHOD_DAC_CONTRACT;
        return dac_cast<DPTR(RelativeFixupPointer<PTR_Module>)>(GetMultipurposeSlotPtr(enum_flag_HasModuleOverride, c_ModuleOverrideOffsets));
    }

    void SetModule(Module * pModule);

public:

    BOOL Validate ();

#ifdef FEATURE_READYTORUN_COMPILER
    //
    // Is field layout in this type within the current version bubble?
    //
    BOOL IsLayoutInCurrentVersionBubble();
    //
    // Is field layout in this type fixed within the current version bubble?
    // This check does not take the inheritance chain into account.
    //
    BOOL IsLayoutFixedInCurrentVersionBubble();

    //
    // Is field layout of the inheritance chain fixed within the current version bubble?
    //
    BOOL IsInheritanceChainLayoutFixedInCurrentVersionBubble();

    //
    // Is the inheritance chain fixed within the current version bubble?
    //
    BOOL IsInheritanceChainFixedInCurrentVersionBubble();
#endif

};  // class MethodTable

#ifndef CROSSBITNESS_COMPILE
static_assert_no_msg(sizeof(MethodTable) == SIZEOF__MethodTable_);
#endif
#if defined(FEATURE_TYPEEQUIVALENCE) && !defined(DACCESS_COMPILE)
WORD GetEquivalentMethodSlot(MethodTable * pOldMT, MethodTable * pNewMT, WORD wMTslot, BOOL *pfFound);
#endif // defined(FEATURE_TYPEEQUIVALENCE) && !defined(DACCESS_COMPILE)

MethodTable* CreateMinimalMethodTable(Module* pContainingModule,
                                      LoaderHeap* pCreationHeap,
                                      AllocMemTracker* pamTracker);

#endif // !_METHODTABLE_H_<|MERGE_RESOLUTION|>--- conflicted
+++ resolved
@@ -2755,36 +2755,8 @@
         _ASSERTE(GetFlag(enum_flag_Category_Mask) == enum_flag_Category_ValueType);
         SetFlag(enum_flag_Category_Nullable);
     }
-<<<<<<< HEAD
     
-    // The following methods are only valid for the 
-    // method tables for array types.  These MTs may 
-    // be shared between array types and thus GetArrayElementTypeHandle
-    // may only be approximate.  If you need the exact element type handle then
-    // you should probably be calling GetArrayElementTypeHandle on a TypeHandle,
-    // or an ArrayTypeDesc, or on an object reference that is known to be an array,
-    // e.g. a BASEARRAYREF.
-    //
-    // At the moment only the object[] MethodTable is shared between array types.
-    // In the future the amount of sharing of method tables is likely to be increased.
-=======
-
-    inline BOOL IsStructMarshalable()
-    {
-        LIMITED_METHOD_CONTRACT;
-        PRECONDITION(!IsInterface());
-        return GetFlag(enum_flag_IfNotInterfaceThenMarshalable);
-    }
-
-    inline void SetStructMarshalable()
-    {
-        LIMITED_METHOD_CONTRACT;
-        PRECONDITION(!IsInterface());
-        SetFlag(enum_flag_IfNotInterfaceThenMarshalable);
-    }
-    
-    // The following methods are only valid for the method tables for array types.  
->>>>>>> c373d864
+    // The following methods are only valid for the method tables for array types.
     CorElementType GetArrayElementType();
     DWORD GetRank();
 
