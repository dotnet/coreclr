--- conflicted
+++ resolved
@@ -544,13 +544,8 @@
             if (pDumpILStubCode == NULL)
                 DumpIL_FormatToken(static_cast<mdToken>(pInstruction->uArg), strTokenName);
             else
-<<<<<<< HEAD
                 DumpIL_FormatToken(static_cast<mdToken>(pInstruction->uArg), strArgument);
                 
-=======
-                DumpIL_FormatToken(&m_tokenMap, static_cast<mdToken>(pInstruction->uArg), strArgument, strFormattedStubTargetSig);
-
->>>>>>> 69a57026
             break;
         }
     }
@@ -3094,14 +3089,11 @@
 {
     STANDARD_VM_CONTRACT;
     return m_pOwner->GetToken(pFD);
-<<<<<<< HEAD
 } 
 int ILCodeStream::GetSigToken(PCCOR_SIGNATURE pSig, DWORD cbSig)
 {
     STANDARD_VM_CONTRACT;
     return m_pOwner->GetSigToken(pSig, cbSig);
-=======
->>>>>>> 69a57026
 }
 
 DWORD ILCodeStream::NewLocal(CorElementType typ)
