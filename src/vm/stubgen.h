// Licensed to the .NET Foundation under one or more agreements.
// The .NET Foundation licenses this file to you under the MIT license.
// See the LICENSE file in the project root for more information.
//
// File: StubGen.h
//

//


#ifndef __STUBGEN_H__
#define __STUBGEN_H__

#include "stublink.h"

struct StructMarshalStubs
{
    static const DWORD MANAGED_STRUCT_ARGIDX = 0;
    static const DWORD NATIVE_STRUCT_ARGIDX = 1;
    static const DWORD OPERATION_ARGIDX = 2;
    static const DWORD CLEANUP_WORK_LIST_ARGIDX = 3;

    enum MarshalOperation
    {
        Marshal,
        Unmarshal,
        Cleanup
    };
};

struct LocalDesc
{
    const static size_t MAX_LOCALDESC_ELEMENTS = 8;

    BYTE    ElementType[MAX_LOCALDESC_ELEMENTS];
    size_t  cbType;
    TypeHandle InternalToken;  // only valid with ELEMENT_TYPE_INTERNAL

    // used only for E_T_FNPTR and E_T_ARRAY
    PCCOR_SIGNATURE pSig;
    union
    {
        Module*         pSigModule;
        size_t          cbArrayBoundsInfo;
        BOOL            bIsCopyConstructed; // used for E_T_PTR
    };

    LocalDesc()
    {
    }

    inline LocalDesc(CorElementType elemType)
    {
        ElementType[0]     = static_cast<BYTE>(elemType);
        cbType             = 1;
        bIsCopyConstructed = FALSE;
    }

    inline LocalDesc(TypeHandle thType)
    {
        ElementType[0]     = ELEMENT_TYPE_INTERNAL;
        cbType             = 1;
        InternalToken      = thType;
        bIsCopyConstructed = FALSE;
    }

    inline LocalDesc(MethodTable *pMT)
    {
        WRAPPER_NO_CONTRACT;
        ElementType[0]     = ELEMENT_TYPE_INTERNAL;
        cbType             = 1;
        InternalToken      = TypeHandle(pMT);
        bIsCopyConstructed = FALSE;
    }

    void MakeByRef()
    {
        LIMITED_METHOD_CONTRACT;
        ChangeType(ELEMENT_TYPE_BYREF);
    }

    void MakePinned()
    {
        LIMITED_METHOD_CONTRACT;
        ChangeType(ELEMENT_TYPE_PINNED);
    }

    void MakeArray()
    {
        LIMITED_METHOD_CONTRACT;
        ChangeType(ELEMENT_TYPE_SZARRAY);
    }

    // makes the LocalDesc semantically equivalent to ET_TYPE_CMOD_REQD<IsCopyConstructed>/ET_TYPE_CMOD_REQD<NeedsCopyConstructorModifier>
    void MakeCopyConstructedPointer()
    {
        LIMITED_METHOD_CONTRACT;
        MakePointer();
        bIsCopyConstructed = TRUE;
    }

    void MakePointer()
    {
        LIMITED_METHOD_CONTRACT;
        ChangeType(ELEMENT_TYPE_PTR);
    }

    void ChangeType(CorElementType elemType)
    {
        LIMITED_METHOD_CONTRACT;
        PREFIX_ASSUME((MAX_LOCALDESC_ELEMENTS-1) >= cbType);

        for (size_t i = cbType; i >= 1; i--)
        {
            ElementType[i]  = ElementType[i-1];
        }

        ElementType[0]  = static_cast<BYTE>(elemType);
        cbType          += 1;
    }

    bool IsValueClass()
    {
        CONTRACTL
        {
            THROWS;
            GC_TRIGGERS;
            MODE_ANY;
        }
        CONTRACTL_END;

        bool lastElementTypeIsValueType = false;

        if (ElementType[cbType - 1] == ELEMENT_TYPE_VALUETYPE)
        {
            lastElementTypeIsValueType = true;
        }
        else if ((ElementType[cbType - 1] == ELEMENT_TYPE_INTERNAL) &&
                    (InternalToken.IsNativeValueType() ||
                     InternalToken.GetMethodTable()->IsValueType()))
        {
            lastElementTypeIsValueType = true;
        }

        if (!lastElementTypeIsValueType)
        {
             return false;
        }

        // verify that the prefix element types don't make the type a non-value type
        // this only works on LocalDescs with the prefixes exposed in the Add* methods above.
        for (size_t i = 0; i < cbType - 1; i++)
        {
            if (ElementType[i] == ELEMENT_TYPE_BYREF
                || ElementType[i] == ELEMENT_TYPE_SZARRAY
                || ElementType[i] == ELEMENT_TYPE_PTR)
            {
                return false;
            }
        }

        return true;
    }
};

class StubSigBuilder
{
public:
    StubSigBuilder();

    DWORD   Append(LocalDesc* pLoc);

protected:
    CQuickBytes     m_qbSigBuffer;
    DWORD           m_nItems;
    BYTE*           m_pbSigCursor;
    size_t          m_cbSig;

    enum Constants { INITIAL_BUFFER_SIZE  = 256 };

    void EnsureEnoughQuickBytes(size_t cbToAppend);
};

//---------------------------------------------------------------------------------------
//
class LocalSigBuilder : protected StubSigBuilder
{
public:
    DWORD NewLocal(LocalDesc * pLoc)
    {
        CONTRACTL
        {
            THROWS;
            GC_TRIGGERS;
            MODE_ANY;
            PRECONDITION(CheckPointer(pLoc));
        }
        CONTRACTL_END;

        return Append(pLoc);
    }

    DWORD GetSigSize();
    DWORD GetSig(BYTE * pbSig, DWORD cbBuffer);

};  // class LocalSigBuilder

//---------------------------------------------------------------------------------------
//
class FunctionSigBuilder : protected StubSigBuilder
{
public:
    FunctionSigBuilder();

    DWORD NewArg(LocalDesc * pArg)
    {
        WRAPPER_NO_CONTRACT;

        return Append(pArg);
    }

    DWORD GetNumArgs()
    {
        LIMITED_METHOD_CONTRACT;
        return m_nItems;
    }

    void SetCallingConv(CorCallingConvention callingConv)
    {
        LIMITED_METHOD_CONTRACT;
        m_callingConv = callingConv;
    }

    CorCallingConvention GetCallingConv()
    {
        LIMITED_METHOD_CONTRACT;
        return m_callingConv;
    }

    void SetSig(PCCOR_SIGNATURE pSig, DWORD cSig);

    DWORD GetSigSize();
    DWORD GetSig(BYTE * pbSig, DWORD cbBuffer);

    void SetReturnType(LocalDesc* pLoc);

    CorElementType GetReturnElementType()
    {
        LIMITED_METHOD_CONTRACT;

        CONSISTENCY_CHECK(m_qbReturnSig.Size() > 0);
        return *(CorElementType *)m_qbReturnSig.Ptr();
    }

    PCCOR_SIGNATURE GetReturnSig()
    {
        LIMITED_METHOD_CONTRACT;

        CONSISTENCY_CHECK(m_qbReturnSig.Size() > 0);
        return (PCCOR_SIGNATURE)m_qbReturnSig.Ptr();
    }

protected:
    CorCallingConvention m_callingConv;
    CQuickBytes          m_qbReturnSig;
};  // class FunctionSigBuilder

#ifdef _DEBUG
// exercise the resize code
#define TOKEN_LOOKUP_MAP_SIZE  (8*sizeof(void*))
#else // _DEBUG
#define TOKEN_LOOKUP_MAP_SIZE  (64*sizeof(void*))
#endif // _DEBUG

//---------------------------------------------------------------------------------------
//
class TokenLookupMap
{
public:
    TokenLookupMap()
    {
        STANDARD_VM_CONTRACT;

        m_qbEntries.AllocThrows(TOKEN_LOOKUP_MAP_SIZE);
        m_nextAvailableRid = 0;
    }

    // copy ctor
    TokenLookupMap(TokenLookupMap* pSrc)
    {
        STANDARD_VM_CONTRACT;

        m_nextAvailableRid = pSrc->m_nextAvailableRid;
        size_t size = pSrc->m_qbEntries.Size();
        m_qbEntries.AllocThrows(size);
        memcpy(m_qbEntries.Ptr(), pSrc->m_qbEntries.Ptr(), size);

        m_signatures.Preallocate(pSrc->m_signatures.GetCount());
        for (COUNT_T i = 0; i < pSrc->m_signatures.GetCount(); i++)
        {
            const CQuickBytesSpecifySize<16>& src = pSrc->m_signatures[i];
            CQuickBytesSpecifySize<16>& dst = *m_signatures.Append();
            dst.AllocThrows(src.Size());
            memcpy(dst.Ptr(), src.Ptr(), src.Size());
        }
    }

    TypeHandle LookupTypeDef(mdToken token)
    {
        WRAPPER_NO_CONTRACT;
        return LookupTokenWorker<mdtTypeDef, MethodTable*>(token);
    }
    MethodDesc* LookupMethodDef(mdToken token)
    {
        WRAPPER_NO_CONTRACT;
        return LookupTokenWorker<mdtMethodDef, MethodDesc*>(token);
    }
    FieldDesc* LookupFieldDef(mdToken token)
    {
        WRAPPER_NO_CONTRACT;
        return LookupTokenWorker<mdtFieldDef, FieldDesc*>(token);
    }
    SigPointer LookupSig(mdToken token)
    {
        CONTRACTL
        {
            THROWS;
            MODE_ANY;
            GC_NOTRIGGER;
            PRECONDITION(RidFromToken(token)-1 < m_signatures.GetCount());
            PRECONDITION(RidFromToken(token) != 0);
            PRECONDITION(TypeFromToken(token) == mdtSignature);
        }
        CONTRACTL_END;

        CQuickBytesSpecifySize<16>& sigData = m_signatures[static_cast<COUNT_T>(RidFromToken(token)-1)];
        PCCOR_SIGNATURE pSig = (PCCOR_SIGNATURE)sigData.Ptr();
        DWORD cbSig = static_cast<DWORD>(sigData.Size());
        return SigPointer(pSig, cbSig);
    }

    mdToken GetToken(TypeHandle pMT)
    {
        WRAPPER_NO_CONTRACT;
        return GetTokenWorker<mdtTypeDef, TypeHandle>(pMT);
    }
    mdToken GetToken(MethodDesc* pMD)
    {
        WRAPPER_NO_CONTRACT;
        return GetTokenWorker<mdtMethodDef, MethodDesc*>(pMD);
    }
    mdToken GetToken(FieldDesc* pFieldDesc)
    {
        WRAPPER_NO_CONTRACT;
        return GetTokenWorker<mdtFieldDef, FieldDesc*>(pFieldDesc);
    }
    mdToken GetSigToken(PCCOR_SIGNATURE pSig, DWORD cbSig)
    {
        CONTRACTL
        {
            THROWS;
            MODE_ANY;
            GC_NOTRIGGER;
            PRECONDITION(pSig != NULL);
        }
        CONTRACTL_END;

        mdToken token = TokenFromRid(m_signatures.GetCount(), mdtSignature)+1;
        CQuickBytesSpecifySize<16>& sigData = *m_signatures.Append();
        sigData.AllocThrows(cbSig);
        memcpy(sigData.Ptr(), pSig, cbSig);
        return token;
    }

protected:
    template<mdToken TokenType, typename HandleType>
    HandleType LookupTokenWorker(mdToken token)
    {
        CONTRACTL
        {
            THROWS;
            MODE_ANY;
            GC_NOTRIGGER;
            PRECONDITION(RidFromToken(token)-1 < m_nextAvailableRid);
            PRECONDITION(RidFromToken(token) != 0);
            PRECONDITION(TypeFromToken(token) == TokenType);
        }
        CONTRACTL_END;

        return ((HandleType*)m_qbEntries.Ptr())[RidFromToken(token)-1];
    }

    template<mdToken TokenType, typename HandleType>
    mdToken GetTokenWorker(HandleType handle)
    {
        CONTRACTL
        {
            THROWS;
            MODE_ANY;
            GC_NOTRIGGER;
            PRECONDITION(handle != NULL);
        }
        CONTRACTL_END;

        if (m_qbEntries.Size() <= (sizeof(handle) * m_nextAvailableRid))
        {
            m_qbEntries.ReSizeThrows(2 * m_qbEntries.Size());
        }

        mdToken token = TokenFromRid(m_nextAvailableRid++, TokenType)+1;

        ((HandleType*)m_qbEntries.Ptr())[RidFromToken(token)-1] = handle;

        return token;
    }
<<<<<<< HEAD
    
    unsigned int                                   m_nextAvailableRid;
    CQuickBytesSpecifySize<TOKEN_LOOKUP_MAP_SIZE>  m_qbEntries;
    SArray<CQuickBytesSpecifySize<16>, FALSE>      m_signatures;
=======

    unsigned int                                    m_nextAvailableRid;
    CQuickBytesSpecifySize<TOKEN_LOOKUP_MAP_SIZE>   m_qbEntries;
>>>>>>> 69a57026
};

class ILCodeLabel;
class ILCodeStream;

struct ILStubEHClause
{
    enum Kind { kNone, kTypedCatch, kFinally };

    DWORD kind;
    DWORD dwTryBeginOffset;
    DWORD cbTryLength;
    DWORD dwHandlerBeginOffset;
    DWORD cbHandlerLength;
    DWORD dwTypeToken;
};

struct ILStubEHClauseBuilder
{
    DWORD kind;
    ILCodeLabel* tryBeginLabel;
    ILCodeLabel* tryEndLabel;
    ILCodeLabel* handlerBeginLabel;
    ILCodeLabel* handlerEndLabel;
    DWORD typeToken;
};

//---------------------------------------------------------------------------------------
//
class ILStubLinker
{
    friend class ILCodeLabel;
    friend class ILCodeStream;

public:

    ILStubLinker(Module* pModule, const Signature &signature, SigTypeContext *pTypeContext, MethodDesc *pMD,
                 BOOL fTargetHasThis, BOOL fStubHasThis, BOOL fIsNDirectStub = FALSE, BOOL fIsReverseStub = FALSE);
    ~ILStubLinker();

    void GenerateCode(BYTE* pbBuffer, size_t cbBufferSize);
    void ClearCode();

    void SetStubMethodDesc(MethodDesc *pMD);
protected:

    void DeleteCodeLabels();
    void DeleteCodeStreams();

    struct ILInstruction
    {
        UINT16      uInstruction;
        INT16       iStackDelta;
        UINT_PTR    uArg;
    };

    static void PatchInstructionArgument(ILCodeLabel* pLabel, UINT_PTR uNewArg
        DEBUG_ARG(UINT16 uExpectedInstruction));

#ifdef _DEBUG
    bool IsInCodeStreamList(ILCodeStream* pcs);
#endif // _DEBUG

public:

    void    SetHasThis (bool fHasThis);
    bool    HasThis () { LIMITED_METHOD_CONTRACT; return m_fHasThis; }

    DWORD GetLocalSigSize();
    DWORD GetLocalSig(BYTE * pbLocalSig, DWORD cbBuffer);

    DWORD GetStubTargetMethodSigSize();
    DWORD GetStubTargetMethodSig(BYTE * pbLocalSig, DWORD cbBuffer);

    void SetStubTargetMethodSig(PCCOR_SIGNATURE pSig, DWORD cSig);

    void GetStubTargetReturnType(LocalDesc * pLoc);
    void GetStubTargetReturnType(LocalDesc * pLoc, Module * pModule);

    void GetStubArgType(LocalDesc * pLoc);
    void GetStubArgType(LocalDesc * pLoc, Module * pModule);
    void GetStubReturnType(LocalDesc * pLoc);
    void GetStubReturnType(LocalDesc * pLoc, Module * pModule);
    CorCallingConvention GetStubTargetCallingConv();

    CorElementType GetStubTargetReturnElementType() { WRAPPER_NO_CONTRACT; return m_nativeFnSigBuilder.GetReturnElementType(); }

    static void GetManagedTypeHelper(LocalDesc* pLoc, Module* pModule, PCCOR_SIGNATURE pSig, SigTypeContext *pTypeContext, MethodDesc *pMD);

    BOOL StubHasVoidReturnType();

    Stub *Link(LoaderHeap *pHeap, UINT *pcbSize /* = NULL*/, BOOL fMC);

    size_t  Link(UINT* puMaxStack);

    size_t GetNumEHClauses();
    // Write out EH clauses. Number of items written out will be GetNumEHCLauses().
    void WriteEHClauses(COR_ILMETHOD_SECT_EH* sect);

    TokenLookupMap* GetTokenLookupMap() { LIMITED_METHOD_CONTRACT; return &m_tokenMap; }

    enum CodeStreamType
    {
        kSetup,
        kMarshal,
        kDispatch,
        kReturnUnmarshal,
        kUnmarshal,
        kExceptionCleanup,
        kCleanup,
        kExceptionHandler,
    };

    ILCodeStream* NewCodeStream(CodeStreamType codeStreamType);

    MethodDesc *GetTargetMD() { LIMITED_METHOD_CONTRACT; return m_pMD; }
    Signature GetStubSignature() { LIMITED_METHOD_CONTRACT; return m_stubSig; }

    void ClearCodeStreams();

    void LogILStub(CORJIT_FLAGS jitFlags, SString *pDumpILStubCode = NULL);
protected:
    void DumpIL_FormatToken(mdToken token, SString &strTokenFormatting);
    void LogILStubWorker(ILInstruction* pInstrBuffer, UINT numInstr, size_t* pcbCode, INT* piCurStack, SString *pDumpILStubCode = NULL);
    void LogILInstruction(size_t curOffset, bool isLabeled, INT iCurStack, ILInstruction* pInstruction, SString *pDumpILStubCode = NULL);

private:
    ILCodeStream*       m_pCodeStreamList;

    TokenLookupMap      m_tokenMap;
    LocalSigBuilder     m_localSigBuilder;
    FunctionSigBuilder  m_nativeFnSigBuilder;
    BYTE                m_rgbBuffer[sizeof(COR_ILMETHOD_DECODER)];

    Signature       m_stubSig;      // managed sig of stub
    SigTypeContext* m_pTypeContext; // type context for m_stubSig

    SigPointer      m_managedSigPtr;
    void*           m_pCode;
    Module*         m_pStubSigModule;
    ILCodeLabel*    m_pLabelList;

    bool    FirstPassLink(ILInstruction* pInstrBuffer, UINT numInstr, size_t* pcbCode, INT* piCurStack, UINT* puMaxStack);
    void    SecondPassLink(ILInstruction* pInstrBuffer, UINT numInstr, size_t* pCurCodeOffset);

    BYTE*   GenerateCodeWorker(BYTE* pbBuffer, ILInstruction* pInstrBuffer, UINT numInstr, size_t* pcbCode);

    static ILCodeStream* FindLastCodeStream(ILCodeStream* pList);

protected:
    //
    // the public entrypoints for these methods are in ILCodeStream
    //
    ILCodeLabel* NewCodeLabel();
    int GetToken(MethodDesc* pMD);
    int GetToken(MethodTable* pMT);
    int GetToken(TypeHandle th);
    int GetToken(FieldDesc* pFD);
    int GetSigToken(PCCOR_SIGNATURE pSig, DWORD cbSig);
    DWORD NewLocal(CorElementType typ = ELEMENT_TYPE_I);
    DWORD NewLocal(LocalDesc loc);

    DWORD SetStubTargetArgType(CorElementType typ, bool fConsumeStubArg = true);
    DWORD SetStubTargetArgType(LocalDesc* pLoc = NULL, bool fConsumeStubArg = true);       // passing pLoc = NULL means "use stub arg type"
    void SetStubTargetReturnType(CorElementType typ);
    void SetStubTargetReturnType(LocalDesc* pLoc);
    void SetStubTargetCallingConv(CorCallingConvention uNativeCallingConv);

    bool ReturnOpcodePopsStack()
    {
        if ((!m_fIsReverseStub && m_StubHasVoidReturnType) || (m_fIsReverseStub && m_StubTargetHasVoidReturnType))
        {
            return false;
        }
        return true;
    }

    void TransformArgForJIT(LocalDesc *pLoc);

    Module * GetStubSigModule();
    SigTypeContext *GetStubSigTypeContext();

    BOOL    m_StubHasVoidReturnType;
    BOOL    m_StubTargetHasVoidReturnType;
    BOOL    m_fIsReverseStub;
    INT     m_iTargetStackDelta;
    DWORD   m_cbCurrentCompressedSigLen;
    DWORD   m_nLocals;

    bool    m_fHasThis;

    // We need this MethodDesc so we can reconstruct the generics
    // SigTypeContext info, if needed.
    MethodDesc * m_pMD;
};  // class ILStubLinker


//---------------------------------------------------------------------------------------
//
class ILCodeLabel
{
    friend class ILStubLinker;
    friend class ILCodeStream;

public:
    ILCodeLabel();
    ~ILCodeLabel();

    size_t GetCodeOffset();

private:
    void SetCodeOffset(size_t codeOffset);

    ILCodeLabel*  m_pNext;
    ILStubLinker* m_pOwningStubLinker;
    ILCodeStream* m_pCodeStreamOfLabel;         // this is the ILCodeStream that the index is relative to
    size_t        m_codeOffset;                 // this is the absolute resolved IL offset after linking
    UINT          m_idxLabeledInstruction;      // this is the index within the instruction buffer of the owning ILCodeStream
};

class ILCodeStream
{
    friend class ILStubLinker;

public:
    enum ILInstrEnum
    {
#define OPDEF(name,string,pop,push,oprType,opcType,l,s1,s2,ctrl) \
        name,

#include "opcode.def"
#undef OPDEF
    };

private:
    static ILInstrEnum LowerOpcode(ILInstrEnum instr, ILStubLinker::ILInstruction* pInstr);

#ifdef _DEBUG
    static bool IsSupportedInstruction(ILInstrEnum instr);
#endif // _DEBUG

    static bool IsBranchInstruction(ILInstrEnum instr)
    {
        LIMITED_METHOD_CONTRACT;
        return ((instr >= CEE_BR) && (instr <= CEE_BLT_UN)) || (instr == CEE_LEAVE);
    }


    void BeginHandler   (DWORD kind, DWORD typeToken);
    void EndHandler     (DWORD kind);
public:
    void BeginTryBlock  ();
    void EndTryBlock    ();
    void BeginCatchBlock(int token);
    void EndCatchBlock  ();
    void BeginFinallyBlock();
    void EndFinallyBlock();

    void EmitADD        ();
    void EmitADD_OVF    ();
    void EmitAND        ();
    void EmitARGLIST    ();
    void EmitBEQ        (ILCodeLabel* pCodeLabel);
    void EmitBGE        (ILCodeLabel* pCodeLabel);
    void EmitBGE_UN     (ILCodeLabel* pCodeLabel);
    void EmitBGT        (ILCodeLabel* pCodeLabel);
    void EmitBLE        (ILCodeLabel* pCodeLabel);
    void EmitBLE_UN     (ILCodeLabel* pCodeLabel);
    void EmitBLT        (ILCodeLabel* pCodeLabel);
    void EmitBNE_UN     (ILCodeLabel* pCodeLabel);
    void EmitBR         (ILCodeLabel* pCodeLabel);
    void EmitBREAK      ();
    void EmitBRFALSE    (ILCodeLabel* pCodeLabel);
    void EmitBRTRUE     (ILCodeLabel* pCodeLabel);
    void EmitCALL       (int token, int numInArgs, int numRetArgs);
    void EmitCALLI      (int token, int numInArgs, int numRetArgs);
    void EmitCALLVIRT   (int token, int numInArgs, int numRetArgs);
    void EmitCEQ        ();
    void EmitCGT        ();
    void EmitCGT_UN     ();
    void EmitCLT        ();
    void EmitCLT_UN     ();
    void EmitCONV_I     ();
    void EmitCONV_I1    ();
    void EmitCONV_I2    ();
    void EmitCONV_I4    ();
    void EmitCONV_I8    ();
    void EmitCONV_U     ();
    void EmitCONV_U1    ();
    void EmitCONV_U2    ();
    void EmitCONV_U4    ();
    void EmitCONV_U8    ();
    void EmitCONV_R4    ();
    void EmitCONV_R8    ();
    void EmitCONV_OVF_I4();
    void EmitCONV_T     (CorElementType type);
    void EmitCPBLK      ();
    void EmitCPOBJ      (int token);
    void EmitDUP        ();
    void EmitENDFINALLY ();
    void EmitINITBLK    ();
    void EmitINITOBJ    (int token);
    void EmitJMP        (int token);
    void EmitLDARG      (unsigned uArgIdx);
    void EmitLDARGA     (unsigned uArgIdx);
    void EmitLDC        (DWORD_PTR uConst);
    void EmitLDC_R4     (UINT32 uConst);
    void EmitLDC_R8     (UINT64 uConst);
    void EmitLDELEMA    (int token);
    void EmitLDELEM_REF ();
    void EmitLDFLD      (int token);
    void EmitLDFLDA     (int token);
    void EmitLDFTN      (int token);
    void EmitLDIND_I    ();
    void EmitLDIND_I1   ();
    void EmitLDIND_I2   ();
    void EmitLDIND_I4   ();
    void EmitLDIND_I8   ();
    void EmitLDIND_R4   ();
    void EmitLDIND_R8   ();
    void EmitLDIND_REF  ();
    void EmitLDIND_T    (LocalDesc* pType);
    void EmitLDIND_U1   ();
    void EmitLDIND_U2   ();
    void EmitLDIND_U4   ();
    void EmitLDLEN      ();
    void EmitLDLOC      (DWORD dwLocalNum);
    void EmitLDLOCA     (DWORD dwLocalNum);
    void EmitLDNULL     ();
    void EmitLDOBJ      (int token);
    void EmitLDSFLD     (int token);
    void EmitLDSFLDA    (int token);
    void EmitLDTOKEN    (int token);
    void EmitLEAVE      (ILCodeLabel* pCodeLabel);
    void EmitLOCALLOC   ();
    void EmitMUL        ();
    void EmitMUL_OVF    ();
    void EmitNEWOBJ     (int token, int numInArgs);
    void EmitNOP        (LPCSTR pszNopComment);
    void EmitPOP        ();
    void EmitRET        ();
    void EmitSHR_UN     ();
    void EmitSTARG      (unsigned uArgIdx);
    void EmitSTELEM_REF ();
    void EmitSTIND_I    ();
    void EmitSTIND_I1   ();
    void EmitSTIND_I2   ();
    void EmitSTIND_I4   ();
    void EmitSTIND_I8   ();
    void EmitSTIND_R4   ();
    void EmitSTIND_R8   ();
    void EmitSTIND_REF  ();
    void EmitSTIND_T    (LocalDesc* pType);
    void EmitSTFLD      (int token);
    void EmitSTLOC      (DWORD dwLocalNum);
    void EmitSTOBJ      (int token);
    void EmitSTSFLD     (int token);
    void EmitSUB        ();
    void EmitTHROW      ();
    void EmitUNALIGNED  (BYTE alignment);

    // Overloads to simplify common usage patterns
    void EmitNEWOBJ     (BinderMethodID id, int numInArgs);
    void EmitCALL       (BinderMethodID id, int numInArgs, int numRetArgs);
    void EmitLDFLD      (BinderFieldID id);
    void EmitSTFLD      (BinderFieldID id);
    void EmitLDFLDA     (BinderFieldID id);

    void EmitLabel(ILCodeLabel* pLabel);
    void EmitLoadThis ();
    void EmitLoadNullPtr();
    void EmitArgIteratorCreateAndLoad();

    ILCodeLabel* NewCodeLabel();

    void ClearCode();

    //
    // these functions just forward to the owning ILStubLinker
    //

    int GetToken(MethodDesc* pMD);
    int GetToken(MethodTable* pMT);
    int GetToken(TypeHandle th);
    int GetToken(FieldDesc* pFD);
    int GetSigToken(PCCOR_SIGNATURE pSig, DWORD cbSig);

    DWORD NewLocal(CorElementType typ = ELEMENT_TYPE_I);
    DWORD NewLocal(LocalDesc loc);
    DWORD SetStubTargetArgType(CorElementType typ, bool fConsumeStubArg = true);
    DWORD SetStubTargetArgType(LocalDesc* pLoc = NULL, bool fConsumeStubArg = true);       // passing pLoc = NULL means "use stub arg type"
    void SetStubTargetReturnType(CorElementType typ);
    void SetStubTargetReturnType(LocalDesc* pLoc);


    //
    // ctors/dtor
    //

    ILCodeStream(ILStubLinker* pOwner, ILStubLinker::CodeStreamType codeStreamType) :
        m_pNextStream(NULL),
        m_pOwner(pOwner),
        m_pqbILInstructions(NULL),
        m_uCurInstrIdx(0),
        m_codeStreamType(codeStreamType)
    {
    }

    ~ILCodeStream()
    {
        CONTRACTL
        {
            MODE_ANY;
            NOTHROW;
            GC_TRIGGERS;
        }
        CONTRACTL_END;

        if (NULL != m_pqbILInstructions)
        {
            delete m_pqbILInstructions;
            m_pqbILInstructions = NULL;
        }
    }

    ILStubLinker::CodeStreamType GetStreamType() { return m_codeStreamType; }

    LPCSTR GetStreamDescription(ILStubLinker::CodeStreamType streamType);

protected:

    void Emit(ILInstrEnum instr, INT16 iStackDelta, UINT_PTR uArg);

    enum Constants
    {
        INITIAL_NUM_IL_INSTRUCTIONS = 64,
        INITIAL_IL_INSTRUCTION_BUFFER_SIZE = INITIAL_NUM_IL_INSTRUCTIONS * sizeof(ILStubLinker::ILInstruction),
    };

    typedef CQuickBytesSpecifySize<INITIAL_IL_INSTRUCTION_BUFFER_SIZE> ILCodeStreamBuffer;

    ILCodeStream*                 m_pNextStream;
    ILStubLinker*                 m_pOwner;
    ILCodeStreamBuffer*           m_pqbILInstructions;
    UINT                          m_uCurInstrIdx;
    ILStubLinker::CodeStreamType  m_codeStreamType;       // Type of the ILCodeStream
    SArray<ILStubEHClauseBuilder> m_buildingEHClauses;
    SArray<ILStubEHClauseBuilder> m_finishedEHClauses;

#ifndef BIT64
    const static UINT32 SPECIAL_VALUE_NAN_64_ON_32 = 0xFFFFFFFF;
#endif // BIT64
};

#define TOKEN_ILSTUB_TARGET_SIG (TokenFromRid(0xFFFFFF, mdtSignature))

#endif  // __STUBGEN_H__<|MERGE_RESOLUTION|>--- conflicted
+++ resolved
@@ -413,16 +413,10 @@
 
         return token;
     }
-<<<<<<< HEAD
-    
+
     unsigned int                                   m_nextAvailableRid;
     CQuickBytesSpecifySize<TOKEN_LOOKUP_MAP_SIZE>  m_qbEntries;
     SArray<CQuickBytesSpecifySize<16>, FALSE>      m_signatures;
-=======
-
-    unsigned int                                    m_nextAvailableRid;
-    CQuickBytesSpecifySize<TOKEN_LOOKUP_MAP_SIZE>   m_qbEntries;
->>>>>>> 69a57026
 };
 
 class ILCodeLabel;
