// Licensed to the .NET Foundation under one or more agreements.
// The .NET Foundation licenses this file to you under the MIT license.
// See the LICENSE file in the project root for more information.
// ===========================================================================
// File: zapsig.cpp
//
// Signature encoding for zapper (ngen)
//

// ===========================================================================


#include "common.h"
#include "zapsig.h"
#include "typedesc.h"
#include "compile.h"
#include "sigbuilder.h"

#ifndef DACCESS_COMPILE

BOOL ZapSig::GetSignatureForTypeDesc(TypeDesc * desc, SigBuilder * pSigBuilder)
{
    CONTRACTL
    {
        THROWS;
        GC_TRIGGERS;
    }
    CONTRACTL_END

    CorElementType elemType = desc->GetInternalCorElementType();

    if (elemType == ELEMENT_TYPE_VALUETYPE)
    {
        // convert to ELEMENT_TYPE_NATIVE_VALUETYPE_ZAPSIG so that the right
        // thing will happen in code:SigPointer.GetTypeHandleThrowing
        elemType = (CorElementType) ELEMENT_TYPE_NATIVE_VALUETYPE_ZAPSIG;
    }
    else if (elemType == ELEMENT_TYPE_VAR || elemType == ELEMENT_TYPE_MVAR)
    {
        // Enable encoding of type variables for NGen signature only. IBC toolchain is not aware of them yet.
        if (context.externalTokens == ZapSig::NormalTokens)
            elemType = (CorElementType) ELEMENT_TYPE_VAR_ZAPSIG;
    }

    pSigBuilder->AppendElementType(elemType);

    if (desc->HasTypeParam())
    {
        if (!this->GetSignatureForTypeHandle(desc->GetTypeParam(), pSigBuilder))
            return FALSE;

        if (elemType == ELEMENT_TYPE_ARRAY)
        {
            ArrayTypeDesc *pArrayDesc = dac_cast<PTR_ArrayTypeDesc>(desc);
            _ASSERTE(pArrayDesc->GetRank() != 0);
            pSigBuilder->AppendData(pArrayDesc->GetRank());
            pSigBuilder->AppendData(0);
            pSigBuilder->AppendData(0);
        }
    }
    else
    {
        switch ((DWORD)elemType)
        {
        case ELEMENT_TYPE_FNPTR:
            {
                FnPtrTypeDesc *pTD = dac_cast<PTR_FnPtrTypeDesc>(desc);

                // Emit calling convention
                pSigBuilder->AppendByte(pTD->GetCallConv());

                // number of args
                unsigned numArgs = pTD->GetNumArgs();
                pSigBuilder->AppendData(numArgs);

                // return type and args
                TypeHandle *retAndArgTypes = pTD->GetRetAndArgTypesPointer();
                for (DWORD i = 0; i <= numArgs; i++)
                {
                    TypeHandle th = retAndArgTypes[i];
                    // This should be a consequence of the type key being restored
                    CONSISTENCY_CHECK(!th.IsNull() && !th.IsEncodedFixup());
                    if (!this->GetSignatureForTypeHandle(th, pSigBuilder))
                        return FALSE;
                }
            }
            break;

        case ELEMENT_TYPE_MVAR:
            //                    _ASSERTE(!"Cannot encode ET_MVAR in a ZapSig");
            return FALSE;

        case ELEMENT_TYPE_VAR:
            //                    _ASSERTE(!"Cannot encode ET_VAR in a ZapSig");
            return FALSE;

        case ELEMENT_TYPE_VAR_ZAPSIG:
            {
                TypeVarTypeDesc * pTypeVarDesc = dac_cast<PTR_TypeVarTypeDesc>(desc);
                Module * pVarTypeModule = pTypeVarDesc->GetModule();
                if (pVarTypeModule != this->context.pInfoModule)
                {
                    DWORD index = (*this->pfnEncodeModule)(this->context.pModuleContext, pVarTypeModule);

                    if (index == ENCODE_MODULE_FAILED)
                        return FALSE;

                    // emit the ET_MODULE_ZAPSIG escape
                    pSigBuilder->AppendElementType((CorElementType) ELEMENT_TYPE_MODULE_ZAPSIG);
                    // emit the module index
                    pSigBuilder->AppendData(index);
                }
                pSigBuilder->AppendData(RidFromToken(pTypeVarDesc->GetToken()));
                break;
            }

        default:
            _ASSERTE(!"Bad type");
            return FALSE;
        }
    }

    return TRUE;
}


// Create a signature for a typeHandle 
// It can be decoded using MetaSig::GetTypeHandleThrowing
// The tokens are espressed relative to this->pInfoModule
// When handle.GetModule() != this->pInfoModule), we escape the signature
// with an ELEMENT_TYPE_MODULE_ZAPSIG <id-num> <token> to encode 
// a temporary change of module 
//
// Returns the number of characters written into the buffer.  
// If buffer and bufferMax are NULL, it returns the number of
// characters that would have been written.
// If the buffer isn't big enough it doesn't write past bufferMax
// A return value of 0 indidates a failure to encode the signature
//
BOOL ZapSig::GetSignatureForTypeHandle(TypeHandle      handle,
                                       SigBuilder *    pSigBuilder)
{
    CONTRACTL
    {
        THROWS;
        GC_TRIGGERS;

        PRECONDITION(CheckPointer(handle));
        PRECONDITION(CheckPointer(this->context.pInfoModule));
        PRECONDITION(!handle.HasUnrestoredTypeKey());
        MODE_ANY;
    }
    CONTRACTL_END

    if (handle.IsTypeDesc())
        return GetSignatureForTypeDesc(handle.AsTypeDesc(), pSigBuilder);

    MethodTable *pMT = handle.AsMethodTable();

    // Can we encode the type using a short ET encoding?
    // 
    CorElementType elemType = TryEncodeUsingShortcut(pMT);
    if (elemType != ELEMENT_TYPE_END)
    {
        _ASSERTE(pMT->IsTypicalTypeDefinition());

        // Check for an array type and encode that we are dealing with a MethodTable representation
        if (elemType == ELEMENT_TYPE_SZARRAY || elemType == ELEMENT_TYPE_ARRAY)
        {
            pSigBuilder->AppendElementType((CorElementType)ELEMENT_TYPE_NATIVE_ARRAY_TEMPLATE_ZAPSIG);
            pSigBuilder->AppendElementType(elemType);

            TypeHandle elementType = pMT->GetApproxArrayElementTypeHandle();
            if (!this->GetSignatureForTypeHandle(elementType, pSigBuilder))
                return FALSE;

            if (elemType == ELEMENT_TYPE_ARRAY)
            {
                pSigBuilder->AppendData(pMT->GetRank());
                pSigBuilder->AppendData(0);
                pSigBuilder->AppendData(0);
            }
        }
        else
        {
            pSigBuilder->AppendElementType(elemType);
        }
        
        return TRUE;
    }

    // We could not encode the type using a short encoding  
    // and we have a handle that represents a Class or ValueType

    // We may need to emit an out-of-module escape sequence
    // 
    Module *pTypeHandleModule = pMT->GetModule_NoLogging();

    // If the type handle's module is different that the this->pInfoModule 
    // we will need to add an out-of-module escape for the type
    //
    DWORD index = 0;
    mdToken token = pMT->GetCl_NoLogging();
#ifdef FEATURE_NATIVE_IMAGE_GENERATION
    if (pTypeHandleModule != this->context.pInfoModule && !pTypeHandleModule->IsInCurrentVersionBubble())
    {
        pTypeHandleModule = GetAppDomain()->ToCompilationDomain()->GetTargetModule();
        token = pTypeHandleModule->LookupTypeRefByMethodTable(pMT);
    }
#endif
    if (pTypeHandleModule != this->context.pInfoModule) 
    {
        // During IBC profiling this calls
        //     code:Module.EncodeModuleHelper
        // During ngen this calls
        //     code:ZapImportTable.EncodeModuleHelper)
        //
        index = (*this->pfnEncodeModule)(this->context.pModuleContext, pTypeHandleModule); 

        if (index == ENCODE_MODULE_FAILED)
            return FALSE;

        // emit the ET_MODULE_ZAPSIG escape
        pSigBuilder->AppendElementType((CorElementType) ELEMENT_TYPE_MODULE_ZAPSIG);
        // emit the module index
        pSigBuilder->AppendData(index);
    }

    // Remember if we have an instantiated generic type 
    bool fNeedsInstantiation = pMT->HasInstantiation() && !pMT->IsGenericTypeDefinition();

    // We possibly have an instantiated generic type 
    if (fNeedsInstantiation)
    {
        pSigBuilder->AppendElementType(ELEMENT_TYPE_GENERICINST);
    }

    // Beware of enums!  Can't use GetInternalCorElementType() here.
    pSigBuilder->AppendElementType(pMT->IsValueType() ? ELEMENT_TYPE_VALUETYPE : ELEMENT_TYPE_CLASS);

    _ASSERTE(!IsNilToken(token));
    if (IsNilToken(token))
        return FALSE;

    if ((index != 0) && (this->pfnTokenDefinition != NULL))
    {
        //
        // We do not want to log the metadata lookups that we perform here
        // 
        IBCLoggingDisabler   disableLogging;

        // During IBC profiling this calls
        //     code:Module::TokenDefinitionHelper
        (*this->pfnTokenDefinition)(this->context.pModuleContext, pTypeHandleModule, index, &token);

        // ibcExternalType tokens are actually encoded as mdtTypeDef tokens in the signature
        _ASSERT(TypeFromToken(token) == ibcExternalType);
        token = TokenFromRid(RidFromToken(token), mdtTypeDef);
    }

    pSigBuilder->AppendToken(token);

    if (fNeedsInstantiation)
    {
        pSigBuilder->AppendData(pMT->GetNumGenericArgs());
        Instantiation inst = pMT->GetInstantiation();
        for (DWORD i = 0; i < inst.GetNumArgs(); i++)
        {
            TypeHandle t = inst[i];
            CONSISTENCY_CHECK(!t.IsNull() && !t.IsEncodedFixup());
            if (!this->GetSignatureForTypeHandle(t, pSigBuilder))
                return FALSE;
        }
    }
    return TRUE;
}

#endif // #ifndef DACCESS_COMPILE

//
// Returns element type when the typeHandle can be encoded using
// using a single CorElementType value 
// This includes using ELEMENT_TYPE_CANON_ZAPSIG for the System.__Canon type
// 
/*static */ CorElementType ZapSig::TryEncodeUsingShortcut(/* in  */ MethodTable * pMT)
{
   LIMITED_METHOD_CONTRACT;

    CorElementType elemType = ELEMENT_TYPE_END;  // An illegal value that we check for later

    // Set elemType to a shortcut encoding whenever possible
    // 
    if (pMT->IsTruePrimitive())
        elemType = pMT->GetInternalCorElementType();
    else if (pMT == g_pObjectClass)
        elemType = ELEMENT_TYPE_OBJECT;
    else if (pMT == g_pStringClass)
        elemType = ELEMENT_TYPE_STRING;
    else if (pMT == g_pCanonMethodTableClass)
        elemType = (CorElementType) ELEMENT_TYPE_CANON_ZAPSIG;
    else if (pMT->IsArray())
        elemType = pMT->GetInternalCorElementType();  // either ELEMENT_TYPE_SZARRAY or ELEMENT_TYPE_ARRAY

    return elemType;
}

//
// Compare a metadata signature element with a type handle
// The type handle must have a fully restored type key, which in turn means that modules for all of its
// components are loaded (e.g. type arguments to an instantiated type).
//
// Hence we can do the signature comparison without incurring any loads or restores.
//
/*static*/ BOOL ZapSig::CompareSignatureToTypeHandle(PCCOR_SIGNATURE          pSig,   
                                                     Module*                  pModule, 
                                                     TypeHandle               handle,
                                                     const ZapSig::Context *  pZapSigContext)
{
    CONTRACT(BOOL)
    {
        NOTHROW;
        GC_NOTRIGGER;
        MODE_ANY;
        FORBID_FAULT;
        PRECONDITION(CheckPointer(pModule));
        PRECONDITION(CheckPointer(pZapSigContext));
        PRECONDITION(CheckPointer(pZapSigContext->pModuleContext));
        PRECONDITION(CheckPointer(pZapSigContext->pInfoModule));
        PRECONDITION(CheckPointer(handle));
        PRECONDITION(CheckPointer(pSig));
        PRECONDITION(!handle.HasUnrestoredTypeKey());
    }
    CONTRACT_END

    mdToken      tk;

    //
    // pOrigModule is the original module that contained this ZapSig
    // 
    Module *       pOrigModule = pZapSigContext->pInfoModule;
    CorElementType sigType     = CorSigUncompressElementType(pSig);
    CorElementType handleType  = handle.GetSignatureCorElementType();

    switch ((DWORD)sigType)
    {
        default:
        {
            // Unknown type!
            _ASSERTE(!"Unknown type in ZapSig::CompareSignatureToTypeHandle");
            RETURN(FALSE);
        }

        case ELEMENT_TYPE_MODULE_ZAPSIG:
        {
            DWORD ix = CorSigUncompressData(pSig);
            CONTRACT_VIOLATION(ThrowsViolation|GCViolation);
            pModule = pZapSigContext->GetZapSigModule()->GetModuleFromIndexIfLoaded(ix);
            if (pModule == NULL)
                RETURN FALSE;
            else
                RETURN(CompareSignatureToTypeHandle(pSig, pModule, handle, pZapSigContext));
        }
    
        case ELEMENT_TYPE_U:
        case ELEMENT_TYPE_I:
        case ELEMENT_TYPE_VOID:
        case ELEMENT_TYPE_I1:
        case ELEMENT_TYPE_U1:
        case ELEMENT_TYPE_I2:
        case ELEMENT_TYPE_U2:
        case ELEMENT_TYPE_I4:
        case ELEMENT_TYPE_U4:
        case ELEMENT_TYPE_I8:
        case ELEMENT_TYPE_U8:
        case ELEMENT_TYPE_R4:
        case ELEMENT_TYPE_R8:
        case ELEMENT_TYPE_BOOLEAN:
        case ELEMENT_TYPE_CHAR:
        case ELEMENT_TYPE_TYPEDBYREF:
            RETURN(sigType == handleType);

        case ELEMENT_TYPE_STRING:   
            RETURN(handle == TypeHandle(g_pStringClass));

        case ELEMENT_TYPE_OBJECT:
            RETURN(handle == TypeHandle(g_pObjectClass));

        case ELEMENT_TYPE_CANON_ZAPSIG:
            RETURN(handle == TypeHandle(g_pCanonMethodTableClass));

        case ELEMENT_TYPE_VAR: 
        case ELEMENT_TYPE_MVAR:
        {
            if (sigType != handleType)
                RETURN(FALSE);

            unsigned varNum = CorSigUncompressData(pSig);
            RETURN(varNum == (dac_cast<PTR_TypeVarTypeDesc>(handle.AsTypeDesc())->GetIndex()));
        }

        case ELEMENT_TYPE_VAR_ZAPSIG:
        {
            if (!handle.IsGenericVariable())
                RETURN(FALSE);

            TypeVarTypeDesc *pTypeVarTypeDesc = handle.AsGenericVariable();

            unsigned rid = CorSigUncompressData(pSig);
            RETURN(TokenFromRid(rid, mdtGenericParam) == pTypeVarTypeDesc->GetToken() && pModule == pTypeVarTypeDesc->GetModule());
        }

        // These take an additional argument, which is the element type
        case ELEMENT_TYPE_SZARRAY:
        case ELEMENT_TYPE_PTR:
        case ELEMENT_TYPE_BYREF:
        {
            if (sigType != handleType)
                RETURN(FALSE);

            RETURN (CompareSignatureToTypeHandle(pSig, pModule, handle.GetTypeParam(), pZapSigContext));
        }

        case ELEMENT_TYPE_NATIVE_ARRAY_TEMPLATE_ZAPSIG:
        {
            if (handle.IsTypeDesc() || !handle.AsMethodTable()->IsArray())
                RETURN(FALSE);

            RETURN (CompareSignatureToTypeHandle(pSig, pModule, handle, pZapSigContext));
        }
        
        case ELEMENT_TYPE_NATIVE_VALUETYPE_ZAPSIG:
        {
            sigType = CorSigUncompressElementType(pSig);
            _ASSERTE(sigType == ELEMENT_TYPE_VALUETYPE);

            if (!handle.IsNativeValueType()) RETURN(FALSE);
        } // fall-through

        case ELEMENT_TYPE_VALUETYPE:
        case ELEMENT_TYPE_CLASS:
        {            
            CorSigUncompressToken(pSig, &tk);
            if (TypeFromToken(tk) == mdtTypeRef)
            {
                BOOL resolved = FALSE;
                EX_TRY
                {
                    ENABLE_FORBID_GC_LOADER_USE_IN_THIS_SCOPE();
                    resolved = ClassLoader::ResolveTokenToTypeDefThrowing(pModule, tk, &pModule, &tk, Loader::DontLoad);
                }
                EX_CATCH
                {
                }
                EX_END_CATCH(SwallowAllExceptions);
                if (!resolved)
                    RETURN(FALSE);
            }
            _ASSERTE(TypeFromToken(tk) == mdtTypeDef);
            RETURN (sigType == handleType && !handle.HasInstantiation() && pModule == handle.GetModule() && handle.GetCl() == tk);
        }

        case ELEMENT_TYPE_FNPTR: 
        {
            if (sigType != handleType)
                RETURN(FALSE);

            FnPtrTypeDesc *pTD = handle.AsFnPtrType();
            DWORD callConv = CorSigUncompressData(pSig);
            if (callConv != pTD->GetCallConv())
                RETURN(FALSE);

            DWORD numArgs = CorSigUncompressData(pSig);
            if (numArgs != pTD->GetNumArgs())
                RETURN(FALSE);

            {
                CONTRACT_VIOLATION(ThrowsViolation|GCViolation);

                for (DWORD i = 0; i <= numArgs; i++)
                {
                    SigPointer sp(pSig);
                    if (!CompareSignatureToTypeHandle(pSig, pOrigModule, pTD->GetRetAndArgTypes()[i], pZapSigContext))
                        RETURN(FALSE);
                    if (FAILED(sp.SkipExactlyOne()))
                    {
                        RETURN(FALSE);
                    }
                    pSig = sp.GetPtr();
                }
            }    
            break;
        }

        case ELEMENT_TYPE_GENERICINST:
        {
            if (!handle.HasInstantiation())
                RETURN(FALSE);

            sigType = CorSigUncompressElementType(pSig);
            if (sigType != handleType)
                RETURN(FALSE);

            pSig += CorSigUncompressToken(pSig, &tk);
            if (TypeFromToken(tk) == mdtTypeRef)
            {
                BOOL resolved = FALSE;
                EX_TRY
                {
                    ENABLE_FORBID_GC_LOADER_USE_IN_THIS_SCOPE();
                    resolved = ClassLoader::ResolveTokenToTypeDefThrowing(pModule, tk, &pModule, &tk, Loader::DontLoad);
                }
                EX_CATCH
                {
                }
                EX_END_CATCH(SwallowAllExceptions);
                if (!resolved)
                    RETURN(FALSE);
            }
            _ASSERTE(TypeFromToken(tk) == mdtTypeDef);
            if (pModule != handle.GetModule() || tk != handle.GetCl())
                RETURN(FALSE);

            DWORD numGenericArgs = CorSigUncompressData(pSig);

            if (numGenericArgs != handle.GetNumGenericArgs())
                RETURN(FALSE);

            Instantiation inst = handle.GetInstantiation();
            for (DWORD i = 0; i < inst.GetNumArgs(); i++)
            {
                SigPointer sp(pSig);
                if (!CompareSignatureToTypeHandle(pSig, pOrigModule, inst[i], pZapSigContext))
                    RETURN(FALSE);
                if (FAILED(sp.SkipExactlyOne()))
                {
                    RETURN(FALSE);
                }
                pSig = sp.GetPtr();
            }
            break;
        }

        case ELEMENT_TYPE_ARRAY:
        {
            if (sigType != handleType)
                RETURN(FALSE);

            if (!CompareSignatureToTypeHandle(pSig, pModule, handle.GetTypeParam(), pZapSigContext))
                RETURN(FALSE);
            SigPointer sp(pSig);
            if (FAILED(sp.SkipExactlyOne()))
                RETURN(FALSE);

            DWORD rank;
            if (FAILED(sp.GetData(&rank)))
                RETURN(FALSE);
            
            if (rank != handle.AsArray()->GetRank())
                RETURN(FALSE);

            break;
        }
    }

    RETURN(TRUE);
}

#ifdef FEATURE_PREJIT
/*static*/
BOOL ZapSig::CompareFixupToTypeHandle(Module * pModule, TADDR fixup, TypeHandle handle)
{
    CONTRACTL
    {
        NOTHROW;
        GC_NOTRIGGER;
        MODE_ANY;
        FORBID_FAULT;
        PRECONDITION(CORCOMPILE_IS_POINTER_TAGGED(fixup));
        PRECONDITION(CheckPointer(pModule));
    }
    CONTRACTL_END

    Module *pDefiningModule;
    PCCOR_SIGNATURE pSig = pModule->GetEncodedSigIfLoaded(CORCOMPILE_UNTAG_TOKEN(fixup), &pDefiningModule);
    if (pDefiningModule == NULL)
        return FALSE;
        
    ZapSig::Context zapSigContext(pDefiningModule, pModule);
    return ZapSig::CompareSignatureToTypeHandle(pSig, pDefiningModule, handle, &zapSigContext);
}
#endif // FEATURE_PREJIT

/*static*/
BOOL ZapSig::CompareTypeHandleFieldToTypeHandle(TypeHandle *pTypeHnd, TypeHandle typeHnd2)
{
    CONTRACTL
    {
        NOTHROW;
        GC_NOTRIGGER;
        MODE_ANY;
        FORBID_FAULT;
        PRECONDITION(CheckPointer(pTypeHnd));
        PRECONDITION(CheckPointer(typeHnd2));
        PRECONDITION(!CORCOMPILE_IS_POINTER_TAGGED((SIZE_T) typeHnd2.AsPtr()));
    }
    CONTRACTL_END

    // Ensure that the compiler won't fetch the value twice
    SIZE_T fixup = VolatileLoadWithoutBarrier((SIZE_T *)pTypeHnd);

#ifdef FEATURE_PREJIT
    if (CORCOMPILE_IS_POINTER_TAGGED(fixup))
    {
        Module *pContainingModule = ExecutionManager::FindZapModule(dac_cast<TADDR>(pTypeHnd));
        CONSISTENCY_CHECK(pContainingModule != NULL);
        
        Module *pDefiningModule;
        PCCOR_SIGNATURE pSig = pContainingModule->GetEncodedSigIfLoaded(CORCOMPILE_UNTAG_TOKEN(fixup), &pDefiningModule);
        if (pDefiningModule == NULL)
            return FALSE;
        else
        {
            ZapSig::Context    zapSigContext(pDefiningModule, pContainingModule);
            ZapSig::Context *  pZapSigContext = &zapSigContext;
            return CompareSignatureToTypeHandle(pSig, pDefiningModule, typeHnd2, pZapSigContext);
        }
    }
    else
#endif // FEATURE_PREJIT
        return TypeHandle::FromTAddr(fixup) == typeHnd2;
}

#ifndef DACCESS_COMPILE
Module *ZapSig::DecodeModuleFromIndex(Module *fromModule,
                                      DWORD index)
{
    CONTRACTL
    {
        THROWS;
        GC_TRIGGERS;
        MODE_ANY;
    }
    CONTRACTL_END;

    Assembly *pAssembly = NULL;

    if (index == 0)
    {
        pAssembly = fromModule->GetAssembly();
    }
    else
    {
        if (index < fromModule->GetAssemblyRefMax())
        {
            pAssembly = fromModule->LoadAssembly(RidToToken(index, mdtAssemblyRef))->GetAssembly();
        }
        else
        {
            index -= fromModule->GetAssemblyRefMax();

            pAssembly = fromModule->GetNativeMetadataAssemblyRefFromCache(index);

            if(pAssembly == NULL)
            {
                AssemblySpec spec;
                spec.InitializeSpec(TokenFromRid(index, mdtAssemblyRef),
                                    fromModule->GetNativeAssemblyImport(),
                                    NULL);

                pAssembly = spec.LoadAssembly(FILE_LOADED);

                fromModule->SetNativeMetadataAssemblyRefInCache(index, pAssembly);            
            }
        }
    }

    return pAssembly->GetManifestModule();
}

Module *ZapSig::DecodeModuleFromIndexIfLoaded(Module *fromModule,
                                              DWORD index)
{
    CONTRACTL
    {
        NOTHROW;
        GC_NOTRIGGER;
        FORBID_FAULT;
    }
    CONTRACTL_END;

    Assembly *pAssembly = NULL;
    mdAssemblyRef tkAssemblyRef;

    if (index == 0)
        pAssembly = fromModule->GetAssembly();
    else
    {
        if (index < fromModule->GetAssemblyRefMax())
        {
            tkAssemblyRef = RidToToken(index, mdtAssemblyRef);
            pAssembly = fromModule->GetAssemblyIfLoaded(tkAssemblyRef);
        }
        else
        {
            index -= fromModule->GetAssemblyRefMax();
            tkAssemblyRef = RidToToken(index, mdtAssemblyRef);
            IMDInternalImport *  pMDImportOverride = fromModule->GetNativeAssemblyImport(FALSE);
            if (pMDImportOverride != NULL)
            {
                CHAR   szFullName[MAX_CLASS_NAME + 1];
                LPCSTR szWinRtNamespace = NULL;
                LPCSTR szWinRtClassName = NULL;
                
                BOOL fValidAssemblyRef = TRUE;
                LPCSTR pAssemblyName;
                DWORD  dwFlags;
                if (FAILED(pMDImportOverride->GetAssemblyRefProps(tkAssemblyRef, 
                        NULL, 
                        NULL, 
                        &pAssemblyName, 
                        NULL, 
                        NULL, 
                        NULL, 
                        &dwFlags)))
                {   // Unexpected failure reading MetaData
                    fValidAssemblyRef = FALSE;
                }
                
                if (fValidAssemblyRef && IsAfContentType_WindowsRuntime(dwFlags))
                {
                    // Find the encoded type name
                    LPCSTR pTypeName = NULL;
                    if (pAssemblyName != NULL)
                        pTypeName = strchr(pAssemblyName, '!');
                    
                    if (pTypeName != NULL)
                    {
                        pTypeName++;
                        // pTypeName now contains the full type name (namespace + name)
                    
                        strcpy_s(szFullName, _countof(szFullName), pTypeName);
                        LPSTR pszName = strrchr(szFullName, '.');
                    
                        // WinRT types must have a namespace
                        if (pszName != NULL)
                        {
                            // Replace . between namespace and name with null terminator.
                            // This breaks the string into a namespace and name pair.
                            *pszName = '\0';
                            pszName++;
                            
                            szWinRtNamespace = szFullName;
                            szWinRtClassName = pszName;
                        }
                        else
                        {   // Namespace '.' separator not found - invalid type name (namespace has to be always present)
                            fValidAssemblyRef = FALSE;
                        }
                    }
                    else
                    {   // Type name separator in assembly name '!' not found
                        fValidAssemblyRef = FALSE;
                    }
                }

                if (fValidAssemblyRef)
                {
                    pAssembly = fromModule->GetAssemblyIfLoaded(
                            tkAssemblyRef, 
                            szWinRtNamespace, 
                            szWinRtClassName, 
                            pMDImportOverride);
                }
            }
        }
    }

    if (pAssembly == NULL)
        return NULL;

    return pAssembly->GetManifestModule();
}


TypeHandle ZapSig::DecodeType(Module *pEncodeModuleContext,
                              Module *pInfoModule,
                              PCCOR_SIGNATURE pBuffer,
                              ClassLoadLevel level)
{
    CONTRACTL
    {
        THROWS;
        GC_TRIGGERS;
        MODE_ANY;
    }
    CONTRACTL_END;

    SigPointer p(pBuffer);

    ZapSig::Context    zapSigContext(pInfoModule, pEncodeModuleContext);
    ZapSig::Context *  pZapSigContext = &zapSigContext;

    SigTypeContext typeContext;    // empty context is OK: encoding should not contain type variables.

    TypeHandle th = p.GetTypeHandleThrowing(pInfoModule,
                                            &typeContext,
                                            ClassLoader::LoadTypes,
                                            level,
                                            level < CLASS_LOADED, // For non-full loads, drop a level when loading generic arguments
                                            NULL,
                                            pZapSigContext);

    return th;
}

MethodDesc *ZapSig::DecodeMethod(Module *pReferencingModule,
                                 Module *pInfoModule,
                                 PCCOR_SIGNATURE pBuffer,
                                 TypeHandle * ppTH /*=NULL*/)
{
    STANDARD_VM_CONTRACT;

    SigTypeContext typeContext;    // empty context is OK: encoding should not contain type variables.

    return DecodeMethod(pReferencingModule, pInfoModule, pBuffer, &typeContext, ppTH);
}

MethodDesc *ZapSig::DecodeMethod(Module *pReferencingModule,
                                 Module *pInfoModule,
                                 PCCOR_SIGNATURE pBuffer,
                                 SigTypeContext *pContext,
                                 TypeHandle *ppTH, /*=NULL*/
                                 PCCOR_SIGNATURE *ppOwnerTypeSpecWithVars, /*=NULL*/
                                 PCCOR_SIGNATURE *ppMethodSpecWithVars /*=NULL*/)
{
    STANDARD_VM_CONTRACT;

    MethodDesc *pMethod = NULL;

    SigPointer sig(pBuffer);

    ZapSig::Context    zapSigContext(pInfoModule, (void *)pReferencingModule, ZapSig::NormalTokens);
    ZapSig::Context *  pZapSigContext = &zapSigContext;

    // decode flags
    DWORD methodFlags;
    IfFailThrow(sig.GetData(&methodFlags));

    TypeHandle thOwner = NULL;

    if ( methodFlags & ENCODE_METHOD_SIG_OwnerType )
    {
        if (ppOwnerTypeSpecWithVars != NULL)
            *ppOwnerTypeSpecWithVars = sig.GetPtr();

        thOwner = sig.GetTypeHandleThrowing(pInfoModule,
                                        pContext,
                                        ClassLoader::LoadTypes,
                                        CLASS_LOADED,
                                        FALSE,
                                        NULL,
                                        pZapSigContext);

        IfFailThrow(sig.SkipExactlyOne());
    }

    if ( methodFlags & ENCODE_METHOD_SIG_SlotInsteadOfToken )
    {
        // get the method desc using slot number
        DWORD slot;
        IfFailThrow(sig.GetData(&slot));

        _ASSERTE(!thOwner.IsNull());

        pMethod = thOwner.GetMethodTable()->GetMethodDescForSlot(slot);
    }
    else
    {
        //
        // decode method token
        //
        RID rid;
        IfFailThrow(sig.GetData(&rid));

        if (methodFlags & ENCODE_METHOD_SIG_MemberRefToken)
        {
            if (thOwner.IsNull())
            {
                TypeHandle th;
                MethodDesc * pMD = NULL;
                FieldDesc * pFD = NULL;

                MemberLoader::GetDescFromMemberRef(pInfoModule, TokenFromRid(rid, mdtMemberRef), &pMD, &pFD, NULL, FALSE, &th);
                _ASSERTE(pMD != NULL);

                thOwner = th;
                pMethod = pMD;
            }
            else
            {
                pMethod = MemberLoader::GetMethodDescFromMemberRefAndType(pInfoModule, TokenFromRid(rid, mdtMemberRef), thOwner.GetMethodTable());
            }
        }
        else
        {
            pMethod = MemberLoader::GetMethodDescFromMethodDef(pInfoModule, TokenFromRid(rid, mdtMethodDef), FALSE);
        }
    }

    if (thOwner.IsNull())
        thOwner = pMethod->GetMethodTable();

    if (ppTH != NULL)
        *ppTH = thOwner;

    // Ensure that the methoddescs dependencies have been walked sufficiently for type forwarders to be resolved.
    // This method is actually basically a nop for dependencies which are ngen'd, but is real work for jitted
    // dependencies. (However, this shouldn't be meaningful work that wouldn't happen in any case very soon.)
    pMethod->PrepareForUseAsADependencyOfANativeImage();

    Instantiation inst;

    // Instantiate the method if needed, or create a stub to a static method in a generic class.
    if (methodFlags & ENCODE_METHOD_SIG_MethodInstantiation)
    {
        if (ppMethodSpecWithVars != NULL)
            *ppMethodSpecWithVars = sig.GetPtr();

        DWORD nargs;
        IfFailThrow(sig.GetData(&nargs));
        _ASSERTE(nargs > 0);

        SIZE_T cbMem;

        if (!ClrSafeInt<SIZE_T>::multiply(nargs, sizeof(TypeHandle), cbMem/* passed by ref */))
            ThrowHR(COR_E_OVERFLOW);
                        
        TypeHandle * pInst = (TypeHandle*) _alloca(cbMem);

        for (DWORD i = 0; i < nargs; i++)
        {
            pInst[i] = sig.GetTypeHandleThrowing(pInfoModule,
                                                pContext,
                                                ClassLoader::LoadTypes,
                                                CLASS_LOADED,
                                                FALSE,
                                                NULL,
                                                pZapSigContext);
            IfFailThrow(sig.SkipExactlyOne());
        }

        inst = Instantiation(pInst, nargs);
    }
    else
    {
        inst = pMethod->GetMethodInstantiation();
    }


    // This must be called even if nargs == 0, in order to create an instantiating
    // stub for static methods in generic classees if needed, also for BoxedEntryPointStubs
    // in non-generic structs.
    BOOL isInstantiatingStub = (methodFlags & ENCODE_METHOD_SIG_InstantiatingStub);
    BOOL isUnboxingStub = (methodFlags & ENCODE_METHOD_SIG_UnboxingStub);

    pMethod = MethodDesc::FindOrCreateAssociatedMethodDesc(pMethod, thOwner.GetMethodTable(),
                                                            isUnboxingStub,
                                                            inst,
                                                            !(isInstantiatingStub || isUnboxingStub));

    g_IBCLogger.LogMethodDescAccess(pMethod);

    if (methodFlags & ENCODE_METHOD_SIG_Constrained)
    {
        TypeHandle constrainedType = sig.GetTypeHandleThrowing(pInfoModule,
                                                pContext,
                                                ClassLoader::LoadTypes,
                                                CLASS_LOADED,
                                                FALSE,
                                                NULL,
                                                pZapSigContext);

        MethodDesc * directMethod = constrainedType.GetMethodTable()->TryResolveConstraintMethodApprox(thOwner.GetMethodTable(), pMethod);
        if (directMethod == NULL)
        {
            // Method on value type was removed. Boxing stub would need to be generated to handle this case.
            _ASSERTE(!"Constrained method resolution failed");

            MemberLoader::ThrowMissingMethodException(constrainedType.GetMethodTable(), NULL, NULL, NULL, 0, NULL);
        }

        // Strip the instantiating stub if the signature did not ask for one
        if (directMethod->IsInstantiatingStub() && !isInstantiatingStub)
        {
            pMethod = directMethod->GetWrappedMethodDesc();
        }
        else
        {
            pMethod = directMethod;
        }
    }

    return pMethod;
}

FieldDesc * ZapSig::DecodeField(Module *pReferencingModule,
                                Module *pInfoModule,
                                PCCOR_SIGNATURE pBuffer,
                                TypeHandle *ppTH /*=NULL*/)
{
    CONTRACTL
    {
        THROWS;
        GC_TRIGGERS;
        MODE_ANY;
    }
    CONTRACTL_END;

    SigTypeContext typeContext;    // empty context is OK: encoding should not contain type variables.

    return DecodeField(pReferencingModule, pInfoModule, pBuffer, &typeContext, ppTH);
}

FieldDesc * ZapSig::DecodeField(Module *pReferencingModule,
                                Module *pInfoModule,
                                PCCOR_SIGNATURE pBuffer,
                                SigTypeContext *pContext,
                                TypeHandle *ppTH /*=NULL*/)
{
    CONTRACTL
    {
        THROWS;
        GC_TRIGGERS;
        MODE_ANY;
    }
    CONTRACTL_END;

    FieldDesc *pField = NULL;

    SigPointer sig(pBuffer);

    DWORD fieldFlags;
    IfFailThrow(sig.GetData(&fieldFlags));

    MethodTable *pOwnerMT = NULL;

    if (fieldFlags & ENCODE_FIELD_SIG_OwnerType)
    {
        ZapSig::Context    zapSigContext(pInfoModule, pReferencingModule);
        ZapSig::Context *  pZapSigContext = &zapSigContext;

        pOwnerMT = sig.GetTypeHandleThrowing(pInfoModule,
                                        pContext,
                                        ClassLoader::LoadTypes,
                                        CLASS_LOADED,
                                        FALSE,
                                        NULL,
                                        pZapSigContext).GetMethodTable();

        IfFailThrow(sig.SkipExactlyOne());
    }

    if (fieldFlags & ENCODE_FIELD_SIG_IndexInsteadOfToken)
    {
        // get the field desc using index
        DWORD fieldIndex;
        IfFailThrow(sig.GetData(&fieldIndex));

        _ASSERTE(pOwnerMT != NULL);

        pField = pOwnerMT->GetFieldDescByIndex(fieldIndex);
        _ASSERTE(pOwnerMT == pField->GetApproxEnclosingMethodTable());
    }
    else
    {
        RID rid;
        IfFailThrow(sig.GetData(&rid));

        if (fieldFlags & ENCODE_FIELD_SIG_MemberRefToken)
        {
            if (pOwnerMT == NULL)
            {
                TypeHandle th;
                MethodDesc * pMD = NULL;
                FieldDesc * pFD = NULL;

                MemberLoader::GetDescFromMemberRef(pInfoModule, TokenFromRid(rid, mdtMemberRef), &pMD, &pFD, NULL, FALSE, &th);
                _ASSERTE(pFD != NULL);

                pField = pFD;
            }
            else
            {
                pField = MemberLoader::GetFieldDescFromMemberRefAndType(pInfoModule, TokenFromRid(rid, mdtMemberRef), pOwnerMT);
            }
        }
        else
        {
            pField = MemberLoader::GetFieldDescFromFieldDef(pInfoModule, TokenFromRid(rid, mdtFieldDef), FALSE);
        }
    }

    if (ppTH != NULL)
        *ppTH = (pOwnerMT != NULL) ? pOwnerMT : pField->GetApproxEnclosingMethodTable();

    return pField;
}

// Copy single type signature, adding ELEMENT_TYPE_MODULE_ZAPSIG to types that are encoded using tokens.
// The check for types that use token is conservative in the sense that it adds the override for types
// it doesn't explicitly recognize.
// The source signature originates from the module with index specified by the parameter moduleIndex.
// Passing moduleIndex set to MODULE_INDEX_NONE results in pure copy of the signature.
//
// NOTE: This function is meant to process only generic signatures that occur as owner type,
// constraint types and method instantiation in the EncodeMethod and EncodeField methods below.
//
void ZapSig::CopyTypeSignature(SigParser* pSigParser, SigBuilder* pSigBuilder, DWORD moduleIndex)
{
    if (moduleIndex != MODULE_INDEX_NONE)
    {
        BYTE type;
        IfFailThrow(pSigParser->PeekByte(&type));

        // Handle single and multidimensional arrays
        if (type == ELEMENT_TYPE_SZARRAY || type == ELEMENT_TYPE_ARRAY)
        {
            IfFailThrow(pSigParser->GetByte(&type));
            pSigBuilder->AppendElementType((CorElementType)type);

            // Copy the element type signature
            CopyTypeSignature(pSigParser, pSigBuilder, moduleIndex);

            if (type == ELEMENT_TYPE_ARRAY)
            {
                // Copy rank
                ULONG rank;
                IfFailThrow(pSigParser->GetData(&rank));
                pSigBuilder->AppendData(rank);

                if (rank)
                {
                    // Copy # of sizes
                    ULONG nsizes;
                    IfFailThrow(pSigParser->GetData(&nsizes));
                    pSigBuilder->AppendData(nsizes);

                    while (nsizes--)
                    {
                        // Copy size
                        ULONG size;
                        IfFailThrow(pSigParser->GetData(&size));
                        pSigBuilder->AppendData(size);
                    }

                    // Copy # of lower bounds
                    ULONG nlbounds;
                    IfFailThrow(pSigParser->GetData(&nlbounds));
                    pSigBuilder->AppendData(nlbounds);
                    while (nlbounds--)
                    {
                        // Copy lower bound
                        ULONG lbound;
                        IfFailThrow(pSigParser->GetData(&lbound));
                        pSigBuilder->AppendData(lbound);
                    }
                }
            }

            return;
        }

        // The following elements are not expected in the signatures this function processes. They are followed by
        if (type == ELEMENT_TYPE_BYREF || type == ELEMENT_TYPE_PTR || type == ELEMENT_TYPE_PINNED ||
            type == ELEMENT_TYPE_NATIVE_ARRAY_TEMPLATE_ZAPSIG || type == ELEMENT_TYPE_NATIVE_VALUETYPE_ZAPSIG)
        {
            _ASSERTE(FALSE);
        }

        // Add the module zapsig only for types that use tokens.
        if (type >= ELEMENT_TYPE_PTR && type != ELEMENT_TYPE_I && type != ELEMENT_TYPE_U && type != ELEMENT_TYPE_OBJECT &&
            type != ELEMENT_TYPE_VAR && type != ELEMENT_TYPE_MVAR && type != ELEMENT_TYPE_TYPEDBYREF)
        {
            pSigBuilder->AppendElementType((CorElementType)ELEMENT_TYPE_MODULE_ZAPSIG);
            pSigBuilder->AppendData(moduleIndex);
        }

        // Generic instantiation requires processing each nesting level separately
        if (type == ELEMENT_TYPE_GENERICINST)
        {
            IfFailThrow(pSigParser->GetByte(&type));
            _ASSERTE(type == ELEMENT_TYPE_GENERICINST);
            pSigBuilder->AppendElementType((CorElementType)type);

            IfFailThrow(pSigParser->GetByte(&type));
            _ASSERTE((type == ELEMENT_TYPE_CLASS) || (type == ELEMENT_TYPE_VALUETYPE));
            pSigBuilder->AppendElementType((CorElementType)type);

            mdToken token;
            IfFailThrow(pSigParser->GetToken(&token));
            pSigBuilder->AppendToken(token);

            ULONG argCnt; // Get number of generic parameters
            IfFailThrow(pSigParser->GetData(&argCnt));
            pSigBuilder->AppendData(argCnt);

            while (argCnt--)
            {
                CopyTypeSignature(pSigParser, pSigBuilder, moduleIndex);
            }

            return;
        }
    }

    PCCOR_SIGNATURE typeSigStart = pSigParser->GetPtr();
    IfFailThrow(pSigParser->SkipExactlyOne());
    PCCOR_SIGNATURE typeSigEnd = pSigParser->GetPtr();
    pSigBuilder->AppendBlob((PVOID)typeSigStart, typeSigEnd - typeSigStart);
}

/* static */
BOOL ZapSig::EncodeMethod(
                    MethodDesc *          pMethod,
                    Module *              pInfoModule,
                    SigBuilder *          pSigBuilder,
                    LPVOID                pEncodeModuleContext,
                    ENCODEMODULE_CALLBACK pfnEncodeModule,
                    DEFINETOKEN_CALLBACK  pfnDefineToken,
                    CORINFO_RESOLVED_TOKEN * pResolvedToken,
                    CORINFO_RESOLVED_TOKEN * pConstrainedResolvedToken,
                    BOOL                  fEncodeUsingResolvedTokenSpecStreams)
{
    CONTRACTL
    {
        THROWS;
        GC_TRIGGERS;
        MODE_ANY;
    }
    CONTRACTL_END;

    TypeHandle ownerType;

#ifdef FEATURE_READYTORUN_COMPILER

    // For methods encoded outside of the version bubble, we use pResolvedToken which describes the metadata token from which the method originated
    // For tokens inside the version bubble we are not constrained by the contents of pResolvedToken and as such we skip this codepath
    // Generic interfaces in canonical form are an exception, we need to get the real type from the pResolvedToken so that the lookup at runtime
    // can find the type in interface map.
    // FUTURE: This condition should likely be changed or reevaluated once support for smaller version bubbles is implemented.
    if (IsReadyToRunCompilation() && (!IsLargeVersionBubbleEnabled() || !pMethod->GetModule()->IsInCurrentVersionBubble() || (pMethod->IsSharedByGenericInstantiations() && pMethod->IsInterface())))
    {
        if (pMethod->IsNDirect())
        {
            ownerType = pMethod->GetMethodTable_NoLogging();
        }
        else
        {
            if (pResolvedToken == NULL)
            {
                _ASSERTE(!"CORINFO_RESOLVED_TOKEN required to encode method!");
                ThrowHR(E_FAIL);
            }

            // Encode the referencing method type
            ownerType = TypeHandle(pResolvedToken->hClass);
        }
    }
    else
#endif
    {
        ownerType = pMethod->GetMethodTable_NoLogging();
    }

    ZapSig::ExternalTokens externalTokens = ZapSig::NormalTokens;
    if (pfnDefineToken != NULL)
    {
        externalTokens = ZapSig::IbcTokens;
    }

    ZapSig zapSig(pInfoModule, pEncodeModuleContext, externalTokens,
                    (EncodeModuleCallback)    pfnEncodeModule, 
                    (TokenDefinitionCallback) pfnDefineToken);

    //
    // output the sequence that represents the token for the method
    // 
    mdMethodDef methodToken               = pMethod->GetMemberDef_NoLogging();
    DWORD       methodFlags               = 0;
    BOOL        fMethodNeedsInstantiation = pMethod->HasMethodInstantiation() && !pMethod->IsGenericMethodDefinition();

    if (pMethod->IsUnboxingStub())
        methodFlags |= ENCODE_METHOD_SIG_UnboxingStub;
    if (pMethod->IsInstantiatingStub())
        methodFlags |= ENCODE_METHOD_SIG_InstantiatingStub;
    if (fMethodNeedsInstantiation)
        methodFlags |= ENCODE_METHOD_SIG_MethodInstantiation;

    //
    // For backward compatibility, IBC tokens use slightly different encoding:
    // - Owning type is uncoditionally encoded
    // - Number of method instantiation arguments is not encoded
    //
    if (externalTokens == ZapSig::IbcTokens)
    {
        // The type is always encoded before flags for IBC
        if (!zapSig.GetSignatureForTypeHandle(ownerType, pSigBuilder))
            return FALSE;
    }
    else
    {
        // Assume that the owner type is going to be needed
        methodFlags |= ENCODE_METHOD_SIG_OwnerType;
    }

#ifdef FEATURE_READYTORUN_COMPILER
    if (IsReadyToRunCompilation() && (pConstrainedResolvedToken != NULL))
    {
        methodFlags |= ENCODE_METHOD_SIG_Constrained;
    }

    // FUTURE: This condition should likely be changed or reevaluated once support for smaller version bubbles is implemented.
    if (IsReadyToRunCompilation() && (!IsLargeVersionBubbleEnabled() || !pMethod->GetModule()->IsInCurrentVersionBubble()))
    {
        Module * pReferencingModule = pMethod->IsNDirect() ?
            pMethod->GetModule() :
            IsDynamicScope(pResolvedToken->tokenScope) ? NULL: GetModule(pResolvedToken->tokenScope);

        if (pReferencingModule != NULL && !pReferencingModule->IsInCurrentVersionBubble())
        {
            // FUTURE: Encoding of new cross-module references for ReadyToRun
            // This warning is hit for recursive cross-module inlining. It is commented out to avoid noise.
            // GetSvcLogger()->Printf(W("ReadyToRun: Method reference outside of current version bubble cannot be encoded\n"));
            ThrowHR(E_FAIL);
        }

        if (pMethod->IsNDirect())
        {
            methodToken = pMethod->GetMemberDef_NoLogging();
        }
        else if (!IsDynamicScope(pResolvedToken->tokenScope))
        {
            // Normal case for IL code
            methodToken = pResolvedToken->token;
        }
        else
        {
            // Dynamic scope case. IL Stubs only
            if (!pMethod->GetModule()->IsSystem())
            {
                _ASSERTE(FALSE); // IL stubs are expected to only have references to System.
                ThrowHR(E_FAIL);
            }

            if (pInfoModule == pMethod->GetModule())
            {
                methodToken = pMethod->GetMemberDef_NoLogging();
            }
            else
            {
                // TODO: Distinguish this case so it doesn't print to the console
                ThrowHR(E_FAIL); // Attempt to compile IL stub with use of helper function outside of CoreLib
            }
        }

        if (TypeFromToken(methodToken) == mdtMethodSpec)
        {
            IfFailThrow(pReferencingModule->GetMDImport()->GetMethodSpecProps(methodToken, &methodToken, NULL, NULL));
        }

        switch (TypeFromToken(methodToken))
        {
        case mdtMethodDef:
            _ASSERTE(pMethod->IsNDirect() || pResolvedToken->pTypeSpec == NULL);
            if (!ownerType.HasInstantiation() || ownerType.IsTypicalTypeDefinition())
            {
                methodFlags &= ~ENCODE_METHOD_SIG_OwnerType;
            }
            break;

        case mdtMemberRef:
            _ASSERTE(pResolvedToken != NULL);
            methodFlags |= ENCODE_METHOD_SIG_MemberRefToken;

            if (pResolvedToken->pTypeSpec == NULL)
            {
                methodFlags &= ~ENCODE_METHOD_SIG_OwnerType;
            }
            else
                if (!(methodFlags & ENCODE_METHOD_SIG_InstantiatingStub))
                {
                    if (SigPointer(pResolvedToken->pTypeSpec, pResolvedToken->cbTypeSpec).IsPolyType(NULL) == hasNoVars)
                        methodFlags &= ~ENCODE_METHOD_SIG_OwnerType;
                }
            break;

        default:
            _ASSERTE(!"Unexpected method token type!");
            ThrowHR(E_NOTIMPL);
        }
    }
    else
#endif
    if (IsNilToken(methodToken))
    {
        methodFlags |= ENCODE_METHOD_SIG_SlotInsteadOfToken;
    }
    else
    if (!pMethod->GetModule()->IsInCurrentVersionBubble())
    {
        // Using a method defined in another version bubble. We can assume the slot number is stable only for real interface methods.
        if (!ownerType.IsInterface() || pMethod->IsStatic() || pMethod->HasMethodInstantiation())
        {
            // FUTURE TODO: Version resilience
            _ASSERTE(!"References to non-interface methods not yet supported in version resilient images");
            IfFailThrow(E_FAIL);
        }
        methodFlags |= ENCODE_METHOD_SIG_SlotInsteadOfToken;
    }
    else
    {
        Module * pTypeHandleModule = pMethod->GetModule();
        
        if (pTypeHandleModule != pInfoModule) 
        {
            // During IBC profiling this calls
            //     code:Module.EncodeModuleHelper
            // During ngen this calls
            //     code:ZapImportTable.EncodeModuleHelper)
            //
            DWORD index = (*((EncodeModuleCallback) pfnEncodeModule))(pEncodeModuleContext, pTypeHandleModule);
            
            if (index == ENCODE_MODULE_FAILED)
            {
                return FALSE;
            }

            // If the method handle's module is different that the pInfoModule 
            // we need to call the TokenDefinitionCallback function
            // to record the names for the external module tokens
            //
            if ((index != 0) && (pfnDefineToken != NULL))
            {
                //
                // We do not want to log the metadata lookups that we perform here
                // 
                IBCLoggingDisabler   disableLogging;
                
                // During IBC profiling this calls
                //     code:Module::TokenDefinitionHelper()
                (*((TokenDefinitionCallback) pfnDefineToken))(pEncodeModuleContext, pTypeHandleModule, index, &methodToken);
            }
        }
        else
        {
            _ASSERTE(pInfoModule == pMethod->GetModule());
        }

        if (!ownerType.HasInstantiation())
            methodFlags &= ~ENCODE_METHOD_SIG_OwnerType;
    }

    //
    // output the flags
    // 
    pSigBuilder->AppendData(methodFlags);

    if (methodFlags & ENCODE_METHOD_SIG_OwnerType)
    {
        if (fEncodeUsingResolvedTokenSpecStreams && pResolvedToken != NULL && pResolvedToken->pTypeSpec != NULL)
        {
            _ASSERTE(pResolvedToken->cbTypeSpec > 0);

            DWORD moduleIndex = MODULE_INDEX_NONE;
            if ((IsReadyToRunCompilation() && pMethod->GetModule()->IsInCurrentVersionBubble() && pInfoModule != GetModule(pResolvedToken->tokenScope)))
            {
                if (IsDynamicScope(pResolvedToken->tokenScope))
                {
                    _ASSERTE(FALSE); // IL stubs aren't expected to call methods which need this
                    ThrowHR(E_FAIL);
                }
                moduleIndex = (*((EncodeModuleCallback)pfnEncodeModule))(pEncodeModuleContext, (Module *) GetModule(pResolvedToken->tokenScope));
            }

            SigParser sigParser(pResolvedToken->pTypeSpec, pResolvedToken->cbTypeSpec);
            CopyTypeSignature(&sigParser, pSigBuilder, moduleIndex);
        }
        else
        {
            if (!zapSig.GetSignatureForTypeHandle(ownerType, pSigBuilder))
                return FALSE;
        }
    }

    if ((methodFlags & ENCODE_METHOD_SIG_SlotInsteadOfToken) == 0)
    {
        // emit the rid
        pSigBuilder->AppendData(RidFromToken(methodToken));
    }
    else
    {
        // have no token (e.g. it could be an array), encode slot number
        pSigBuilder->AppendData(pMethod->GetSlot());
    }

    if ((methodFlags & ENCODE_METHOD_SIG_MethodInstantiation) != 0)
    {
        if (fEncodeUsingResolvedTokenSpecStreams && pResolvedToken != NULL && pResolvedToken->pMethodSpec != NULL)
        {
            _ASSERTE(pResolvedToken->cbMethodSpec > 1);

            // Copy the pResolvedToken->pMethodSpec, inserting ELEMENT_TYPE_MODULE_ZAPSIG in front of each type parameter in needed
            SigParser sigParser(pResolvedToken->pMethodSpec, pResolvedToken->cbMethodSpec);
            BYTE callingConvention;
            IfFailThrow(sigParser.GetByte(&callingConvention));
            if (callingConvention != (BYTE)IMAGE_CEE_CS_CALLCONV_GENERICINST)
            {
                ThrowHR(COR_E_BADIMAGEFORMAT);
            }

            ULONG numGenArgs;
            IfFailThrow(sigParser.GetData(&numGenArgs));
            pSigBuilder->AppendData(numGenArgs);

            if (IsDynamicScope(pResolvedToken->tokenScope))
            {
                _ASSERTE(FALSE); // IL stubs aren't expected to call methods which need this
                ThrowHR(E_FAIL);
            }

            DWORD moduleIndex = MODULE_INDEX_NONE;
            if (IsReadyToRunCompilation() && pMethod->GetModule()->IsInCurrentVersionBubble() && pInfoModule != GetModule(pResolvedToken->tokenScope))
            {
                moduleIndex = (*((EncodeModuleCallback)pfnEncodeModule))(pEncodeModuleContext, GetModule(pResolvedToken->tokenScope));
            }

            while (numGenArgs != 0)
            {
                CopyTypeSignature(&sigParser, pSigBuilder, moduleIndex);
                numGenArgs--;
            }
        }
        else
        {
            Instantiation inst = pMethod->GetMethodInstantiation();

            // Number of method instantiation arguments is not encoded in IBC tokens - see comment above
            if (externalTokens != ZapSig::IbcTokens)
                pSigBuilder->AppendData(inst.GetNumArgs());

            for (DWORD i = 0; i < inst.GetNumArgs(); i++)
            {
                TypeHandle t = inst[i];
                _ASSERTE(!t.IsNull());

                if (!zapSig.GetSignatureForTypeHandle(t, pSigBuilder))
                    return FALSE;
            }
        }
    }

#ifdef FEATURE_READYTORUN_COMPILER
    if ((methodFlags & ENCODE_METHOD_SIG_Constrained) != 0)
    {
        if (fEncodeUsingResolvedTokenSpecStreams && pConstrainedResolvedToken->pTypeSpec != NULL)
        {
            _ASSERTE(pConstrainedResolvedToken->cbTypeSpec > 0);

<<<<<<< HEAD
            DWORD moduleIndex = (DWORD)-1;
            if (IsReadyToRunCompilation() && pMethod->GetModule()->IsInCurrentVersionBubble() && pInfoModule != GetModule(pConstrainedResolvedToken->tokenScope))
=======
            DWORD moduleIndex = MODULE_INDEX_NONE;
            if (IsReadyToRunCompilation() && pMethod->GetModule()->IsInCurrentVersionBubble() && pInfoModule != (Module *) pConstrainedResolvedToken->tokenScope)
>>>>>>> 10df20ed
            {
                if (IsDynamicScope(pConstrainedResolvedToken->tokenScope))
                {
                    _ASSERTE(FALSE); // IL stubs aren't expected to call methods which need this
                    ThrowHR(E_FAIL);
                }
                moduleIndex = (*((EncodeModuleCallback)pfnEncodeModule))(pEncodeModuleContext, GetModule(pConstrainedResolvedToken->tokenScope));
            }

            SigParser sigParser(pConstrainedResolvedToken->pTypeSpec, pConstrainedResolvedToken->cbTypeSpec);
            CopyTypeSignature(&sigParser, pSigBuilder, moduleIndex);
        }
        else
        {
            if (!zapSig.GetSignatureForTypeHandle(TypeHandle(pConstrainedResolvedToken->hClass), pSigBuilder))
                return FALSE;
        }
    }
#endif

    return TRUE;
}

void ZapSig::EncodeField(
        FieldDesc              *pField,
        Module                 *pInfoModule,
        SigBuilder             *pSigBuilder,
        LPVOID                 pEncodeModuleContext,
        ENCODEMODULE_CALLBACK  pfnEncodeModule,
        CORINFO_RESOLVED_TOKEN *pResolvedToken,
        BOOL                   fEncodeUsingResolvedTokenSpecStreams)
{
    CONTRACTL
    {
        THROWS;
        GC_TRIGGERS;
        MODE_ANY;
    }
    CONTRACTL_END;

    MethodTable * pMT;

    mdMethodDef fieldToken = pField->GetMemberDef();
    DWORD fieldFlags = ENCODE_FIELD_SIG_OwnerType;

#ifdef FEATURE_READYTORUN_COMPILER
    if (IsReadyToRunCompilation() && (!IsLargeVersionBubbleEnabled() || !pField->GetModule()->IsInCurrentVersionBubble()))
    {
        if (pResolvedToken == NULL)
        {
            _ASSERTE(!"CORINFO_RESOLVED_TOKEN required to encode field!");
            ThrowHR(E_FAIL);
        }

        // Encode the referencing field type
        pMT = (MethodTable *)(pResolvedToken->hClass);

        if (IsDynamicScope(pResolvedToken->tokenScope))
        {
            _ASSERTE(FALSE); // IL stubs aren't expected to need to access this sort of field
            ThrowHR(E_FAIL);
        }

        Module * pReferencingModule = GetModule(pResolvedToken->tokenScope);

        if (!pReferencingModule->IsInCurrentVersionBubble())
        {
            // FUTURE: Encoding of new cross-module references for ReadyToRun
            // This warning is hit for recursive cross-module inlining. It is commented out to avoid noise.
            // GetSvcLogger()->Printf(W("ReadyToRun: Field reference outside of current version bubble cannot be encoded\n"));
            ThrowHR(E_FAIL);
        }
        _ASSERTE(pReferencingModule == GetAppDomain()->ToCompilationDomain()->GetTargetModule());

        fieldToken = pResolvedToken->token;

        switch (TypeFromToken(fieldToken))
        {
        case mdtFieldDef:
            _ASSERTE(pResolvedToken->pTypeSpec == NULL);
            fieldFlags &= ~ENCODE_FIELD_SIG_OwnerType;
            break;

        case mdtMemberRef:
            fieldFlags |= ENCODE_FIELD_SIG_MemberRefToken;

            if (pResolvedToken->pTypeSpec == NULL)
            {
                fieldFlags &= ~ENCODE_METHOD_SIG_OwnerType;
            }
            else
            {
                if (SigPointer(pResolvedToken->pTypeSpec, pResolvedToken->cbTypeSpec).IsPolyType(NULL) == hasNoVars)
                    fieldFlags &= ~ENCODE_METHOD_SIG_OwnerType;
            }
            break;

        default:
            _ASSERTE(!"Unexpected field token type!");
            ThrowHR(E_NOTIMPL);
        }
    }
    else
#endif
    {
        pMT = pField->GetApproxEnclosingMethodTable();

        fieldFlags |= ENCODE_FIELD_SIG_IndexInsteadOfToken;
    }

    //
    // output the flags
    // 
    pSigBuilder->AppendData(fieldFlags);

    if (fieldFlags & ENCODE_FIELD_SIG_OwnerType)
    {
        if (fEncodeUsingResolvedTokenSpecStreams && pResolvedToken != NULL && pResolvedToken->pTypeSpec != NULL)
        {
            _ASSERTE(pResolvedToken->cbTypeSpec > 0);

            DWORD moduleIndex = MODULE_INDEX_NONE;
            if ((IsReadyToRunCompilation() && pField->GetModule()->IsInCurrentVersionBubble() && pInfoModule != (Module *) pResolvedToken->tokenScope))
            {
                moduleIndex = (*((EncodeModuleCallback)pfnEncodeModule))(pEncodeModuleContext, (Module *) pResolvedToken->tokenScope);
            }

            SigParser sigParser(pResolvedToken->pTypeSpec, pResolvedToken->cbTypeSpec);
            CopyTypeSignature(&sigParser, pSigBuilder, moduleIndex);
        }
        else
        {
            ZapSig zapSig(pInfoModule, pEncodeModuleContext, ZapSig::NormalTokens,
                (EncodeModuleCallback)pfnEncodeModule, NULL);

            //
            // Write class
            //
            BOOL fSuccess;
            fSuccess = zapSig.GetSignatureForTypeHandle(pMT, pSigBuilder);
            _ASSERTE(fSuccess);
        }
    }

    if ((fieldFlags & ENCODE_FIELD_SIG_IndexInsteadOfToken) == 0)
    {
        // emit the rid
        pSigBuilder->AppendData(RidFromToken(fieldToken));
    }
    else
    {
        //
        // Write field index
        //

        DWORD fieldIndex = pMT->GetIndexForFieldDesc(pField);
        _ASSERTE(fieldIndex < DWORD(pMT->GetNumStaticFields() + pMT->GetNumIntroducedInstanceFields()));

        // have no token (e.g. it could be an array), encode slot number
        pSigBuilder->AppendData(fieldIndex);
    }
}

#endif // DACCESS_COMPILE<|MERGE_RESOLUTION|>--- conflicted
+++ resolved
@@ -1566,13 +1566,8 @@
         {
             _ASSERTE(pConstrainedResolvedToken->cbTypeSpec > 0);
 
-<<<<<<< HEAD
-            DWORD moduleIndex = (DWORD)-1;
+            DWORD moduleIndex = MODULE_INDEX_NONE;
             if (IsReadyToRunCompilation() && pMethod->GetModule()->IsInCurrentVersionBubble() && pInfoModule != GetModule(pConstrainedResolvedToken->tokenScope))
-=======
-            DWORD moduleIndex = MODULE_INDEX_NONE;
-            if (IsReadyToRunCompilation() && pMethod->GetModule()->IsInCurrentVersionBubble() && pInfoModule != (Module *) pConstrainedResolvedToken->tokenScope)
->>>>>>> 10df20ed
             {
                 if (IsDynamicScope(pConstrainedResolvedToken->tokenScope))
                 {
