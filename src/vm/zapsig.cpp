// Licensed to the .NET Foundation under one or more agreements.
// The .NET Foundation licenses this file to you under the MIT license.
// See the LICENSE file in the project root for more information.
// ===========================================================================
// File: zapsig.cpp
//
// Signature encoding for zapper (ngen)
//

// ===========================================================================


#include "common.h"
#include "zapsig.h"
#include "typedesc.h"
#include "compile.h"
#include "sigbuilder.h"

#ifndef DACCESS_COMPILE

BOOL ZapSig::GetSignatureForTypeDesc(TypeDesc * desc, SigBuilder * pSigBuilder)
{
    CONTRACTL
    {
        THROWS;
        GC_TRIGGERS;
    }
    CONTRACTL_END

    CorElementType elemType = desc->GetInternalCorElementType();

    if (elemType == ELEMENT_TYPE_VALUETYPE)
    {
        // convert to ELEMENT_TYPE_NATIVE_VALUETYPE_ZAPSIG so that the right
        // thing will happen in code:SigPointer.GetTypeHandleThrowing
        elemType = (CorElementType) ELEMENT_TYPE_NATIVE_VALUETYPE_ZAPSIG;
    }
    else if (elemType == ELEMENT_TYPE_VAR || elemType == ELEMENT_TYPE_MVAR)
    {
        // Enable encoding of type variables for NGen signature only. IBC toolchain is not aware of them yet.
        if (context.externalTokens == ZapSig::NormalTokens)
            elemType = (CorElementType) ELEMENT_TYPE_VAR_ZAPSIG;
    }

    pSigBuilder->AppendElementType(elemType);

    if (desc->HasTypeParam())
    {
        if (!this->GetSignatureForTypeHandle(desc->GetTypeParam(), pSigBuilder))
            return FALSE;

        if (elemType == ELEMENT_TYPE_ARRAY)
        {
            ArrayTypeDesc *pArrayDesc = dac_cast<PTR_ArrayTypeDesc>(desc);
            _ASSERTE(pArrayDesc->GetRank() != 0);
            pSigBuilder->AppendData(pArrayDesc->GetRank());
            pSigBuilder->AppendData(0);
            pSigBuilder->AppendData(0);
        }
    }
    else
    {
        switch ((DWORD)elemType)
        {
        case ELEMENT_TYPE_FNPTR:
            {
                FnPtrTypeDesc *pTD = dac_cast<PTR_FnPtrTypeDesc>(desc);

                // Emit calling convention
                pSigBuilder->AppendByte(pTD->GetCallConv());

                // number of args
                unsigned numArgs = pTD->GetNumArgs();
                pSigBuilder->AppendData(numArgs);

                // return type and args
                TypeHandle *retAndArgTypes = pTD->GetRetAndArgTypesPointer();
                for (DWORD i = 0; i <= numArgs; i++)
                {
                    TypeHandle th = retAndArgTypes[i];
                    // This should be a consequence of the type key being restored
                    CONSISTENCY_CHECK(!th.IsNull() && !th.IsEncodedFixup());
                    if (!this->GetSignatureForTypeHandle(th, pSigBuilder))
                        return FALSE;
                }
            }
            break;

        case ELEMENT_TYPE_MVAR:
            //                    _ASSERTE(!"Cannot encode ET_MVAR in a ZapSig");
            return FALSE;

        case ELEMENT_TYPE_VAR:
            //                    _ASSERTE(!"Cannot encode ET_VAR in a ZapSig");
            return FALSE;

        case ELEMENT_TYPE_VAR_ZAPSIG:
            {
                TypeVarTypeDesc * pTypeVarDesc = dac_cast<PTR_TypeVarTypeDesc>(desc);
                Module * pVarTypeModule = pTypeVarDesc->GetModule();
                if (pVarTypeModule != this->context.pInfoModule)
                {
                    DWORD index = (*this->pfnEncodeModule)(this->context.pModuleContext, pVarTypeModule);

                    if (index == ENCODE_MODULE_FAILED)
                        return FALSE;

                    // emit the ET_MODULE_ZAPSIG escape
                    pSigBuilder->AppendElementType((CorElementType) ELEMENT_TYPE_MODULE_ZAPSIG);
                    // emit the module index
                    pSigBuilder->AppendData(index);
                }
                pSigBuilder->AppendData(RidFromToken(pTypeVarDesc->GetToken()));
                break;
            }

        default:
            _ASSERTE(!"Bad type");
            return FALSE;
        }
    }

    return TRUE;
}


// Create a signature for a typeHandle 
// It can be decoded using MetaSig::GetTypeHandleThrowing
// The tokens are espressed relative to this->pInfoModule
// When handle.GetModule() != this->pInfoModule), we escape the signature
// with an ELEMENT_TYPE_MODULE_ZAPSIG <id-num> <token> to encode 
// a temporary change of module 
//
// Returns the number of characters written into the buffer.  
// If buffer and bufferMax are NULL, it returns the number of
// characters that would have been written.
// If the buffer isn't big enough it doesn't write past bufferMax
// A return value of 0 indidates a failure to encode the signature
//
BOOL ZapSig::GetSignatureForTypeHandle(TypeHandle      handle,
                                       SigBuilder *    pSigBuilder)
{
    CONTRACTL
    {
        THROWS;
        GC_TRIGGERS;

        PRECONDITION(CheckPointer(handle));
        PRECONDITION(CheckPointer(this->context.pInfoModule));
        PRECONDITION(!handle.HasUnrestoredTypeKey());
        MODE_ANY;
    }
    CONTRACTL_END

    if (handle.IsTypeDesc())
        return GetSignatureForTypeDesc(handle.AsTypeDesc(), pSigBuilder);

    MethodTable *pMT = handle.AsMethodTable();

    // Can we encode the type using a short ET encoding?
    // 
    CorElementType elemType = TryEncodeUsingShortcut(pMT);
    if (elemType != ELEMENT_TYPE_END)
    {
        _ASSERTE(pMT->IsTypicalTypeDefinition());

        // Check for an array type and encode that we are dealing with a MethodTable representation
        if (elemType == ELEMENT_TYPE_SZARRAY || elemType == ELEMENT_TYPE_ARRAY)
        {
            pSigBuilder->AppendElementType((CorElementType)ELEMENT_TYPE_NATIVE_ARRAY_TEMPLATE_ZAPSIG);
            pSigBuilder->AppendElementType(elemType);

            TypeHandle elementType = pMT->GetApproxArrayElementTypeHandle();
            if (!this->GetSignatureForTypeHandle(elementType, pSigBuilder))
                return FALSE;

            if (elemType == ELEMENT_TYPE_ARRAY)
            {
                pSigBuilder->AppendData(pMT->GetRank());
                pSigBuilder->AppendData(0);
                pSigBuilder->AppendData(0);
            }
        }
        else
        {
            pSigBuilder->AppendElementType(elemType);
        }
        
        return TRUE;
    }

    // We could not encode the type using a short encoding  
    // and we have a handle that represents a Class or ValueType

    // We may need to emit an out-of-module escape sequence
    // 
    Module *pTypeHandleModule = pMT->GetModule_NoLogging();

    // If the type handle's module is different that the this->pInfoModule 
    // we will need to add an out-of-module escape for the type
    //
    DWORD index = 0;
    mdToken token = pMT->GetCl_NoLogging();
#ifdef FEATURE_NATIVE_IMAGE_GENERATION
    if (pTypeHandleModule != this->context.pInfoModule && !pTypeHandleModule->IsInCurrentVersionBubble())
    {
        pTypeHandleModule = GetAppDomain()->ToCompilationDomain()->GetTargetModule();
        token = pTypeHandleModule->LookupTypeRefByMethodTable(pMT);
    }
#endif
    if (pTypeHandleModule != this->context.pInfoModule) 
    {
        // During IBC profiling this calls
        //     code:Module.EncodeModuleHelper
        // During ngen this calls
        //     code:ZapImportTable.EncodeModuleHelper)
        //
        index = (*this->pfnEncodeModule)(this->context.pModuleContext, pTypeHandleModule); 

        if (index == ENCODE_MODULE_FAILED)
            return FALSE;

        // emit the ET_MODULE_ZAPSIG escape
        pSigBuilder->AppendElementType((CorElementType) ELEMENT_TYPE_MODULE_ZAPSIG);
        // emit the module index
        pSigBuilder->AppendData(index);
    }

    // Remember if we have an instantiated generic type 
    bool fNeedsInstantiation = pMT->HasInstantiation() && !pMT->IsGenericTypeDefinition();

    // We possibly have an instantiated generic type 
    if (fNeedsInstantiation)
    {
        pSigBuilder->AppendElementType(ELEMENT_TYPE_GENERICINST);
    }

    // Beware of enums!  Can't use GetInternalCorElementType() here.
    pSigBuilder->AppendElementType(pMT->IsValueType() ? ELEMENT_TYPE_VALUETYPE : ELEMENT_TYPE_CLASS);

    _ASSERTE(!IsNilToken(token));
    if (IsNilToken(token))
        return FALSE;

    if ((index != 0) && (this->pfnTokenDefinition != NULL))
    {
        //
        // We do not want to log the metadata lookups that we perform here
        // 
        IBCLoggingDisabler   disableLogging;

        // During IBC profiling this calls
        //     code:Module::TokenDefinitionHelper
        (*this->pfnTokenDefinition)(this->context.pModuleContext, pTypeHandleModule, index, &token);

        // ibcExternalType tokens are actually encoded as mdtTypeDef tokens in the signature
        _ASSERT(TypeFromToken(token) == ibcExternalType);
        token = TokenFromRid(RidFromToken(token), mdtTypeDef);
    }

    pSigBuilder->AppendToken(token);

    if (fNeedsInstantiation)
    {
        pSigBuilder->AppendData(pMT->GetNumGenericArgs());
        Instantiation inst = pMT->GetInstantiation();
        for (DWORD i = 0; i < inst.GetNumArgs(); i++)
        {
            TypeHandle t = inst[i];
            CONSISTENCY_CHECK(!t.IsNull() && !t.IsEncodedFixup());
            if (!this->GetSignatureForTypeHandle(t, pSigBuilder))
                return FALSE;
        }
    }
    return TRUE;
}

#endif // #ifndef DACCESS_COMPILE

//
// Returns element type when the typeHandle can be encoded using
// using a single CorElementType value 
// This includes using ELEMENT_TYPE_CANON_ZAPSIG for the System.__Canon type
// 
/*static */ CorElementType ZapSig::TryEncodeUsingShortcut(/* in  */ MethodTable * pMT)
{
   LIMITED_METHOD_CONTRACT;

    CorElementType elemType = ELEMENT_TYPE_END;  // An illegal value that we check for later

    // Set elemType to a shortcut encoding whenever possible
    // 
    if (pMT->IsTruePrimitive())
        elemType = pMT->GetInternalCorElementType();
    else if (pMT == g_pObjectClass)
        elemType = ELEMENT_TYPE_OBJECT;
    else if (pMT == g_pStringClass)
        elemType = ELEMENT_TYPE_STRING;
    else if (pMT == g_pCanonMethodTableClass)
        elemType = (CorElementType) ELEMENT_TYPE_CANON_ZAPSIG;
    else if (pMT->IsArray())
        elemType = pMT->GetInternalCorElementType();  // either ELEMENT_TYPE_SZARRAY or ELEMENT_TYPE_ARRAY

    return elemType;
}

//
// Compare a metadata signature element with a type handle
// The type handle must have a fully restored type key, which in turn means that modules for all of its
// components are loaded (e.g. type arguments to an instantiated type).
//
// Hence we can do the signature comparison without incurring any loads or restores.
//
/*static*/ BOOL ZapSig::CompareSignatureToTypeHandle(PCCOR_SIGNATURE          pSig,   
                                                     Module*                  pModule, 
                                                     TypeHandle               handle,
                                                     const ZapSig::Context *  pZapSigContext)
{
    CONTRACT(BOOL)
    {
        NOTHROW;
        GC_NOTRIGGER;
        MODE_ANY;
        FORBID_FAULT;
        PRECONDITION(CheckPointer(pModule));
        PRECONDITION(CheckPointer(pZapSigContext));
        PRECONDITION(CheckPointer(pZapSigContext->pModuleContext));
        PRECONDITION(CheckPointer(pZapSigContext->pInfoModule));
        PRECONDITION(CheckPointer(handle));
        PRECONDITION(CheckPointer(pSig));
        PRECONDITION(!handle.HasUnrestoredTypeKey());
    }
    CONTRACT_END

    mdToken      tk;

    //
    // pOrigModule is the original module that contained this ZapSig
    // 
    Module *       pOrigModule = pZapSigContext->pInfoModule;
    CorElementType sigType     = CorSigUncompressElementType(pSig);
    CorElementType handleType  = handle.GetSignatureCorElementType();

    switch ((DWORD)sigType)
    {
        default:
        {
            // Unknown type!
            _ASSERTE(!"Unknown type in ZapSig::CompareSignatureToTypeHandle");
            RETURN(FALSE);
        }

        case ELEMENT_TYPE_MODULE_ZAPSIG:
        {
            DWORD ix = CorSigUncompressData(pSig);
            CONTRACT_VIOLATION(ThrowsViolation|GCViolation);
            pModule = pZapSigContext->GetZapSigModule()->GetModuleFromIndexIfLoaded(ix);
            if (pModule == NULL)
                RETURN FALSE;
            else
                RETURN(CompareSignatureToTypeHandle(pSig, pModule, handle, pZapSigContext));
        }
    
        case ELEMENT_TYPE_U:
        case ELEMENT_TYPE_I:
        case ELEMENT_TYPE_VOID:
        case ELEMENT_TYPE_I1:
        case ELEMENT_TYPE_U1:
        case ELEMENT_TYPE_I2:
        case ELEMENT_TYPE_U2:
        case ELEMENT_TYPE_I4:
        case ELEMENT_TYPE_U4:
        case ELEMENT_TYPE_I8:
        case ELEMENT_TYPE_U8:
        case ELEMENT_TYPE_R4:
        case ELEMENT_TYPE_R8:
        case ELEMENT_TYPE_BOOLEAN:
        case ELEMENT_TYPE_CHAR:
        case ELEMENT_TYPE_TYPEDBYREF:
            RETURN(sigType == handleType);

        case ELEMENT_TYPE_STRING:   
            RETURN(handle == TypeHandle(g_pStringClass));

        case ELEMENT_TYPE_OBJECT:
            RETURN(handle == TypeHandle(g_pObjectClass));

        case ELEMENT_TYPE_CANON_ZAPSIG:
            RETURN(handle == TypeHandle(g_pCanonMethodTableClass));

        case ELEMENT_TYPE_VAR: 
        case ELEMENT_TYPE_MVAR:
        {
            if (sigType != handleType)
                RETURN(FALSE);

            unsigned varNum = CorSigUncompressData(pSig);
            RETURN(varNum == (dac_cast<PTR_TypeVarTypeDesc>(handle.AsTypeDesc())->GetIndex()));
        }

        case ELEMENT_TYPE_VAR_ZAPSIG:
        {
            if (!handle.IsGenericVariable())
                RETURN(FALSE);

            TypeVarTypeDesc *pTypeVarTypeDesc = handle.AsGenericVariable();

            unsigned rid = CorSigUncompressData(pSig);
            RETURN(TokenFromRid(rid, mdtGenericParam) == pTypeVarTypeDesc->GetToken() && pModule == pTypeVarTypeDesc->GetModule());
        }

        // These take an additional argument, which is the element type
        case ELEMENT_TYPE_SZARRAY:
        case ELEMENT_TYPE_PTR:
        case ELEMENT_TYPE_BYREF:
        {
            if (sigType != handleType)
                RETURN(FALSE);

            RETURN (CompareSignatureToTypeHandle(pSig, pModule, handle.GetTypeParam(), pZapSigContext));
        }

        case ELEMENT_TYPE_NATIVE_ARRAY_TEMPLATE_ZAPSIG:
        {
            if (handle.IsTypeDesc() || !handle.AsMethodTable()->IsArray())
                RETURN(FALSE);

            RETURN (CompareSignatureToTypeHandle(pSig, pModule, handle, pZapSigContext));
        }
        
        case ELEMENT_TYPE_NATIVE_VALUETYPE_ZAPSIG:
        {
            sigType = CorSigUncompressElementType(pSig);
            _ASSERTE(sigType == ELEMENT_TYPE_VALUETYPE);

            if (!handle.IsNativeValueType()) RETURN(FALSE);
        } // fall-through

        case ELEMENT_TYPE_VALUETYPE:
        case ELEMENT_TYPE_CLASS:
        {            
            CorSigUncompressToken(pSig, &tk);
            if (TypeFromToken(tk) == mdtTypeRef)
            {
                BOOL resolved = FALSE;
                EX_TRY
                {
                    ENABLE_FORBID_GC_LOADER_USE_IN_THIS_SCOPE();
                    resolved = ClassLoader::ResolveTokenToTypeDefThrowing(pModule, tk, &pModule, &tk, Loader::DontLoad);
                }
                EX_CATCH
                {
                }
                EX_END_CATCH(SwallowAllExceptions);
                if (!resolved)
                    RETURN(FALSE);
            }
            _ASSERTE(TypeFromToken(tk) == mdtTypeDef);
            RETURN (sigType == handleType && !handle.HasInstantiation() && pModule == handle.GetModule() && handle.GetCl() == tk);
        }

        case ELEMENT_TYPE_FNPTR: 
        {
            if (sigType != handleType)
                RETURN(FALSE);

            FnPtrTypeDesc *pTD = handle.AsFnPtrType();
            DWORD callConv = CorSigUncompressData(pSig);
            if (callConv != pTD->GetCallConv())
                RETURN(FALSE);

            DWORD numArgs = CorSigUncompressData(pSig);
            if (numArgs != pTD->GetNumArgs())
                RETURN(FALSE);

            {
                CONTRACT_VIOLATION(ThrowsViolation|GCViolation);

                for (DWORD i = 0; i <= numArgs; i++)
                {
                    SigPointer sp(pSig);
                    if (!CompareSignatureToTypeHandle(pSig, pOrigModule, pTD->GetRetAndArgTypes()[i], pZapSigContext))
                        RETURN(FALSE);
                    if (FAILED(sp.SkipExactlyOne()))
                    {
                        RETURN(FALSE);
                    }
                    pSig = sp.GetPtr();
                }
            }    
            break;
        }

        case ELEMENT_TYPE_GENERICINST:
        {
            if (!handle.HasInstantiation())
                RETURN(FALSE);

            sigType = CorSigUncompressElementType(pSig);
            if (sigType != handleType)
                RETURN(FALSE);

            pSig += CorSigUncompressToken(pSig, &tk);
            if (TypeFromToken(tk) == mdtTypeRef)
            {
                BOOL resolved = FALSE;
                EX_TRY
                {
                    ENABLE_FORBID_GC_LOADER_USE_IN_THIS_SCOPE();
                    resolved = ClassLoader::ResolveTokenToTypeDefThrowing(pModule, tk, &pModule, &tk, Loader::DontLoad);
                }
                EX_CATCH
                {
                }
                EX_END_CATCH(SwallowAllExceptions);
                if (!resolved)
                    RETURN(FALSE);
            }
            _ASSERTE(TypeFromToken(tk) == mdtTypeDef);
            if (pModule != handle.GetModule() || tk != handle.GetCl())
                RETURN(FALSE);

            DWORD numGenericArgs = CorSigUncompressData(pSig);

            if (numGenericArgs != handle.GetNumGenericArgs())
                RETURN(FALSE);

            Instantiation inst = handle.GetInstantiation();
            for (DWORD i = 0; i < inst.GetNumArgs(); i++)
            {
                SigPointer sp(pSig);
                if (!CompareSignatureToTypeHandle(pSig, pOrigModule, inst[i], pZapSigContext))
                    RETURN(FALSE);
                if (FAILED(sp.SkipExactlyOne()))
                {
                    RETURN(FALSE);
                }
                pSig = sp.GetPtr();
            }
            break;
        }

        case ELEMENT_TYPE_ARRAY:
        {
            if (sigType != handleType)
                RETURN(FALSE);

            if (!CompareSignatureToTypeHandle(pSig, pModule, handle.GetTypeParam(), pZapSigContext))
                RETURN(FALSE);
            SigPointer sp(pSig);
            if (FAILED(sp.SkipExactlyOne()))
                RETURN(FALSE);

            DWORD rank;
            if (FAILED(sp.GetData(&rank)))
                RETURN(FALSE);
            
            if (rank != handle.AsArray()->GetRank())
                RETURN(FALSE);

            break;
        }
    }

    RETURN(TRUE);
}

#ifdef FEATURE_PREJIT
/*static*/
BOOL ZapSig::CompareFixupToTypeHandle(Module * pModule, TADDR fixup, TypeHandle handle)
{
    CONTRACTL
    {
        NOTHROW;
        GC_NOTRIGGER;
        MODE_ANY;
        FORBID_FAULT;
        PRECONDITION(CORCOMPILE_IS_POINTER_TAGGED(fixup));
        PRECONDITION(CheckPointer(pModule));
    }
    CONTRACTL_END

    Module *pDefiningModule;
    PCCOR_SIGNATURE pSig = pModule->GetEncodedSigIfLoaded(CORCOMPILE_UNTAG_TOKEN(fixup), &pDefiningModule);
    if (pDefiningModule == NULL)
        return FALSE;
        
    ZapSig::Context zapSigContext(pDefiningModule, pModule);
    return ZapSig::CompareSignatureToTypeHandle(pSig, pDefiningModule, handle, &zapSigContext);
}
#endif // FEATURE_PREJIT

/*static*/
BOOL ZapSig::CompareTypeHandleFieldToTypeHandle(TypeHandle *pTypeHnd, TypeHandle typeHnd2)
{
    CONTRACTL
    {
        NOTHROW;
        GC_NOTRIGGER;
        MODE_ANY;
        FORBID_FAULT;
        PRECONDITION(CheckPointer(pTypeHnd));
        PRECONDITION(CheckPointer(typeHnd2));
        PRECONDITION(!CORCOMPILE_IS_POINTER_TAGGED((SIZE_T) typeHnd2.AsPtr()));
    }
    CONTRACTL_END

    // Ensure that the compiler won't fetch the value twice
    SIZE_T fixup = VolatileLoadWithoutBarrier((SIZE_T *)pTypeHnd);

#ifdef FEATURE_PREJIT
    if (CORCOMPILE_IS_POINTER_TAGGED(fixup))
    {
        Module *pContainingModule = ExecutionManager::FindZapModule(dac_cast<TADDR>(pTypeHnd));
        CONSISTENCY_CHECK(pContainingModule != NULL);
        
        Module *pDefiningModule;
        PCCOR_SIGNATURE pSig = pContainingModule->GetEncodedSigIfLoaded(CORCOMPILE_UNTAG_TOKEN(fixup), &pDefiningModule);
        if (pDefiningModule == NULL)
            return FALSE;
        else
        {
            ZapSig::Context    zapSigContext(pDefiningModule, pContainingModule);
            ZapSig::Context *  pZapSigContext = &zapSigContext;
            return CompareSignatureToTypeHandle(pSig, pDefiningModule, typeHnd2, pZapSigContext);
        }
    }
    else
#endif // FEATURE_PREJIT
        return TypeHandle::FromTAddr(fixup) == typeHnd2;
}

#ifndef DACCESS_COMPILE
Module *ZapSig::DecodeModuleFromIndex(Module *fromModule,
                                      DWORD index)
{
    CONTRACTL
    {
        THROWS;
        GC_TRIGGERS;
        MODE_ANY;
    }
    CONTRACTL_END;

    Assembly *pAssembly = NULL;

    if (index == 0)
    {
        pAssembly = fromModule->GetAssembly();
    }
    else
    {
        if (index < fromModule->GetAssemblyRefMax())
        {
            pAssembly = fromModule->LoadAssembly(RidToToken(index, mdtAssemblyRef))->GetAssembly();
        }
        else
        {
            index -= fromModule->GetAssemblyRefMax();

            pAssembly = fromModule->GetNativeMetadataAssemblyRefFromCache(index);

            if(pAssembly == NULL)
            {
                AssemblySpec spec;
                spec.InitializeSpec(TokenFromRid(index, mdtAssemblyRef),
                                    fromModule->GetNativeAssemblyImport(),
                                    NULL);

                pAssembly = spec.LoadAssembly(FILE_LOADED);

                fromModule->SetNativeMetadataAssemblyRefInCache(index, pAssembly);            
            }
        }
    }

    return pAssembly->GetManifestModule();
}

Module *ZapSig::DecodeModuleFromIndexIfLoaded(Module *fromModule,
                                              DWORD index)
{
    CONTRACTL
    {
        NOTHROW;
        GC_NOTRIGGER;
        FORBID_FAULT;
    }
    CONTRACTL_END;

    Assembly *pAssembly = NULL;
    mdAssemblyRef tkAssemblyRef;

    if (index == 0)
        pAssembly = fromModule->GetAssembly();
    else
    {
        if (index < fromModule->GetAssemblyRefMax())
        {
            tkAssemblyRef = RidToToken(index, mdtAssemblyRef);
            pAssembly = fromModule->GetAssemblyIfLoaded(tkAssemblyRef);
        }
        else
        {
            index -= fromModule->GetAssemblyRefMax();
            tkAssemblyRef = RidToToken(index, mdtAssemblyRef);
            IMDInternalImport *  pMDImportOverride = fromModule->GetNativeAssemblyImport(FALSE);
            if (pMDImportOverride != NULL)
            {
                CHAR   szFullName[MAX_CLASS_NAME + 1];
                LPCSTR szWinRtNamespace = NULL;
                LPCSTR szWinRtClassName = NULL;
                
                BOOL fValidAssemblyRef = TRUE;
                LPCSTR pAssemblyName;
                DWORD  dwFlags;
                if (FAILED(pMDImportOverride->GetAssemblyRefProps(tkAssemblyRef, 
                        NULL, 
                        NULL, 
                        &pAssemblyName, 
                        NULL, 
                        NULL, 
                        NULL, 
                        &dwFlags)))
                {   // Unexpected failure reading MetaData
                    fValidAssemblyRef = FALSE;
                }
                
                if (fValidAssemblyRef && IsAfContentType_WindowsRuntime(dwFlags))
                {
                    // Find the encoded type name
                    LPCSTR pTypeName = NULL;
                    if (pAssemblyName != NULL)
                        pTypeName = strchr(pAssemblyName, '!');
                    
                    if (pTypeName != NULL)
                    {
                        pTypeName++;
                        // pTypeName now contains the full type name (namespace + name)
                    
                        strcpy_s(szFullName, _countof(szFullName), pTypeName);
                        LPSTR pszName = strrchr(szFullName, '.');
                    
                        // WinRT types must have a namespace
                        if (pszName != NULL)
                        {
                            // Replace . between namespace and name with null terminator.
                            // This breaks the string into a namespace and name pair.
                            *pszName = '\0';
                            pszName++;
                            
                            szWinRtNamespace = szFullName;
                            szWinRtClassName = pszName;
                        }
                        else
                        {   // Namespace '.' separator not found - invalid type name (namespace has to be always present)
                            fValidAssemblyRef = FALSE;
                        }
                    }
                    else
                    {   // Type name separator in assembly name '!' not found
                        fValidAssemblyRef = FALSE;
                    }
                }

                if (fValidAssemblyRef)
                {
                    pAssembly = fromModule->GetAssemblyIfLoaded(
                            tkAssemblyRef, 
                            szWinRtNamespace, 
                            szWinRtClassName, 
                            pMDImportOverride);
                }
            }
        }
    }

    if (pAssembly == NULL)
        return NULL;

    return pAssembly->GetManifestModule();
}


TypeHandle ZapSig::DecodeType(Module *pEncodeModuleContext,
                              Module *pInfoModule,
                              PCCOR_SIGNATURE pBuffer,
                              ClassLoadLevel level)
{
    CONTRACTL
    {
        THROWS;
        GC_TRIGGERS;
        MODE_ANY;
    }
    CONTRACTL_END;

    SigPointer p(pBuffer);

    ZapSig::Context    zapSigContext(pInfoModule, pEncodeModuleContext);
    ZapSig::Context *  pZapSigContext = &zapSigContext;

    SigTypeContext typeContext;    // empty context is OK: encoding should not contain type variables.

    TypeHandle th = p.GetTypeHandleThrowing(pInfoModule,
                                            &typeContext,
                                            ClassLoader::LoadTypes,
                                            level,
                                            level < CLASS_LOADED, // For non-full loads, drop a level when loading generic arguments
                                            NULL,
                                            pZapSigContext);

    return th;
}

MethodDesc *ZapSig::DecodeMethod(Module *pReferencingModule,
                                 Module *pInfoModule,
                                 PCCOR_SIGNATURE pBuffer,
                                 TypeHandle * ppTH /*=NULL*/)
{
    STANDARD_VM_CONTRACT;

    SigTypeContext typeContext;    // empty context is OK: encoding should not contain type variables.

    return DecodeMethod(pReferencingModule, pInfoModule, pBuffer, &typeContext, ppTH);
}

MethodDesc *ZapSig::DecodeMethod(Module *pReferencingModule,
                                 Module *pInfoModule,
                                 PCCOR_SIGNATURE pBuffer,
                                 SigTypeContext *pContext,
                                 TypeHandle *ppTH, /*=NULL*/
                                 PCCOR_SIGNATURE *ppOwnerTypeSpecWithVars, /*=NULL*/
                                 PCCOR_SIGNATURE *ppMethodSpecWithVars /*=NULL*/)
{
    STANDARD_VM_CONTRACT;

    MethodDesc *pMethod = NULL;

    SigPointer sig(pBuffer);

    ZapSig::Context    zapSigContext(pInfoModule, (void *)pReferencingModule, ZapSig::NormalTokens);
    ZapSig::Context *  pZapSigContext = &zapSigContext;

    // decode flags
    DWORD methodFlags;
    IfFailThrow(sig.GetData(&methodFlags));

    TypeHandle thOwner = NULL;

    if ( methodFlags & ENCODE_METHOD_SIG_OwnerType )
    {
        if (ppOwnerTypeSpecWithVars != NULL)
            *ppOwnerTypeSpecWithVars = sig.GetPtr();

        thOwner = sig.GetTypeHandleThrowing(pInfoModule,
                                        pContext,
                                        ClassLoader::LoadTypes,
                                        CLASS_LOADED,
                                        FALSE,
                                        NULL,
                                        pZapSigContext);

        IfFailThrow(sig.SkipExactlyOne());
    }

    if ( methodFlags & ENCODE_METHOD_SIG_SlotInsteadOfToken )
    {
        // get the method desc using slot number
        DWORD slot;
        IfFailThrow(sig.GetData(&slot));

        _ASSERTE(!thOwner.IsNull());

        pMethod = thOwner.GetMethodTable()->GetMethodDescForSlot(slot);
    }
    else
    {
        //
        // decode method token
        //
        RID rid;
        IfFailThrow(sig.GetData(&rid));

        if (methodFlags & ENCODE_METHOD_SIG_MemberRefToken)
        {
            if (thOwner.IsNull())
            {
                TypeHandle th;
                MethodDesc * pMD = NULL;
                FieldDesc * pFD = NULL;

                MemberLoader::GetDescFromMemberRef(pInfoModule, TokenFromRid(rid, mdtMemberRef), &pMD, &pFD, NULL, FALSE, &th);
                _ASSERTE(pMD != NULL);

                thOwner = th;
                pMethod = pMD;
            }
            else
            {
                pMethod = MemberLoader::GetMethodDescFromMemberRefAndType(pInfoModule, TokenFromRid(rid, mdtMemberRef), thOwner.GetMethodTable());
            }
        }
        else
        {
            pMethod = MemberLoader::GetMethodDescFromMethodDef(pInfoModule, TokenFromRid(rid, mdtMethodDef), FALSE);
        }
    }

    if (thOwner.IsNull())
        thOwner = pMethod->GetMethodTable();

    if (ppTH != NULL)
        *ppTH = thOwner;

    // Ensure that the methoddescs dependencies have been walked sufficiently for type forwarders to be resolved.
    // This method is actually basically a nop for dependencies which are ngen'd, but is real work for jitted
    // dependencies. (However, this shouldn't be meaningful work that wouldn't happen in any case very soon.)
    pMethod->PrepareForUseAsADependencyOfANativeImage();

    Instantiation inst;

    // Instantiate the method if needed, or create a stub to a static method in a generic class.
    if (methodFlags & ENCODE_METHOD_SIG_MethodInstantiation)
    {
        if (ppMethodSpecWithVars != NULL)
            *ppMethodSpecWithVars = sig.GetPtr();

        DWORD nargs;
        IfFailThrow(sig.GetData(&nargs));
        _ASSERTE(nargs > 0);

        SIZE_T cbMem;

        if (!ClrSafeInt<SIZE_T>::multiply(nargs, sizeof(TypeHandle), cbMem/* passed by ref */))
            ThrowHR(COR_E_OVERFLOW);
                        
        TypeHandle * pInst = (TypeHandle*) _alloca(cbMem);

        for (DWORD i = 0; i < nargs; i++)
        {
            pInst[i] = sig.GetTypeHandleThrowing(pInfoModule,
                                                pContext,
                                                ClassLoader::LoadTypes,
                                                CLASS_LOADED,
                                                FALSE,
                                                NULL,
                                                pZapSigContext);
            IfFailThrow(sig.SkipExactlyOne());
        }

        inst = Instantiation(pInst, nargs);
    }
    else
    {
        inst = pMethod->GetMethodInstantiation();
    }


    // This must be called even if nargs == 0, in order to create an instantiating
    // stub for static methods in generic classees if needed, also for BoxedEntryPointStubs
    // in non-generic structs.
    BOOL isInstantiatingStub = (methodFlags & ENCODE_METHOD_SIG_InstantiatingStub);
    BOOL isUnboxingStub = (methodFlags & ENCODE_METHOD_SIG_UnboxingStub);

    pMethod = MethodDesc::FindOrCreateAssociatedMethodDesc(pMethod, thOwner.GetMethodTable(),
                                                            isUnboxingStub,
                                                            inst,
                                                            !(isInstantiatingStub || isUnboxingStub));

    g_IBCLogger.LogMethodDescAccess(pMethod);

    if (methodFlags & ENCODE_METHOD_SIG_Constrained)
    {
        TypeHandle constrainedType = sig.GetTypeHandleThrowing(pInfoModule,
                                                pContext,
                                                ClassLoader::LoadTypes,
                                                CLASS_LOADED,
                                                FALSE,
                                                NULL,
                                                pZapSigContext);

        MethodDesc * directMethod = constrainedType.GetMethodTable()->TryResolveConstraintMethodApprox(thOwner.GetMethodTable(), pMethod);
        if (directMethod == NULL)
        {
            // Method on value type was removed. Boxing stub would need to be generated to handle this case.
            _ASSERTE(!"Constrained method resolution failed");

            MemberLoader::ThrowMissingMethodException(constrainedType.GetMethodTable(), NULL, NULL, NULL, 0, NULL);
        }

        // Strip the instantiating stub if the signature did not ask for one
        if (directMethod->IsInstantiatingStub() && !isInstantiatingStub)
        {
            pMethod = directMethod->GetWrappedMethodDesc();
        }
        else
        {
            pMethod = directMethod;
        }
    }

    return pMethod;
}

FieldDesc * ZapSig::DecodeField(Module *pReferencingModule,
                                Module *pInfoModule,
                                PCCOR_SIGNATURE pBuffer,
                                TypeHandle *ppTH /*=NULL*/)
{
    CONTRACTL
    {
        THROWS;
        GC_TRIGGERS;
        MODE_ANY;
    }
    CONTRACTL_END;

    SigTypeContext typeContext;    // empty context is OK: encoding should not contain type variables.

    return DecodeField(pReferencingModule, pInfoModule, pBuffer, &typeContext, ppTH);
}

FieldDesc * ZapSig::DecodeField(Module *pReferencingModule,
                                Module *pInfoModule,
                                PCCOR_SIGNATURE pBuffer,
                                SigTypeContext *pContext,
                                TypeHandle *ppTH /*=NULL*/)
{
    CONTRACTL
    {
        THROWS;
        GC_TRIGGERS;
        MODE_ANY;
    }
    CONTRACTL_END;

    FieldDesc *pField = NULL;

    SigPointer sig(pBuffer);

    DWORD fieldFlags;
    IfFailThrow(sig.GetData(&fieldFlags));

    MethodTable *pOwnerMT = NULL;

    if (fieldFlags & ENCODE_FIELD_SIG_OwnerType)
    {
        ZapSig::Context    zapSigContext(pInfoModule, pReferencingModule);
        ZapSig::Context *  pZapSigContext = &zapSigContext;

        pOwnerMT = sig.GetTypeHandleThrowing(pInfoModule,
                                        pContext,
                                        ClassLoader::LoadTypes,
                                        CLASS_LOADED,
                                        FALSE,
                                        NULL,
                                        pZapSigContext).GetMethodTable();

        IfFailThrow(sig.SkipExactlyOne());
    }

    if (fieldFlags & ENCODE_FIELD_SIG_IndexInsteadOfToken)
    {
        // get the field desc using index
        DWORD fieldIndex;
        IfFailThrow(sig.GetData(&fieldIndex));

        _ASSERTE(pOwnerMT != NULL);

        pField = pOwnerMT->GetFieldDescByIndex(fieldIndex);
        _ASSERTE(pOwnerMT == pField->GetApproxEnclosingMethodTable());
    }
    else
    {
        RID rid;
        IfFailThrow(sig.GetData(&rid));

        if (fieldFlags & ENCODE_FIELD_SIG_MemberRefToken)
        {
            if (pOwnerMT == NULL)
            {
                TypeHandle th;
                MethodDesc * pMD = NULL;
                FieldDesc * pFD = NULL;

                MemberLoader::GetDescFromMemberRef(pInfoModule, TokenFromRid(rid, mdtMemberRef), &pMD, &pFD, NULL, FALSE, &th);
                _ASSERTE(pFD != NULL);

                pField = pFD;
            }
            else
            {
                pField = MemberLoader::GetFieldDescFromMemberRefAndType(pInfoModule, TokenFromRid(rid, mdtMemberRef), pOwnerMT);
            }
        }
        else
        {
            pField = MemberLoader::GetFieldDescFromFieldDef(pInfoModule, TokenFromRid(rid, mdtFieldDef), FALSE);
        }
    }

    if (ppTH != NULL)
        *ppTH = (pOwnerMT != NULL) ? pOwnerMT : pField->GetApproxEnclosingMethodTable();

    return pField;
}

// Copy single type signature, adding ELEMENT_TYPE_MODULE_ZAPSIG to types that are encoded using tokens.
// The check for types that use token is conservative in the sense that it adds the override for types
// it doesn't explicitly recognize.
// The source signature originates from the module with index specified by the parameter moduleIndex.
// Passing moduleIndex set to MODULE_INDEX_NONE results in pure copy of the signature.
//
// NOTE: This function is meant to process only generic signatures that occur as owner type,
// constraint types and method instantiation in the EncodeMethod and EncodeField methods below.
//
void ZapSig::CopyTypeSignature(SigParser* pSigParser, SigBuilder* pSigBuilder, DWORD moduleIndex)
{
    if (moduleIndex != MODULE_INDEX_NONE)
    {
        BYTE type;
        IfFailThrow(pSigParser->PeekByte(&type));

        // Handle single and multidimensional arrays
        if (type == ELEMENT_TYPE_SZARRAY || type == ELEMENT_TYPE_ARRAY)
        {
            IfFailThrow(pSigParser->GetByte(&type));
            pSigBuilder->AppendElementType((CorElementType)type);

            // Copy the element type signature
            CopyTypeSignature(pSigParser, pSigBuilder, moduleIndex);

            if (type == ELEMENT_TYPE_ARRAY)
            {
                // Copy rank
                ULONG rank;
                IfFailThrow(pSigParser->GetData(&rank));
                pSigBuilder->AppendData(rank);

                if (rank)
                {
                    // Copy # of sizes
                    ULONG nsizes;
                    IfFailThrow(pSigParser->GetData(&nsizes));
                    pSigBuilder->AppendData(nsizes);

                    while (nsizes--)
                    {
                        // Copy size
                        ULONG size;
                        IfFailThrow(pSigParser->GetData(&size));
                        pSigBuilder->AppendData(size);
                    }

                    // Copy # of lower bounds
                    ULONG nlbounds;
                    IfFailThrow(pSigParser->GetData(&nlbounds));
                    pSigBuilder->AppendData(nlbounds);
                    while (nlbounds--)
                    {
                        // Copy lower bound
                        ULONG lbound;
                        IfFailThrow(pSigParser->GetData(&lbound));
                        pSigBuilder->AppendData(lbound);
                    }
                }
            }

            return;
        }

        // The following elements are not expected in the signatures this function processes. They are followed by
        if (type == ELEMENT_TYPE_BYREF || type == ELEMENT_TYPE_PTR || type == ELEMENT_TYPE_PINNED ||
            type == ELEMENT_TYPE_NATIVE_ARRAY_TEMPLATE_ZAPSIG || type == ELEMENT_TYPE_NATIVE_VALUETYPE_ZAPSIG)
        {
            _ASSERTE(FALSE);
        }

        // Add the module zapsig only for types that use tokens.
        if (type >= ELEMENT_TYPE_PTR && type != ELEMENT_TYPE_I && type != ELEMENT_TYPE_U && type != ELEMENT_TYPE_OBJECT &&
            type != ELEMENT_TYPE_VAR && type != ELEMENT_TYPE_MVAR && type != ELEMENT_TYPE_TYPEDBYREF)
        {
            pSigBuilder->AppendElementType((CorElementType)ELEMENT_TYPE_MODULE_ZAPSIG);
            pSigBuilder->AppendData(moduleIndex);
        }

        // Generic instantiation requires processing each nesting level separately
        if (type == ELEMENT_TYPE_GENERICINST)
        {
            IfFailThrow(pSigParser->GetByte(&type));
            _ASSERTE(type == ELEMENT_TYPE_GENERICINST);
            pSigBuilder->AppendElementType((CorElementType)type);

            IfFailThrow(pSigParser->GetByte(&type));
            _ASSERTE((type == ELEMENT_TYPE_CLASS) || (type == ELEMENT_TYPE_VALUETYPE));
            pSigBuilder->AppendElementType((CorElementType)type);

            mdToken token;
            IfFailThrow(pSigParser->GetToken(&token));
            pSigBuilder->AppendToken(token);

            ULONG argCnt; // Get number of generic parameters
            IfFailThrow(pSigParser->GetData(&argCnt));
            pSigBuilder->AppendData(argCnt);

            while (argCnt--)
            {
                CopyTypeSignature(pSigParser, pSigBuilder, moduleIndex);
            }

            return;
        }
    }

    PCCOR_SIGNATURE typeSigStart = pSigParser->GetPtr();
    IfFailThrow(pSigParser->SkipExactlyOne());
    PCCOR_SIGNATURE typeSigEnd = pSigParser->GetPtr();
    pSigBuilder->AppendBlob((PVOID)typeSigStart, typeSigEnd - typeSigStart);
}

/* static */
BOOL ZapSig::EncodeMethod(
                    MethodDesc *          pMethod,
                    Module *              pInfoModule,
                    SigBuilder *          pSigBuilder,
                    LPVOID                pEncodeModuleContext,
                    ENCODEMODULE_CALLBACK pfnEncodeModule,
                    DEFINETOKEN_CALLBACK  pfnDefineToken,
                    CORINFO_RESOLVED_TOKEN * pResolvedToken,
                    CORINFO_RESOLVED_TOKEN * pConstrainedResolvedToken,
                    BOOL                  fEncodeUsingResolvedTokenSpecStreams)
{
    CONTRACTL
    {
        THROWS;
        GC_TRIGGERS;
        MODE_ANY;
    }
    CONTRACTL_END;

    TypeHandle ownerType;

#ifdef FEATURE_READYTORUN_COMPILER

    // For methods encoded outside of the version bubble, we use pResolvedToken which describes the metadata token from which the method originated
    // For tokens inside the version bubble we are not constrained by the contents of pResolvedToken and as such we skip this codepath
    // Generic interfaces in canonical form are an exception, we need to get the real type from the pResolvedToken so that the lookup at runtime
    // can find the type in interface map.
    // FUTURE: This condition should likely be changed or reevaluated once support for smaller version bubbles is implemented.
    if (IsReadyToRunCompilation() && (!IsLargeVersionBubbleEnabled() || !pMethod->GetModule()->IsInCurrentVersionBubble() || (pMethod->IsSharedByGenericInstantiations() && pMethod->IsInterface())))
    {
        if (pMethod->IsNDirect())
        {
            ownerType = pMethod->GetMethodTable_NoLogging();
        }
        else
        {
            if (pResolvedToken == NULL)
            {
                _ASSERTE(!"CORINFO_RESOLVED_TOKEN required to encode method!");
                ThrowHR(E_FAIL);
            }

            // Encode the referencing method type
            ownerType = TypeHandle(pResolvedToken->hClass);
        }
    }
    else
#endif
    {
        ownerType = pMethod->GetMethodTable_NoLogging();
    }

    ZapSig::ExternalTokens externalTokens = ZapSig::NormalTokens;
    if (pfnDefineToken != NULL)
    {
        externalTokens = ZapSig::IbcTokens;
    }

    ZapSig zapSig(pInfoModule, pEncodeModuleContext, externalTokens,
                    (EncodeModuleCallback)    pfnEncodeModule, 
                    (TokenDefinitionCallback) pfnDefineToken);

    //
    // output the sequence that represents the token for the method
    // 
    mdMethodDef methodToken               = pMethod->GetMemberDef_NoLogging();
    DWORD       methodFlags               = 0;
    BOOL        fMethodNeedsInstantiation = pMethod->HasMethodInstantiation() && !pMethod->IsGenericMethodDefinition();

    if (pMethod->IsUnboxingStub())
        methodFlags |= ENCODE_METHOD_SIG_UnboxingStub;
    if (pMethod->IsInstantiatingStub())
        methodFlags |= ENCODE_METHOD_SIG_InstantiatingStub;
    if (fMethodNeedsInstantiation)
        methodFlags |= ENCODE_METHOD_SIG_MethodInstantiation;

    //
    // For backward compatibility, IBC tokens use slightly different encoding:
    // - Owning type is uncoditionally encoded
    // - Number of method instantiation arguments is not encoded
    //
    if (externalTokens == ZapSig::IbcTokens)
    {
        // The type is always encoded before flags for IBC
        if (!zapSig.GetSignatureForTypeHandle(ownerType, pSigBuilder))
            return FALSE;
    }
    else
    {
        // Assume that the owner type is going to be needed
        methodFlags |= ENCODE_METHOD_SIG_OwnerType;
    }

#ifdef FEATURE_READYTORUN_COMPILER
    if (IsReadyToRunCompilation() && (pConstrainedResolvedToken != NULL))
    {
        methodFlags |= ENCODE_METHOD_SIG_Constrained;
    }

    // FUTURE: This condition should likely be changed or reevaluated once support for smaller version bubbles is implemented.
    if (IsReadyToRunCompilation() && (!IsLargeVersionBubbleEnabled() || !pMethod->GetModule()->IsInCurrentVersionBubble()))
    {
        Module * pReferencingModule = pMethod->IsNDirect() ?
            pMethod->GetModule() :
            IsDynamicScope(pResolvedToken->tokenScope) ? NULL: GetModule(pResolvedToken->tokenScope);

        if (pReferencingModule != NULL && !pReferencingModule->IsInCurrentVersionBubble())
        {
            // FUTURE: Encoding of new cross-module references for ReadyToRun
            // This warning is hit for recursive cross-module inlining. It is commented out to avoid noise.
            // GetSvcLogger()->Printf(W("ReadyToRun: Method reference outside of current version bubble cannot be encoded\n"));
            ThrowHR(E_FAIL);
        }

        if (pMethod->IsNDirect())
        {
            methodToken = pMethod->GetMemberDef_NoLogging();
        }
        else if (!IsDynamicScope(pResolvedToken->tokenScope))
        {
            // Normal case for IL code
            methodToken = pResolvedToken->token;
        }
        else
        {
            // Dynamic scope case. IL Stubs only
            if (!pMethod->GetModule()->IsSystem())
            {
                _ASSERTE(FALSE); // IL stubs are expected to only have references to System.
                ThrowHR(E_FAIL);
            }

            if (pInfoModule == pMethod->GetModule())
            {
                methodToken = pMethod->GetMemberDef_NoLogging();
            }
            else
            {
                // TODO: Distinguish this case so it doesn't print to the console
                ThrowHR(E_FAIL); // Attempt to compile IL stub with use of helper function outside of CoreLib
            }
        }

        if (TypeFromToken(methodToken) == mdtMethodSpec)
        {
            IfFailThrow(pReferencingModule->GetMDImport()->GetMethodSpecProps(methodToken, &methodToken, NULL, NULL));
        }

        switch (TypeFromToken(methodToken))
        {
        case mdtMethodDef:
            _ASSERTE(pMethod->IsNDirect() || pResolvedToken->pTypeSpec == NULL);
            if (!ownerType.HasInstantiation() || ownerType.IsTypicalTypeDefinition())
            {
                methodFlags &= ~ENCODE_METHOD_SIG_OwnerType;
            }
            break;

        case mdtMemberRef:
            _ASSERTE(pResolvedToken != NULL);
            methodFlags |= ENCODE_METHOD_SIG_MemberRefToken;

            if (pResolvedToken->pTypeSpec == NULL)
            {
                methodFlags &= ~ENCODE_METHOD_SIG_OwnerType;
            }
            else
                if (!(methodFlags & ENCODE_METHOD_SIG_InstantiatingStub))
                {
                    if (SigPointer(pResolvedToken->pTypeSpec, pResolvedToken->cbTypeSpec).IsPolyType(NULL) == hasNoVars)
                        methodFlags &= ~ENCODE_METHOD_SIG_OwnerType;
                }
            break;

        default:
            _ASSERTE(!"Unexpected method token type!");
            ThrowHR(E_NOTIMPL);
        }
    }
    else
#endif
    if (IsNilToken(methodToken))
    {
        methodFlags |= ENCODE_METHOD_SIG_SlotInsteadOfToken;
    }
    else
    if (!pMethod->GetModule()->IsInCurrentVersionBubble())
    {
        // Using a method defined in another version bubble. We can assume the slot number is stable only for real interface methods.
        if (!ownerType.IsInterface() || pMethod->IsStatic() || pMethod->HasMethodInstantiation())
        {
            // FUTURE TODO: Version resilience
            _ASSERTE(!"References to non-interface methods not yet supported in version resilient images");
            IfFailThrow(E_FAIL);
        }
        methodFlags |= ENCODE_METHOD_SIG_SlotInsteadOfToken;
    }
    else
    {
        Module * pTypeHandleModule = pMethod->GetModule();
        
        if (pTypeHandleModule != pInfoModule) 
        {
            // During IBC profiling this calls
            //     code:Module.EncodeModuleHelper
            // During ngen this calls
            //     code:ZapImportTable.EncodeModuleHelper)
            //
            DWORD index = (*((EncodeModuleCallback) pfnEncodeModule))(pEncodeModuleContext, pTypeHandleModule);
            
            if (index == ENCODE_MODULE_FAILED)
            {
                return FALSE;
            }

            // If the method handle's module is different that the pInfoModule 
            // we need to call the TokenDefinitionCallback function
            // to record the names for the external module tokens
            //
            if ((index != 0) && (pfnDefineToken != NULL))
            {
                //
                // We do not want to log the metadata lookups that we perform here
                // 
                IBCLoggingDisabler   disableLogging;
                
                // During IBC profiling this calls
                //     code:Module::TokenDefinitionHelper()
                (*((TokenDefinitionCallback) pfnDefineToken))(pEncodeModuleContext, pTypeHandleModule, index, &methodToken);
            }
        }
        else
        {
            _ASSERTE(pInfoModule == pMethod->GetModule());
        }

        if (!ownerType.HasInstantiation())
            methodFlags &= ~ENCODE_METHOD_SIG_OwnerType;
    }

    //
    // output the flags
    // 
    pSigBuilder->AppendData(methodFlags);

    if (methodFlags & ENCODE_METHOD_SIG_OwnerType)
    {
        if (fEncodeUsingResolvedTokenSpecStreams && pResolvedToken != NULL && pResolvedToken->pTypeSpec != NULL)
        {
            _ASSERTE(pResolvedToken->cbTypeSpec > 0);

<<<<<<< HEAD
            if (IsReadyToRunCompilation() && pMethod->GetModule()->IsInCurrentVersionBubble() && pInfoModule != GetModule(pResolvedToken->tokenScope))
            {
                pSigBuilder->AppendElementType((CorElementType)ELEMENT_TYPE_MODULE_ZAPSIG);
                if (IsDynamicScope(pResolvedToken->tokenScope))
                {
                    _ASSERTE(FALSE); // IL stubs aren't expected to call methods which need this
                    ThrowHR(E_FAIL);
                }

                DWORD index = (*((EncodeModuleCallback)pfnEncodeModule))(pEncodeModuleContext, GetModule(pResolvedToken->tokenScope));
                pSigBuilder->AppendData(index);
=======
            DWORD moduleIndex = MODULE_INDEX_NONE;
            if ((IsReadyToRunCompilation() && pMethod->GetModule()->IsInCurrentVersionBubble() && pInfoModule != (Module *) pResolvedToken->tokenScope))
            {
                moduleIndex = (*((EncodeModuleCallback)pfnEncodeModule))(pEncodeModuleContext, (Module *) pResolvedToken->tokenScope);
>>>>>>> 34805dc3
            }

            SigParser sigParser(pResolvedToken->pTypeSpec, pResolvedToken->cbTypeSpec);
            CopyTypeSignature(&sigParser, pSigBuilder, moduleIndex);
        }
        else
        {
            if (!zapSig.GetSignatureForTypeHandle(ownerType, pSigBuilder))
                return FALSE;
        }
    }

    if ((methodFlags & ENCODE_METHOD_SIG_SlotInsteadOfToken) == 0)
    {
        // emit the rid
        pSigBuilder->AppendData(RidFromToken(methodToken));
    }
    else
    {
        // have no token (e.g. it could be an array), encode slot number
        pSigBuilder->AppendData(pMethod->GetSlot());
    }

    if ((methodFlags & ENCODE_METHOD_SIG_MethodInstantiation) != 0)
    {
        if (fEncodeUsingResolvedTokenSpecStreams && pResolvedToken != NULL && pResolvedToken->pMethodSpec != NULL)
        {
            _ASSERTE(pResolvedToken->cbMethodSpec > 1);

            // Copy the pResolvedToken->pMethodSpec, inserting ELEMENT_TYPE_MODULE_ZAPSIG in front of each type parameter in needed
            SigParser sigParser(pResolvedToken->pMethodSpec, pResolvedToken->cbMethodSpec);
            BYTE callingConvention;
            IfFailThrow(sigParser.GetByte(&callingConvention));
            if (callingConvention != (BYTE)IMAGE_CEE_CS_CALLCONV_GENERICINST)
            {
                ThrowHR(COR_E_BADIMAGEFORMAT);
            }

            ULONG numGenArgs;
            IfFailThrow(sigParser.GetData(&numGenArgs));
            pSigBuilder->AppendData(numGenArgs);

<<<<<<< HEAD
            if (IsDynamicScope(pResolvedToken->tokenScope))
            {
                _ASSERTE(FALSE); // IL stubs aren't expected to call methods which need this
                ThrowHR(E_FAIL);
            }

            DWORD moduleIndex;
            bool addModuleZapSig = (IsReadyToRunCompilation() && pMethod->GetModule()->IsInCurrentVersionBubble() && pInfoModule != GetModule(pResolvedToken->tokenScope));
            if (addModuleZapSig)
=======
            DWORD moduleIndex = MODULE_INDEX_NONE;
            if ((IsReadyToRunCompilation() && pMethod->GetModule()->IsInCurrentVersionBubble() && pInfoModule != (Module *) pResolvedToken->tokenScope))
>>>>>>> 34805dc3
            {
                moduleIndex = (*((EncodeModuleCallback)pfnEncodeModule))(pEncodeModuleContext, GetModule(pResolvedToken->tokenScope));
            }

            while (numGenArgs != 0)
            {
                CopyTypeSignature(&sigParser, pSigBuilder, moduleIndex);
                numGenArgs--;
            }
        }
        else
        {
            Instantiation inst = pMethod->GetMethodInstantiation();

            // Number of method instantiation arguments is not encoded in IBC tokens - see comment above
            if (externalTokens != ZapSig::IbcTokens)
                pSigBuilder->AppendData(inst.GetNumArgs());

            for (DWORD i = 0; i < inst.GetNumArgs(); i++)
            {
                TypeHandle t = inst[i];
                _ASSERTE(!t.IsNull());

                if (!zapSig.GetSignatureForTypeHandle(t, pSigBuilder))
                    return FALSE;
            }
        }
    }

#ifdef FEATURE_READYTORUN_COMPILER
    if ((methodFlags & ENCODE_METHOD_SIG_Constrained) != 0)
    {
        if (fEncodeUsingResolvedTokenSpecStreams && pConstrainedResolvedToken->pTypeSpec != NULL)
        {
            _ASSERTE(pConstrainedResolvedToken->cbTypeSpec > 0);

<<<<<<< HEAD
            if (IsReadyToRunCompilation() && pMethod->GetModule()->IsInCurrentVersionBubble() && pInfoModule != GetModule(pConstrainedResolvedToken->tokenScope))
            {
                pSigBuilder->AppendElementType((CorElementType)ELEMENT_TYPE_MODULE_ZAPSIG);
                if (IsDynamicScope(pConstrainedResolvedToken->tokenScope))
                {
                    _ASSERTE(FALSE); // IL stubs aren't expected to call methods which need this
                    ThrowHR(E_FAIL);
                }

                DWORD index = (*((EncodeModuleCallback)pfnEncodeModule))(pEncodeModuleContext, GetModule(pConstrainedResolvedToken->tokenScope));
                pSigBuilder->AppendData(index);
=======
            DWORD moduleIndex = (DWORD)-1;
            if (IsReadyToRunCompilation() && pMethod->GetModule()->IsInCurrentVersionBubble() && pInfoModule != (Module *) pConstrainedResolvedToken->tokenScope)
            {
                moduleIndex = (*((EncodeModuleCallback)pfnEncodeModule))(pEncodeModuleContext, (Module *) pConstrainedResolvedToken->tokenScope);
>>>>>>> 34805dc3
            }

            SigParser sigParser(pConstrainedResolvedToken->pTypeSpec, pConstrainedResolvedToken->cbTypeSpec);
            CopyTypeSignature(&sigParser, pSigBuilder, moduleIndex);
        }
        else
        {
            if (!zapSig.GetSignatureForTypeHandle(TypeHandle(pConstrainedResolvedToken->hClass), pSigBuilder))
                return FALSE;
        }
    }
#endif

    return TRUE;
}

void ZapSig::EncodeField(
        FieldDesc              *pField,
        Module                 *pInfoModule,
        SigBuilder             *pSigBuilder,
        LPVOID                 pEncodeModuleContext,
        ENCODEMODULE_CALLBACK  pfnEncodeModule,
        CORINFO_RESOLVED_TOKEN *pResolvedToken,
        BOOL                   fEncodeUsingResolvedTokenSpecStreams)
{
    CONTRACTL
    {
        THROWS;
        GC_TRIGGERS;
        MODE_ANY;
    }
    CONTRACTL_END;

    MethodTable * pMT;

    mdMethodDef fieldToken = pField->GetMemberDef();
    DWORD fieldFlags = ENCODE_FIELD_SIG_OwnerType;

#ifdef FEATURE_READYTORUN_COMPILER
    if (IsReadyToRunCompilation() && (!IsLargeVersionBubbleEnabled() || !pField->GetModule()->IsInCurrentVersionBubble()))
    {
        if (pResolvedToken == NULL)
        {
            _ASSERTE(!"CORINFO_RESOLVED_TOKEN required to encode field!");
            ThrowHR(E_FAIL);
        }

        // Encode the referencing field type
        pMT = (MethodTable *)(pResolvedToken->hClass);

        if (IsDynamicScope(pResolvedToken->tokenScope))
        {
            _ASSERTE(FALSE); // IL stubs aren't expected to need to access this sort of field
            ThrowHR(E_FAIL);
        }

        Module * pReferencingModule = GetModule(pResolvedToken->tokenScope);

        if (!pReferencingModule->IsInCurrentVersionBubble())
        {
            // FUTURE: Encoding of new cross-module references for ReadyToRun
            // This warning is hit for recursive cross-module inlining. It is commented out to avoid noise.
            // GetSvcLogger()->Printf(W("ReadyToRun: Field reference outside of current version bubble cannot be encoded\n"));
            ThrowHR(E_FAIL);
        }
        _ASSERTE(pReferencingModule == GetAppDomain()->ToCompilationDomain()->GetTargetModule());

        fieldToken = pResolvedToken->token;

        switch (TypeFromToken(fieldToken))
        {
        case mdtFieldDef:
            _ASSERTE(pResolvedToken->pTypeSpec == NULL);
            fieldFlags &= ~ENCODE_FIELD_SIG_OwnerType;
            break;

        case mdtMemberRef:
            fieldFlags |= ENCODE_FIELD_SIG_MemberRefToken;

            if (pResolvedToken->pTypeSpec == NULL)
            {
                fieldFlags &= ~ENCODE_METHOD_SIG_OwnerType;
            }
            else
            {
                if (SigPointer(pResolvedToken->pTypeSpec, pResolvedToken->cbTypeSpec).IsPolyType(NULL) == hasNoVars)
                    fieldFlags &= ~ENCODE_METHOD_SIG_OwnerType;
            }
            break;

        default:
            _ASSERTE(!"Unexpected field token type!");
            ThrowHR(E_NOTIMPL);
        }
    }
    else
#endif
    {
        pMT = pField->GetApproxEnclosingMethodTable();

        fieldFlags |= ENCODE_FIELD_SIG_IndexInsteadOfToken;
    }

    //
    // output the flags
    // 
    pSigBuilder->AppendData(fieldFlags);

    if (fieldFlags & ENCODE_FIELD_SIG_OwnerType)
    {
        if (fEncodeUsingResolvedTokenSpecStreams && pResolvedToken != NULL && pResolvedToken->pTypeSpec != NULL)
        {
            _ASSERTE(pResolvedToken->cbTypeSpec > 0);

            DWORD moduleIndex = MODULE_INDEX_NONE;
            if ((IsReadyToRunCompilation() && pField->GetModule()->IsInCurrentVersionBubble() && pInfoModule != (Module *) pResolvedToken->tokenScope))
            {
                moduleIndex = (*((EncodeModuleCallback)pfnEncodeModule))(pEncodeModuleContext, (Module *) pResolvedToken->tokenScope);
            }

            SigParser sigParser(pResolvedToken->pTypeSpec, pResolvedToken->cbTypeSpec);
            CopyTypeSignature(&sigParser, pSigBuilder, moduleIndex);
        }
        else
        {
            ZapSig zapSig(pInfoModule, pEncodeModuleContext, ZapSig::NormalTokens,
                (EncodeModuleCallback)pfnEncodeModule, NULL);

            //
            // Write class
            //
            BOOL fSuccess;
            fSuccess = zapSig.GetSignatureForTypeHandle(pMT, pSigBuilder);
            _ASSERTE(fSuccess);
        }
    }

    if ((fieldFlags & ENCODE_FIELD_SIG_IndexInsteadOfToken) == 0)
    {
        // emit the rid
        pSigBuilder->AppendData(RidFromToken(fieldToken));
    }
    else
    {
        //
        // Write field index
        //

        DWORD fieldIndex = pMT->GetIndexForFieldDesc(pField);
        _ASSERTE(fieldIndex < DWORD(pMT->GetNumStaticFields() + pMT->GetNumIntroducedInstanceFields()));

        // have no token (e.g. it could be an array), encode slot number
        pSigBuilder->AppendData(fieldIndex);
    }
}

#endif // DACCESS_COMPILE<|MERGE_RESOLUTION|>--- conflicted
+++ resolved
@@ -1471,24 +1471,15 @@
         {
             _ASSERTE(pResolvedToken->cbTypeSpec > 0);
 
-<<<<<<< HEAD
-            if (IsReadyToRunCompilation() && pMethod->GetModule()->IsInCurrentVersionBubble() && pInfoModule != GetModule(pResolvedToken->tokenScope))
-            {
-                pSigBuilder->AppendElementType((CorElementType)ELEMENT_TYPE_MODULE_ZAPSIG);
+            DWORD moduleIndex = MODULE_INDEX_NONE;
+            if ((IsReadyToRunCompilation() && pMethod->GetModule()->IsInCurrentVersionBubble() && pInfoModule != GetModule(pResolvedToken->tokenScope))
+            {
                 if (IsDynamicScope(pResolvedToken->tokenScope))
                 {
                     _ASSERTE(FALSE); // IL stubs aren't expected to call methods which need this
                     ThrowHR(E_FAIL);
                 }
-
-                DWORD index = (*((EncodeModuleCallback)pfnEncodeModule))(pEncodeModuleContext, GetModule(pResolvedToken->tokenScope));
-                pSigBuilder->AppendData(index);
-=======
-            DWORD moduleIndex = MODULE_INDEX_NONE;
-            if ((IsReadyToRunCompilation() && pMethod->GetModule()->IsInCurrentVersionBubble() && pInfoModule != (Module *) pResolvedToken->tokenScope))
-            {
-                moduleIndex = (*((EncodeModuleCallback)pfnEncodeModule))(pEncodeModuleContext, (Module *) pResolvedToken->tokenScope);
->>>>>>> 34805dc3
+                moduleIndex = (*((EncodeModuleCallback)pfnEncodeModule))(pEncodeModuleContext, (Module *) GetModule(pResolvedToken->tokenScope));
             }
 
             SigParser sigParser(pResolvedToken->pTypeSpec, pResolvedToken->cbTypeSpec);
@@ -1531,20 +1522,14 @@
             IfFailThrow(sigParser.GetData(&numGenArgs));
             pSigBuilder->AppendData(numGenArgs);
 
-<<<<<<< HEAD
             if (IsDynamicScope(pResolvedToken->tokenScope))
             {
                 _ASSERTE(FALSE); // IL stubs aren't expected to call methods which need this
                 ThrowHR(E_FAIL);
             }
 
-            DWORD moduleIndex;
-            bool addModuleZapSig = (IsReadyToRunCompilation() && pMethod->GetModule()->IsInCurrentVersionBubble() && pInfoModule != GetModule(pResolvedToken->tokenScope));
-            if (addModuleZapSig)
-=======
             DWORD moduleIndex = MODULE_INDEX_NONE;
-            if ((IsReadyToRunCompilation() && pMethod->GetModule()->IsInCurrentVersionBubble() && pInfoModule != (Module *) pResolvedToken->tokenScope))
->>>>>>> 34805dc3
+            if ((IsReadyToRunCompilation() && pMethod->GetModule()->IsInCurrentVersionBubble() && pInfoModule != GetModule(pResolvedToken->tokenScope))
             {
                 moduleIndex = (*((EncodeModuleCallback)pfnEncodeModule))(pEncodeModuleContext, GetModule(pResolvedToken->tokenScope));
             }
@@ -1581,24 +1566,15 @@
         {
             _ASSERTE(pConstrainedResolvedToken->cbTypeSpec > 0);
 
-<<<<<<< HEAD
+            DWORD moduleIndex = (DWORD)-1;
             if (IsReadyToRunCompilation() && pMethod->GetModule()->IsInCurrentVersionBubble() && pInfoModule != GetModule(pConstrainedResolvedToken->tokenScope))
             {
-                pSigBuilder->AppendElementType((CorElementType)ELEMENT_TYPE_MODULE_ZAPSIG);
                 if (IsDynamicScope(pConstrainedResolvedToken->tokenScope))
                 {
                     _ASSERTE(FALSE); // IL stubs aren't expected to call methods which need this
                     ThrowHR(E_FAIL);
                 }
-
-                DWORD index = (*((EncodeModuleCallback)pfnEncodeModule))(pEncodeModuleContext, GetModule(pConstrainedResolvedToken->tokenScope));
-                pSigBuilder->AppendData(index);
-=======
-            DWORD moduleIndex = (DWORD)-1;
-            if (IsReadyToRunCompilation() && pMethod->GetModule()->IsInCurrentVersionBubble() && pInfoModule != (Module *) pConstrainedResolvedToken->tokenScope)
-            {
-                moduleIndex = (*((EncodeModuleCallback)pfnEncodeModule))(pEncodeModuleContext, (Module *) pConstrainedResolvedToken->tokenScope);
->>>>>>> 34805dc3
+                moduleIndex = (*((EncodeModuleCallback)pfnEncodeModule))(pEncodeModuleContext, GetModule(pConstrainedResolvedToken->tokenScope));
             }
 
             SigParser sigParser(pConstrainedResolvedToken->pTypeSpec, pConstrainedResolvedToken->cbTypeSpec);
