﻿[
    {
        "name": "System.Diagnostics.TraceSource.Tests",
        "enabled": true,
        "exclusions": {
            "namespaces": null,
            "classes": null,
            "methods": [
                {
                    "name": "System.Diagnostics.TraceSourceTests.DefaultTraceListenerClassTests.EntryAssemblyName_Null_NotIncludedInTrace",
                    "reason": "outdated"
                }
            ]
        }
    },
    {
        "name": "System.Globalization.Tests",
        "enabled": true,
        "exclusions": {
            "namespaces": null,
            "classes": null,
            "methods": [
                {
                    "name": "System.Globalization.Tests.CharUnicodeInfoGetUnicodeCategoryTests.GetUnicodeCategory",
                    "reason": "We updated the Unicode data and didn't pick yet the updated tests from corefx. we should remove this entry after updating the tests in coreclr."
                },
                {
                    "name": "System.Globalization.Tests.NumberFormatInfoNegativeInfinitySymbol.NegativeInfinitySymbol_Set_Invalid",
                    "reason": "outdated"
                },
                {
                    "name": "System.Globalization.Tests.NumberFormatInfoPercentDecimalDigits.PercentDecimalDigits_Set_Invalid",
                    "reason": "outdated"
                },
                {
                    "name": "System.Globalization.Tests.NumberFormatInfoCurrencyGroupSeparator.CurrencyGroupSeparator_Set_Invalid",
                    "reason": "outdated"
                },
                {
                    "name": "System.Globalization.Tests.NumberFormatInfoNumberNegativePattern.NumberNegativePattern_Set_Invalid",
                    "reason": "outdated"
                },
                {
                    "name": "System.Globalization.Tests.NumberFormatInfoPositiveInfinitySymbol.PositiveInfinitySymbol_Set_Invalid",
                    "reason": "outdated"
                },
                {
                    "name": "System.Globalization.Tests.StringInfoString.String_Set_Invalid",
                    "reason": "outdated"
                },
                {
                    "name": "System.Globalization.Tests.NumberFormatInfoNumberDecimalSeparator.NumberDecimalSeparator_Set_Invalid",
                    "reason": "outdated"
                },
                {
                    "name": "System.Globalization.Tests.NumberFormatInfoNumberGroupSeparator.NumberGroupSeparator_Set_Invalid",
                    "reason": "outdated"
                },
                {
                    "name": "System.Globalization.Tests.NumberFormatInfoNaNSymbol.NaNSymbol_Set_Invalid",
                    "reason": "outdated"
                },
                {
                    "name": "System.Globalization.Tests.NumberFormatInfoPositiveSign.PositiveSign_Set_Invalid",
                    "reason": "outdated"
                },
                {
                    "name": "System.Globalization.Tests.NumberFormatInfoCurrencyGroupSizes.CurrencyGroupSizes_Set_Invalid",
                    "reason": "outdated"
                },
                {
                    "name": "System.Globalization.Tests.NumberFormatInfoPercentSymbol.PercentSymbol_Set_Invalid",
                    "reason": "outdated"
                },
                {
                    "name": "System.Globalization.Tests.StringInfoCtorTests.Ctor_String_Null_ThrowsArgumentNullException",
                    "reason": "outdated"
                },
                {
                    "name": "System.Globalization.Tests.NumberFormatInfoCurrencySymbol.CurrencySymbol_Set_Invalid",
                    "reason": "outdated"
                },
                {
                    "name": "System.Globalization.Tests.NumberFormatInfoPercentDecimalSeparator.PercentDecimalSeparator_Set_Invalid",
                    "reason": "outdated"
                },
                {
                    "name": "System.Globalization.Tests.DateTimeFormatInfoGetAbbreviatedDayName.GetAbbreviatedDayName_Invalid_ThrowsArgumentOutOfRangeException",
                    "reason": "outdated"
                },
                {
                    "name": "System.Globalization.Tests.NumberFormatInfoNumberDecimalDigits.NumberDecimalDigits_Set_Invalid",
                    "reason": "outdated"
                },
                {
                    "name": "System.Globalization.Tests.NumberFormatInfoNegativeSign.NegativeSign_Set_Invalid",
                    "reason": "outdated"
                },
                {
                    "name": "System.Globalization.Tests.NumberFormatInfoPercentGroupSizes.PercentGroupSizes_Set_Invalid",
                    "reason": "outdated"
                },
                {
                    "name": "System.Globalization.Tests.NumberFormatInfoNumberGroupSizes.NumberGroupSizes_Set_Invalid",
                    "reason": "outdated"
                },
                {
                    "name": "System.Globalization.Tests.NumberFormatInfoPercentPositivePattern.PercentPositivePattern_Set_Invalid",
                    "reason": "outdated"
                },
                {
                    "name": "System.Globalization.Tests.NumberFormatInfoPerMilleSymbol.PerMilleSymbol_Set_Invalid",
                    "reason": "outdated"
                },
                {
                    "name": "System.Globalization.Tests.NumberFormatInfoPercentGroupSeparator.PercentGroupSeparator_Set_Invalid",
                    "reason": "outdated"
                },
                {
                    "name": "System.Globalization.Tests.NumberFormatInfoCurrencyNegativePattern.CurrencyNegativePattern_Set_Invalid",
                    "reason": "outdated"
                },
                {
                    "name": "System.Globalization.Tests.NumberFormatInfoCurrencyPositivePattern.CurrencyPositivePattern_Set_Invalid",
                    "reason": "outdated"
                },
                {
                    "name": "System.Globalization.Tests.NumberFormatInfoPercentNegativePattern.PercentNegativePattern_Set_Invalid",
                    "reason": "outdated"
                },
                {
                    "name": "System.Globalization.Tests.NumberFormatInfoCurrencyDecimalDigits.CurrencyDecimalDigits_Set_Invalid",
                    "reason": "outdated"
                },
                {
                    "name": "System.Globalization.Tests.NumberFormatInfoCurrencyDecimalSeparator.CurrencyDecimalSeparator_Set_Invalid",
                    "reason": "outdated"
                }
            ]
        }
    },
    {
        "name": "System.Globalization.Calendars.Tests",
        "enabled": true,
        "exclusions": {
            "namespaces": null,
            "classes": null,
            "methods": [
                {
                    "name": "System.Globalization.Tests.GregorianCalendarCtor.CalendarType_Set_InvalidType_ThrowsArgumentOutOfRangeException",
                    "reason": "Fixed param name in .NET Core."
                }
            ]
        }
    },
    {
        "name": "System.Data.SqlClient.ManualTesting.Tests",
        "enabled": false,
        "exclusions": {
            "namespaces": null,
            "classes": null,
            "methods": null
        }
    },
    {
        "name": "System.Data.SqlClient.Stress.Tests",
        "enabled": false,
        "exclusions": {
            "namespaces": null,
            "classes": null,
            "methods": null
        }
    },
    {
        "name": "System.Data.SqlClient.Tests",
        "enabled": false,
        "exclusions": {
            "namespaces": null,
            "classes": null,
            "methods": null
        }
    },
    {
        "name": "System.ComponentModel.Composition.Tests",
        "enabled": false,
        "exclusions": {
            "namespaces": null,
            "classes": null,
            "methods": null
        }
    },
    {
        "name": "System.Runtime.Serialization.Formatters.Tests",
        "enabled": true,
        "exclusions": {
            "namespaces": null,
            "classes": null,
            "methods": [
                {
                    "name": "System.Runtime.Serialization.Formatters.Tests.BinaryFormatterTests.ValidateAgainstBlobs",
                    "reason": "The stored blob for type System.CodeDom.MemberAttributes is outdated and needs to be updated."
                },
                {
                    "name": "System.Runtime.Serialization.Formatters.Tests.BinaryFormatterTests.ValidateEqualityComparersAgainstBlobs",
                    "reason": "outdated"
                },
                {
                    "name": "System.Runtime.Serialization.Formatters.Tests.BinaryFormatterTests.ValidateBasicObjectsRoundtrip",
                    "reason": "outdated"
                },
                {
                    "name": "System.Runtime.Serialization.Formatters.Tests.BinaryFormatterTests.RoundtripManyObjectsInOneStream",
                    "reason": "outdated"
                }
            ]
        }
    },
    {
        "name": "System.Collections.Immutable.Tests",
        "enabled": false,
        "exclusions": {
            "namespaces": null,
            "classes": null,
            "methods": null
        }
    },
    {
        "name": "System.Reflection.Metadata.Tests",
        "enabled": false,
        "exclusions": {
            "namespaces": null,
            "classes": null,
            "methods": null
        }
    },
    {
        "name": "System.Text.Encodings.Web.Tests",
        "enabled": false,
        "exclusions": {
            "namespaces": null,
            "classes": null,
            "methods": null
        }
    },
    {
        "name": "System.IO.Pipelines.Tests",
        "enabled": false,
        "exclusions": {
            "namespaces": null,
            "classes": null,
            "methods": null
        }
    },
    {
        "name": "System.Data.Common.Tests",
        "enabled": false,
        "exclusions": {
            "namespaces": null,
            "classes": null,
            "methods": null
        }
    },
    {
        "name": "System.Diagnostics.StackTrace.Tests",
        "enabled": true,
        "exclusions": {
            "namespaces": null,
            "classes": null,
            "methods": [
                {
                    "name": "System.Diagnostics.Tests.StackTraceTests.ToString_NullFrame_ThrowsNullReferenceException",
                    "reason": "outdated"
                }
            ]
        }
    },
    {
        "name": "System.Diagnostics.Tracing.Tests",
        "enabled": true,
        "exclusions": {
            "namespaces": null,
            "classes": null,
            "methods": [
                {
                    "name": "BasicEventSourceTests.TestsUserErrors.Test_BadEventSource_MismatchedIds",
                    "reason": "Assert.Equal() Failure Expected: 1 Actual: 2"
                },
                {
                    "name": "BasicEventSourceTests.TestsWrite.Test_Write_T_EventListener",
                    "reason": "Assert.Equal() Failure Expected: Actual:   System.Runtime "
                },
                {
                    "name": "BasicEventSourceTests.TestsWrite.Test_Write_T_EventListener_UseEvents",
                    "reason": "Assert.Equal() Failure Expected: Actual:   System.Runtime "
                },
                {
                    "name": "BasicEventSourceTests.TestsUserErrors.Test_BadEventSource_MismatchedIds_WithEtwListener",
                    "reason": "Assert.Equal() Failure Expected: Actual:   System.Runtime "
                },
                {
                    "name": "BasicEventSourceTests.FuzzyTests.Test_Write_Fuzzy",
                    "reason": "Assert.Equal() Failure Expected: Actual:   System.Runtime "
                },
                {
                    "name": "BasicEventSourceTests.TestsWriteEventToListener.Test_WriteEvent_InvalidCalls",
                    "reason": "Assert.Equal() Failure Expected: Actual:   System.Runtime "
                },
                {
                    "name": "BasicEventSourceTests.TestsWriteEventToListener.Test_WriteEvent_ZeroKwds",
                    "reason": "Assert.Equal() Failure Expected: Actual:   System.Runtime "
                },
                {
                    "name": "BasicEventSourceTests.TestsWriteEventToListener.Test_EventSourceCreatedEvents_BeforeListener",
                    "reason": "Assert.Equal() Failure Expected: Actual:   System.Runtime "
                },
                {
                    "name": "BasicEventSourceTests.TestsWriteEventToListener.Test_WriteEvent_ToChannel_Coverage",
                    "reason": "Assert.Equal() Failure Expected: Actual:   System.Runtime "
                },
                {
                    "name": "BasicEventSourceTests.TestsWriteEventToListener.Test_WriteEvent_ArgsCornerCases",
                    "reason": "Assert.Equal() Failure Expected: Actual:   System.Runtime "
                },
                {
                    "name": "BasicEventSourceTests.TestsWriteEventToListener.Test_EventSourceCreatedEvents_AfterListener",
                    "reason": "Assert.Equal() Failure Expected: Actual:   System.Runtime "
                },
                {
                    "name": "BasicEventSourceTests.TestsWriteEventToListener.Test_WriteEvent_ArgsBasicTypes",
                    "reason": "Assert.Equal() Failure Expected: Actual:   System.Runtime "
                },
                {
                    "name": "BasicEventSourceTests.TestsEventSourceLifetime.Test_EventSource_Lifetime",
                    "reason": "Assert.Equal() Failure Expected: Actual:   System.Runtime "
                },
                {
                    "name": "BasicEventSourceTests.TestsManifestNegative.Test_GenerateManifest_InvalidEventSources",
                    "reason": "Assert.Equal() Failure Expected: Actual:   System.Runtime "
                },
                {
                    "name": "BasicEventSourceTests.TestsTraits.Test_EventSource_Traits_Dynamic",
                    "reason": "Assert.Equal() Failure Expected: Actual:   System.Runtime "
                },
                {
                    "name": "BasicEventSourceTests.TestsTraits.Test_EventSource_Traits_Contract",
                    "reason": "Assert.Equal() Failure Expected: Actual:   System.Runtime "
                }
            ]
        }
    },
    {
        "name": "System.Diagnostics.DiagnosticSource.Tests",
        "enabled": true,
        "exclusions": {
            "namespaces": null,
            "classes": null,
            "methods": [
                {
                    "name": "System.Diagnostics.Tests.DiagnosticSourceEventSourceBridgeTests.TestShortcutKeywords",
                    "reason": "Assert.Equal() Failure ↓ (pos 0) Expected: Activity1Start Actual:   Event ↑ (pos 0)"
                },
                {
                    "name": "System.Diagnostics.Tests.ActivityTests.IdGenerationInternalParent",
                    "reason": "Assert.Equal() Failure Expected: úúúda-4ecabd4ccb066678.child1-1. Actual:   úúúda-4ecabd4ccb066678.1."
                }
            ]
        }
    },
    {
        "name": "System.Net.HttpListener.Tests",
        "enabled": true,
        "exclusions": {
            "namespaces": null,
            "classes": null,
            "methods": [
                {
                    "name": "System.Net.Tests.HttpRequestStreamTests.Read_NullBuffer_ThrowsArgumentNullException",
                    "reason": "Assert.Throws() Failure Expected: typeof(System.ArgumentNullException) Actual:   typeof(System.NullReferenceException): Object reference not set to an instance of an object."
                },
                {
                    "name": "System.Net.Tests.HttpResponseStreamTests.Write_NullBuffer_ThrowsArgumentNullException",
                    "reason": "Assert.Throws() Failure Expected: typeof(System.ArgumentNullException) Actual:   typeof(System.NullReferenceException): Object reference not set to an instance of an object."
                }
            ]
        }
    },
    {
        "name": "System.Net.Sockets.Tests",
        "enabled": true,
        "exclusions": {
            "namespaces": null,
            "classes": null,
            "methods": [
                {
                    "name": "System.Net.Sockets.Tests.KeepAliveTest.Socket_Set_KeepAlive_Interval_Failure",
                    "reason": "outdated"
                }
            ]
        }
    },
    {
        "name": "System.Net.WebProxy.Tests",
        "enabled": true,
        "exclusions": {
            "namespaces": null,
            "classes": null,
            "methods": [
                {
                    "name" : "System.Net.Tests.WebProxyTest.WebProxy_BypassOnLocal_SpecialCases",
                    "reason" : "outdated"
                }
            ]
        }
    },
    {
        "name": "System.ComponentModel.TypeConverter.Tests",
        "enabled": false,
        "exclusions": {
            "namespaces": null,
            "classes": null,
            "methods": null
        }
    },
    {
        "name": "System.Collections.NonGeneric.Tests",
        "enabled": true,
        "exclusions": {
            "namespaces": null,
            "classes": null,
            "methods": [
                {
                    "name": "System.Collections.Tests.HashtableBasicTests.ICollection_NonGeneric_SyncRoot",
                    "reason": "waiting on corefx update"
                },
                {
                    "name": "System.Collections.Tests.HashtableValuesTests.ICollection_NonGeneric_SyncRoot",
                    "reason": "waiting on corefx update"
                },
                {
                    "name": "System.Collections.Tests.Hashtable_SyncRootTests.SyncRoot",
                    "reason": "waiting on corefx update"
                },
                {
                    "name": "System.Collections.Tests.HashtableSynchronizedTests.ICollection_NonGeneric_SyncRoot",
                    "reason": "waiting on corefx update"
                },
                {
                    "name": "System.Collections.Tests.DictionaryBaseTests.SyncRoot",
                    "reason": "waiting on corefx update"
                },
                {
                    "name": "System.Collections.Tests.HashtableKeysTests.ICollection_NonGeneric_SyncRoot",
                    "reason": "waiting on corefx update"
                },
                {
                    "name": "System.Collections.Tests.ArrayList_SyncRootTests.GetSyncRoot ",
                    "reason": "waiting on corefx test update"
                },
                {
                    "name": "System.Collections.Tests.ArrayListAdapterTests.ICollection_NonGeneric_SyncRoot",
                    "reason": "waiting on corefx test update"
                },
                {
                    "name": "System.Collections.Tests.ArrayListBasicTests.ICollection_NonGeneric_SyncRoot",
                    "reason": "waiting on corefx test update"
                },
                {
                    "name": "System.Collections.Tests.ArrayListFixedIListSizeTests.ICollection_NonGeneric_SyncRoot",
                    "reason": "waiting on corefx test update"
                },
                {
                    "name": "System.Collections.Tests.ArrayListFixedSizeTests.ICollection_NonGeneric_SyncRoot",
                    "reason": "waiting on corefx test update"
                },
                {
                    "name": "System.Collections.Tests.ArrayListRangeTests.ICollection_NonGeneric_SyncRoot",
                    "reason": "waiting on corefx test update"
                },
                {
                    "name": "System.Collections.Tests.ArrayListReadOnlyIListTests.ICollection_NonGeneric_SyncRoot",
                    "reason": "waiting on corefx test update"
                },
                {
                    "name": "System.Collections.Tests.ArrayListReadOnlyTests.ICollection_NonGeneric_SyncRoot",
                    "reason": "waiting on corefx test update"
                },
                {
                    "name": "System.Collections.Tests.ArrayListSynchronizedILstTests.ICollection_NonGeneric_SyncRoot",
                    "reason": "waiting on corefx test update"
                },
                {
                    "name": "System.Collections.Tests.ArrayListSynchronizedTests.ICollection_NonGeneric_SyncRoot",
                    "reason": "waiting on corefx test update"
                },
                {
                    "name": "System.Collections.Tests.CollectionBaseTests.SyncRoot ",
                    "reason": "waiting on corefx test update"
                },
                {
                    "name": "System.Collections.Tests.Queue_SyncRootTests.SyncRoot ",
                    "reason": "waiting on corefx test update"
                },
                {
                    "name": "System.Collections.Tests.ReadOnlyCollectionBaseTests.SyncRoot ",
                    "reason": "waiting on corefx test update"
                },
                {
                    "name": "System.Collections.Tests.Stack_SyncRootTests.GetSyncRootBasic ",
                    "reason": "waiting on corefx test update"
                },
            ]
        }
    },
    {
        "name": "System.Collections.Tests",
        "enabled": true,
        "exclusions": {
            "namespaces": null,
            "classes": null,
            "methods": [
                {
                    "name": "System.Collections.Tests.Dictionary_Generic_Tests_SimpleInt_int_With_Comparer_WrapStructural_SimpleInt.IEnumerable_Generic_Enumerator_Reset_ModifiedBeforeEnumeration_ThrowsInvalidOperationException",
                    "reason": "outdated"
                },
                {
                    "name": "System.Collections.Tests.Dictionary_Generic_Tests_SimpleInt_int_With_Comparer_WrapStructural_SimpleInt.IEnumerable_Generic_Enumerator_MoveNext_ModifiedDuringEnumeration_ThrowsInvalidOperationException",
                    "reason": "outdated"
                },
                {
                    "name": "System.Collections.Tests.Dictionary_Generic_Tests_SimpleInt_int_With_Comparer_WrapStructural_SimpleInt.IEnumerable_Generic_Enumerator_MoveNext_ModifiedBeforeEnumeration_ThrowsInvalidOperationException",
                    "reason": "outdated"
                },
                {
                    "name": "System.Collections.Tests.Dictionary_Generic_Tests_SimpleInt_int_With_Comparer_WrapStructural_SimpleInt.IEnumerable_Generic_Enumerator_Reset_ModifiedDuringEnumeration_ThrowsInvalidOperationException",
                    "reason": "outdated"
                },
                {
                    "name": "System.Collections.Tests.Dictionary_Generic_Tests_SimpleInt_int_With_Comparer_WrapStructural_SimpleInt.IEnumerable_Generic_Enumerator_Reset_ModifiedAfterEnumeration_ThrowsInvalidOperationException",
                    "reason": "outdated"
                },
                {
                    "name": "System.Collections.Tests.Dictionary_Generic_Tests_SimpleInt_int_With_Comparer_WrapStructural_SimpleInt.IEnumerable_Generic_Enumerator_MoveNext_ModifiedAfterEnumeration_ThrowsInvalidOperationException",
                    "reason": "outdated"
                },
                {
                    "name": "System.Collections.Tests.Dictionary_IDictionary_NonGeneric_Tests.IEnumerable_NonGeneric_Enumerator_MoveNext_ModifiedBeforeEnumeration_ThrowsInvalidOperationException",
                    "reason": "outdated"
                },
                {
                    "name": "System.Collections.Tests.Dictionary_IDictionary_NonGeneric_Tests.IEnumerable_NonGeneric_Enumerator_Reset_ModifiedBeforeEnumeration_ThrowsInvalidOperationException",
                    "reason": "outdated"
                },
                {
                    "name": "System.Collections.Tests.Dictionary_IDictionary_NonGeneric_Tests.IEnumerable_NonGeneric_Enumerator_Reset_ModifiedDuringEnumeration_ThrowsInvalidOperationException",
                    "reason": "outdated"
                },
                {
                    "name": "System.Collections.Tests.Dictionary_IDictionary_NonGeneric_Tests.IEnumerable_NonGeneric_Enumerator_MoveNext_ModifiedDuringEnumeration_ThrowsInvalidOperationException",
                    "reason": "outdated"
                },
                {
                    "name": "System.Collections.Tests.Dictionary_IDictionary_NonGeneric_Tests.IEnumerable_NonGeneric_Enumerator_Reset_ModifiedAfterEnumeration_ThrowsInvalidOperationException",
                    "reason": "outdated"
                },
                {
                    "name": "System.Collections.Tests.Dictionary_IDictionary_NonGeneric_Tests.IEnumerable_NonGeneric_Enumerator_MoveNext_ModifiedAfterEnumeration_ThrowsInvalidOperationException",
                    "reason": "outdated"
                },
                {
                    "name": "System.Collections.Tests.Dictionary_Generic_Tests_string_string.IEnumerable_Generic_Enumerator_Reset_ModifiedBeforeEnumeration_ThrowsInvalidOperationException",
                    "reason": "outdated"
                },
                {
                    "name": "System.Collections.Tests.Dictionary_Generic_Tests_string_string.IEnumerable_Generic_Enumerator_Reset_ModifiedAfterEnumeration_ThrowsInvalidOperationException",
                    "reason": "outdated"
                },
                {
                    "name": "System.Collections.Tests.Dictionary_Generic_Tests_string_string.IEnumerable_Generic_Enumerator_MoveNext_ModifiedAfterEnumeration_ThrowsInvalidOperationException",
                    "reason": "outdated"
                },
                {
                    "name": "System.Collections.Tests.Dictionary_Generic_Tests_string_string.IEnumerable_Generic_Enumerator_MoveNext_ModifiedBeforeEnumeration_ThrowsInvalidOperationException",
                    "reason": "outdated"
                },
                {
                    "name": "System.Collections.Tests.Dictionary_Generic_Tests_string_string.IEnumerable_Generic_Enumerator_Reset_ModifiedDuringEnumeration_ThrowsInvalidOperationException",
                    "reason": "outdated"
                },
                {
                    "name": "System.Collections.Tests.Dictionary_Generic_Tests_string_string.IEnumerable_Generic_Enumerator_MoveNext_ModifiedDuringEnumeration_ThrowsInvalidOperationException",
                    "reason": "outdated"
                },
                {
                    "name": "System.Collections.Tests.Dictionary_Generic_Tests_int_int.IEnumerable_Generic_Enumerator_Reset_ModifiedDuringEnumeration_ThrowsInvalidOperationException",
                    "reason": "outdated"
                },
                {
                    "name": "System.Collections.Tests.Dictionary_Generic_Tests_int_int.IEnumerable_Generic_Enumerator_MoveNext_ModifiedAfterEnumeration_ThrowsInvalidOperationException",
                    "reason": "outdated"
                },
                {
                    "name": "System.Collections.Tests.Dictionary_Generic_Tests_int_int.IEnumerable_Generic_Enumerator_MoveNext_ModifiedBeforeEnumeration_ThrowsInvalidOperationException",
                    "reason": "outdated"
                },
                {
                    "name": "System.Collections.Tests.Dictionary_Generic_Tests_int_int.IEnumerable_Generic_Enumerator_Reset_ModifiedBeforeEnumeration_ThrowsInvalidOperationException",
                    "reason": "outdated"
                },
                {
                    "name": "System.Collections.Tests.Dictionary_Generic_Tests_int_int.IEnumerable_Generic_Enumerator_Reset_ModifiedAfterEnumeration_ThrowsInvalidOperationException",
                    "reason": "outdated"
                },
                {
                    "name": "System.Collections.Tests.Dictionary_Generic_Tests_int_int.IEnumerable_Generic_Enumerator_MoveNext_ModifiedDuringEnumeration_ThrowsInvalidOperationException",
                    "reason": "outdated"
                },
                {
                    "name": "System.Collections.Tests.Dictionary_IDictionary_NonGeneric_Tests.ICollection_NonGeneric_SyncRoot",
                    "reason": "waiting on corefx update"
                },
                {
                    "name": "System.Collections.Tests.Dictionary_Generic_Tests_Keys_AsICollection.ICollection_NonGeneric_SyncRoot",
                    "reason": "waiting on corefx update"
                },
                {
                    "name": "System.Collections.Tests.Dictionary_Generic_Tests_Values_AsICollection.ICollection_NonGeneric_SyncRoot",
                    "reason": "waiting on corefx update"
                },
                {
                    "name": "System.Collections.Tests.LinkedList_ICollection_NonGeneric_Tests.ICollection_NonGeneric_SyncRoot",
                    "reason": "waiting on corefx test update"
                },
                {
                    "name": "System.Collections.Tests.Queue_ICollection_NonGeneric_Tests.ICollection_NonGeneric_SyncRoot",
                    "reason": "waiting on corefx test update"
                },
                {
                    "name": "System.Collections.Tests.SortedDictionary_Generic_Tests_Keys_AsICollection.ICollection_NonGeneric_SyncRoot",
                    "reason": "waiting on corefx test update"
                },
                {
                    "name": "System.Collections.Tests.SortedDictionary_Generic_Tests_Values_AsICollection.ICollection_NonGeneric_SyncRoot",
                    "reason": "waiting on corefx test update"
                },
                {
                    "name": "System.Collections.Tests.SortedDictionary_IDictionary_NonGeneric_Tests.ICollection_NonGeneric_SyncRoot",
                    "reason": "waiting on corefx test update"
                },
                {
                    "name": "System.Collections.Tests.SortedList_Generic_Tests_Keys_AsICollection.ICollection_NonGeneric_SyncRoot",
                    "reason": "waiting on corefx test update"
                },
                {
                    "name": "System.Collections.Tests.SortedList_Generic_Tests_Values_AsICollection.ICollection_NonGeneric_SyncRoot",
                    "reason": "waiting on corefx test update"
                },
                {
                    "name": "System.Collections.Tests.SortedList_IDictionary_NonGeneric_Tests.ICollection_NonGeneric_SyncRoot",
                    "reason": "waiting on corefx test update"
                },
                {
                    "name": "System.Collections.Tests.SortedSet_ICollection_NonGeneric_Tests.ICollection_NonGeneric_SyncRoot",
                    "reason": "waiting on corefx test update"
                },
                {
                    "name": "System.Collections.Tests.Stack_ICollection_NonGeneric_Tests.ICollection_NonGeneric_SyncRoot",
                    "reason": "waiting on corefx test update"
                },
            ]
        }
    },
    {
        "name": "System.Collections.Specialized.Tests",
        "enabled": true,
        "exclusions": {
            "namespaces": null,
            "classes": null,
            "methods": [
                {
                    "name": "System.Collections.Specialized.Tests.StringDictionarySyncRootTests.SyncRoot",
                    "reason": "waiting on corefx update"
                },
                {
                    "name": "System.Collections.Specialized.Tests.HybridDictionaryValuesTests.ICollection_NonGeneric_SyncRoot",
                    "reason": "waiting on corefx update"
                },
                {
                    "name": "System.Collections.Specialized.Tests.HybridDictionaryKeysTests.ICollection_NonGeneric_SyncRoot",
                    "reason": "waiting on corefx update"
                },
                {
                    "name": "System.Collections.Specialized.Tests.ListDictionary_CustomComparer_Tests.ICollection_NonGeneric_SyncRoot",
                    "reason": "waiting on corefx test update"
                },
                {
                    "name": "System.Collections.Specialized.Tests.ListDictionary_NoComparer_Tests.ICollection_NonGeneric_SyncRoot",
                    "reason": "waiting on corefx test update"
                },
                {
                    "name": "System.Collections.Specialized.Tests.ListDictionaryKeysTests.ICollection_NonGeneric_SyncRoot",
                    "reason": "waiting on corefx test update"
                },
                {
                    "name": "System.Collections.Specialized.Tests.ListDictionaryValuesTests.ICollection_NonGeneric_SyncRoot",
                    "reason": "waiting on corefx test update"
                },
                {
                    "name": "System.Collections.Specialized.Tests.NameObjectCollectionBaseSyncRootTests.SyncRoot ",
                    "reason": "waiting on corefx test update"
                },
                {
                    "name": "System.Collections.Specialized.Tests.OrderedDictionaryTests.KeysPropertyContainsAllKeys ",
                    "reason": "waiting on corefx test update"
                },
                {
                    "name": "System.Collections.Specialized.Tests.OrderedDictionaryTests.SyncRootTests ",
                    "reason": "waiting on corefx test update"
                },
                {
                    "name": "System.Collections.Specialized.Tests.OrderedDictionaryTests.ValuesPropertyContainsAllValues ",
                    "reason": "waiting on corefx test update"
                },
                {
                    "name": "System.Collections.Specialized.Tests.StringCollectionTests.SyncRootTest",
                    "reason": "waiting on corefx test update"
                },
            ]
        }
    },
    {
        "name": "System.Net.Http.Functional.Tests",
        "enabled": true,
        "exclusions": {
            "namespaces": null,
            "classes": null,
            "methods": [
                {
                    "name": "System.Net.Http.Functional.Tests.PlatformHandler_DiagnosticsTest.SendAsync_ExpectedDiagnosticSourceActivityLogging",
                    "reason": "System.Diagnostics.RemoteExecutorTestBase+RemoteInvokeHandle+RemoteExecutionException System.Diagnostics.RemoteExecutorTestBase+RemoteInvokeHandle+RemoteExecutionException : Remote process failed with an unhandled exception."
                },
                {
                    "name": "System.Net.Http.Functional.Tests.SocketsHttpHandler_DiagnosticsTest.SendAsync_ExpectedDiagnosticSourceActivityLogging",
                    "reason": "System.Diagnostics.RemoteExecutorTestBase+RemoteInvokeHandle+RemoteExecutionException System.Diagnostics.RemoteExecutorTestBase+RemoteInvokeHandle+RemoteExecutionException : Remote process failed with an unhandled exception."
                },
                {
                    "name": "System.Net.Http.Functional.Tests.SocketsHttpHandler_HttpClientHandlerTest.GetAsync_AllowAutoRedirectTrue_RetainsOriginalFragmentIfAppropriate",
                    "reason": "outdated"
                },
                {
                    "name": "System.Net.Http.Functional.Tests.SocketsHttpHandler_HttpClientHandler_Http2_Test.Http2_InitialSettings_SentAndAcked",
                    "reason": "outdated"
                }
            ]
        }
    },
    {
        "name": "System.IO.Tests",
        "enabled": true,
        "exclusions": {
            "namespaces": null,
            "classes": null,
            "methods": [
                {
                    "name": "System.IO.Tests.CloseTests.AfterDisposeThrows",
                    "reason": "Readers/writers changed to not null out base stream on dispose"
                },
                {
                    "name": "System.IO.Tests.CloseTests.AfterCloseThrows",
                    "reason": "Readers/writers changed to not null out base stream on dispose"
                },
                {
                    "name": "System.IO.Tests.StreamWriterWithBufferedStream_CloseTests.AfterDisposeThrows",
                    "reason": "Readers/writers changed to not null out base stream on dispose"
                },
                {
                    "name": "System.IO.Tests.StreamWriterWithBufferedStream_CloseTests.AfterCloseThrows",
                    "reason": "Readers/writers changed to not null out base stream on dispose"
                },
                {
                    "name": "System.IO.Tests.CtorTests.NullEncodingThrows",
                    "reason": "StreamReader/StreamWriter changed to accept null encoding"
                }
            ]
        }
    },
    {
        "name": "System.IO.FileSystem.Tests",
        "enabled": true,
        "exclusions": {
            "namespaces": null,
            "classes": null,
            "methods": [
                {
                    "name": "System.IO.Tests.DirectoryInfo_GetSetTimes.SettingUpdatesProperties",
                    "reason": "Assert.All() Failure: 6 out of 6 items in the collection did not pass."
                },
                {
                    "name": "System.IO.Tests.Directory_GetSetTimes.SettingUpdatesProperties",
                    "reason": "Assert.All() Failure: 6 out of 6 items in the collection did not pass."
                },
                {
                    "name": "System.IO.Tests.File_GetSetTimes.SettingUpdatesProperties",
                    "reason": "Assert.All() Failure: 6 out of 6 items in the collection did not pass."
                },
                {
                    "name": "System.IO.Tests.FileInfo_GetSetTimes.SettingUpdatesProperties",
                    "reason": "Assert.All() Failure: 6 out of 6 items in the collection did not pass."
                },
                {
                    "name": "System.IO.Tests.EncryptDecrypt.EncryptDecrypt_NotSupported",
                    "reason": "outdated"
                },
                {
                    "name": "System.IO.Tests.EncryptDecrypt.NullArg_ThrowsException",
                    "reason": "outdated"
                },
                {
                    "name": "System.IO.Tests.File_Delete.Unix_NonExistentPath_Nop",
                    "reason": "outdated (deleted from corefx)"
                },
                {
                    "name": "System.IO.Tests.FileInfo_Delete.Unix_NonExistentPath_Nop",
                    "reason": "outdated (deleted from corefx)"
                }
            ]
        }
    },
    {
        "name": "System.IO.Pipelines.Tests",
        "enabled": true,
        "exclusions": {
            "namespaces": null,
            "classes": null,
            "methods": [
                {
                    "name": "System.IO.Pipelines.Tests.FlushAsyncCancellationTests.ReadAsyncCompletesIfFlushAsyncCanceledMidFlush",
                    "reason": "Unstable"
                }
            ]
        }
    },
    {
        "name": "System.Drawing.Common.Tests",
        "enabled": true,
        "exclusions": {
            "namespaces": null,
            "classes": null,
            "methods": [
                {
                    "name": "System.Drawing.Tests.GraphicsTests.InterpolationMode_SetInvalid_ThrowsInvalidEnumArgumentException",
                    "reason": "Xunit.Sdk.ThrowsException Assert.Throws() Failure\\nExpected: typeof(System.ComponentModel.InvalidEnumArgumentException)\\nActual:   typeof(System.ComponentModel.InvalidEnumArgumentException): The value of argument 'value' (-2) is invalid for Enum type 'InterpolationMode'.\\nParameter name: value"
                },
                {
                    "name": "System.Drawing.Tests.GraphicsTests.CompositingQuality_SetInvalid_ThrowsInvalidEnumArgumentException",
                    "reason": "Xunit.Sdk.ThrowsException Assert.Throws() Failure\\nExpected: typeof(System.ComponentModel.InvalidEnumArgumentException)\\nActual:   typeof(System.ComponentModel.InvalidEnumArgumentException): The value of argument 'value' (-2) is invalid for Enum type 'CompositingQuality'.\\nParameter name: value"
                },
                {
                    "name": "System.Drawing.Tests.GraphicsTests.PixelOffsetMode_SetInvalid_ThrowsInvalidEnumArgumentException",
                    "reason": "Xunit.Sdk.ThrowsException Assert.Throws() Failure\\nExpected: typeof(System.ComponentModel.InvalidEnumArgumentException)\\nActual:   typeof(System.ComponentModel.InvalidEnumArgumentException): The value of argument 'value' (-2) is invalid for Enum type 'PixelOffsetMode'.\\nParameter name: value"
                },
                {
                    "name": "System.Drawing.Tests.GraphicsTests.PageUnit_SetInvalid_ThrowsInvalidEnumArgumentException",
                    "reason": "Xunit.Sdk.ThrowsException Assert.Throws() Failure\\nExpected: typeof(System.ComponentModel.InvalidEnumArgumentException)\\nActual:   typeof(System.ComponentModel.InvalidEnumArgumentException): The value of argument 'value' (-1) is invalid for Enum type 'GraphicsUnit'.\\nParameter name: value"
                },
                {
                    "name": "System.Drawing.Tests.GraphicsTests.SmoothingMode_SetInvalid_ThrowsInvalidEnumArgumentException",
                    "reason": "Xunit.Sdk.ThrowsException Assert.Throws() Failure\\nExpected: typeof(System.ComponentModel.InvalidEnumArgumentException)\\nActual:   typeof(System.ComponentModel.InvalidEnumArgumentException): The value of argument 'value' (-2) is invalid for Enum type 'SmoothingMode'.\\nParameter name: value"
                },
                {
                    "name": "System.Drawing.Tests.GraphicsTests.CompositingMode_SetInvalid_ThrowsInvalidEnumArgumentException",
                    "reason": "Xunit.Sdk.ThrowsException Assert.Throws() Failure\\nExpected: typeof(System.ComponentModel.InvalidEnumArgumentException)\\nActual:   typeof(System.ComponentModel.InvalidEnumArgumentException): The value of argument 'value' (-1) is invalid for Enum type 'CompositingMode'.\\nParameter name: value"
                },
                {
                    "name": "System.Drawing.Tests.GraphicsTests.TextRenderingHint_SetInvalid_ThrowsInvalidEnumArgumentException",
                    "reason": "Xunit.Sdk.ThrowsException Assert.Throws() Failure\\nExpected: typeof(System.ComponentModel.InvalidEnumArgumentException)\\nActual:   typeof(System.ComponentModel.InvalidEnumArgumentException): The value of argument 'value' (-1) is invalid for Enum type 'TextRenderingHint'.\\nParameter name: value"
                },
                {
                    "name": "System.Drawing.Tests.Graphics_DrawBezierTests.DrawBezier_PointFs",
                    "reason": "Xunit.Sdk.EqualException Assert.Equal() Failure\\r\\nExpected: Byte[] [208, 0, 8, 33, 6, ...]\\r\\nActual:   Byte[] [153, 27, 131, 228, 197, ...]"
                },
                {
                    "name": "System.Drawing.Tests.Graphics_DrawLineTests.DrawLines_PointFs",
                    "reason": "Xunit.Sdk.EqualException Assert.Equal() Failure\\r\\nExpected: Byte[] [142, 194, 251, 180, 222, ...]\\r\\nActual:   Byte[] [212, 29, 140, 217, 143, ...]"
                },
                {
                    "name": "System.Drawing.Tests.FontTests.ToLogFont_NullLogFont_ThrowsArgumentNullException",
                    "reason": "Xunit.Sdk.ThrowsException Assert.Throws() Failure\\r\\nExpected: typeof(System.ArgumentNullException)\\r\\nActual:   typeof(System.AccessViolationException): Attempted to read or write protected memory. This is often an indication that other memory is corrupt."
                },
                {
                    "name": "System.Drawing.Tests.Graphics_DrawBezierTests.DrawBezier_Point",
                    "reason": "https://github.com/dotnet/corefx/issues/30180"
                },
                {
                    "name": "System.Drawing.Tests.Graphics_DrawBezierTests.DrawBezier_Point",
                    "reason": "https://github.com/dotnet/corefx/issues/30180"
                },
                {
                    "name": "System.Drawing.Tests.IconTests.ExtractAssociatedIcon_InvalidFilePath_ThrowsArgumentException",
                    "reason": "https://github.com/dotnet/corefx/issues/34122"
                },
                {
                    "name": "System.Drawing.Tests.FontTests.ToLogFont_DisposedGraphics_ThrowsArgumentException",
                    "reason": "outdated"
                }
            ]
        }
    },
    {
        "name": "System.Text.Encoding.Tests",
        "enabled": true,
        "exclusions": {
            "namespaces": null,
            "classes": null,
            "methods": [
                {
                    "name": "System.Text.Tests.EncoderConvert2.EncoderASCIIConvertMixedASCIIUnicodeCharArrayPartial",
                    "reason": "https://github.com/dotnet/coreclr/issues/23864"
                },
                {
                    "name": "System.Text.Tests.EncoderConvert2.EncoderUTF8ConvertMixedASCIIUnicodeCharArrayPartial",
                    "reason": "https://github.com/dotnet/coreclr/issues/23864"
                },
                {
                    "name": "System.Text.Tests.EncoderConvert2.EncoderUTF8ConvertUnicodeCharArrayPartial",
                    "reason": "https://github.com/dotnet/coreclr/issues/23864"
                },
                {
                    "name": "System.Text.Tests.NegativeEncodingTests.GetByteCount_Invalid",
                    "reason": "https://github.com/dotnet/coreclr/issues/23864"
                },
                {
                    "name": "System.Text.Tests.UTF8EncodingDecode.Decode_InvalidBytes",
                    "reason": "https://github.com/dotnet/coreclr/issues/23864"
                }
            ]
        }
    },
    {
        "name": "System.Text.RegularExpressions.Tests",
        "enabled": true,
        "exclusions": {
            "namespaces": null,
            "classes": null,
            "methods": [
                {
                    "name": "System.Text.RegularExpressions.Tests.RegexMatchTests.Match_ExcessPrefix",
                    "reason": "https://github.com/dotnet/coreclr/issues/18912"
                }
            ]
        }
    },
    {
        "name": "System.Threading.Thread.Tests",
        "enabled": true,
        "exclusions": {
            "namespaces": null,
            "classes": null,
            "methods": [
                {
                    "name": "System.Threading.Threads.Tests.ThreadTests.ApartmentState_NoAttributePresent_STA_Windows_Core",
                    "reason": "https://github.com/dotnet/coreclr/issues/19478"
                }
            ]
        }
    },
    {
        "name": "System.Threading.ThreadPool.Tests",
        "enabled": true,
        "exclusions": {
            "namespaces": null,
            "classes": null,
            "methods": [
                {
                    "name": "System.Threading.ThreadPools.Tests.ThreadPoolTests.SetMinMaxThreadsTest",
                    "reason": "https://github.com/dotnet/corefx/issues/36885"
                }
            ]
        }
    },
    {
        "name": "System.Memory.Tests",
        "enabled": true,
        "exclusions": {
            "namespaces": null,
            "classes": null,
            "methods": [
                {
                    "name": "System.Buffers.Text.Tests.FormatterTests.TestFormatterDecimal",
                    "reason": "https://github.com/dotnet/coreclr/pull/19775"
                },
                {
                    "name": "System.SpanTests.MemoryMarshalTests.CreateFromPinnedArrayIntSliceRemainsPinned",
                    "reason": "https://github.com/dotnet/corefx/pull/32994"
                },
                {
                    "name": "System.SpanTests.MemoryMarshalTests.CreateFromPinnedArrayIntReadOnlyMemorySliceRemainsPinned",
                    "reason": "https://github.com/dotnet/corefx/pull/32994"
                },
                {
                    "name": "System.Buffers.Text.Tests.ParserTests.TestParserSingle",
                    "reason": "https://github.com/dotnet/coreclr/pull/20707"
                },
                {
                    "name": "System.Buffers.Text.Tests.ParserTests.TestParserDouble",
                    "reason": "https://github.com/dotnet/coreclr/pull/20707"
                },
                {
                    "name": "System.Buffers.Text.Tests.FormatterTests.TestGFormatWithPrecisionNotSupported",
                    "reason": "https://github.com/dotnet/coreclr/pull/22434"
                },
                {
                    "name": "System.Buffers.Text.Tests.FormatterTests.TestBadFormat",
                    "reason": "https://github.com/dotnet/coreclr/pull/22434"
                },
            ]
        }
    },
    {
        "name": "System.Runtime.Tests",
        "enabled": true,
        "exclusions": {
            "namespaces": null,
            "classes": null,
            "methods": [
                {
                    "name": "System.Tests.TimeSpanTests.FromMilliseconds",
                    "reason": "The test will be enabled after https://github.com/dotnet/corefx/pull/37235"
                },
                {
                    "name": "System.Tests.TimeSpanTests.FromMilliseconds_Invalid",
                    "reason": "The test will be enabled after https://github.com/dotnet/corefx/pull/37235"
                },
                {
                    "name": "System.Tests.TimeSpanTests.NamedMultiplication",
                    "reason": "The test will be enabled after https://github.com/dotnet/corefx/pull/37235"
                },
                {
                    "name": "System.Tests.TimeSpanTests.Multiplication",
                    "reason": "The test will be enabled after https://github.com/dotnet/corefx/pull/37235"
                },
                {
                    "name": "System.Tests.TimeSpanTests.Division",
                    "reason": "The test will be enabled after https://github.com/dotnet/corefx/pull/37235"
                },
                {
                    "name": "System.Tests.TimeSpanTests.NamedDivision",
                    "reason": "The test will be enabled after https://github.com/dotnet/corefx/pull/37235"
                },
                {
                    "name": "System.Text.Tests.StringBuilderTests.Equals",
                    "reason": "Because of a change in StringBuilder, this test is outdated."
                },
                {
                    "name": "System.Tests.DecimalTests.Remainder",
                    "reason": "https://github.com/dotnet/coreclr/issues/12605"
                },
                {
                    "name": "System.Tests.DecimalTests.Remainder_Invalid",
                    "reason": "https://github.com/dotnet/coreclr/issues/12605"
                },
                {
                    "name": "System.Tests.DecimalTests+BigIntegerMod.Test",
                    "reason": "https://github.com/dotnet/coreclr/issues/12605"
                },
                {
                    "name": "System.Tests.DecimalTests.Round_InvalidMidpointRounding_ThrowsArgumentException",
                    "reason": "outdated"
                },
                {
                    "name": "System.Tests.ArrayTests.Copy",
                    "reason": "Needs updates for XUnit 2.4"
                },
                {
                    "name": "System.Tests.ArraySegment_Tests.CopyTo_Invalid",
                    "reason": "Needs parameter name updated to 'destination'."
                },
                {
                    "name": "System.Tests.TimeSpanTests.Parse_Invalid",
                    "reason": "Temporary disabling till merging the PR https://github.com/dotnet/corefx/pull/34561"
                },
                {
                    "name": "System.Tests.TimeSpanTests.Parse_Span",
                    "reason": "Temporary disabling till merging the PR https://github.com/dotnet/corefx/pull/34561"
                },
                {
                    "name": "System.Tests.TimeSpanTests.Parse_Span_Invalid",
                    "reason": "Temporary disabling till merging the PR https://github.com/dotnet/corefx/pull/34561"
                },
                {
                    "name": "System.Tests.TimeSpanTests.Parse",
                    "reason": "Temporary disabling till merging the PR https://github.com/dotnet/corefx/pull/34561"
                },
                {
                    "name": "System.Tests.SingleTests.Test_ToString",
                    "reason" : "https://github.com/dotnet/coreclr/pull/22040"
                },
                {
                    "name": "System.Tests.SingleTests.TryFormat",
                    "reason" : "https://github.com/dotnet/coreclr/pull/22040"
                },
                {
                    "name": "System.Tests.DoubleTests.Test_ToString",
                    "reason" : "https://github.com/dotnet/coreclr/pull/22040"
                },
                {
                    "name": "System.Tests.DoubleTests.TryFormat",
                    "reason" : "https://github.com/dotnet/coreclr/pull/22040"
                },
                {
                    "name": "System.Tests.TimeSpanTests.Total_Days_Hours_Minutes_Seconds_Milliseconds",
                    "reason" : "https://github.com/dotnet/coreclr/pull/22040"
                },
                {
                    "name": "System.Tests.BufferTests.BlockCopy_Invalid",
                    "reason": "https://github.com/dotnet/coreclr/pull/23636"
                },
                {
                    "name": "System.Tests.VersionTests.Comparisons_NullArgument_ThrowsArgumentNullException",
                    "reason":  "Version was improved to no longer throw from comparison operators"
                },
            ]
        }
    },
    {
        "name": "System.Runtime.Extensions.Tests",
        "enabled": true,
        "exclusions": {
            "namespaces": null,
            "classes": null,
            "methods": [
                {
                    "name": "System.Tests.ConvertToStringTests.FromBoxedObject",
                    "reason": "https://github.com/dotnet/coreclr/pull/19775"
                },
                {
                    "name": "System.Tests.ConvertToDoubleTests.FromString",
                    "reason": "https://github.com/dotnet/coreclr/pull/20707"
                },
                {
                    "name": "System.Tests.ConvertToSingleTests.FromString",
                    "reason": "https://github.com/dotnet/coreclr/pull/20707"
                },
                {
                    "name": "System.Tests.MathTests.Max_Double",
                    "reason": "https://github.com/dotnet/coreclr/pull/20912"
                },
                {
                    "name": "System.Tests.MathTests.Max_Single",
                    "reason": "https://github.com/dotnet/coreclr/pull/20912"
                },
                {
                    "name": "System.Tests.MathTests.Min_Double",
                    "reason": "https://github.com/dotnet/coreclr/pull/20912"
                },
                {
                    "name": "System.Tests.MathTests.Min_Single",
                    "reason": "https://github.com/dotnet/coreclr/pull/20912"
                },
                {
                    "name": "System.Tests.MathFTests.Max",
                    "reason": "https://github.com/dotnet/coreclr/pull/20912"
                },
                {
                    "name": "System.Tests.MathFTests.Min",
                    "reason": "https://github.com/dotnet/coreclr/pull/20912"
                },
                {
                    "name": "System.Tests.EnvironmentTests.Version_MatchesFixedVersion",
                    "reason": "outdated"
                },
                {
                    "name": "System.Tests.AppDomainTests.ApplyPolicy",
                    "reason": "outdated"
                },
                {
                    "name": "System.Tests.AppDomainTests.GetAssemblies",
                    "reason": "outdated"
                }
            ]
        }
    },
    {
        "name": "System.Runtime.InteropServices.Tests",
        "enabled": true,
        "exclusions": {
            "namespaces": null,
            "classes": null,
            "methods": [
                {
                    "name": "System.Runtime.InteropServices.HandleCollectorTests.Ctor_InitialThresholdGreaterThanMaximumThreshold_ThrowsArgumentException ",
                    "reason": "outdated"
                },
                {
                    "name": "System.Runtime.InteropServices.Tests.GCHandleTests.Alloc_InvalidPinnedObject_ThrowsArgumentException",
                    "reason": "outdated"
                },
                {
                    "name": "System.Runtime.InteropServices.Tests.GetHINSTANCETests.GetHINSTANCE_NonRuntimeModule_ThrowsArgumentNullException",
                    "reason": "https://github.com/dotnet/coreclr/pull/30925"
                },
                {
                    "name" : "System.Runtime.InteropServices.Tests.SafeBufferTests.Initialize_NumBytesTimesSizeOfEachElement_ThrowsOverflowException",
                    "reason" : "https://github.com/dotnet/coreclr/pull/20132"
                },
                {
                    "name" : "System.Runtime.InteropServices.Tests.GetFunctionPointerForDelegateTests.GetFunctionPointerForDelegate_DelegateCollectible_ThrowsNotSupportedException",
                    "reason" : "outdated"
                },
                {
                    "name" : "System.Runtime.InteropServices.Tests.GetComInterfaceForObjectTests.GetComInterfaceForObject_ObjectNotCollectible_ThrowsNotSupportedException",
                    "reason" : "outdated"
                },
                {
                    "name" : "System.Runtime.InteropServices.Tests.ChangeWrapperHandleStrengthTests.ChangeWrapperHandleStrength_ObjectNotCollectible_ThrowsNotSupportedException",
                    "reason" : "outdated"
                },
                {
                    "name" : "System.Runtime.InteropServices.Tests.CreateAggregatedObjectTests.CreateAggregatedObject_ObjectNotCollectible_ReturnsExpected",
                    "reason" : "outdated"
                },
                {
                    "name" : "System.Runtime.InteropServices.Tests.GetNativeVariantForObjectTests.GetNativeVariantForObject_ObjectNotCollectible_ThrowsNotSupportedException",
                    "reason" : "outdated"
                },
                {
                    "name" : "System.Runtime.InteropServices.Tests.GetIUnknownForObjectTests.GetIUnknownForObject_ObjectNotCollectible_ThrowsNotSupportedException",
                    "reason" : "outdated"
                },
                {
                    "name": "System.Runtime.InteropServices.Tests.DispatchWrapperTests.Ctor_NullUnix_ThrowsPlatformNotSupportedException",
                    "reason": "outdated"
                },
                {
                    "name": "System.Runtime.InteropServices.Tests.ArrayWithOffsetTests.Ctor_Array_Offset",
                    "reason": "outdated"
                },
                {
                    "name": "System.Runtime.InteropServices.Tests.StringToCoTaskMemAutoTests.StringToCoTaskMemAuto_NonNullString_Roundtrips",
                    "reason": "outdated"
                },
                {
                    "name": "System.Runtime.InteropServices.Tests.StringToHGlobalAutoTests.StringToHGlobalAuto_NonNullString_Roundtrips",
                    "reason": "https://github.com/dotnet/coreclr/pull/23664"
                },
                {
                    "name": "System.Runtime.InteropServices.Tests.PtrToStringUTF8.PtrToStringUTF8_NegativeLength_ThrowsArgumentOutOfRangeExeption",
                    "reason": "https://github.com/dotnet/coreclr/pull/23731"
                },
                {
                    "name": "System.Runtime.InteropServices.Tests.PtrToStringUTF8.PtrToStringUTF8_ZeroPointer_ReturnsNull",
                    "reason": "https://github.com/dotnet/coreclr/pull/23731"
                },
                {
                    "name": "System.Runtime.InteropServices.Tests.PtrToStringUTF8.PtrToStringUTF8_Win32AtomPointer_ReturnsNull",
                    "reason": "https://github.com/dotnet/coreclr/pull/23731"
                },
                {
                    "name": "System.Runtime.InteropServices.Tests.PtrToStringAnsiTests.PtrToStringAnsi_NegativeLength_ThrowsArgumentExeption",
                    "reason": "https://github.com/dotnet/coreclr/pull/23731"
                },
                {
                    "name": "System.Runtime.InteropServices.Tests.PtrToStringUniTests.PtrToStringUni_NegativeLength_ThrowsArgumentExeption",
                    "reason": "https://github.com/dotnet/coreclr/pull/23731"
                },
                {
                    "name": "System.Runtime.InteropServices.Tests.ThrowExceptionForHRTests.ThrowExceptionForHR_NoErrorInfo_ReturnsValidException",
                    "reason": "outdated"
                },
                {
                    "name": "System.Runtime.InteropServices.Tests.ThrowExceptionForHRTests.ThrowExceptionForHR_ErrorInfo_ReturnsValidException",
                    "reason": "outdated"
                }
            ]
        }
    },
    {
        "name": "System.Runtime.Loader.Tests",
        "enabled": true,
        "exclusions": {
            "namespaces": null,
            "classes": null,
            "methods": [
                {
                    "name" : "System.Runtime.Loader.Tests.AssemblyLoadContextTest.Unsupported_DelegateMarshalling",
                    "reason" : "outdated"
                },
                {
                    "name" : "System.Runtime.Loader.Tests.AssemblyLoadContextTest.Unsupported_ThreadStaticAndFixedAddressValueType",
                    "reason" : "outdated"
                }
            ]
        }
    },
    {
        "name": "System.Security.Cryptography.Pkcs.Tests",
        "enabled": false,
        "exclusions": {
            "namespaces": null,
            "classes": null,
            "methods": null
        }
    },
    {
        "name": "Microsoft.VisualBasic.Tests",
        "enabled": true,
        "exclusions": {
            "namespaces": null,
            "classes": null,
            "methods": [
                {
                    "name" : "Microsoft.VisualBasic.Tests.ConversionsTests.ToChar_InvalidObject_ThrowsInvalidCastException",
                    "reason" : "outdated"
                },
                {
                    "name" : "Microsoft.VisualBasic.Tests.ConversionsTests.ToSingle_InvalidObject_ThrowsInvalidCastException",
                    "reason" : "outdated"
                },
                {
                    "name" : "Microsoft.VisualBasic.Tests.ConversionsTests.ToBoolean_InvalidObject_ThrowsInvalidCastException",
                    "reason" : "outdated"
                },
                {
                    "name" : "Microsoft.VisualBasic.Tests.ConversionsTests.ToSByte_InvalidObject_ThrowsInvalidCastException",
                    "reason" : "outdated"
                },
                {
                    "name" : "Microsoft.VisualBasic.Tests.ConversionsTests.ToDouble_InvalidObject_ThrowsInvalidCastException",
                    "reason" : "outdated"
                },
                {
                    "name" : "Microsoft.VisualBasic.Tests.ConversionsTests.ToDecimal_InvalidObject_ThrowsInvalidCastException",
                    "reason" : "outdated"
                },
                {
                    "name" : "Microsoft.VisualBasic.Tests.ConversionsTests.ToByte_InvalidObject_ThrowsInvalidCastException",
                    "reason" : "outdated"
                },
                {
                    "name" : "Microsoft.VisualBasic.Tests.ConversionsTests.ToLong_InvalidObject_ThrowsInvalidCastException",
                    "reason" : "outdated"
                },
                {
                    "name" : "Microsoft.VisualBasic.Tests.ConversionsTests.ToUShort_InvalidObject_ThrowsInvalidCastException",
                    "reason" : "outdated"
                },
                {
                    "name" : "Microsoft.VisualBasic.Tests.ConversionsTests.ToUInteger_InvalidObject_ThrowsInvalidCastException",
                    "reason" : "outdated"
                },
                {
                    "name" : "Microsoft.VisualBasic.Tests.ConversionsTests.ToInteger_InvalidObject_ThrowsInvalidCastException",
                    "reason" : "outdated"
                },
                {
                    "name" : "Microsoft.VisualBasic.Tests.ConversionsTests.ToShort_InvalidObject_ThrowsInvalidCastException",
                    "reason" : "outdated"
                },
                {
                    "name" : "Microsoft.VisualBasic.Tests.ConversionsTests.ToULong_InvalidObject_ThrowsInvalidCastException",
                    "reason" : "outdated"
                },
                {
                    "name" : "Microsoft.VisualBasic.Tests.ConversionsTests.ToSingle_String_ReturnsExpected",
                    "reason" : "https://github.com/dotnet/coreclr/pull/22040"
                },
                {
                    "name" : "Microsoft.VisualBasic.Tests.ConversionsTests.ToDouble_String_ReturnsExpected",
                    "reason" : "https://github.com/dotnet/coreclr/pull/22040"
                },
                {
                    "name" : "Microsoft.VisualBasic.Tests.ConversionsTests.ToSingle_Object_ReturnsExpected",
                    "reason" : "https://github.com/dotnet/coreclr/pull/22040"
                },
                {
                    "name" : "Microsoft.VisualBasic.Tests.ConversionsTests.ToDouble_Object_ReturnsExpected",
                    "reason" : "https://github.com/dotnet/coreclr/pull/22040"
                },
            ]
        }
    },
    {
        "name": "System.Numerics.Vectors.Tests",
        "enabled": true,
        "exclusions": {
            "namespaces": null,
            "classes": null,
            "methods": [
                {
                    "name" : "System.Numerics.Tests.Matrix4x4Tests.Matrix4x4LerpTest",
                    "reason" : "https://github.com/dotnet/coreclr/pull/20994"
                },
                {
                    "name" : "System.Numerics.Tests.Matrix4x4Tests.Matrix4x4MultiplyTest5",
                    "reason" : "https://github.com/dotnet/coreclr/pull/20994"
                },
                {
                    "name" : "System.Numerics.Tests.Matrix4x4Tests.Matrix4x4MultiplyTest6",
                    "reason" : "https://github.com/dotnet/coreclr/pull/20994"
                },
                {
                    "name" : "System.Numerics.Tests.Matrix4x4Tests.Matrix4x4NegateTest",
                    "reason" : "https://github.com/dotnet/coreclr/pull/20994"
                },
                {
                    "name" : "System.Numerics.Tests.Matrix4x4Tests.Matrix4x4UnaryNegationTest",
                    "reason" : "https://github.com/dotnet/coreclr/pull/20994"
                },
                {
                    "name" : "System.Numerics.Tests.Vector2Tests.Vector2ClampTest",
                    "reason" : "outdated"
                },
                {
                    "name" : "System.Numerics.Tests.Vector3Tests.Vector3ClampTest",
                    "reason" : "outdated"
                },
                {
                    "name" : "System.Numerics.Tests.Vector4Tests.Vector4ClampTest",
                    "reason" : "outdated"
                }
            ]
        }
    },
    {
        "name": "System.Diagnostics.Debug.Tests",
        "enabled": true,
        "exclusions": {
            "namespaces": null,
            "classes": [
                {
                    "name" : "System.Diagnostics.Tests.DebugTests",
                    "reason" : "refactoring Debug"
                }
            ],
            "methods": null
        }
    },
    {
<<<<<<< HEAD
        "name": "System.Runtime.Tests",
        "enabled": true,
        "exclusions": {
            "namespaces": null,
            "classes": null,
            "methods": [
                {
                    "name": "System.Text.Tests.StringBuilderTests.Equals",
                    "reason": "Because of a change in StringBuilder, this test is outdated."
                },
                {
                    "name": "System.Text.Tests.StringBuilderTests.AppendFormat",
                    "reason": "Temporary disabling till merging the PR https://github.com/dotnet/corefx/pull/35820"
                },
                {
                    "name": "System.Tests.DecimalTests.Remainder",
                    "reason": "https://github.com/dotnet/coreclr/issues/12605"
                },
                {
                    "name": "System.Tests.DecimalTests.Remainder_Invalid",
                    "reason": "https://github.com/dotnet/coreclr/issues/12605"
                },
                {
                    "name": "System.Tests.DecimalTests+BigIntegerMod.Test",
                    "reason": "https://github.com/dotnet/coreclr/issues/12605"
                },
                {
                    "name": "System.Tests.DecimalTests.Round_InvalidMidpointRounding_ThrowsArgumentException",
                    "reason": "outdated"
                },
                {
                    "name": "System.Tests.ArrayTests.Copy",
                    "reason": "Needs updates for XUnit 2.4"
                },
                {
                    "name": "System.Tests.TimeSpanTests.Parse_Invalid",
                    "reason": "Temporary disabling till merging the PR https://github.com/dotnet/corefx/pull/34561"
                },
                {
                    "name": "System.Tests.TimeSpanTests.Parse_Span",
                    "reason": "Temporary disabling till merging the PR https://github.com/dotnet/corefx/pull/34561"
                },
                {
                    "name": "System.Tests.TimeSpanTests.Parse_Span_Invalid",
                    "reason": "Temporary disabling till merging the PR https://github.com/dotnet/corefx/pull/34561"
                },
                {
                    "name": "System.Tests.TimeSpanTests.Parse",
                    "reason": "Temporary disabling till merging the PR https://github.com/dotnet/corefx/pull/34561"
                },
                {
                    "name": "System.Tests.SingleTests.Test_ToString",
                    "reason": "https://github.com/dotnet/coreclr/pull/22040"
                },
                {
                    "name": "System.Tests.SingleTests.TryFormat",
                    "reason": "https://github.com/dotnet/coreclr/pull/22040"
                },
                {
                    "name": "System.Tests.DoubleTests.Test_ToString",
                    "reason": "https://github.com/dotnet/coreclr/pull/22040"
                },
                {
                    "name": "System.Tests.DoubleTests.TryFormat",
                    "reason": "https://github.com/dotnet/coreclr/pull/22040"
                },
                {
                    "name": "System.Tests.TimeSpanTests.Total_Days_Hours_Minutes_Seconds_Milliseconds",
                    "reason": "https://github.com/dotnet/coreclr/pull/22040"
                }
            ]
        }
    },
    {
=======
>>>>>>> bd7ca275
        "name": "System.Xml.Linq.SDMSample.Tests",
        "enabled": true,
        "exclusions": {
            "namespaces": null,
            "classes": null,
            "methods": [
                {
                    "name": "XDocumentTests.SDMSample.SDM_Attribute.AttributeExplicitToDouble",
                    "reason": "https://github.com/dotnet/coreclr/pull/20707"
                },
                {
                    "name": "XDocumentTests.SDMSample.SDM_Attribute.AttributeExplicitToFloat",
                    "reason": "https://github.com/dotnet/coreclr/pull/20707"
                },
                {
                    "name": "XDocumentTests.SDMSample.SDM_Element.ElementExplicitToFloat",
                    "reason": "https://github.com/dotnet/coreclr/pull/20707"
                },
                {
                    "name": "XDocumentTests.SDMSample.SDM_Element.ElementExplicitToDouble",
                    "reason": "https://github.com/dotnet/coreclr/pull/20707"
                },
            ]
        }
    },
    {
        "name": "System.Json.Tests",
        "enabled": true,
        "exclusions": {
            "namespaces": null,
            "classes": null,
            "methods": [
                {
                    "name": "System.Json.Tests.JsonValueTests.Parse_DoubleTooLarge_ThrowsOverflowException",
                    "reason": "https://github.com/dotnet/coreclr/pull/20707"
                },
                {
                    "name": "System.Json.Tests.JsonPrimitiveTests.ToString_DateTimeOffset",
                    "reason": "waiting on corefx test update"
                },
                {
                    "name": "System.Json.Tests.JsonValueTests.Parse_IntegralBoundaries_LessThanMaxDouble_Works",
                    "reason": "https://github.com/dotnet/coreclr/pull/22040"
                },
            ]
        }
    },
    {
        "name": "System.Xml.RW.XmlWriterApi.Tests",
        "enabled": true,
        "exclusions": {
            "namespaces": null,
            "classes": null,
            "methods": [
                {
                    "name": "System.Xml.Tests.TCFullEndElement+TCWriteValue.writeValue_27",
                    "reason": "https://github.com/dotnet/coreclr/pull/20707"
                },
            ]
        }
    },
    {
        "name": "System.ComponentModel.Annotations.Tests",
        "enabled": true,
        "exclusions": {
            "namespaces": null,
            "classes": null,
            "methods": [
                {
                    "name": "System.ComponentModel.DataAnnotations.Tests.RangeAttributeTests.Validate_DoubleConversionOverflows_ThrowsOverflowException",
                    "reason": "https://github.com/dotnet/coreclr/pull/20707"
                },
                {
                    "name": "System.ComponentModel.DataAnnotations.Tests.AssociationAttributeTests.Constructor",
                    "reason": "https://github.com/dotnet/coreclr/pull/22595"
                },
            ]
        }
    },
    {
        "name": "System.Linq.Expressions.Tests",
        "enabled": true,
        "exclusions": {
            "namespaces": null,
            "classes": null,
            "methods": [
                {
                    "name": "System.Linq.Expressions.Tests.BindTests.StaticReadonlyField",
                    "reason": "https://github.com/dotnet/coreclr/pull/20886 and https://github.com/dotnet/corefx/pull/33413"
                },
                {
                    "name": "System.Linq.Expressions.Tests.StackSpillerTests.Spill_Optimizations_LiteralField",
                    "reason": "https://github.com/dotnet/coreclr/pull/22040"
                },
            ]
        }
    },
    {
        "name": "System.Xml.XmlSerializer.Tests",
        "enabled": true,
        "exclusions": {
            "namespaces": null,
            "classes": null,
            "methods": [
                {
                    "name": "XmlSerializerTests.Xml_FloatAsRoot",
                    "reason": "https://github.com/dotnet/coreclr/pull/22040"
                },
            ]
        }
    },
    {
        "name": "System.Xml.XmlSerializer.ReflectionOnly.Tests",
        "enabled": true,
        "exclusions": {
            "namespaces": null,
            "classes": null,
            "methods": [
                {
                    "name": "XmlSerializerTests.Xml_FloatAsRoot",
                    "reason": "https://github.com/dotnet/coreclr/pull/22040"
                },
            ]
        }
    },
    {
        "name": "System.Runtime.Serialization.Xml.Tests",
        "enabled": true,
        "exclusions": {
            "namespaces": null,
            "classes": null,
            "methods": [
                {
                    "name": "DataContractSerializerTests.DCS_FloatAsRoot",
                    "reason": "https://github.com/dotnet/coreclr/pull/22040"
                },
                {
                    "name": "DataContractSerializerTests.DCS_BasicPerSerializerRoundTripAndCompare_EnumStruct",
                    "reason": "https://github.com/dotnet/coreclr/pull/22040"
                },
                {
                    "name": "DataContractSerializerTests.DCS_BasicRoundTripResolvePrimitiveTypes",
                    "reason": "https://github.com/dotnet/coreclr/pull/22040"
                },
            ]
        }
    },
    {
        "name": "System.Runtime.Serialization.Xml.ReflectionOnly.Tests",
        "enabled": true,
        "exclusions": {
            "namespaces": null,
            "classes": null,
            "methods": [
                {
                    "name": "DataContractSerializerTests.DCS_FloatAsRoot",
                    "reason": "https://github.com/dotnet/coreclr/pull/22040"
                },
                {
                    "name": "DataContractSerializerTests.DCS_BasicPerSerializerRoundTripAndCompare_EnumStruct",
                    "reason": "https://github.com/dotnet/coreclr/pull/22040"
                },
                {
                    "name": "DataContractSerializerTests.DCS_BasicRoundTripResolvePrimitiveTypes",
                    "reason": "https://github.com/dotnet/coreclr/pull/22040"
                },
            ]
        }
    },
    {
        "name": "System.Runtime.Serialization.Json.Tests",
        "enabled": true,
        "exclusions": {
            "namespaces": null,
            "classes": null,
            "methods": [
                {
                    "name": "DataContractJsonSerializerTests.DCJS_FloatAsRoot",
                    "reason": "https://github.com/dotnet/coreclr/pull/22040"
                },
            ]
        }
    },
    {
        "name": "System.Runtime.Serialization.Json.ReflectionOnly.Tests",
        "enabled": true,
        "exclusions": {
            "namespaces": null,
            "classes": null,
            "methods": [
                {
                    "name": "DataContractJsonSerializerTests.DCJS_FloatAsRoot",
                    "reason": "https://github.com/dotnet/coreclr/pull/22040"
                },
            ]
        }
    },
    {
        "name": "System.ObjectModel.Tests",
        "enabled": true,
        "exclusions": {
            "namespaces": null,
            "classes": null,
            "methods": [
                                {
                    "name": "System.Collections.ObjectModel.Tests.KeyedCollectionTest.StringComparer",
                    "reason": "https://github.com/dotnet/coreclr/pull/22455"
                },
                {
                    "name": "System.Collections.ObjectModel.Tests.KeyedCollectionTestsIntInt.AddExistingKey",
                    "reason": "https://github.com/dotnet/coreclr/pull/22455"
                },
                {
                    "name": "System.Collections.ObjectModel.Tests.KeyedCollectionTestsIntInt.ChangeItemDoesNotExistThrows",
                    "reason": "https://github.com/dotnet/coreclr/pull/22455"
                },
                {
                    "name": "System.Collections.ObjectModel.Tests.KeyedCollectionTestsIntInt.ChangeItemKeyKeyAlreadyChanged",
                    "reason": "https://github.com/dotnet/coreclr/pull/22455"
                },
                {
                    "name": "System.Collections.ObjectModel.Tests.KeyedCollectionTestsIntInt.ChangeItemKeyKeyAlreadyChangedNewKeyIsDifferent",
                    "reason": "https://github.com/dotnet/coreclr/pull/22455"
                },
                {
                    "name": "System.Collections.ObjectModel.Tests.KeyedCollectionTestsIntInt.ChangeItemKeyKeyAlreadyChangedNewKeyIsOldKey",
                    "reason": "https://github.com/dotnet/coreclr/pull/22455"
                },
                {
                    "name": "System.Collections.ObjectModel.Tests.KeyedCollectionTestsIntInt.ChangeItemKeyThrowsPreexistingKey",
                    "reason": "https://github.com/dotnet/coreclr/pull/22455"
                },
                {
                    "name": "System.Collections.ObjectModel.Tests.KeyedCollectionTestsIntInt.Insert",
                    "reason": "https://github.com/dotnet/coreclr/pull/22455"
                },
                {
                    "name": "System.Collections.ObjectModel.Tests.KeyedCollectionTestsIntInt.NonGenericAddExistingKey",
                    "reason": "https://github.com/dotnet/coreclr/pull/22455"
                },
                {
                    "name": "System.Collections.ObjectModel.Tests.KeyedCollectionTestsIntString.AddExistingKey",
                    "reason": "https://github.com/dotnet/coreclr/pull/22455"
                },
                {
                    "name": "System.Collections.ObjectModel.Tests.KeyedCollectionTestsIntString.ChangeItemDoesNotExistThrows",
                    "reason": "https://github.com/dotnet/coreclr/pull/22455"
                },
                {
                    "name": "System.Collections.ObjectModel.Tests.KeyedCollectionTestsIntString.ChangeItemKeyKeyAlreadyChanged",
                    "reason": "https://github.com/dotnet/coreclr/pull/22455"
                },
                {
                    "name": "System.Collections.ObjectModel.Tests.KeyedCollectionTestsIntString.ChangeItemKeyKeyAlreadyChangedNewKeyIsDifferent",
                    "reason": "https://github.com/dotnet/coreclr/pull/22455"
                },
                {
                    "name": "System.Collections.ObjectModel.Tests.KeyedCollectionTestsIntString.ChangeItemKeyKeyAlreadyChangedNewKeyIsOldKey",
                    "reason": "https://github.com/dotnet/coreclr/pull/22455"
                },
                {
                    "name": "System.Collections.ObjectModel.Tests.KeyedCollectionTestsIntString.ChangeItemKeyThrowsPreexistingKey",
                    "reason": "https://github.com/dotnet/coreclr/pull/22455"
                },
                {
                    "name": "System.Collections.ObjectModel.Tests.KeyedCollectionTestsIntString.Insert",
                    "reason": "https://github.com/dotnet/coreclr/pull/22455"
                },
                {
                    "name": "System.Collections.ObjectModel.Tests.KeyedCollectionTestsIntString.NonGenericAddExistingKey",
                    "reason": "https://github.com/dotnet/coreclr/pull/22455"
                },
                {
                    "name": "System.Collections.ObjectModel.Tests.KeyedCollectionTestsStringInt.AddExistingKey",
                    "reason": "https://github.com/dotnet/coreclr/pull/22455"
                },
                {
                    "name": "System.Collections.ObjectModel.Tests.KeyedCollectionTestsStringInt.ChangeItemDoesNotExistThrows",
                    "reason": "https://github.com/dotnet/coreclr/pull/22455"
                },
                {
                    "name": "System.Collections.ObjectModel.Tests.KeyedCollectionTestsStringInt.ChangeItemKeyKeyAlreadyChanged",
                    "reason": "https://github.com/dotnet/coreclr/pull/22455"
                },
                {
                    "name": "System.Collections.ObjectModel.Tests.KeyedCollectionTestsStringInt.ChangeItemKeyKeyAlreadyChangedNewKeyIsDifferent",
                    "reason": "https://github.com/dotnet/coreclr/pull/22455"
                },
                {
                    "name": "System.Collections.ObjectModel.Tests.KeyedCollectionTestsStringInt.ChangeItemKeyKeyAlreadyChangedNewKeyIsOldKey",
                    "reason": "https://github.com/dotnet/coreclr/pull/22455"
                },
                {
                    "name": "System.Collections.ObjectModel.Tests.KeyedCollectionTestsStringInt.ChangeItemKeyNullItemNotPresent",
                    "reason": "https://github.com/dotnet/coreclr/pull/22455"
                },
                {
                    "name": "System.Collections.ObjectModel.Tests.KeyedCollectionTestsStringInt.ChangeItemKeyNullToNewKey",
                    "reason": "https://github.com/dotnet/coreclr/pull/22455"
                },
                {
                    "name": "System.Collections.ObjectModel.Tests.KeyedCollectionTestsStringInt.ChangeItemKeyNullToOldKey",
                    "reason": "https://github.com/dotnet/coreclr/pull/22455"
                },
                {
                    "name": "System.Collections.ObjectModel.Tests.KeyedCollectionTestsStringInt.ChangeItemKeyNullToOtherKey",
                    "reason": "https://github.com/dotnet/coreclr/pull/22455"
                },
                {
                    "name": "System.Collections.ObjectModel.Tests.KeyedCollectionTestsStringInt.ChangeItemKeyThrowsPreexistingKey",
                    "reason": "https://github.com/dotnet/coreclr/pull/22455"
                },
                {
                    "name": "System.Collections.ObjectModel.Tests.KeyedCollectionTestsStringInt.Insert",
                    "reason": "https://github.com/dotnet/coreclr/pull/22455"
                },
                {
                    "name": "System.Collections.ObjectModel.Tests.KeyedCollectionTestsStringInt.NonGenericAddExistingKey",
                    "reason": "https://github.com/dotnet/coreclr/pull/22455"
                },
                {
                    "name": "System.Collections.ObjectModel.Tests.KeyedCollectionTestsStringString.AddExistingKey",
                    "reason": "https://github.com/dotnet/coreclr/pull/22455"
                },
                {
                    "name": "System.Collections.ObjectModel.Tests.KeyedCollectionTestsStringString.ChangeItemDoesNotExistThrows",
                    "reason": "https://github.com/dotnet/coreclr/pull/22455"
                },
                {
                    "name": "System.Collections.ObjectModel.Tests.KeyedCollectionTestsStringString.ChangeItemKeyKeyAlreadyChanged",
                    "reason": "https://github.com/dotnet/coreclr/pull/22455"
                },
                {
                    "name": "System.Collections.ObjectModel.Tests.KeyedCollectionTestsStringString.ChangeItemKeyKeyAlreadyChangedNewKeyIsDifferent",
                    "reason": "https://github.com/dotnet/coreclr/pull/22455"
                },
                {
                    "name": "System.Collections.ObjectModel.Tests.KeyedCollectionTestsStringString.ChangeItemKeyKeyAlreadyChangedNewKeyIsOldKey",
                    "reason": "https://github.com/dotnet/coreclr/pull/22455"
                },
                {
                    "name": "System.Collections.ObjectModel.Tests.KeyedCollectionTestsStringString.ChangeItemKeyNullItemNotPresent",
                    "reason": "https://github.com/dotnet/coreclr/pull/22455"
                },
                {
                    "name": "System.Collections.ObjectModel.Tests.KeyedCollectionTestsStringString.ChangeItemKeyNullToNewKey",
                    "reason": "https://github.com/dotnet/coreclr/pull/22455"
                },
                {
                    "name": "System.Collections.ObjectModel.Tests.KeyedCollectionTestsStringString.ChangeItemKeyNullToOldKey",
                    "reason": "https://github.com/dotnet/coreclr/pull/22455"
                },
                {
                    "name": "System.Collections.ObjectModel.Tests.KeyedCollectionTestsStringString.ChangeItemKeyNullToOtherKey",
                    "reason": "https://github.com/dotnet/coreclr/pull/22455"
                },
                {
                    "name": "System.Collections.ObjectModel.Tests.KeyedCollectionTestsStringString.ChangeItemKeyThrowsPreexistingKey",
                    "reason": "https://github.com/dotnet/coreclr/pull/22455"
                },
                {
                    "name": "System.Collections.ObjectModel.Tests.KeyedCollectionTestsStringString.Insert",
                    "reason": "https://github.com/dotnet/coreclr/pull/22455"
                },
                {
                    "name": "System.Collections.ObjectModel.Tests.KeyedCollectionTestsStringString.NonGenericAddExistingKey",
                    "reason": "https://github.com/dotnet/coreclr/pull/22455"
                },
            ]
        }
    },
    {
        "name": "System.Net.Ping.Functional.Tests",
        "enabled": true,
        "exclusions": {
            "namespaces": null,
            "classes": null,
            "methods": [
                {
                    "name": "System.Net.NetworkInformation.Tests.PingTest.SendPingAsyncWithIPAddress",
                    "reason": "https://github.com/dotnet/corefx/issues/35351"
                }
            ]
        }
    },
    {
        "name": "System.CodeDom.Tests",
        "enabled": true,
        "exclusions": {
            "namespaces": null,
            "classes": null,
            "methods": [
                {
                    "name": "System.CodeDom.Compiler.Tests.CSharpCodeGenerationTests.ProviderSupports",
                    "reason": "outdated"
                },
                {
                    "name": "System.CodeDom.Compiler.Tests.CSharpCodeGenerationTests.MetadataAttributes",
                    "reason": "outdated"
                },
                {
                    "name": "System.CodeDom.Compiler.Tests.CSharpCodeGenerationTests.RegionsSnippetsAndLinePragmas",
                    "reason": "outdated"
                },
                {
                    "name": "System.CodeDom.Compiler.Tests.VBCodeGenerationTests.RegionsSnippetsAndLinePragmas",
                    "reason": "outdated"
                },
                {
                    "name": "System.CodeDom.Compiler.Tests.VBCodeGenerationTests.MetadataAttributes",
                    "reason": "outdated"
                },
                {
                    "name": "System.CodeDom.Compiler.Tests.VBCodeGenerationTests.ProviderSupports",
                    "reason": "outdated"
                }
            ]
        }
    },
    {
        "name": "System.Runtime.InteropServices.RuntimeInformation.Tests",
        "enabled": true,
        "exclusions": {
            "namespaces": null,
            "classes": null,
            "methods": [
                {
                    "name": "System.Runtime.InteropServices.RuntimeInformationTests.DescriptionNameTests.VerifyRuntimeDebugNameOnNetCoreApp",
                    "reason": "outdated"
                }
            ]
        }
    },
    {
        "name": "System.IO.Compression.Brotli.Tests",
        "enabled": false,
        "exclusions": {
            "namespaces": null,
            "classes": null,
            "methods": null
        }
    }
]<|MERGE_RESOLUTION|>--- conflicted
+++ resolved
@@ -1023,6 +1023,10 @@
             "classes": null,
             "methods": [
                 {
+                    "name": "System.Text.Tests.StringBuilderTests.AppendFormat",
+                    "reason": "Temporary disabling till merging the PR https://github.com/dotnet/corefx/pull/35820"
+                },              
+                {
                     "name": "System.Tests.TimeSpanTests.FromMilliseconds",
                     "reason": "The test will be enabled after https://github.com/dotnet/corefx/pull/37235"
                 },
@@ -1435,83 +1439,6 @@
         }
     },
     {
-<<<<<<< HEAD
-        "name": "System.Runtime.Tests",
-        "enabled": true,
-        "exclusions": {
-            "namespaces": null,
-            "classes": null,
-            "methods": [
-                {
-                    "name": "System.Text.Tests.StringBuilderTests.Equals",
-                    "reason": "Because of a change in StringBuilder, this test is outdated."
-                },
-                {
-                    "name": "System.Text.Tests.StringBuilderTests.AppendFormat",
-                    "reason": "Temporary disabling till merging the PR https://github.com/dotnet/corefx/pull/35820"
-                },
-                {
-                    "name": "System.Tests.DecimalTests.Remainder",
-                    "reason": "https://github.com/dotnet/coreclr/issues/12605"
-                },
-                {
-                    "name": "System.Tests.DecimalTests.Remainder_Invalid",
-                    "reason": "https://github.com/dotnet/coreclr/issues/12605"
-                },
-                {
-                    "name": "System.Tests.DecimalTests+BigIntegerMod.Test",
-                    "reason": "https://github.com/dotnet/coreclr/issues/12605"
-                },
-                {
-                    "name": "System.Tests.DecimalTests.Round_InvalidMidpointRounding_ThrowsArgumentException",
-                    "reason": "outdated"
-                },
-                {
-                    "name": "System.Tests.ArrayTests.Copy",
-                    "reason": "Needs updates for XUnit 2.4"
-                },
-                {
-                    "name": "System.Tests.TimeSpanTests.Parse_Invalid",
-                    "reason": "Temporary disabling till merging the PR https://github.com/dotnet/corefx/pull/34561"
-                },
-                {
-                    "name": "System.Tests.TimeSpanTests.Parse_Span",
-                    "reason": "Temporary disabling till merging the PR https://github.com/dotnet/corefx/pull/34561"
-                },
-                {
-                    "name": "System.Tests.TimeSpanTests.Parse_Span_Invalid",
-                    "reason": "Temporary disabling till merging the PR https://github.com/dotnet/corefx/pull/34561"
-                },
-                {
-                    "name": "System.Tests.TimeSpanTests.Parse",
-                    "reason": "Temporary disabling till merging the PR https://github.com/dotnet/corefx/pull/34561"
-                },
-                {
-                    "name": "System.Tests.SingleTests.Test_ToString",
-                    "reason": "https://github.com/dotnet/coreclr/pull/22040"
-                },
-                {
-                    "name": "System.Tests.SingleTests.TryFormat",
-                    "reason": "https://github.com/dotnet/coreclr/pull/22040"
-                },
-                {
-                    "name": "System.Tests.DoubleTests.Test_ToString",
-                    "reason": "https://github.com/dotnet/coreclr/pull/22040"
-                },
-                {
-                    "name": "System.Tests.DoubleTests.TryFormat",
-                    "reason": "https://github.com/dotnet/coreclr/pull/22040"
-                },
-                {
-                    "name": "System.Tests.TimeSpanTests.Total_Days_Hours_Minutes_Seconds_Milliseconds",
-                    "reason": "https://github.com/dotnet/coreclr/pull/22040"
-                }
-            ]
-        }
-    },
-    {
-=======
->>>>>>> bd7ca275
         "name": "System.Xml.Linq.SDMSample.Tests",
         "enabled": true,
         "exclusions": {
