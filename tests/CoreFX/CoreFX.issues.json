﻿[
    {
        "name": "System.Diagnostics.TraceSource.Tests",
        "enabled": true,
        "exclusions": {
            "namespaces": null,
            "classes": null,
            "methods": [
                {
                    "name": "System.Diagnostics.TraceSourceTests.DefaultTraceListenerClassTests.EntryAssemblyName_Null_NotIncludedInTrace",
                    "reason": "outdated"
                }
            ]
        }
    },
    {
        "name": "System.Globalization.Tests",
        "enabled": true,
        "exclusions": {
            "namespaces": null,
            "classes": null,
            "methods": [
                {
                    "name": "System.Globalization.Tests.CharUnicodeInfoGetUnicodeCategoryTests.GetUnicodeCategory",
                    "reason": "We updated the Unicode data and didn't pick yet the updated tests from corefx. we should remove this entry after updating the tests in coreclr."
                }
            ]
        }
    },
    {
        "name": "System.Data.SqlClient.ManualTesting.Tests",
        "enabled": false,
        "exclusions": {
            "namespaces": null,
            "classes": null,
            "methods": null
        }
    },
    {
        "name": "System.Data.SqlClient.Stress.Tests",
        "enabled": false,
        "exclusions": {
            "namespaces": null,
            "classes": null,
            "methods": null
        }
    },
    {
        "name": "System.Data.SqlClient.Tests",
        "enabled": false,
        "exclusions": {
            "namespaces": null,
            "classes": null,
            "methods": null
        }
    },
    {
        "name": "System.ComponentModel.Composition.Tests",
        "enabled": false,
        "exclusions": {
            "namespaces": null,
            "classes": null,
            "methods": null
        }
    },
    {
        "name": "System.Runtime.Serialization.Formatters.Tests",
        "enabled": true,
        "exclusions": {
            "namespaces": null,
            "classes": null,
            "methods": [
                {
                    "name": "System.Runtime.Serialization.Formatters.Tests.BinaryFormatterTests.ValidateAgainstBlobs",
                    "reason": "The stored blob for type System.CodeDom.MemberAttributes is outdated and needs to be updated."
                },
                {
                    "name": "System.Runtime.Serialization.Formatters.Tests.BinaryFormatterTests.ValidateEqualityComparersAgainstBlobs",
                    "reason": "outdated"
                },
                {
                    "name": "System.Runtime.Serialization.Formatters.Tests.BinaryFormatterTests.ValidateBasicObjectsRoundtrip",
                    "reason": "outdated"
                },
                {
                    "name": "System.Runtime.Serialization.Formatters.Tests.BinaryFormatterTests.RoundtripManyObjectsInOneStream",
                    "reason": "outdated"
                }
            ]
        }
    },
    {
        "name": "System.Collections.Immutable.Tests",
        "enabled": false,
        "exclusions": {
            "namespaces": null,
            "classes": null,
            "methods": null
        }
    },
    {
        "name": "System.Reflection.Metadata.Tests",
        "enabled": false,
        "exclusions": {
            "namespaces": null,
            "classes": null,
            "methods": null
        }
    },
    {
        "name": "System.Text.Encodings.Web.Tests",
        "enabled": false,
        "exclusions": {
            "namespaces": null,
            "classes": null,
            "methods": null
        }
    },
    {
        "name": "System.IO.Pipelines.Tests",
        "enabled": false,
        "exclusions": {
            "namespaces": null,
            "classes": null,
            "methods": null
        }
    },
    {
        "name": "System.Data.Common.Tests",
        "enabled": false,
        "exclusions": {
            "namespaces": null,
            "classes": null,
            "methods": null
        }
    },
    {
        "name": "System.Diagnostics.Tracing.Tests",
        "enabled": true,
        "exclusions": {
            "namespaces": null,
            "classes": null,
            "methods": [
                {
                    "name": "BasicEventSourceTests.TestsUserErrors.Test_BadEventSource_MismatchedIds",
                    "reason": "Assert.Equal() Failure Expected: 1 Actual: 2"
                }
            ]
        }
    },
    {
        "name": "System.Diagnostics.DiagnosticSource.Tests",
        "enabled": true,
        "exclusions": {
            "namespaces": null,
            "classes": null,
            "methods": [
                {
                    "name": "System.Diagnostics.Tests.DiagnosticSourceEventSourceBridgeTests.TestShortcutKeywords",
                    "reason": "Assert.Equal() Failure ↓ (pos 0) Expected: Activity1Start Actual:   Event ↑ (pos 0)"
                },
                {
                    "name": "System.Diagnostics.Tests.ActivityTests.IdGenerationInternalParent",
                    "reason": "Assert.Equal() Failure Expected: úúúda-4ecabd4ccb066678.child1-1. Actual:   úúúda-4ecabd4ccb066678.1."
                }
            ]
        }
    },
    {
        "name": "System.Net.HttpListener.Tests",
        "enabled": true,
        "exclusions": {
            "namespaces": null,
            "classes": null,
            "methods": [
                {
                    "name": "System.Net.Tests.HttpRequestStreamTests.Read_NullBuffer_ThrowsArgumentNullException",
                    "reason": "Assert.Throws() Failure Expected: typeof(System.ArgumentNullException) Actual:   typeof(System.NullReferenceException): Object reference not set to an instance of an object."
                },
                {
                    "name": "System.Net.Tests.HttpResponseStreamTests.Write_NullBuffer_ThrowsArgumentNullException",
                    "reason": "Assert.Throws() Failure Expected: typeof(System.ArgumentNullException) Actual:   typeof(System.NullReferenceException): Object reference not set to an instance of an object."
                }
            ]
        }
    },
    {
        "name": "System.Net.Sockets.Tests",
        "enabled": true,
        "exclusions": {
            "namespaces": null,
            "classes": null,
            "methods": [
                {
                    "name": "System.Net.Sockets.Tests.KeepAliveTest.Socket_Set_KeepAlive_Interval_Failure",
                    "reason": "outdated"
                }
            ]
        }
    },
    {
        "name": "System.Net.WebProxy.Tests",
        "enabled": true,
        "exclusions": {
            "namespaces": null,
            "classes": null,
            "methods": [
                {
                    "name" : "System.Net.Tests.WebProxyTest.WebProxy_BypassOnLocal_SpecialCases",
                    "reason" : "outdated"
                }
            ]
        }
    },
    {
        "name": "System.ComponentModel.TypeConverter.Tests",
        "enabled": true,
        "exclusions": {
            "namespaces": null,
            "classes": null,
            "methods": [
                {
                    "name": "System.ComponentModel.Tests.EnumConverterTests.ConvertFrom_ULongFlagsEnum_String",
                    "reason": "System.OverflowException : Value was either too large or too small for an Int64"
                },
                {
                    "name": "System.ComponentModel.Tests.EnumConverterTests.ConvertFrom_ULongFlagsEnum_EnumArray",
                    "reason": "System.OverflowException : Value was either too large or too small for an Int64."
                },
                {
                    "name": "System.ComponentModel.Tests.EnumConverterTests.ConvertTo_ULongFlagsEnum_EnumArray",
                    "reason": "System.OverflowException : Value was either too large or too small for an Int64."
                },
                {
                    "name": "System.ComponentModel.TypeConverterTests.SizeFConverterTests.ConvertTo",
                    "reason" : "https://github.com/dotnet/coreclr/pull/22040"
                },
                {
                    "name": "System.ComponentModel.TypeConverterTests.SizeFConverterTests.ConvertToString",
                    "reason" : "https://github.com/dotnet/coreclr/pull/22040"
                },
                {
                    "name": "System.ComponentModel.TypeConverterTests.SizeFConverterTests.ConvertToInvariantString",
                    "reason" : "https://github.com/dotnet/coreclr/pull/22040"
                },
            ]
        }
    },
    {
        "name": "System.Collections.NonGeneric.Tests",
        "enabled": true,
        "exclusions": {
            "namespaces": null,
            "classes": null,
            "methods": [
                {
                    "name": "System.Collections.Tests.HashtableBasicTests.ICollection_NonGeneric_SyncRoot",
                    "reason": "waiting on corefx update"
                },
                {
                    "name": "System.Collections.Tests.HashtableValuesTests.ICollection_NonGeneric_SyncRoot",
                    "reason": "waiting on corefx update"
                },
                {
                    "name": "System.Collections.Tests.Hashtable_SyncRootTests.SyncRoot",
                    "reason": "waiting on corefx update"
                },
                {
                    "name": "System.Collections.Tests.HashtableSynchronizedTests.ICollection_NonGeneric_SyncRoot",
                    "reason": "waiting on corefx update"
                },
                {
                    "name": "System.Collections.Tests.DictionaryBaseTests.SyncRoot",
                    "reason": "waiting on corefx update"
                },
                {
                    "name": "System.Collections.Tests.HashtableKeysTests.ICollection_NonGeneric_SyncRoot",
                    "reason": "waiting on corefx update"
                },
                {
                    "name": "System.Collections.Tests.ArrayList_SyncRootTests.GetSyncRoot ",
                    "reason": "waiting on corefx test update"
                },
                {
                    "name": "System.Collections.Tests.ArrayListAdapterTests.ICollection_NonGeneric_SyncRoot",
                    "reason": "waiting on corefx test update"
                },
                {
                    "name": "System.Collections.Tests.ArrayListBasicTests.ICollection_NonGeneric_SyncRoot",
                    "reason": "waiting on corefx test update"
                },
                {
                    "name": "System.Collections.Tests.ArrayListFixedIListSizeTests.ICollection_NonGeneric_SyncRoot",
                    "reason": "waiting on corefx test update"
                },
                {
                    "name": "System.Collections.Tests.ArrayListFixedSizeTests.ICollection_NonGeneric_SyncRoot",
                    "reason": "waiting on corefx test update"
                },
                {
                    "name": "System.Collections.Tests.ArrayListRangeTests.ICollection_NonGeneric_SyncRoot",
                    "reason": "waiting on corefx test update"
                },
                {
                    "name": "System.Collections.Tests.ArrayListReadOnlyIListTests.ICollection_NonGeneric_SyncRoot",
                    "reason": "waiting on corefx test update"
                },
                {
                    "name": "System.Collections.Tests.ArrayListReadOnlyTests.ICollection_NonGeneric_SyncRoot",
                    "reason": "waiting on corefx test update"
                },
                {
                    "name": "System.Collections.Tests.ArrayListSynchronizedILstTests.ICollection_NonGeneric_SyncRoot",
                    "reason": "waiting on corefx test update"
                },
                {
                    "name": "System.Collections.Tests.ArrayListSynchronizedTests.ICollection_NonGeneric_SyncRoot",
                    "reason": "waiting on corefx test update"
                },
                {
                    "name": "System.Collections.Tests.CollectionBaseTests.SyncRoot ",
                    "reason": "waiting on corefx test update"
                },
                {
                    "name": "System.Collections.Tests.Queue_SyncRootTests.SyncRoot ",
                    "reason": "waiting on corefx test update"
                },
                {
                    "name": "System.Collections.Tests.ReadOnlyCollectionBaseTests.SyncRoot ",
                    "reason": "waiting on corefx test update"
                },
                {
                    "name": "System.Collections.Tests.Stack_SyncRootTests.GetSyncRootBasic ",
                    "reason": "waiting on corefx test update"
                },
            ]
        }
    },
    {
        "name": "System.Collections.Tests",
        "enabled": true,
        "exclusions": {
            "namespaces": null,
            "classes": null,
            "methods": [
                {
                    "name": "System.Collections.Tests.Dictionary_Generic_Tests_SimpleInt_int_With_Comparer_WrapStructural_SimpleInt.IEnumerable_Generic_Enumerator_Reset_ModifiedBeforeEnumeration_ThrowsInvalidOperationException",
                    "reason": "outdated"
                },
                {
                    "name": "System.Collections.Tests.Dictionary_Generic_Tests_SimpleInt_int_With_Comparer_WrapStructural_SimpleInt.IEnumerable_Generic_Enumerator_MoveNext_ModifiedDuringEnumeration_ThrowsInvalidOperationException",
                    "reason": "outdated"
                },
                {
                    "name": "System.Collections.Tests.Dictionary_Generic_Tests_SimpleInt_int_With_Comparer_WrapStructural_SimpleInt.IEnumerable_Generic_Enumerator_MoveNext_ModifiedBeforeEnumeration_ThrowsInvalidOperationException",
                    "reason": "outdated"
                },
                {
                    "name": "System.Collections.Tests.Dictionary_Generic_Tests_SimpleInt_int_With_Comparer_WrapStructural_SimpleInt.IEnumerable_Generic_Enumerator_Reset_ModifiedDuringEnumeration_ThrowsInvalidOperationException",
                    "reason": "outdated"
                },
                {
                    "name": "System.Collections.Tests.Dictionary_Generic_Tests_SimpleInt_int_With_Comparer_WrapStructural_SimpleInt.IEnumerable_Generic_Enumerator_Reset_ModifiedAfterEnumeration_ThrowsInvalidOperationException",
                    "reason": "outdated"
                },
                {
                    "name": "System.Collections.Tests.Dictionary_Generic_Tests_SimpleInt_int_With_Comparer_WrapStructural_SimpleInt.IEnumerable_Generic_Enumerator_MoveNext_ModifiedAfterEnumeration_ThrowsInvalidOperationException",
                    "reason": "outdated"
                },
                {
                    "name": "System.Collections.Tests.Dictionary_IDictionary_NonGeneric_Tests.IEnumerable_NonGeneric_Enumerator_MoveNext_ModifiedBeforeEnumeration_ThrowsInvalidOperationException",
                    "reason": "outdated"
                },
                {
                    "name": "System.Collections.Tests.Dictionary_IDictionary_NonGeneric_Tests.IEnumerable_NonGeneric_Enumerator_Reset_ModifiedBeforeEnumeration_ThrowsInvalidOperationException",
                    "reason": "outdated"
                },
                {
                    "name": "System.Collections.Tests.Dictionary_IDictionary_NonGeneric_Tests.IEnumerable_NonGeneric_Enumerator_Reset_ModifiedDuringEnumeration_ThrowsInvalidOperationException",
                    "reason": "outdated"
                },
                {
                    "name": "System.Collections.Tests.Dictionary_IDictionary_NonGeneric_Tests.IEnumerable_NonGeneric_Enumerator_MoveNext_ModifiedDuringEnumeration_ThrowsInvalidOperationException",
                    "reason": "outdated"
                },
                {
                    "name": "System.Collections.Tests.Dictionary_IDictionary_NonGeneric_Tests.IEnumerable_NonGeneric_Enumerator_Reset_ModifiedAfterEnumeration_ThrowsInvalidOperationException",
                    "reason": "outdated"
                },
                {
                    "name": "System.Collections.Tests.Dictionary_IDictionary_NonGeneric_Tests.IEnumerable_NonGeneric_Enumerator_MoveNext_ModifiedAfterEnumeration_ThrowsInvalidOperationException",
                    "reason": "outdated"
                },
                {
                    "name": "System.Collections.Tests.Dictionary_Generic_Tests_string_string.IEnumerable_Generic_Enumerator_Reset_ModifiedBeforeEnumeration_ThrowsInvalidOperationException",
                    "reason": "outdated"
                },
                {
                    "name": "System.Collections.Tests.Dictionary_Generic_Tests_string_string.IEnumerable_Generic_Enumerator_Reset_ModifiedAfterEnumeration_ThrowsInvalidOperationException",
                    "reason": "outdated"
                },
                {
                    "name": "System.Collections.Tests.Dictionary_Generic_Tests_string_string.IEnumerable_Generic_Enumerator_MoveNext_ModifiedAfterEnumeration_ThrowsInvalidOperationException",
                    "reason": "outdated"
                },
                {
                    "name": "System.Collections.Tests.Dictionary_Generic_Tests_string_string.IEnumerable_Generic_Enumerator_MoveNext_ModifiedBeforeEnumeration_ThrowsInvalidOperationException",
                    "reason": "outdated"
                },
                {
                    "name": "System.Collections.Tests.Dictionary_Generic_Tests_string_string.IEnumerable_Generic_Enumerator_Reset_ModifiedDuringEnumeration_ThrowsInvalidOperationException",
                    "reason": "outdated"
                },
                {
                    "name": "System.Collections.Tests.Dictionary_Generic_Tests_string_string.IEnumerable_Generic_Enumerator_MoveNext_ModifiedDuringEnumeration_ThrowsInvalidOperationException",
                    "reason": "outdated"
                },
                {
                    "name": "System.Collections.Tests.Dictionary_Generic_Tests_int_int.IEnumerable_Generic_Enumerator_Reset_ModifiedDuringEnumeration_ThrowsInvalidOperationException",
                    "reason": "outdated"
                },
                {
                    "name": "System.Collections.Tests.Dictionary_Generic_Tests_int_int.IEnumerable_Generic_Enumerator_MoveNext_ModifiedAfterEnumeration_ThrowsInvalidOperationException",
                    "reason": "outdated"
                },
                {
                    "name": "System.Collections.Tests.Dictionary_Generic_Tests_int_int.IEnumerable_Generic_Enumerator_MoveNext_ModifiedBeforeEnumeration_ThrowsInvalidOperationException",
                    "reason": "outdated"
                },
                {
                    "name": "System.Collections.Tests.Dictionary_Generic_Tests_int_int.IEnumerable_Generic_Enumerator_Reset_ModifiedBeforeEnumeration_ThrowsInvalidOperationException",
                    "reason": "outdated"
                },
                {
                    "name": "System.Collections.Tests.Dictionary_Generic_Tests_int_int.IEnumerable_Generic_Enumerator_Reset_ModifiedAfterEnumeration_ThrowsInvalidOperationException",
                    "reason": "outdated"
                },
                {
                    "name": "System.Collections.Tests.Dictionary_Generic_Tests_int_int.IEnumerable_Generic_Enumerator_MoveNext_ModifiedDuringEnumeration_ThrowsInvalidOperationException",
                    "reason": "outdated"
                },
                {
                    "name": "System.Collections.Tests.Dictionary_IDictionary_NonGeneric_Tests.ICollection_NonGeneric_SyncRoot",
                    "reason": "waiting on corefx update"
                },
                {
                    "name": "System.Collections.Tests.Dictionary_Generic_Tests_Keys_AsICollection.ICollection_NonGeneric_SyncRoot",
                    "reason": "waiting on corefx update"
                },
                {
                    "name": "System.Collections.Tests.Dictionary_Generic_Tests_Values_AsICollection.ICollection_NonGeneric_SyncRoot",
                    "reason": "waiting on corefx update"
                },
                {
                    "name": "System.Collections.Tests.LinkedList_ICollection_NonGeneric_Tests.ICollection_NonGeneric_SyncRoot",
                    "reason": "waiting on corefx test update"
                },
                {
                    "name": "System.Collections.Tests.Queue_ICollection_NonGeneric_Tests.ICollection_NonGeneric_SyncRoot",
                    "reason": "waiting on corefx test update"
                },
                {
                    "name": "System.Collections.Tests.SortedDictionary_Generic_Tests_Keys_AsICollection.ICollection_NonGeneric_SyncRoot",
                    "reason": "waiting on corefx test update"
                },
                {
                    "name": "System.Collections.Tests.SortedDictionary_Generic_Tests_Values_AsICollection.ICollection_NonGeneric_SyncRoot",
                    "reason": "waiting on corefx test update"
                },
                {
                    "name": "System.Collections.Tests.SortedDictionary_IDictionary_NonGeneric_Tests.ICollection_NonGeneric_SyncRoot",
                    "reason": "waiting on corefx test update"
                },
                {
                    "name": "System.Collections.Tests.SortedList_Generic_Tests_Keys_AsICollection.ICollection_NonGeneric_SyncRoot",
                    "reason": "waiting on corefx test update"
                },
                {
                    "name": "System.Collections.Tests.SortedList_Generic_Tests_Values_AsICollection.ICollection_NonGeneric_SyncRoot",
                    "reason": "waiting on corefx test update"
                },
                {
                    "name": "System.Collections.Tests.SortedList_IDictionary_NonGeneric_Tests.ICollection_NonGeneric_SyncRoot",
                    "reason": "waiting on corefx test update"
                },
                {
                    "name": "System.Collections.Tests.SortedSet_ICollection_NonGeneric_Tests.ICollection_NonGeneric_SyncRoot",
                    "reason": "waiting on corefx test update"
                },
                {
                    "name": "System.Collections.Tests.Stack_ICollection_NonGeneric_Tests.ICollection_NonGeneric_SyncRoot",
                    "reason": "waiting on corefx test update"
                },
            ]
        }
    },
    {
        "name": "System.Collections.Specialized.Tests",
        "enabled": true,
        "exclusions": {
            "namespaces": null,
            "classes": null,
            "methods": [
                {
                    "name": "System.Collections.Specialized.Tests.StringDictionarySyncRootTests.SyncRoot",
                    "reason": "waiting on corefx update"
                },
                {
                    "name": "System.Collections.Specialized.Tests.HybridDictionaryValuesTests.ICollection_NonGeneric_SyncRoot",
                    "reason": "waiting on corefx update"
                },
                {
                    "name": "System.Collections.Specialized.Tests.HybridDictionaryKeysTests.ICollection_NonGeneric_SyncRoot",
                    "reason": "waiting on corefx update"
                },
                {
                    "name": "System.Collections.Specialized.Tests.ListDictionary_CustomComparer_Tests.ICollection_NonGeneric_SyncRoot",
                    "reason": "waiting on corefx test update"
                },
                {
                    "name": "System.Collections.Specialized.Tests.ListDictionary_NoComparer_Tests.ICollection_NonGeneric_SyncRoot",
                    "reason": "waiting on corefx test update"
                },
                {
                    "name": "System.Collections.Specialized.Tests.ListDictionaryKeysTests.ICollection_NonGeneric_SyncRoot",
                    "reason": "waiting on corefx test update"
                },
                {
                    "name": "System.Collections.Specialized.Tests.ListDictionaryValuesTests.ICollection_NonGeneric_SyncRoot",
                    "reason": "waiting on corefx test update"
                },
                {
                    "name": "System.Collections.Specialized.Tests.NameObjectCollectionBaseSyncRootTests.SyncRoot ",
                    "reason": "waiting on corefx test update"
                },
                {
                    "name": "System.Collections.Specialized.Tests.OrderedDictionaryTests.KeysPropertyContainsAllKeys ",
                    "reason": "waiting on corefx test update"
                },
                {
                    "name": "System.Collections.Specialized.Tests.OrderedDictionaryTests.SyncRootTests ",
                    "reason": "waiting on corefx test update"
                },
                {
                    "name": "System.Collections.Specialized.Tests.OrderedDictionaryTests.ValuesPropertyContainsAllValues ",
                    "reason": "waiting on corefx test update"
                },
                {
                    "name": "System.Collections.Specialized.Tests.StringCollectionTests.SyncRootTest",
                    "reason": "waiting on corefx test update"
                },
            ]
        }
    },
    {
        "name": "System.Net.Http.Functional.Tests",
        "enabled": true,
        "exclusions": {
            "namespaces": null,
            "classes": null,
            "methods": [
                {
                    "name": "System.Net.Http.Functional.Tests.PlatformHandler_DiagnosticsTest.SendAsync_ExpectedDiagnosticSourceActivityLogging",
                    "reason": "System.Diagnostics.RemoteExecutorTestBase+RemoteInvokeHandle+RemoteExecutionException System.Diagnostics.RemoteExecutorTestBase+RemoteInvokeHandle+RemoteExecutionException : Remote process failed with an unhandled exception."
                },
                {
                    "name": "System.Net.Http.Functional.Tests.SocketsHttpHandler_DiagnosticsTest.SendAsync_ExpectedDiagnosticSourceActivityLogging",
                    "reason": "System.Diagnostics.RemoteExecutorTestBase+RemoteInvokeHandle+RemoteExecutionException System.Diagnostics.RemoteExecutorTestBase+RemoteInvokeHandle+RemoteExecutionException : Remote process failed with an unhandled exception."
                },
                {
                    "name": "System.Net.Http.Functional.Tests.SocketsHttpHandler_HttpClientHandlerTest.GetAsync_AllowAutoRedirectTrue_RetainsOriginalFragmentIfAppropriate",
                    "reason": "outdated"
                },
                {
                    "name": "System.Net.Http.Functional.Tests.SocketsHttpHandler_HttpClientHandler_Http2_Test.Http2_InitialSettings_SentAndAcked",
                    "reason": "outdated"
                }
            ]
        }
    },
    {
        "name": "System.IO.FileSystem.Tests",
        "enabled": true,
        "exclusions": {
            "namespaces": null,
            "classes": null,
            "methods": [
                {
                    "name": "System.IO.Tests.DirectoryInfo_GetSetTimes.SettingUpdatesProperties",
                    "reason": "Assert.All() Failure: 6 out of 6 items in the collection did not pass."
                },
                {
                    "name": "System.IO.Tests.Directory_GetSetTimes.SettingUpdatesProperties",
                    "reason": "Assert.All() Failure: 6 out of 6 items in the collection did not pass."
                },
                {
                    "name": "System.IO.Tests.File_GetSetTimes.SettingUpdatesProperties",
                    "reason": "Assert.All() Failure: 6 out of 6 items in the collection did not pass."
                },
                {
                    "name": "System.IO.Tests.FileInfo_GetSetTimes.SettingUpdatesProperties",
                    "reason": "Assert.All() Failure: 6 out of 6 items in the collection did not pass."
                },
                {
                    "name": "System.IO.Tests.EncryptDecrypt.EncryptDecrypt_NotSupported",
                    "reason": "outdated"
                },
                {
                    "name": "System.IO.Tests.EncryptDecrypt.NullArg_ThrowsException",
                    "reason": "outdated"
                },
                {
                    "name": "System.IO.Tests.File_Delete.Unix_NonExistentPath_Nop",
                    "reason": "outdated (deleted from corefx)"
                },
                {
                    "name": "System.IO.Tests.FileInfo_Delete.Unix_NonExistentPath_Nop",
                    "reason": "outdated (deleted from corefx)"
                }
            ]
        }
    },
    {
        "name": "System.IO.Pipelines.Tests",
        "enabled": true,
        "exclusions": {
            "namespaces": null,
            "classes": null,
            "methods": [
                {
                    "name": "System.IO.Pipelines.Tests.FlushAsyncCancellationTests.ReadAsyncCompletesIfFlushAsyncCanceledMidFlush",
                    "reason": "Unstable"
                }
            ]
        }
    },
    {
        "name": "System.Drawing.Common.Tests",
        "enabled": true,
        "exclusions": {
            "namespaces": null,
            "classes": null,
            "methods": [
                {
                    "name": "System.Drawing.Tests.GraphicsTests.InterpolationMode_SetInvalid_ThrowsInvalidEnumArgumentException",
                    "reason": "Xunit.Sdk.ThrowsException Assert.Throws() Failure\\nExpected: typeof(System.ComponentModel.InvalidEnumArgumentException)\\nActual:   typeof(System.ComponentModel.InvalidEnumArgumentException): The value of argument 'value' (-2) is invalid for Enum type 'InterpolationMode'.\\nParameter name: value"
                },
                {
                    "name": "System.Drawing.Tests.GraphicsTests.CompositingQuality_SetInvalid_ThrowsInvalidEnumArgumentException",
                    "reason": "Xunit.Sdk.ThrowsException Assert.Throws() Failure\\nExpected: typeof(System.ComponentModel.InvalidEnumArgumentException)\\nActual:   typeof(System.ComponentModel.InvalidEnumArgumentException): The value of argument 'value' (-2) is invalid for Enum type 'CompositingQuality'.\\nParameter name: value"
                },
                {
                    "name": "System.Drawing.Tests.GraphicsTests.PixelOffsetMode_SetInvalid_ThrowsInvalidEnumArgumentException",
                    "reason": "Xunit.Sdk.ThrowsException Assert.Throws() Failure\\nExpected: typeof(System.ComponentModel.InvalidEnumArgumentException)\\nActual:   typeof(System.ComponentModel.InvalidEnumArgumentException): The value of argument 'value' (-2) is invalid for Enum type 'PixelOffsetMode'.\\nParameter name: value"
                },
                {
                    "name": "System.Drawing.Tests.GraphicsTests.PageUnit_SetInvalid_ThrowsInvalidEnumArgumentException",
                    "reason": "Xunit.Sdk.ThrowsException Assert.Throws() Failure\\nExpected: typeof(System.ComponentModel.InvalidEnumArgumentException)\\nActual:   typeof(System.ComponentModel.InvalidEnumArgumentException): The value of argument 'value' (-1) is invalid for Enum type 'GraphicsUnit'.\\nParameter name: value"
                },
                {
                    "name": "System.Drawing.Tests.GraphicsTests.SmoothingMode_SetInvalid_ThrowsInvalidEnumArgumentException",
                    "reason": "Xunit.Sdk.ThrowsException Assert.Throws() Failure\\nExpected: typeof(System.ComponentModel.InvalidEnumArgumentException)\\nActual:   typeof(System.ComponentModel.InvalidEnumArgumentException): The value of argument 'value' (-2) is invalid for Enum type 'SmoothingMode'.\\nParameter name: value"
                },
                {
                    "name": "System.Drawing.Tests.GraphicsTests.CompositingMode_SetInvalid_ThrowsInvalidEnumArgumentException",
                    "reason": "Xunit.Sdk.ThrowsException Assert.Throws() Failure\\nExpected: typeof(System.ComponentModel.InvalidEnumArgumentException)\\nActual:   typeof(System.ComponentModel.InvalidEnumArgumentException): The value of argument 'value' (-1) is invalid for Enum type 'CompositingMode'.\\nParameter name: value"
                },
                {
                    "name": "System.Drawing.Tests.GraphicsTests.TextRenderingHint_SetInvalid_ThrowsInvalidEnumArgumentException",
                    "reason": "Xunit.Sdk.ThrowsException Assert.Throws() Failure\\nExpected: typeof(System.ComponentModel.InvalidEnumArgumentException)\\nActual:   typeof(System.ComponentModel.InvalidEnumArgumentException): The value of argument 'value' (-1) is invalid for Enum type 'TextRenderingHint'.\\nParameter name: value"
                },
                {
                    "name": "System.Drawing.Tests.Graphics_DrawBezierTests.DrawBezier_PointFs",
                    "reason": "Xunit.Sdk.EqualException Assert.Equal() Failure\\r\\nExpected: Byte[] [208, 0, 8, 33, 6, ...]\\r\\nActual:   Byte[] [153, 27, 131, 228, 197, ...]"
                },
                {
                    "name": "System.Drawing.Tests.Graphics_DrawLineTests.DrawLines_PointFs",
                    "reason": "Xunit.Sdk.EqualException Assert.Equal() Failure\\r\\nExpected: Byte[] [142, 194, 251, 180, 222, ...]\\r\\nActual:   Byte[] [212, 29, 140, 217, 143, ...]"
                },
                {
                    "name": "System.Drawing.Tests.FontTests.ToLogFont_NullLogFont_ThrowsArgumentNullException",
                    "reason": "Xunit.Sdk.ThrowsException Assert.Throws() Failure\\r\\nExpected: typeof(System.ArgumentNullException)\\r\\nActual:   typeof(System.AccessViolationException): Attempted to read or write protected memory. This is often an indication that other memory is corrupt."
                },
                {
                    "name": "System.Drawing.Tests.Graphics_DrawBezierTests.DrawBezier_Point",
                    "reason": "https://github.com/dotnet/corefx/issues/30180"
                },
                {
                    "name": "System.Drawing.Tests.Graphics_DrawBezierTests.DrawBezier_Point",
                    "reason": "https://github.com/dotnet/corefx/issues/30180"
                },
                {
                    "name": "System.Drawing.Tests.IconTests.ExtractAssociatedIcon_InvalidFilePath_ThrowsArgumentException",
                    "reason": "https://github.com/dotnet/corefx/issues/34122"
                }
            ]
        }
    },
    {
        "name": "System.Text.RegularExpressions.Tests",
        "enabled": true,
        "exclusions": {
            "namespaces": null,
            "classes": null,
            "methods": [
                {
                    "name": "System.Text.RegularExpressions.Tests.RegexMatchTests.Match_ExcessPrefix",
                    "reason": "https://github.com/dotnet/coreclr/issues/18912"
                }
            ]
        }
    },
    {
        "name": "System.Threading.Thread.Tests",
        "enabled": true,
        "exclusions": {
            "namespaces": null,
            "classes": null,
            "methods": [
                {
                    "name": "System.Threading.Threads.Tests.ThreadTests.ApartmentState_NoAttributePresent_STA_Windows_Core",
                    "reason": "https://github.com/dotnet/coreclr/issues/19478"
                }
            ]
        }
    },
    {
        "name": "System.Memory.Tests",
        "enabled": true,
        "exclusions": {
            "namespaces": null,
            "classes": null,
            "methods": [
                {
                    "name": "System.Buffers.Text.Tests.FormatterTests.TestFormatterDecimal",
                    "reason": "https://github.com/dotnet/coreclr/pull/19775"
                },
                {
                    "name": "System.SpanTests.MemoryMarshalTests.CreateFromPinnedArrayIntSliceRemainsPinned",
                    "reason": "https://github.com/dotnet/corefx/pull/32994"
                },
                {
                    "name": "System.SpanTests.MemoryMarshalTests.CreateFromPinnedArrayIntReadOnlyMemorySliceRemainsPinned",
                    "reason": "https://github.com/dotnet/corefx/pull/32994"
                },
                {
                    "name": "System.Buffers.Text.Tests.ParserTests.TestParserSingle",
                    "reason": "https://github.com/dotnet/coreclr/pull/20707"
                },
                {
                    "name": "System.Buffers.Text.Tests.ParserTests.TestParserDouble",
                    "reason": "https://github.com/dotnet/coreclr/pull/20707"
                },
                {
                    "name": "System.SpanTests.IndexerTests.IndexerWithRangeTest",
                    "reason": "Temporary disabling till merging the PR https://github.com/dotnet/corefx/pull/35003"
                }
            ]
        }
    },
    {
        "name": "System.Runtime.Extensions.Tests",
        "enabled": true,
        "exclusions": {
            "namespaces": null,
            "classes": null,
            "methods": [
                {
                    "name": "System.Tests.ConvertToStringTests.FromBoxedObject",
                    "reason": "https://github.com/dotnet/coreclr/pull/19775"
                },
                {
                    "name": "System.Tests.ConvertToDoubleTests.FromString",
                    "reason": "https://github.com/dotnet/coreclr/pull/20707"
                },
                {
                    "name": "System.Tests.ConvertToSingleTests.FromString",
                    "reason": "https://github.com/dotnet/coreclr/pull/20707"
                },
                {
                    "name": "System.Tests.MathTests.Max_Double",
                    "reason": "https://github.com/dotnet/coreclr/pull/20912"
                },
                {
                    "name": "System.Tests.MathTests.Max_Single",
                    "reason": "https://github.com/dotnet/coreclr/pull/20912"
                },
                {
                    "name": "System.Tests.MathTests.Min_Double",
                    "reason": "https://github.com/dotnet/coreclr/pull/20912"
                },
                {
                    "name": "System.Tests.MathTests.Min_Single",
                    "reason": "https://github.com/dotnet/coreclr/pull/20912"
                },
                {
                    "name": "System.Tests.MathFTests.Max",
                    "reason": "https://github.com/dotnet/coreclr/pull/20912"
                },
                {
                    "name": "System.Tests.MathFTests.Min",
                    "reason": "https://github.com/dotnet/coreclr/pull/20912"
                },
            ]
        }
    },
    {
        "name": "System.Runtime.InteropServices.Tests",
        "enabled": true,
        "exclusions": {
            "namespaces": null,
            "classes": null,
            "methods": [
                {
                    "name": "System.Runtime.InteropServices.Tests.GetHINSTANCETests.GetHINSTANCE_NonRuntimeModule_ThrowsArgumentNullException",
                    "reason": "https://github.com/dotnet/coreclr/pull/30925"
                },
                {
                    "name" : "System.Runtime.InteropServices.Tests.SafeBufferTests.Initialize_NumBytesTimesSizeOfEachElement_ThrowsOverflowException",
                    "reason" : "https://github.com/dotnet/coreclr/pull/20132"
                },
                {
                    "name" : "System.Runtime.InteropServices.Tests.GetFunctionPointerForDelegateTests.GetFunctionPointerForDelegate_DelegateCollectible_ThrowsNotSupportedException",
                    "reason" : "outdated"
                },
                {
                    "name" : "System.Runtime.InteropServices.Tests.GetComInterfaceForObjectTests.GetComInterfaceForObject_ObjectNotCollectible_ThrowsNotSupportedException",
                    "reason" : "outdated"
                },
                {
                    "name" : "System.Runtime.InteropServices.Tests.ChangeWrapperHandleStrengthTests.ChangeWrapperHandleStrength_ObjectNotCollectible_ThrowsNotSupportedException",
                    "reason" : "outdated"
                },
                {
                    "name" : "System.Runtime.InteropServices.Tests.CreateAggregatedObjectTests.CreateAggregatedObject_ObjectNotCollectible_ReturnsExpected",
                    "reason" : "outdated"
                },
                {
                    "name" : "System.Runtime.InteropServices.Tests.GetNativeVariantForObjectTests.GetNativeVariantForObject_ObjectNotCollectible_ThrowsNotSupportedException",
                    "reason" : "outdated"
                },
                {
                    "name" : "System.Runtime.InteropServices.Tests.GetIUnknownForObjectTests.GetIUnknownForObject_ObjectNotCollectible_ThrowsNotSupportedException",
                    "reason" : "outdated"
                },
                {
                    "name": "System.Runtime.InteropServices.Tests.DispatchWrapperTests.Ctor_NullUnix_ThrowsPlatformNotSupportedException",
                    "reason": "outdated"
                },
                {
                    "name": "System.Runtime.InteropServices.Tests.ArrayWithOffsetTests.Ctor_Array_Offset",
                    "reason": "outdated"
                }
            ]
        }
    },
    {
        "name": "System.Runtime.Loader.Tests",
        "enabled": true,
        "exclusions": {
            "namespaces": null,
            "classes": null,
            "methods": [
                {
                    "name" : "System.Runtime.Loader.Tests.AssemblyLoadContextTest.Unsupported_DelegateMarshalling",
                    "reason" : "outdated"
                },
                {
                    "name" : "System.Runtime.Loader.Tests.AssemblyLoadContextTest.Unsupported_ThreadStaticAndFixedAddressValueType",
                    "reason" : "outdated"
                }
            ]
        }
    },
    {
        "name": "System.Security.Cryptography.Pkcs.Tests",
        "enabled": false,
        "exclusions": {
            "namespaces": null,
            "classes": null,
            "methods": null
        }
    },
    {
        "name": "Microsoft.VisualBasic.Tests",
        "enabled": true,
        "exclusions": {
            "namespaces": null,
            "classes": null,
            "methods": [
                {
                    "name" : "Microsoft.VisualBasic.Tests.ConversionsTests.ToChar_InvalidObject_ThrowsInvalidCastException",
                    "reason" : "outdated"
                },
                {
                    "name" : "Microsoft.VisualBasic.Tests.ConversionsTests.ToSingle_InvalidObject_ThrowsInvalidCastException",
                    "reason" : "outdated"
                },
                {
                    "name" : "Microsoft.VisualBasic.Tests.ConversionsTests.ToBoolean_InvalidObject_ThrowsInvalidCastException",
                    "reason" : "outdated"
                },
                {
                    "name" : "Microsoft.VisualBasic.Tests.ConversionsTests.ToSByte_InvalidObject_ThrowsInvalidCastException",
                    "reason" : "outdated"
                },
                {
                    "name" : "Microsoft.VisualBasic.Tests.ConversionsTests.ToDouble_InvalidObject_ThrowsInvalidCastException",
                    "reason" : "outdated"
                },
                {
                    "name" : "Microsoft.VisualBasic.Tests.ConversionsTests.ToDecimal_InvalidObject_ThrowsInvalidCastException",
                    "reason" : "outdated"
                },
                {
                    "name" : "Microsoft.VisualBasic.Tests.ConversionsTests.ToByte_InvalidObject_ThrowsInvalidCastException",
                    "reason" : "outdated"
                },
                {
                    "name" : "Microsoft.VisualBasic.Tests.ConversionsTests.ToLong_InvalidObject_ThrowsInvalidCastException",
                    "reason" : "outdated"
                },
                {
                    "name" : "Microsoft.VisualBasic.Tests.ConversionsTests.ToUShort_InvalidObject_ThrowsInvalidCastException",
                    "reason" : "outdated"
                },
                {
                    "name" : "Microsoft.VisualBasic.Tests.ConversionsTests.ToUInteger_InvalidObject_ThrowsInvalidCastException",
                    "reason" : "outdated"
                },
                {
                    "name" : "Microsoft.VisualBasic.Tests.ConversionsTests.ToInteger_InvalidObject_ThrowsInvalidCastException",
                    "reason" : "outdated"
                },
                {
                    "name" : "Microsoft.VisualBasic.Tests.ConversionsTests.ToShort_InvalidObject_ThrowsInvalidCastException",
                    "reason" : "outdated"
                },
                {
                    "name" : "Microsoft.VisualBasic.Tests.ConversionsTests.ToULong_InvalidObject_ThrowsInvalidCastException",
                    "reason" : "outdated"
                },
                {
                    "name" : "Microsoft.VisualBasic.Tests.ConversionsTests.ToSingle_String_ReturnsExpected",
                    "reason" : "https://github.com/dotnet/coreclr/pull/22040"
                },
                {
                    "name" : "Microsoft.VisualBasic.Tests.ConversionsTests.ToDouble_String_ReturnsExpected",
                    "reason" : "https://github.com/dotnet/coreclr/pull/22040"
                },
                {
                    "name" : "Microsoft.VisualBasic.Tests.ConversionsTests.ToSingle_Object_ReturnsExpected",
                    "reason" : "https://github.com/dotnet/coreclr/pull/22040"
                },
                {
                    "name" : "Microsoft.VisualBasic.Tests.ConversionsTests.ToDouble_Object_ReturnsExpected",
                    "reason" : "https://github.com/dotnet/coreclr/pull/22040"
                },
            ]
        }
    },
    {
        "name": "System.Numerics.Vectors.Tests",
        "enabled": true,
        "exclusions": {
            "namespaces": null,
            "classes": null,
            "methods": [
                {
                    "name" : "System.Numerics.Tests.Matrix4x4Tests.Matrix4x4LerpTest",
                    "reason" : "https://github.com/dotnet/coreclr/pull/20994"
                },
                {
                    "name" : "System.Numerics.Tests.Matrix4x4Tests.Matrix4x4MultiplyTest5",
                    "reason" : "https://github.com/dotnet/coreclr/pull/20994"
                },
                {
                    "name" : "System.Numerics.Tests.Matrix4x4Tests.Matrix4x4MultiplyTest6",
                    "reason" : "https://github.com/dotnet/coreclr/pull/20994"
                },
                {
                    "name" : "System.Numerics.Tests.Matrix4x4Tests.Matrix4x4NegateTest",
                    "reason" : "https://github.com/dotnet/coreclr/pull/20994"
                },
                {
                    "name" : "System.Numerics.Tests.Matrix4x4Tests.Matrix4x4UnaryNegationTest",
                    "reason" : "https://github.com/dotnet/coreclr/pull/20994"
                },
                {
                    "name" : "System.Numerics.Tests.Vector2Tests.Vector2ClampTest",
                    "reason" : "outdated"
                },
                {
                    "name" : "System.Numerics.Tests.Vector3Tests.Vector3ClampTest",
                    "reason" : "outdated"
                },
                {
                    "name" : "System.Numerics.Tests.Vector4Tests.Vector4ClampTest",
                    "reason" : "outdated"
                }
            ]
        }
    },
    {
        "name": "System.Diagnostics.Debug.Tests",
        "enabled": true,
        "exclusions": {
            "namespaces": null,
            "classes": [
                {
                    "name" : "System.Diagnostics.Tests.DebugTests",
                    "reason" : "refactoring Debug"
                }
            ],
            "methods": null
        }
    },
    {
        "name": "System.Runtime.Tests",
        "enabled": true,
        "exclusions": {
            "namespaces": null,
            "classes": null,
            "methods": [
                {
                    "name": "System.Text.Tests.StringBuilderTests.Equals",
                    "reason": "Because of a change in StringBuilder, this test is outdated."
                },
                {
                    "name": "System.Tests.DecimalTests.Remainder",
                    "reason": "https://github.com/dotnet/coreclr/issues/12605"
                },
                {
                    "name": "System.Tests.DecimalTests.Remainder_Invalid",
                    "reason": "https://github.com/dotnet/coreclr/issues/12605"
                },
                {
                    "name": "System.Tests.DecimalTests+BigIntegerMod.Test",
                    "reason": "https://github.com/dotnet/coreclr/issues/12605"
                },
                {
                    "name": "System.Tests.ArrayTests.Copy",
                    "reason": "Needs updates for XUnit 2.4"
                },
                {
                    "name": "System.Tests.RangeTests.CreationTest",
                    "reason": "Temporary disabling till merging the PR https://github.com/dotnet/corefx/pull/35003"
                },
                {
                    "name": "System.Tests.RangeTests.EqualityTest",
                    "reason": "Temporary disabling till merging the PR https://github.com/dotnet/corefx/pull/35003"
                },
                {
                    "name": "System.Tests.RangeTests.HashCodeTest",
                    "reason": "Temporary disabling till merging the PR https://github.com/dotnet/corefx/pull/35003"
                },
                {
<<<<<<< HEAD
                    "name": "System.Tests.RangeTests.ToStringTest",
                    "reason": "Temporary disabling till merging the PR https://github.com/dotnet/corefx/pull/35003"
                }
=======
                    "name": "System.Tests.TimeSpanTests.Parse",
                    "reason": "Temporary disabling till merging the PR https://github.com/dotnet/corefx/pull/34561"
                },
                
                {
                    "name": "System.Tests.SingleTests.Test_ToString",
                    "reason" : "https://github.com/dotnet/coreclr/pull/22040"
                },
                {
                    "name": "System.Tests.SingleTests.TryFormat",
                    "reason" : "https://github.com/dotnet/coreclr/pull/22040"
                },
                {
                    "name": "System.Tests.DoubleTests.Test_ToString",
                    "reason" : "https://github.com/dotnet/coreclr/pull/22040"
                },
                {
                    "name": "System.Tests.DoubleTests.TryFormat",
                    "reason" : "https://github.com/dotnet/coreclr/pull/22040"
                },
                {
                    "name": "System.Tests.TimeSpanTests.Total_Days_Hours_Minutes_Seconds_Milliseconds",
                    "reason" : "https://github.com/dotnet/coreclr/pull/22040"
                },
>>>>>>> e78994d9
            ]
        }
    },
    {
        "name": "System.Xml.Linq.SDMSample.Tests",
        "enabled": true,
        "exclusions": {
            "namespaces": null,
            "classes": null,
            "methods": [
                {
                    "name": "XDocumentTests.SDMSample.SDM_Attribute.AttributeExplicitToDouble",
                    "reason": "https://github.com/dotnet/coreclr/pull/20707"
                },
                {
                    "name": "XDocumentTests.SDMSample.SDM_Attribute.AttributeExplicitToFloat",
                    "reason": "https://github.com/dotnet/coreclr/pull/20707"
                },
                {
                    "name": "XDocumentTests.SDMSample.SDM_Element.ElementExplicitToFloat",
                    "reason": "https://github.com/dotnet/coreclr/pull/20707"
                },
                {
                    "name": "XDocumentTests.SDMSample.SDM_Element.ElementExplicitToDouble",
                    "reason": "https://github.com/dotnet/coreclr/pull/20707"
                },
            ]
        }
    },
    {
        "name": "System.Json.Tests",
        "enabled": true,
        "exclusions": {
            "namespaces": null,
            "classes": null,
            "methods": [
                {
                    "name": "System.Json.Tests.JsonValueTests.Parse_DoubleTooLarge_ThrowsOverflowException",
                    "reason": "https://github.com/dotnet/coreclr/pull/20707"
                },
                {
                    "name": "System.Json.Tests.JsonPrimitiveTests.ToString_DateTimeOffset",
                    "reason": "waiting on corefx test update"
                },
                {
                    "name": "System.Json.Tests.JsonValueTests.Parse_IntegralBoundaries_LessThanMaxDouble_Works",
                    "reason": "https://github.com/dotnet/coreclr/pull/22040"
                },
            ]
        }
    },
    {
        "name": "System.Xml.RW.XmlWriterApi.Tests",
        "enabled": true,
        "exclusions": {
            "namespaces": null,
            "classes": null,
            "methods": [
                {
                    "name": "System.Xml.Tests.TCFullEndElement+TCWriteValue.writeValue_27",
                    "reason": "https://github.com/dotnet/coreclr/pull/20707"
                },
            ]
        }
    },
    {
        "name": "System.ComponentModel.Annotations.Tests",
        "enabled": true,
        "exclusions": {
            "namespaces": null,
            "classes": null,
            "methods": [
                {
                    "name": "System.ComponentModel.DataAnnotations.Tests.RangeAttributeTests.Validate_DoubleConversionOverflows_ThrowsOverflowException",
                    "reason": "https://github.com/dotnet/coreclr/pull/20707"
                },
            ]
        }
    },
    {
        "name": "System.Linq.Expressions.Tests",
        "enabled": true,
        "exclusions": {
            "namespaces": null,
            "classes": null,
            "methods": [
                {
                    "name": "System.Linq.Expressions.Tests.BindTests.StaticReadonlyField",
                    "reason": "https://github.com/dotnet/coreclr/pull/20886 and https://github.com/dotnet/corefx/pull/33413"
                },
                {
                    "name": "System.Linq.Expressions.Tests.StackSpillerTests.Spill_Optimizations_LiteralField",
                    "reason": "https://github.com/dotnet/coreclr/pull/22040"
                },
            ]
        }
    },
    {
        "name": "System.Xml.XmlSerializer.Tests",
        "enabled": true,
        "exclusions": {
            "namespaces": null,
            "classes": null,
            "methods": [
                {
                    "name": "XmlSerializerTests.Xml_FloatAsRoot",
                    "reason": "https://github.com/dotnet/coreclr/pull/22040"
                },
            ]
        }
    },
    {
        "name": "System.Xml.XmlSerializer.ReflectionOnly.Tests",
        "enabled": true,
        "exclusions": {
            "namespaces": null,
            "classes": null,
            "methods": [
                {
                    "name": "XmlSerializerTests.Xml_FloatAsRoot",
                    "reason": "https://github.com/dotnet/coreclr/pull/22040"
                },
            ]
        }
    },
    {
        "name": "System.Runtime.Serialization.Xml.Tests",
        "enabled": true,
        "exclusions": {
            "namespaces": null,
            "classes": null,
            "methods": [
                {
                    "name": "DataContractSerializerTests.DCS_FloatAsRoot",
                    "reason": "https://github.com/dotnet/coreclr/pull/22040"
                },
                {
                    "name": "DataContractSerializerTests.DCS_BasicPerSerializerRoundTripAndCompare_EnumStruct",
                    "reason": "https://github.com/dotnet/coreclr/pull/22040"
                },
                {
                    "name": "DataContractSerializerTests.DCS_BasicRoundTripResolvePrimitiveTypes",
                    "reason": "https://github.com/dotnet/coreclr/pull/22040"
                },
            ]
        }
    },
    {
        "name": "System.Runtime.Serialization.Xml.ReflectionOnly.Tests",
        "enabled": true,
        "exclusions": {
            "namespaces": null,
            "classes": null,
            "methods": [
                {
                    "name": "DataContractSerializerTests.DCS_FloatAsRoot",
                    "reason": "https://github.com/dotnet/coreclr/pull/22040"
                },
                {
                    "name": "DataContractSerializerTests.DCS_BasicPerSerializerRoundTripAndCompare_EnumStruct",
                    "reason": "https://github.com/dotnet/coreclr/pull/22040"
                },
                {
                    "name": "DataContractSerializerTests.DCS_BasicRoundTripResolvePrimitiveTypes",
                    "reason": "https://github.com/dotnet/coreclr/pull/22040"
                },
            ]
        }
    },
    {
        "name": "System.Runtime.Serialization.Json.Tests",
        "enabled": true,
        "exclusions": {
            "namespaces": null,
            "classes": null,
            "methods": [
                {
                    "name": "DataContractJsonSerializerTests.DCJS_FloatAsRoot",
                    "reason": "https://github.com/dotnet/coreclr/pull/22040"
                },
            ]
        }
    },
    {
        "name": "System.Runtime.Serialization.Json.ReflectionOnly.Tests",
        "enabled": true,
        "exclusions": {
            "namespaces": null,
            "classes": null,
            "methods": [
                {
                    "name": "DataContractJsonSerializerTests.DCJS_FloatAsRoot",
                    "reason": "https://github.com/dotnet/coreclr/pull/22040"
                },
            ]
        }
    },
]<|MERGE_RESOLUTION|>--- conflicted
+++ resolved
@@ -1055,15 +1055,9 @@
                     "reason": "Temporary disabling till merging the PR https://github.com/dotnet/corefx/pull/35003"
                 },
                 {
-<<<<<<< HEAD
                     "name": "System.Tests.RangeTests.ToStringTest",
                     "reason": "Temporary disabling till merging the PR https://github.com/dotnet/corefx/pull/35003"
-                }
-=======
-                    "name": "System.Tests.TimeSpanTests.Parse",
-                    "reason": "Temporary disabling till merging the PR https://github.com/dotnet/corefx/pull/34561"
-                },
-                
+                },
                 {
                     "name": "System.Tests.SingleTests.Test_ToString",
                     "reason" : "https://github.com/dotnet/coreclr/pull/22040"
@@ -1084,7 +1078,6 @@
                     "name": "System.Tests.TimeSpanTests.Total_Days_Hours_Minutes_Seconds_Milliseconds",
                     "reason" : "https://github.com/dotnet/coreclr/pull/22040"
                 },
->>>>>>> e78994d9
             ]
         }
     },
