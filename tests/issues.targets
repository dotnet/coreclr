<?xml version="1.0" ?>
<Project DefaultTargets = "GetListOfTestCmds" xmlns="http://schemas.microsoft.com/developer/msbuild/2003">
    <ItemGroup Condition="'$(XunitTestBinBase)' != ''">
        <ExcludeList Include="$(XunitTestBinBase)\GC\Coverage\271010\*">
            <Issue>3392</Issue>
        </ExcludeList>
        <ExcludeList Include="$(XunitTestBinBase)\GC\Coverage\smalloom\*">
            <Issue>3392</Issue>
        </ExcludeList>
        <ExcludeList Include="$(XunitTestBinBase)\GC\Features\BackgroundGC\foregroundgc\*">
            <Issue>3392</Issue>
        </ExcludeList>
        <ExcludeList Include="$(XunitTestBinBase)\GC\Features\LOHFragmentation\lohfragmentation\*">
            <Issue>3392</Issue>
        </ExcludeList>
        <ExcludeList Include="$(XunitTestBinBase)\GC\Features\SustainedLowLatency\scenario\*">
            <Issue>3392</Issue>
        </ExcludeList>
        <ExcludeList Include="$(XunitTestBinBase)\GC\LargeMemory\Allocation\finalizertest\*">
            <Issue>3392</Issue>
        </ExcludeList>
        <ExcludeList Include="$(XunitTestBinBase)\GC\LargeMemory\API\gc\collect\*">
            <Issue>3392</Issue>
        </ExcludeList>
        <ExcludeList Include="$(XunitTestBinBase)\GC\LargeMemory\API\gc\getgeneration\*">
            <Issue>3392</Issue>
        </ExcludeList>
        <ExcludeList Include="$(XunitTestBinBase)\GC\LargeMemory\API\gc\reregisterforfinalize\*">
            <Issue>3392</Issue>
        </ExcludeList>
        <ExcludeList Include="$(XunitTestBinBase)\GC\Regressions\dev10bugs\536168\536168\*">
            <Issue>3392</Issue>
        </ExcludeList>
        <ExcludeList Include="$(XunitTestBinBase)\GC\Scenarios\BaseFinal\basefinal\*">
            <Issue>3392</Issue>
        </ExcludeList>
        <ExcludeList Include="$(XunitTestBinBase)\GC\Scenarios\DoublinkList\doublinknoleak\*">
            <Issue>3392</Issue>
        </ExcludeList>
        <ExcludeList Include="$(XunitTestBinBase)\GC\Scenarios\muldimjagary\muldimjagary\*">
            <Issue>3392</Issue>
        </ExcludeList>
        <ExcludeList Include="$(XunitTestBinBase)\JIT\Directed\coverage\importer\Desktop\ldelemnullarr1_il_d\ldelemnullarr1_il_d.cmd">
            <Issue>4851</Issue>
        </ExcludeList>
        <ExcludeList Include="$(XunitTestBinBase)\JIT\Directed\coverage\importer\Desktop\ldelemnullarr1_il_r\ldelemnullarr1_il_r.cmd">
            <Issue>4851</Issue>
        </ExcludeList>
        <ExcludeList Include="$(XunitTestBinBase)\JIT\Directed\coverage\importer\Desktop\nonrefsdarr_il_d\nonrefsdarr_il_d.cmd">
            <Issue>4851</Issue>
        </ExcludeList>
        <ExcludeList Include="$(XunitTestBinBase)\JIT\Directed\coverage\importer\Desktop\nonrefsdarr_il_r\nonrefsdarr_il_r.cmd">
            <Issue>4851</Issue>
        </ExcludeList>
        <ExcludeList Include="$(XunitTestBinBase)\JIT\Regression\CLR-x86-JIT\V1.2-M01\b08046\b08046\b08046.cmd">
            <Issue>4849</Issue>
        </ExcludeList>
        <ExcludeList Include="$(XunitTestBinBase)\JIT\Directed\intrinsic\interlocked\rva_rvastatic1\rva_rvastatic1.cmd">
            <Issue>2451</Issue>
        </ExcludeList>
        <ExcludeList Include="$(XunitTestBinBase)\JIT\Directed\intrinsic\interlocked\rva_rvastatic2\rva_rvastatic2.cmd">
            <Issue>2451</Issue>
        </ExcludeList>
        <ExcludeList Include="$(XunitTestBinBase)\JIT\Directed\intrinsic\interlocked\rva_rvastatic3\rva_rvastatic3.cmd">
            <Issue>2451</Issue>
        </ExcludeList>
        <ExcludeList Include="$(XunitTestBinBase)\JIT\Directed\intrinsic\interlocked\rva_rvastatic4\rva_rvastatic4.cmd">
            <Issue>2451</Issue>
        </ExcludeList>
        <ExcludeList Include="$(XunitTestBinBase)\JIT\Directed\RVAInit\extended\extended.cmd">
            <Issue>2451</Issue>
        </ExcludeList>
        <ExcludeList Include="$(XunitTestBinBase)\JIT\Directed\RVAInit\overlap\overlap.cmd">
            <Issue>2451</Issue>
        </ExcludeList>
        <ExcludeList Include="$(XunitTestBinBase)\JIT\Directed\rvastatics\rvastatic1\rvastatic1.cmd">
            <Issue>2451</Issue>
        </ExcludeList>
        <ExcludeList Include="$(XunitTestBinBase)\JIT\Directed\rvastatics\rvastatic2\rvastatic2.cmd">
            <Issue>2451</Issue>
        </ExcludeList>
        <ExcludeList Include="$(XunitTestBinBase)\JIT\Directed\rvastatics\rvastatic3\rvastatic3.cmd">
            <Issue>2451</Issue>
        </ExcludeList>
        <ExcludeList Include="$(XunitTestBinBase)\JIT\Directed\rvastatics\rvastatic4\rvastatic4.cmd">
            <Issue>2451</Issue>
        </ExcludeList>
        <ExcludeList Include="$(XunitTestBinBase)\JIT\Directed\rvastatics\rvastatic5\rvastatic5.cmd">
            <Issue>2451</Issue>
        </ExcludeList>
        <ExcludeList Include="$(XunitTestBinBase)\JIT\Methodical\cctor\misc\global_il_d\global_il_d.cmd">
            <Issue>2451</Issue>
        </ExcludeList>
        <ExcludeList Include="$(XunitTestBinBase)\JIT\Methodical\cctor\misc\global_il_r\global_il_r.cmd">
            <Issue>2451</Issue>
        </ExcludeList>
        <ExcludeList Include="$(XunitTestBinBase)\JIT\Methodical\tailcall\_il_dbgpointer\_il_dbgpointer.cmd">
            <Issue>2451</Issue>
        </ExcludeList>
        <ExcludeList Include="$(XunitTestBinBase)\JIT\Methodical\tailcall\_il_dbgpointer_i\_il_dbgpointer_i.cmd">
            <Issue>2451</Issue>
        </ExcludeList>
        <ExcludeList Include="$(XunitTestBinBase)\JIT\Methodical\tailcall\_il_relpointer\_il_relpointer.cmd">
            <Issue>2451</Issue>
        </ExcludeList>
        <ExcludeList Include="$(XunitTestBinBase)\JIT\Methodical\tailcall\_il_relpointer_i\_il_relpointer_i.cmd">
            <Issue>2451</Issue>
        </ExcludeList>
        <ExcludeList Include="$(XunitTestBinBase)\JIT\Regression\CLR-x86-JIT\V1-M11-Beta1\b49644\b49644\b49644.cmd">
            <Issue>2451</Issue>
        </ExcludeList>
        <ExcludeList Include="$(XunitTestBinBase)\JIT\Regression\CLR-x86-JIT\V1.2-Beta1\b102637\b102637\b102637.cmd">
            <Issue>2451</Issue>
        </ExcludeList>
        <ExcludeList Include="$(XunitTestBinBase)\JIT\Regression\VS-ia64-JIT\V2.0-Beta2\b410474\b410474\b410474.cmd">
            <Issue>2451</Issue>
        </ExcludeList>
        <ExcludeList Include="$(XunitTestBinBase)\JIT\Directed\coverage\importer\Desktop\bleref_il_d\bleref_il_d.cmd">
            <Issue>4851</Issue>
        </ExcludeList>
        <ExcludeList Include="$(XunitTestBinBase)\JIT\Directed\coverage\importer\Desktop\bleref_il_r\bleref_il_r.cmd">
            <Issue>4851</Issue>
        </ExcludeList>
        <ExcludeList Include="$(XunitTestBinBase)\JIT\jit64\localloc\verify\verify01_dynamic\verify01_dynamic.cmd">
            <Issue>4851</Issue>
        </ExcludeList>
        <ExcludeList Include="$(XunitTestBinBase)\JIT\jit64\localloc\verify\verify01_large\verify01_large.cmd">
            <Issue>4851</Issue>
        </ExcludeList>
        <ExcludeList Include="$(XunitTestBinBase)\JIT\jit64\localloc\verify\verify01_small\verify01_small.cmd">
            <Issue>4851</Issue>
        </ExcludeList>
        <ExcludeList Include="$(XunitTestBinBase)\JIT\jit64\regress\ndpw\21220\b21220\b21220.cmd">
            <Issue>4851</Issue>
        </ExcludeList>
        <ExcludeList Include="$(XunitTestBinBase)\JIT\Directed\pinvoke\preemptive_cooperative\preemptive_cooperative.cmd">
            <Issue>2434</Issue>
        </ExcludeList>
        <ExcludeList Include="$(XunitTestBinBase)\JIT\Directed\tls\mutualrecurthd-tls\mutualrecurthd-tls.cmd">
            <Issue>2441</Issue>
        </ExcludeList>
        <ExcludeList Include="$(XunitTestBinBase)\JIT\Directed\tls\test-tls\test-tls.cmd">
            <Issue>2441</Issue>
        </ExcludeList>
        <ExcludeList Include="$(XunitTestBinBase)\JIT\Regression\CLR-x86-EJIT\v1-m10\b07847\b07847\b07847.cmd">
            <Issue>2441</Issue>
        </ExcludeList>
        <ExcludeList Include="$(XunitTestBinBase)\JIT\Regression\CLR-x86-JIT\V1.2-M01\b03689\b03689\b03689.cmd">
            <Issue>2441</Issue>
        </ExcludeList>
        <ExcludeList Include="$(XunitTestBinBase)\JIT\Methodical\eh\deadcode\badcodeafterfinally_d\badcodeafterfinally_d.cmd">
            <Issue>2444</Issue>
        </ExcludeList>
        <ExcludeList Include="$(XunitTestBinBase)\JIT\Methodical\eh\deadcode\badcodeafterfinally_r\badcodeafterfinally_r.cmd">
            <Issue>2444</Issue>
        </ExcludeList>
        <ExcludeList Include="$(XunitTestBinBase)\JIT\Methodical\xxobj\operand\_il_dbglocalloc\_il_dbglocalloc.cmd">
            <Issue>2444</Issue>
        </ExcludeList>
        <ExcludeList Include="$(XunitTestBinBase)\JIT\Methodical\xxobj\operand\_il_rellocalloc\_il_rellocalloc.cmd">
            <Issue>2444</Issue>
        </ExcludeList>
        <ExcludeList Include="$(XunitTestBinBase)\JIT\Regression\Dev11\dev10_865840\dev10_865840\dev10_865840.cmd">
            <Issue>2445</Issue>
        </ExcludeList>
        <ExcludeList Include="$(XunitTestBinBase)\JIT\Regression\JitBlue\GitHub_11408\GitHub_11408\GitHub_11408.cmd">
            <Issue>11408</Issue>
        </ExcludeList>
        <ExcludeList Include="$(XunitTestBinBase)\Loader\classloader\DefaultInterfaceMethods\constrainedcall\constrainedcall\*">
            <Issue>15353</Issue>
        </ExcludeList>
        <ExcludeList Include="$(XunitTestBinBase)\Loader\classloader\TypeGeneratorTests\TypeGeneratorTest612\Generated612\*">
            <Issue>6707</Issue>
        </ExcludeList>
        <ExcludeList Include="$(XunitTestBinBase)\Loader\classloader\TypeGeneratorTests\TypeGeneratorTest613\Generated613\*">
            <Issue>6707</Issue>
        </ExcludeList>
        <ExcludeList Include="$(XunitTestBinBase)\Loader\classloader\TypeGeneratorTests\TypeGeneratorTest614\Generated614\*">
            <Issue>6707</Issue>
        </ExcludeList>
        <ExcludeList Include="$(XunitTestBinBase)\Loader\classloader\TypeGeneratorTests\TypeGeneratorTest681\Generated681\*">
            <Issue>6707</Issue>
        </ExcludeList>
        <ExcludeList Include="$(XunitTestBinBase)\Loader\classloader\TypeGeneratorTests\TypeGeneratorTest682\Generated682\*">
            <Issue>6707</Issue>
        </ExcludeList>
        <ExcludeList Include="$(XunitTestBinBase)\Loader\classloader\TypeGeneratorTests\TypeGeneratorTest683\Generated683\*">
            <Issue>6707</Issue>
        </ExcludeList>
        <ExcludeList Include="$(XunitTestBinBase)\tracing\eventsourcetrace\**">
            <Issue>15919</Issue>
        </ExcludeList>
        <ExcludeList Include="$(XunitTestBinBase)\tracing\eventpipetrace\**">
            <Issue>15924</Issue>
        </ExcludeList>
<<<<<<< HEAD
        <ExcludeList Include="$(XunitTestBinBase)\JIT\HardwareIntrinsics\X86\Sse\ConvertToVector128SingleScalar_r\*">
            <Issue>16094</Issue>
        </ExcludeList>
        <ExcludeList Include="$(XunitTestBinBase)\JIT\HardwareIntrinsics\X86\Sse\ConvertToVector128SingleScalar_ro\*">
            <Issue>16094</Issue>
        </ExcludeList>
        <ExcludeList Include="$(XunitTestBinBase)\JIT\HardwareIntrinsics\X86\Sse\LoadScalar_r\*">
            <Issue>16094</Issue>
        </ExcludeList>
        <ExcludeList Include="$(XunitTestBinBase)\JIT\HardwareIntrinsics\X86\Sse\LoadScalar_ro\*">
            <Issue>16094</Issue>
        </ExcludeList>
        <ExcludeList Include="$(XunitTestBinBase)\JIT\HardwareIntrinsics\X86\Sse\SetScalar_r\*">
            <Issue>16094</Issue>
        </ExcludeList>
        <ExcludeList Include="$(XunitTestBinBase)\JIT\HardwareIntrinsics\X86\Sse\SetScalar_ro\*">
            <Issue>16094</Issue>
        </ExcludeList>
        <ExcludeList Include="$(XunitTestBinBase)\tracing\eventpipetrace\**">
            <Issue>15494</Issue>
        </ExcludeList>
        <ExcludeList Include="$(XunitTestBinBase)\tracing\eventsourcetrace\**">
            <Issue>15494</Issue>
        </ExcludeList>
=======
>>>>>>> 2504e78d
    </ItemGroup>

    <!-- The following are x86 failures -->

    <ItemGroup Condition="'$(XunitTestBinBase)' != '' and '$(BuildArch)' == 'x86'">
        <ExcludeList Include="$(XunitTestBinBase)\GC\LargeMemory\Allocation\largeexceptiontest\largeexceptiontest.cmd">
            <Issue>3392, test is useful to have because it can be run manually when making changes to the GC that can have effects in OOM scenarios, but not appropriate to run on our current test infrastructure.</Issue>
        </ExcludeList>
        <ExcludeList Include="$(XunitTestBinBase)\GC\LargeMemory\API\gc\gettotalmemory\gettotalmemory.cmd">
            <Issue>3392, test is useful to have because it can be run manually when making changes to the GC that can have effects in OOM scenarios, but not appropriate to run on our current test infrastructure.</Issue>
        </ExcludeList>
        <ExcludeList Include="$(XunitTestBinBase)\GC\LargeMemory\API\gc\keepalive\keepalive.cmd">
            <Issue>3392, test is useful to have because it can be run manually when making changes to the GC that can have effects in OOM scenarios, but not appropriate to run on our current test infrastructure.</Issue>
        </ExcludeList>
        <ExcludeList Include="$(XunitTestBinBase)\GC\LargeMemory\API\gc\suppressfinalize\suppressfinalize.cmd">
            <Issue>3392, test is useful to have because it can be run manually when making changes to the GC that can have effects in OOM scenarios, but not appropriate to run on our current test infrastructure.</Issue>
        </ExcludeList>
        <ExcludeList Include="$(XunitTestBinBase)\JIT\opt\Tailcall\TailcallVerifyWithPrefix\TailcallVerifyWithPrefix.cmd">
            <Issue>2420. x86 JIT doesn't support implicit tail call optimization or tail. call pop ret sequence</Issue>
        </ExcludeList>
        <ExcludeList Include="$(XunitTestBinBase)\JIT\Regression\Dev11\External\dev11_239804\ShowLocallocAlignment\ShowLocallocAlignment.cmd">
            <Issue>7163, fails on both legacy backend and RyuJIT</Issue>
        </ExcludeList>
        <ExcludeList Include="$(XunitTestBinBase)\JIT\Regression\JitBlue\DevDiv_255294\DevDiv_255294\DevDiv_255294.cmd">
            <Issue>11469, The test causes OutOfMemory exception in crossgen mode.</Issue> 
        </ExcludeList>
    </ItemGroup>

    <!-- The following are ARM32 failures -->

    <ItemGroup Condition="'$(XunitTestBinBase)' != '' and '$(BuildArch)' == 'arm'">
        <ExcludeList Include="$(XunitTestBinBase)\JIT\Methodical\tailcall_v4\hijacking\hijacking.cmd">
            <Issue>6217</Issue>
        </ExcludeList>
        <ExcludeList Include="$(XunitTestBinBase)\JIT\opt\Tailcall\TailcallVerifyWithPrefix\TailcallVerifyWithPrefix.cmd">
            <Issue>2420</Issue>
        </ExcludeList>
    </ItemGroup>

    <!-- Tests that need to be triaged for vararg usage as that is not supported -->
    <ItemGroup Condition="'$(XunitTestBinBase)' != ''">
        <ExcludeList Include="$(XunitTestBinBase)\JIT\Directed\PREFIX\unaligned\1\arglist\arglist.cmd">
            <Issue>needs triage</Issue>
        </ExcludeList>
        <ExcludeList Include="$(XunitTestBinBase)\JIT\Directed\PREFIX\unaligned\2\arglist\arglist.cmd">
            <Issue>needs triage</Issue>
        </ExcludeList>
        <ExcludeList Include="$(XunitTestBinBase)\JIT\Directed\PREFIX\unaligned\4\arglist\arglist.cmd">
            <Issue>needs triage</Issue>
        </ExcludeList>
        <ExcludeList Include="$(XunitTestBinBase)\JIT\Directed\PREFIX\volatile\1\arglist\arglist.cmd">
            <Issue>needs triage</Issue>
        </ExcludeList>
        <ExcludeList Include="$(XunitTestBinBase)\JIT\jit64\gc\misc\funclet\funclet.cmd">
            <Issue>needs triage</Issue>
        </ExcludeList>
        <ExcludeList Include="$(XunitTestBinBase)\JIT\jit64\mcc\interop\mcc_i00\mcc_i00.cmd">
            <Issue>needs triage</Issue>
        </ExcludeList>
        <ExcludeList Include="$(XunitTestBinBase)\JIT\jit64\mcc\interop\mcc_i01\mcc_i01.cmd">
            <Issue>needs triage</Issue>
        </ExcludeList>
        <ExcludeList Include="$(XunitTestBinBase)\JIT\jit64\mcc\interop\mcc_i02\mcc_i02.cmd">
            <Issue>needs triage</Issue>
        </ExcludeList>
        <ExcludeList Include="$(XunitTestBinBase)\JIT\jit64\mcc\interop\mcc_i03\mcc_i03.cmd">
            <Issue>needs triage</Issue>
        </ExcludeList>
        <ExcludeList Include="$(XunitTestBinBase)\JIT\jit64\mcc\interop\mcc_i10\mcc_i10.cmd">
            <Issue>needs triage</Issue>
        </ExcludeList>
        <ExcludeList Include="$(XunitTestBinBase)\JIT\jit64\mcc\interop\mcc_i11\mcc_i11.cmd">
            <Issue>needs triage</Issue>
        </ExcludeList>
        <ExcludeList Include="$(XunitTestBinBase)\JIT\jit64\mcc\interop\mcc_i12\mcc_i12.cmd">
            <Issue>needs triage</Issue>
        </ExcludeList>
        <ExcludeList Include="$(XunitTestBinBase)\JIT\jit64\mcc\interop\mcc_i13\mcc_i13.cmd">
            <Issue>needs triage</Issue>
        </ExcludeList>
        <ExcludeList Include="$(XunitTestBinBase)\JIT\jit64\mcc\interop\mcc_i30\mcc_i30.cmd">
            <Issue>needs triage</Issue>
        </ExcludeList>
        <ExcludeList Include="$(XunitTestBinBase)\JIT\jit64\mcc\interop\mcc_i31\mcc_i31.cmd">
            <Issue>needs triage</Issue>
        </ExcludeList>
        <ExcludeList Include="$(XunitTestBinBase)\JIT\jit64\mcc\interop\mcc_i32\mcc_i32.cmd">
            <Issue>needs triage</Issue>
        </ExcludeList>
        <ExcludeList Include="$(XunitTestBinBase)\JIT\jit64\mcc\interop\mcc_i33\mcc_i33.cmd">
            <Issue>needs triage</Issue>
        </ExcludeList>
        <ExcludeList Include="$(XunitTestBinBase)\JIT\jit64\mcc\interop\mcc_i50\mcc_i50.cmd">
            <Issue>needs triage</Issue>
        </ExcludeList>
        <ExcludeList Include="$(XunitTestBinBase)\JIT\jit64\mcc\interop\mcc_i51\mcc_i51.cmd">
            <Issue>needs triage</Issue>
        </ExcludeList>
        <ExcludeList Include="$(XunitTestBinBase)\JIT\jit64\mcc\interop\mcc_i52\mcc_i52.cmd">
            <Issue>needs triage</Issue>
        </ExcludeList>
        <ExcludeList Include="$(XunitTestBinBase)\JIT\jit64\mcc\interop\mcc_i53\mcc_i53.cmd">
            <Issue>needs triage</Issue>
        </ExcludeList>
        <ExcludeList Include="$(XunitTestBinBase)\JIT\jit64\mcc\interop\mcc_i60\mcc_i60.cmd">
            <Issue>needs triage</Issue>
        </ExcludeList>
        <ExcludeList Include="$(XunitTestBinBase)\JIT\jit64\mcc\interop\mcc_i61\mcc_i61.cmd">
            <Issue>needs triage</Issue>
        </ExcludeList>
        <ExcludeList Include="$(XunitTestBinBase)\JIT\jit64\mcc\interop\mcc_i62\mcc_i62.cmd">
            <Issue>needs triage</Issue>
        </ExcludeList>
        <ExcludeList Include="$(XunitTestBinBase)\JIT\jit64\mcc\interop\mcc_i63\mcc_i63.cmd">
            <Issue>needs triage</Issue>
        </ExcludeList>
        <ExcludeList Include="$(XunitTestBinBase)\JIT\jit64\mcc\interop\mcc_i70\mcc_i70.cmd">
            <Issue>needs triage</Issue>
        </ExcludeList>
        <ExcludeList Include="$(XunitTestBinBase)\JIT\jit64\mcc\interop\mcc_i71\mcc_i71.cmd">
            <Issue>needs triage</Issue>
        </ExcludeList>
        <ExcludeList Include="$(XunitTestBinBase)\JIT\jit64\mcc\interop\mcc_i72\mcc_i72.cmd">
            <Issue>needs triage</Issue>
        </ExcludeList>
        <ExcludeList Include="$(XunitTestBinBase)\JIT\jit64\mcc\interop\mcc_i73\mcc_i73.cmd">
            <Issue>needs triage</Issue>
        </ExcludeList>
        <ExcludeList Include="$(XunitTestBinBase)\JIT\jit64\mcc\interop\mcc_i80\mcc_i80.cmd">
            <Issue>needs triage</Issue>
        </ExcludeList>
        <ExcludeList Include="$(XunitTestBinBase)\JIT\jit64\mcc\interop\mcc_i81\mcc_i81.cmd">
            <Issue>needs triage</Issue>
        </ExcludeList>
        <ExcludeList Include="$(XunitTestBinBase)\JIT\jit64\mcc\interop\mcc_i82\mcc_i82.cmd">
            <Issue>needs triage</Issue>
        </ExcludeList>
        <ExcludeList Include="$(XunitTestBinBase)\JIT\jit64\mcc\interop\mcc_i83\mcc_i83.cmd">
            <Issue>needs triage</Issue>
        </ExcludeList>
        <ExcludeList Include="$(XunitTestBinBase)\JIT\Methodical\Coverage\arglist_pos\arglist_pos.cmd">
            <Issue>needs triage</Issue>
        </ExcludeList>
        <ExcludeList Include="$(XunitTestBinBase)\JIT\Methodical\refany\_il_dbgseq\_il_dbgseq.cmd">
            <Issue>needs triage</Issue>
        </ExcludeList>
        <ExcludeList Include="$(XunitTestBinBase)\JIT\Methodical\refany\_il_relseq\_il_relseq.cmd">
            <Issue>needs triage</Issue>
        </ExcludeList>
        <ExcludeList Include="$(XunitTestBinBase)\JIT\Regression\CLR-x86-EJIT\V1-M12-Beta2\b26323\b26323\b26323.cmd">
            <Issue>needs triage</Issue>
        </ExcludeList>
        <ExcludeList Include="$(XunitTestBinBase)\JIT\Regression\CLR-x86-JIT\V1-M09.5-PDC\b16423\b16423\b16423.cmd">
            <Issue>needs triage</Issue>
        </ExcludeList>
        <ExcludeList Include="$(XunitTestBinBase)\JIT\Regression\CLR-x86-JIT\V1-M09.5-PDC\b26324\b26324a\b26324a.cmd">
            <Issue>needs triage</Issue>
        </ExcludeList>
        <ExcludeList Include="$(XunitTestBinBase)\JIT\Regression\CLR-x86-JIT\V1-M09.5-PDC\b26324\b26324b\b26324b.cmd">
            <Issue>needs triage</Issue>
        </ExcludeList>
        <ExcludeList Include="$(XunitTestBinBase)\JIT\Regression\CLR-x86-JIT\V1-M09.5-PDC\b28901\b28901\b28901.cmd">
            <Issue>needs triage</Issue>
        </ExcludeList>
        <ExcludeList Include="$(XunitTestBinBase)\JIT\Regression\CLR-x86-JIT\V1-M09.5-PDC\b30838\b30838\b30838.cmd">
            <Issue>needs triage</Issue>
        </ExcludeList>
        <ExcludeList Include="$(XunitTestBinBase)\JIT\Regression\CLR-x86-JIT\V1-M09.5-PDC\b30864\b30864\b30864.cmd">
            <Issue>needs triage</Issue>
        </ExcludeList>
        <ExcludeList Include="$(XunitTestBinBase)\JIT\Regression\CLR-x86-JIT\V1-M09.5-PDC\b32374\b32374\b32374.cmd">
            <Issue>needs triage</Issue>
        </ExcludeList>
        <ExcludeList Include="$(XunitTestBinBase)\JIT\Regression\CLR-x86-JIT\V1-M11-Beta1\b35784\b35784\b35784.cmd">
            <Issue>needs triage</Issue>
        </ExcludeList>
        <ExcludeList Include="$(XunitTestBinBase)\JIT\Regression\CLR-x86-JIT\V1-M11-Beta1\b36472\b36472\b36472.cmd">
            <Issue>needs triage</Issue>
        </ExcludeList>
        <ExcludeList Include="$(XunitTestBinBase)\JIT\Regression\CLR-x86-JIT\V1-M11-Beta1\b37598\b37598\b37598.cmd">
            <Issue>needs triage</Issue>
        </ExcludeList>
        <ExcludeList Include="$(XunitTestBinBase)\JIT\Regression\CLR-x86-JIT\V1-M11-Beta1\b41391\b41391\b41391.cmd">
            <Issue>needs triage</Issue>
        </ExcludeList>
        <ExcludeList Include="$(XunitTestBinBase)\JIT\Regression\CLR-x86-JIT\V1-M11-Beta1\b46867\b46867\b46867.cmd">
            <Issue>needs triage</Issue>
        </ExcludeList>
        <ExcludeList Include="$(XunitTestBinBase)\JIT\Regression\CLR-x86-JIT\V1-M12-Beta2\b31745\b31745\b31745.cmd">
            <Issue>needs triage</Issue>
        </ExcludeList>
        <ExcludeList Include="$(XunitTestBinBase)\JIT\Regression\CLR-x86-JIT\V1-M12-Beta2\b31746\b31746\b31746.cmd">
            <Issue>needs triage</Issue>
        </ExcludeList>
        <ExcludeList Include="$(XunitTestBinBase)\JIT\Regression\CLR-x86-JIT\V1-M12-Beta2\b37646\b37646\b37646.cmd">
            <Issue>needs triage</Issue>
        </ExcludeList>
        <ExcludeList Include="$(XunitTestBinBase)\JIT\Regression\CLR-x86-JIT\V1-M12-Beta2\b41852\b41852\b41852.cmd">
            <Issue>needs triage</Issue>
        </ExcludeList>
        <ExcludeList Include="$(XunitTestBinBase)\JIT\Regression\CLR-x86-JIT\V1-M13-RTM\b88793\b88793\b88793.cmd">
            <Issue>needs triage</Issue>
        </ExcludeList>
        <ExcludeList Include="$(XunitTestBinBase)\JIT\Regression\CLR-x86-JIT\V1-M13-RTM\b91248\b91248\b91248.cmd">
            <Issue>needs triage</Issue>
        </ExcludeList>
        <ExcludeList Include="$(XunitTestBinBase)\JIT\Regression\CLR-x86-JIT\V2.0-Beta2\b409748\b409748\b409748.cmd">
            <Issue>needs triage</Issue>
        </ExcludeList>
    </ItemGroup>

    <!-- The following are tests that fail when building tests against packages -->

    <ItemGroup Condition="'$(XunitTestBinBase)' != '' and '$(BuildTestsAgainstPackages)' == 'true'">
        <ExcludeList Include="$(XunitTestBinBase)\JIT\superpmi\superpmicollect\superpmicollect.cmd">
            <Issue>needs triage</Issue>
        </ExcludeList>
        <ExcludeList Include="$(XunitTestBinBase)\JIT\Performance\CodeQuality\BenchmarksGame\k-nucleotide\k-nucleotide-1\k-nucleotide-1.cmd">
            <Issue>9314</Issue>
        </ExcludeList>
        <ExcludeList Include="$(XunitTestBinBase)\JIT\Performance\CodeQuality\BenchmarksGame\k-nucleotide\k-nucleotide-9\k-nucleotide-9.cmd">
            <Issue>9314</Issue>
        </ExcludeList>
        <ExcludeList Include="$(XunitTestBinBase)\JIT\Performance\CodeQuality\BenchmarksGame\regex-redux\regex-redux-1\regex-redux-1.cmd">
            <Issue>9314</Issue>
        </ExcludeList>
        <ExcludeList Include="$(XunitTestBinBase)\JIT\Performance\CodeQuality\BenchmarksGame\regex-redux\regex-redux-5\regex-redux-5.cmd">
            <Issue>9314</Issue>
        </ExcludeList>
        <ExcludeList Include="$(XunitTestBinBase)\JIT\Performance\CodeQuality\BenchmarksGame\reverse-complement\reverse-complement-1\reverse-complement-1.cmd">
            <Issue>9314</Issue>
        </ExcludeList>
        <ExcludeList Include="$(XunitTestBinBase)\JIT\Performance\CodeQuality\BenchmarksGame\reverse-complement\reverse-complement-6\reverse-complement-6.cmd">
            <Issue>9314</Issue>
        </ExcludeList>
    </ItemGroup>

    <!-- The following are tests that fail on non-Windows, which we must not run when building against packages -->

    <ItemGroup Condition="'$(XunitTestBinBase)' != '' and '$(BuildTestsAgainstPackages)' == 'true' and '$(TargetsWindows)' != 'true'">
        <ExcludeList Include="$(XunitTestBinBase)\CoreMangLib\cti\system\byte\ByteToString3\ByteToString3.cmd">
            <Issue>needs triage</Issue>
        </ExcludeList>
        <ExcludeList Include="$(XunitTestBinBase)\CoreMangLib\cti\system\convert\ConvertToInt32_4\ConvertToInt32_4.cmd">
            <Issue>needs triage</Issue>
        </ExcludeList>
        <ExcludeList Include="$(XunitTestBinBase)\CoreMangLib\cti\system\decimal\DecimalToInt32\DecimalToInt32.cmd">
            <Issue>needs triage</Issue>
        </ExcludeList>
        <ExcludeList Include="$(XunitTestBinBase)\CoreMangLib\cti\system\double\DoubleToString3\DoubleToString3.cmd">
            <Issue>needs triage</Issue>
        </ExcludeList>
        <ExcludeList Include="$(XunitTestBinBase)\CoreMangLib\cti\system\double\DoubleToString4\DoubleToString4.cmd">
            <Issue>needs triage</Issue>
        </ExcludeList>
        <ExcludeList Include="$(XunitTestBinBase)\CoreMangLib\cti\system\int64\Int64ToString3\Int64ToString3.cmd">
            <Issue>needs triage</Issue>
        </ExcludeList>
        <ExcludeList Include="$(XunitTestBinBase)\CoreMangLib\cti\system\int\Int32ToString3\Int32ToString3.cmd">
            <Issue>needs triage</Issue>
        </ExcludeList>
        <ExcludeList Include="$(XunitTestBinBase)\CoreMangLib\cti\system\multicastdelegate\MulticastDelegateCtor\MulticastDelegateCtor.cmd">
            <Issue>needs triage</Issue>
        </ExcludeList>
        <ExcludeList Include="$(XunitTestBinBase)\CoreMangLib\cti\system\reflection\emit\DynMethodJumpStubTests\DynMethodJumpStubTests\DynMethodJumpStubTests.cmd">
            <Issue>needs triage</Issue>
        </ExcludeList>
        <ExcludeList Include="$(XunitTestBinBase)\CoreMangLib\cti\system\runtime\interopservices\marshal\MarshalGetLastWin32Error_PSC\MarshalGetLastWin32Error_PSC.cmd">
            <Issue>needs triage</Issue>
        </ExcludeList>
        <ExcludeList Include="$(XunitTestBinBase)\CoreMangLib\cti\system\string\StringCompare15\StringCompare15.cmd">
            <Issue>needs triage</Issue>
        </ExcludeList>
        <ExcludeList Include="$(XunitTestBinBase)\CoreMangLib\cti\system\string\StringCompare1\StringCompare1.cmd">
            <Issue>needs triage</Issue>
        </ExcludeList>
        <ExcludeList Include="$(XunitTestBinBase)\CoreMangLib\cti\system\string\StringCompare2\StringCompare2.cmd">
            <Issue>needs triage</Issue>
        </ExcludeList>
        <ExcludeList Include="$(XunitTestBinBase)\CoreMangLib\cti\system\uint16\UInt16ToString3\UInt16ToString3.cmd">
            <Issue>needs triage</Issue>
        </ExcludeList>
        <ExcludeList Include="$(XunitTestBinBase)\CoreMangLib\cti\system\uint16\UInt16ToString4\UInt16ToString4.cmd">
            <Issue>needs triage</Issue>
        </ExcludeList>
        <ExcludeList Include="$(XunitTestBinBase)\CoreMangLib\cti\system\uint32\UInt32ToString2\UInt32ToString2.cmd">
            <Issue>needs triage</Issue>
        </ExcludeList>
        <ExcludeList Include="$(XunitTestBinBase)\CoreMangLib\system\collections\generic\hashset\Regression_Dev10_609271\Regression_Dev10_609271.cmd">
            <Issue>needs triage</Issue>
        </ExcludeList>
        <ExcludeList Include="$(XunitTestBinBase)\CoreMangLib\system\collections\generic\hashset\Regression_Dev10_624201\Regression_Dev10_624201.cmd">
            <Issue>needs triage</Issue>
        </ExcludeList>
        <ExcludeList Include="$(XunitTestBinBase)\GC\Coverage\271010\271010.cmd">
            <Issue>needs triage</Issue>
        </ExcludeList>
        <ExcludeList Include="$(XunitTestBinBase)\GC\Coverage\smalloom\smalloom.cmd">
            <Issue>needs triage</Issue>
        </ExcludeList>
        <ExcludeList Include="$(XunitTestBinBase)\GC\Features\BackgroundGC\foregroundgc\foregroundgc.cmd">
            <Issue>needs triage</Issue>
        </ExcludeList>
        <ExcludeList Include="$(XunitTestBinBase)\GC\Features\LOHFragmentation\lohfragmentation\lohfragmentation.cmd">
            <Issue>needs triage</Issue>
        </ExcludeList>
        <ExcludeList Include="$(XunitTestBinBase)\GC\LargeMemory\API\gc\collect\collect.cmd">
            <Issue>needs triage</Issue>
        </ExcludeList>
        <ExcludeList Include="$(XunitTestBinBase)\GC\LargeMemory\API\gc\getgeneration\getgeneration.cmd">
            <Issue>needs triage</Issue>
        </ExcludeList>
        <ExcludeList Include="$(XunitTestBinBase)\GC\LargeMemory\API\gc\reregisterforfinalize\reregisterforfinalize.cmd">
            <Issue>needs triage</Issue>
        </ExcludeList>
        <ExcludeList Include="$(XunitTestBinBase)\GC\LargeMemory\Allocation\finalizertest\finalizertest.cmd">
            <Issue>needs triage</Issue>
        </ExcludeList>
        <ExcludeList Include="$(XunitTestBinBase)\GC\LargeMemory\Allocation\largeexceptiontest\largeexceptiontest.cmd">
            <Issue>3392</Issue>
        </ExcludeList>
        <ExcludeList Include="$(XunitTestBinBase)\GC\LargeMemory\API\gc\gettotalmemory\gettotalmemory.cmd">
            <Issue>3392</Issue>
        </ExcludeList>
        <ExcludeList Include="$(XunitTestBinBase)\GC\LargeMemory\API\gc\keepalive\keepalive.cmd">
            <Issue>3392</Issue>
        </ExcludeList>
        <ExcludeList Include="$(XunitTestBinBase)\GC\LargeMemory\API\gc\suppressfinalize\suppressfinalize.cmd">
            <Issue>3392</Issue>
        </ExcludeList>
        <ExcludeList Include="$(XunitTestBinBase)\GC\Regressions\dev10bugs\536168\536168\536168.cmd">
            <Issue>needs triage</Issue>
        </ExcludeList>
        <ExcludeList Include="$(XunitTestBinBase)\GC\Scenarios\BaseFinal\basefinal\basefinal.cmd">
            <Issue>needs triage</Issue>
        </ExcludeList>
        <ExcludeList Include="$(XunitTestBinBase)\GC\Scenarios\DoublinkList\doublinknoleak\doublinknoleak.cmd">
            <Issue>needs triage</Issue>
        </ExcludeList>
        <ExcludeList Include="$(XunitTestBinBase)\GC\Stress\Framework\ReliabilityFramework\ReliabilityFramework.cmd">
            <Issue>needs triage</Issue>
        </ExcludeList>
        <ExcludeList Include="$(XunitTestBinBase)\Interop\MarshalAPI\GetNativeVariantForObject\GetNativeVariantForObject\GetNativeVariantForObject.cmd">
            <Issue>needs triage</Issue>
        </ExcludeList>
        <ExcludeList Include="$(XunitTestBinBase)\Interop\MarshalAPI\GetObjectForNativeVariant\GetObjectForNativeVariant\GetObjectForNativeVariant.cmd">
            <Issue>needs triage</Issue>
        </ExcludeList>
        <ExcludeList Include="$(XunitTestBinBase)\Interop\MarshalAPI\GetObjectsForNativeVariants\GetObjectsForNativeVariants\GetObjectsForNativeVariants.cmd">
            <Issue>needs triage</Issue>
        </ExcludeList>
        <ExcludeList Include="$(XunitTestBinBase)\Interop\MarshalAPI\IUnknown\IUnknownTest\IUnknownTest.cmd">
            <Issue>needs triage</Issue>
        </ExcludeList>
        <ExcludeList Include="$(XunitTestBinBase)\Interop\SizeConst\SizeConstTest\SizeConstTest.cmd">
            <Issue>needs triage</Issue>
        </ExcludeList>
        <ExcludeList Include="$(XunitTestBinBase)\Interop\StructMarshalling\PInvoke\MarshalStructAsLayoutExp\MarshalStructAsLayoutExp.cmd">
            <Issue>needs triage</Issue>
        </ExcludeList>
        <ExcludeList Include="$(XunitTestBinBase)\JIT\Directed\IL\PInvokeTail\PInvokeTail\PInvokeTail.cmd">
            <Issue>needs triage</Issue>
        </ExcludeList>
        <ExcludeList Include="$(XunitTestBinBase)\JIT\Directed\IL\PInvokeTail\TailWinApi\TailWinApi.cmd">
            <Issue>needs triage</Issue>
        </ExcludeList>
        <ExcludeList Include="$(XunitTestBinBase)\JIT\Directed\PREFIX\unaligned\1\arglist\arglist.cmd">
            <Issue>needs triage</Issue>
        </ExcludeList>
        <ExcludeList Include="$(XunitTestBinBase)\JIT\Directed\PREFIX\unaligned\2\arglist\arglist.cmd">
            <Issue>needs triage</Issue>
        </ExcludeList>
        <ExcludeList Include="$(XunitTestBinBase)\JIT\Directed\PREFIX\unaligned\4\arglist\arglist.cmd">
            <Issue>needs triage</Issue>
        </ExcludeList>
        <ExcludeList Include="$(XunitTestBinBase)\JIT\Directed\PREFIX\volatile\1\arglist\arglist.cmd">
            <Issue>needs triage</Issue>
        </ExcludeList>
        <ExcludeList Include="$(XunitTestBinBase)\JIT\Directed\RVAInit\extended\extended.cmd">
            <Issue>needs triage</Issue>
        </ExcludeList>
        <ExcludeList Include="$(XunitTestBinBase)\JIT\Directed\RVAInit\overlap\overlap.cmd">
            <Issue>needs triage</Issue>
        </ExcludeList>
        <ExcludeList Include="$(XunitTestBinBase)\JIT\Directed\StructABI\StructABI\StructABI.cmd">
            <Issue>needs triage</Issue>
        </ExcludeList>
        <ExcludeList Include="$(XunitTestBinBase)\JIT\Directed\UnrollLoop\loop2_cs_d\loop2_cs_d.cmd">
            <Issue>needs triage</Issue>
        </ExcludeList>
        <ExcludeList Include="$(XunitTestBinBase)\JIT\Directed\UnrollLoop\loop2_cs_do\loop2_cs_do.cmd">
            <Issue>needs triage</Issue>
        </ExcludeList>
        <ExcludeList Include="$(XunitTestBinBase)\JIT\Directed\UnrollLoop\loop2_cs_r\loop2_cs_r.cmd">
            <Issue>needs triage</Issue>
        </ExcludeList>
        <ExcludeList Include="$(XunitTestBinBase)\JIT\Directed\UnrollLoop\loop2_cs_ro\loop2_cs_ro.cmd">
            <Issue>needs triage</Issue>
        </ExcludeList>
        <ExcludeList Include="$(XunitTestBinBase)\JIT\Directed\UnrollLoop\loop6_cs_d\loop6_cs_d.cmd">
            <Issue>needs triage</Issue>
        </ExcludeList>
        <ExcludeList Include="$(XunitTestBinBase)\JIT\Directed\UnrollLoop\loop6_cs_do\loop6_cs_do.cmd">
            <Issue>needs triage</Issue>
        </ExcludeList>
        <ExcludeList Include="$(XunitTestBinBase)\JIT\Directed\UnrollLoop\loop6_cs_r\loop6_cs_r.cmd">
            <Issue>needs triage</Issue>
        </ExcludeList>
        <ExcludeList Include="$(XunitTestBinBase)\JIT\Directed\UnrollLoop\loop6_cs_ro\loop6_cs_ro.cmd">
            <Issue>needs triage</Issue>
        </ExcludeList>
        <ExcludeList Include="$(XunitTestBinBase)\JIT\Directed\coverage\importer\Desktop\bleref_il_d\bleref_il_d.cmd">
            <Issue>needs triage</Issue>
        </ExcludeList>
        <ExcludeList Include="$(XunitTestBinBase)\JIT\Directed\coverage\importer\Desktop\bleref_il_r\bleref_il_r.cmd">
            <Issue>needs triage</Issue>
        </ExcludeList>
        <ExcludeList Include="$(XunitTestBinBase)\JIT\Directed\coverage\importer\Desktop\ldelemnullarr1_il_d\ldelemnullarr1_il_d.cmd">
            <Issue>needs triage</Issue>
        </ExcludeList>
        <ExcludeList Include="$(XunitTestBinBase)\JIT\Directed\coverage\importer\Desktop\ldelemnullarr1_il_r\ldelemnullarr1_il_r.cmd">
            <Issue>needs triage</Issue>
        </ExcludeList>
        <ExcludeList Include="$(XunitTestBinBase)\JIT\Directed\coverage\importer\Desktop\nonrefsdarr_il_d\nonrefsdarr_il_d.cmd">
            <Issue>needs triage</Issue>
        </ExcludeList>
        <ExcludeList Include="$(XunitTestBinBase)\JIT\Directed\coverage\importer\Desktop\nonrefsdarr_il_r\nonrefsdarr_il_r.cmd">
            <Issue>needs triage</Issue>
        </ExcludeList>
        <ExcludeList Include="$(XunitTestBinBase)\JIT\Directed\coverage\oldtests\Desktop\callipinvoke_il_d\callipinvoke_il_d.cmd">
            <Issue>needs triage</Issue>
        </ExcludeList>
        <ExcludeList Include="$(XunitTestBinBase)\JIT\Directed\coverage\oldtests\Desktop\callipinvoke_il_r\callipinvoke_il_r.cmd">
            <Issue>needs triage</Issue>
        </ExcludeList>
        <ExcludeList Include="$(XunitTestBinBase)\JIT\Directed\coverage\oldtests\callipinvoke\callipinvoke.cmd">
            <Issue>needs triage</Issue>
        </ExcludeList>
        <ExcludeList Include="$(XunitTestBinBase)\JIT\Directed\intrinsic\interlocked\rva_rvastatic1\rva_rvastatic1.cmd">
            <Issue>needs triage</Issue>
        </ExcludeList>
        <ExcludeList Include="$(XunitTestBinBase)\JIT\Directed\intrinsic\interlocked\rva_rvastatic2\rva_rvastatic2.cmd">
            <Issue>needs triage</Issue>
        </ExcludeList>
        <ExcludeList Include="$(XunitTestBinBase)\JIT\Directed\intrinsic\interlocked\rva_rvastatic3\rva_rvastatic3.cmd">
            <Issue>needs triage</Issue>
        </ExcludeList>
        <ExcludeList Include="$(XunitTestBinBase)\JIT\Directed\intrinsic\interlocked\rva_rvastatic4\rva_rvastatic4.cmd">
            <Issue>needs triage</Issue>
        </ExcludeList>
        <ExcludeList Include="$(XunitTestBinBase)\JIT\Directed\pinning\object-pin\object-pin\object-pin.cmd">
            <Issue>needs triage</Issue>
        </ExcludeList>
        <ExcludeList Include="$(XunitTestBinBase)\JIT\Directed\pinvoke\calli_excep\calli_excep.cmd">
            <Issue>needs triage</Issue>
        </ExcludeList>
        <ExcludeList Include="$(XunitTestBinBase)\JIT\Directed\pinvoke\jump\jump.cmd">
            <Issue>needs triage</Issue>
        </ExcludeList>
        <ExcludeList Include="$(XunitTestBinBase)\JIT\Directed\pinvoke\pinvoke-bug\pinvoke-bug.cmd">
            <Issue>needs triage</Issue>
        </ExcludeList>
        <ExcludeList Include="$(XunitTestBinBase)\JIT\Directed\pinvoke\preemptive_cooperative\preemptive_cooperative.cmd">
            <Issue>needs triage</Issue>
        </ExcludeList>
        <ExcludeList Include="$(XunitTestBinBase)\JIT\Directed\pinvoke\sin\sin.cmd">
            <Issue>needs triage</Issue>
        </ExcludeList>
        <ExcludeList Include="$(XunitTestBinBase)\JIT\Directed\pinvoke\sysinfo_cs\sysinfo_cs.cmd">
            <Issue>needs triage</Issue>
        </ExcludeList>
        <ExcludeList Include="$(XunitTestBinBase)\JIT\Directed\pinvoke\sysinfo_il\sysinfo_il.cmd">
            <Issue>needs triage</Issue>
        </ExcludeList>
        <ExcludeList Include="$(XunitTestBinBase)\JIT\Directed\pinvoke\tail\tail.cmd">
            <Issue>needs triage</Issue>
        </ExcludeList>
        <ExcludeList Include="$(XunitTestBinBase)\JIT\Directed\rvastatics\rvastatic1\rvastatic1.cmd">
            <Issue>needs triage</Issue>
        </ExcludeList>
        <ExcludeList Include="$(XunitTestBinBase)\JIT\Directed\rvastatics\rvastatic2\rvastatic2.cmd">
            <Issue>needs triage</Issue>
        </ExcludeList>
        <ExcludeList Include="$(XunitTestBinBase)\JIT\Directed\rvastatics\rvastatic3\rvastatic3.cmd">
            <Issue>needs triage</Issue>
        </ExcludeList>
        <ExcludeList Include="$(XunitTestBinBase)\JIT\Directed\rvastatics\rvastatic4\rvastatic4.cmd">
            <Issue>needs triage</Issue>
        </ExcludeList>
        <ExcludeList Include="$(XunitTestBinBase)\JIT\Directed\rvastatics\rvastatic5\rvastatic5.cmd">
            <Issue>needs triage</Issue>
        </ExcludeList>
        <ExcludeList Include="$(XunitTestBinBase)\JIT\Directed\tls\mutualrecurthd-tls\mutualrecurthd-tls.cmd">
            <Issue>needs triage</Issue>
        </ExcludeList>
        <ExcludeList Include="$(XunitTestBinBase)\JIT\Directed\tls\test-tls\test-tls.cmd">
            <Issue>needs triage</Issue>
        </ExcludeList>
        <ExcludeList Include="$(XunitTestBinBase)\JIT\Generics\Fields\getclassfrommethodparam\getclassfrommethodparam.cmd">
            <Issue>needs triage</Issue>
        </ExcludeList>
        <ExcludeList Include="$(XunitTestBinBase)\JIT\Generics\pinvoke\instance01\instance01.cmd">
            <Issue>needs triage</Issue>
        </ExcludeList>
        <ExcludeList Include="$(XunitTestBinBase)\JIT\Generics\pinvoke\instance02\instance02.cmd">
            <Issue>needs triage</Issue>
        </ExcludeList>
        <ExcludeList Include="$(XunitTestBinBase)\JIT\Generics\pinvoke\instance03\instance03.cmd">
            <Issue>needs triage</Issue>
        </ExcludeList>
        <ExcludeList Include="$(XunitTestBinBase)\JIT\Generics\pinvoke\static01\static01.cmd">
            <Issue>needs triage</Issue>
        </ExcludeList>
        <ExcludeList Include="$(XunitTestBinBase)\JIT\Generics\pinvoke\static02\static02.cmd">
            <Issue>needs triage</Issue>
        </ExcludeList>
        <ExcludeList Include="$(XunitTestBinBase)\JIT\Methodical\Boxing\xlang\_dbgsin_cs_il\_dbgsin_cs_il.cmd">
            <Issue>needs triage</Issue>
        </ExcludeList>
        <ExcludeList Include="$(XunitTestBinBase)\JIT\Methodical\Boxing\xlang\_dbgsin_il_cs\_dbgsin_il_cs.cmd">
            <Issue>needs triage</Issue>
        </ExcludeList>
        <ExcludeList Include="$(XunitTestBinBase)\JIT\Methodical\Boxing\xlang\_dbgsin_il_il\_dbgsin_il_il.cmd">
            <Issue>needs triage</Issue>
        </ExcludeList>
        <ExcludeList Include="$(XunitTestBinBase)\JIT\Methodical\Boxing\xlang\_odbgsin_cs_il\_odbgsin_cs_il.cmd">
            <Issue>needs triage</Issue>
        </ExcludeList>
        <ExcludeList Include="$(XunitTestBinBase)\JIT\Methodical\Boxing\xlang\_odbgsin_il_cs\_odbgsin_il_cs.cmd">
            <Issue>needs triage</Issue>
        </ExcludeList>
        <ExcludeList Include="$(XunitTestBinBase)\JIT\Methodical\Boxing\xlang\_odbgsin_il_il\_odbgsin_il_il.cmd">
            <Issue>needs triage</Issue>
        </ExcludeList>
        <ExcludeList Include="$(XunitTestBinBase)\JIT\Methodical\Boxing\xlang\_orelsin_cs_il\_orelsin_cs_il.cmd">
            <Issue>needs triage</Issue>
        </ExcludeList>
        <ExcludeList Include="$(XunitTestBinBase)\JIT\Methodical\Boxing\xlang\_orelsin_il_cs\_orelsin_il_cs.cmd">
            <Issue>needs triage</Issue>
        </ExcludeList>
        <ExcludeList Include="$(XunitTestBinBase)\JIT\Methodical\Boxing\xlang\_orelsin_il_il\_orelsin_il_il.cmd">
            <Issue>needs triage</Issue>
        </ExcludeList>
        <ExcludeList Include="$(XunitTestBinBase)\JIT\Methodical\Boxing\xlang\_relsin_cs_il\_relsin_cs_il.cmd">
            <Issue>needs triage</Issue>
        </ExcludeList>
        <ExcludeList Include="$(XunitTestBinBase)\JIT\Methodical\Boxing\xlang\_relsin_il_cs\_relsin_il_cs.cmd">
            <Issue>needs triage</Issue>
        </ExcludeList>
        <ExcludeList Include="$(XunitTestBinBase)\JIT\Methodical\Boxing\xlang\_relsin_il_il\_relsin_il_il.cmd">
            <Issue>needs triage</Issue>
        </ExcludeList>
        <ExcludeList Include="$(XunitTestBinBase)\JIT\Methodical\Coverage\arglist_pos\arglist_pos.cmd">
            <Issue>needs triage</Issue>
        </ExcludeList>
        <ExcludeList Include="$(XunitTestBinBase)\JIT\Methodical\cctor\misc\global_il_d\global_il_d.cmd">
            <Issue>needs triage</Issue>
        </ExcludeList>
        <ExcludeList Include="$(XunitTestBinBase)\JIT\Methodical\cctor\misc\global_il_r\global_il_r.cmd">
            <Issue>needs triage</Issue>
        </ExcludeList>
        <ExcludeList Include="$(XunitTestBinBase)\JIT\Methodical\cctor\xassem\xprecise3_cs_d\xprecise3_cs_d.cmd">
            <Issue>needs triage</Issue>
        </ExcludeList>
        <ExcludeList Include="$(XunitTestBinBase)\JIT\Methodical\cctor\xassem\xprecise3_cs_do\xprecise3_cs_do.cmd">
            <Issue>needs triage</Issue>
        </ExcludeList>
        <ExcludeList Include="$(XunitTestBinBase)\JIT\Methodical\cctor\xassem\xprecise3_cs_r\xprecise3_cs_r.cmd">
            <Issue>needs triage</Issue>
        </ExcludeList>
        <ExcludeList Include="$(XunitTestBinBase)\JIT\Methodical\cctor\xassem\xprecise3_cs_ro\xprecise3_cs_ro.cmd">
            <Issue>needs triage</Issue>
        </ExcludeList>
        <ExcludeList Include="$(XunitTestBinBase)\JIT\Methodical\delegate\_XModuledeleg1_d\_XModuledeleg1_d.cmd">
            <Issue>needs triage</Issue>
        </ExcludeList>
        <ExcludeList Include="$(XunitTestBinBase)\JIT\Methodical\delegate\_XModuledeleg1_do\_XModuledeleg1_do.cmd">
            <Issue>needs triage</Issue>
        </ExcludeList>
        <ExcludeList Include="$(XunitTestBinBase)\JIT\Methodical\delegate\_XModuledeleg1_r\_XModuledeleg1_r.cmd">
            <Issue>needs triage</Issue>
        </ExcludeList>
        <ExcludeList Include="$(XunitTestBinBase)\JIT\Methodical\delegate\_XModuledeleg1_ro\_XModuledeleg1_ro.cmd">
            <Issue>needs triage</Issue>
        </ExcludeList>
        <ExcludeList Include="$(XunitTestBinBase)\JIT\Methodical\delegate\_XModuledeleg2_d\_XModuledeleg2_d.cmd">
            <Issue>needs triage</Issue>
        </ExcludeList>
        <ExcludeList Include="$(XunitTestBinBase)\JIT\Methodical\delegate\_XModuledeleg2_do\_XModuledeleg2_do.cmd">
            <Issue>needs triage</Issue>
        </ExcludeList>
        <ExcludeList Include="$(XunitTestBinBase)\JIT\Methodical\delegate\_XModuledeleg2_r\_XModuledeleg2_r.cmd">
            <Issue>needs triage</Issue>
        </ExcludeList>
        <ExcludeList Include="$(XunitTestBinBase)\JIT\Methodical\delegate\_XModuledeleg2_ro\_XModuledeleg2_ro.cmd">
            <Issue>needs triage</Issue>
        </ExcludeList>
        <ExcludeList Include="$(XunitTestBinBase)\JIT\Methodical\eh\deadcode\badcodeafterfinally_d\badcodeafterfinally_d.cmd">
            <Issue>needs triage</Issue>
        </ExcludeList>
        <ExcludeList Include="$(XunitTestBinBase)\JIT\Methodical\eh\deadcode\badcodeafterfinally_r\badcodeafterfinally_r.cmd">
            <Issue>needs triage</Issue>
        </ExcludeList>
        <ExcludeList Include="$(XunitTestBinBase)\JIT\Methodical\explicit\coverage\expl_byte_1_d\expl_byte_1_d.cmd">
            <Issue>needs triage</Issue>
        </ExcludeList>
        <ExcludeList Include="$(XunitTestBinBase)\JIT\Methodical\explicit\coverage\expl_byte_1_r\expl_byte_1_r.cmd">
            <Issue>needs triage</Issue>
        </ExcludeList>
        <ExcludeList Include="$(XunitTestBinBase)\JIT\Methodical\explicit\coverage\expl_double_1_d\expl_double_1_d.cmd">
            <Issue>needs triage</Issue>
        </ExcludeList>
        <ExcludeList Include="$(XunitTestBinBase)\JIT\Methodical\explicit\coverage\expl_double_1_r\expl_double_1_r.cmd">
            <Issue>needs triage</Issue>
        </ExcludeList>
        <ExcludeList Include="$(XunitTestBinBase)\JIT\Methodical\explicit\coverage\expl_float_1_d\expl_float_1_d.cmd">
            <Issue>needs triage</Issue>
        </ExcludeList>
        <ExcludeList Include="$(XunitTestBinBase)\JIT\Methodical\explicit\coverage\expl_float_1_r\expl_float_1_r.cmd">
            <Issue>needs triage</Issue>
        </ExcludeList>
        <ExcludeList Include="$(XunitTestBinBase)\JIT\Methodical\explicit\coverage\expl_gc_byte_1_d\expl_gc_byte_1_d.cmd">
            <Issue>needs triage</Issue>
        </ExcludeList>
        <ExcludeList Include="$(XunitTestBinBase)\JIT\Methodical\explicit\coverage\expl_gc_byte_1_r\expl_gc_byte_1_r.cmd">
            <Issue>needs triage</Issue>
        </ExcludeList>
        <ExcludeList Include="$(XunitTestBinBase)\JIT\Methodical\explicit\coverage\expl_gc_double_1_d\expl_gc_double_1_d.cmd">
            <Issue>needs triage</Issue>
        </ExcludeList>
        <ExcludeList Include="$(XunitTestBinBase)\JIT\Methodical\explicit\coverage\expl_gc_double_1_r\expl_gc_double_1_r.cmd">
            <Issue>needs triage</Issue>
        </ExcludeList>
        <ExcludeList Include="$(XunitTestBinBase)\JIT\Methodical\explicit\coverage\expl_gc_float_1_d\expl_gc_float_1_d.cmd">
            <Issue>needs triage</Issue>
        </ExcludeList>
        <ExcludeList Include="$(XunitTestBinBase)\JIT\Methodical\explicit\coverage\expl_gc_float_1_r\expl_gc_float_1_r.cmd">
            <Issue>needs triage</Issue>
        </ExcludeList>
        <ExcludeList Include="$(XunitTestBinBase)\JIT\Methodical\explicit\coverage\expl_gc_int_1_d\expl_gc_int_1_d.cmd">
            <Issue>needs triage</Issue>
        </ExcludeList>
        <ExcludeList Include="$(XunitTestBinBase)\JIT\Methodical\explicit\coverage\expl_gc_int_1_r\expl_gc_int_1_r.cmd">
            <Issue>needs triage</Issue>
        </ExcludeList>
        <ExcludeList Include="$(XunitTestBinBase)\JIT\Methodical\explicit\coverage\expl_gc_long_1_d\expl_gc_long_1_d.cmd">
            <Issue>needs triage</Issue>
        </ExcludeList>
        <ExcludeList Include="$(XunitTestBinBase)\JIT\Methodical\explicit\coverage\expl_gc_long_1_r\expl_gc_long_1_r.cmd">
            <Issue>needs triage</Issue>
        </ExcludeList>
        <ExcludeList Include="$(XunitTestBinBase)\JIT\Methodical\explicit\coverage\expl_gc_obj_1_d\expl_gc_obj_1_d.cmd">
            <Issue>needs triage</Issue>
        </ExcludeList>
        <ExcludeList Include="$(XunitTestBinBase)\JIT\Methodical\explicit\coverage\expl_gc_obj_1_r\expl_gc_obj_1_r.cmd">
            <Issue>needs triage</Issue>
        </ExcludeList>
        <ExcludeList Include="$(XunitTestBinBase)\JIT\Methodical\explicit\coverage\expl_gc_short_1_d\expl_gc_short_1_d.cmd">
            <Issue>needs triage</Issue>
        </ExcludeList>
        <ExcludeList Include="$(XunitTestBinBase)\JIT\Methodical\explicit\coverage\expl_gc_short_1_r\expl_gc_short_1_r.cmd">
            <Issue>needs triage</Issue>
        </ExcludeList>
        <ExcludeList Include="$(XunitTestBinBase)\JIT\Methodical\explicit\coverage\expl_gc_val_1_d\expl_gc_val_1_d.cmd">
            <Issue>needs triage</Issue>
        </ExcludeList>
        <ExcludeList Include="$(XunitTestBinBase)\JIT\Methodical\explicit\coverage\expl_gc_val_1_r\expl_gc_val_1_r.cmd">
            <Issue>needs triage</Issue>
        </ExcludeList>
        <ExcludeList Include="$(XunitTestBinBase)\JIT\Methodical\explicit\coverage\expl_int_1_d\expl_int_1_d.cmd">
            <Issue>needs triage</Issue>
        </ExcludeList>
        <ExcludeList Include="$(XunitTestBinBase)\JIT\Methodical\explicit\coverage\expl_int_1_r\expl_int_1_r.cmd">
            <Issue>needs triage</Issue>
        </ExcludeList>
        <ExcludeList Include="$(XunitTestBinBase)\JIT\Methodical\explicit\coverage\expl_long_1_d\expl_long_1_d.cmd">
            <Issue>needs triage</Issue>
        </ExcludeList>
        <ExcludeList Include="$(XunitTestBinBase)\JIT\Methodical\explicit\coverage\expl_long_1_r\expl_long_1_r.cmd">
            <Issue>needs triage</Issue>
        </ExcludeList>
        <ExcludeList Include="$(XunitTestBinBase)\JIT\Methodical\explicit\coverage\expl_obj_1_d\expl_obj_1_d.cmd">
            <Issue>needs triage</Issue>
        </ExcludeList>
        <ExcludeList Include="$(XunitTestBinBase)\JIT\Methodical\explicit\coverage\expl_obj_1_r\expl_obj_1_r.cmd">
            <Issue>needs triage</Issue>
        </ExcludeList>
        <ExcludeList Include="$(XunitTestBinBase)\JIT\Methodical\explicit\coverage\expl_short_1_d\expl_short_1_d.cmd">
            <Issue>needs triage</Issue>
        </ExcludeList>
        <ExcludeList Include="$(XunitTestBinBase)\JIT\Methodical\explicit\coverage\expl_short_1_r\expl_short_1_r.cmd">
            <Issue>needs triage</Issue>
        </ExcludeList>
        <ExcludeList Include="$(XunitTestBinBase)\JIT\Methodical\explicit\coverage\expl_val_1_d\expl_val_1_d.cmd">
            <Issue>needs triage</Issue>
        </ExcludeList>
        <ExcludeList Include="$(XunitTestBinBase)\JIT\Methodical\explicit\coverage\expl_val_1_r\expl_val_1_r.cmd">
            <Issue>needs triage</Issue>
        </ExcludeList>
        <ExcludeList Include="$(XunitTestBinBase)\JIT\Methodical\explicit\coverage\seq_byte_1_d\seq_byte_1_d.cmd">
            <Issue>needs triage</Issue>
        </ExcludeList>
        <ExcludeList Include="$(XunitTestBinBase)\JIT\Methodical\explicit\coverage\seq_byte_1_r\seq_byte_1_r.cmd">
            <Issue>needs triage</Issue>
        </ExcludeList>
        <ExcludeList Include="$(XunitTestBinBase)\JIT\Methodical\explicit\coverage\seq_double_1_d\seq_double_1_d.cmd">
            <Issue>needs triage</Issue>
        </ExcludeList>
        <ExcludeList Include="$(XunitTestBinBase)\JIT\Methodical\explicit\coverage\seq_double_1_r\seq_double_1_r.cmd">
            <Issue>needs triage</Issue>
        </ExcludeList>
        <ExcludeList Include="$(XunitTestBinBase)\JIT\Methodical\explicit\coverage\seq_float_1_d\seq_float_1_d.cmd">
            <Issue>needs triage</Issue>
        </ExcludeList>
        <ExcludeList Include="$(XunitTestBinBase)\JIT\Methodical\explicit\coverage\seq_float_1_r\seq_float_1_r.cmd">
            <Issue>needs triage</Issue>
        </ExcludeList>
        <ExcludeList Include="$(XunitTestBinBase)\JIT\Methodical\explicit\coverage\seq_gc_byte_1_d\seq_gc_byte_1_d.cmd">
            <Issue>needs triage</Issue>
        </ExcludeList>
        <ExcludeList Include="$(XunitTestBinBase)\JIT\Methodical\explicit\coverage\seq_gc_byte_1_r\seq_gc_byte_1_r.cmd">
            <Issue>needs triage</Issue>
        </ExcludeList>
        <ExcludeList Include="$(XunitTestBinBase)\JIT\Methodical\explicit\coverage\seq_gc_double_1_d\seq_gc_double_1_d.cmd">
            <Issue>needs triage</Issue>
        </ExcludeList>
        <ExcludeList Include="$(XunitTestBinBase)\JIT\Methodical\explicit\coverage\seq_gc_double_1_r\seq_gc_double_1_r.cmd">
            <Issue>needs triage</Issue>
        </ExcludeList>
        <ExcludeList Include="$(XunitTestBinBase)\JIT\Methodical\explicit\coverage\seq_gc_float_1_d\seq_gc_float_1_d.cmd">
            <Issue>needs triage</Issue>
        </ExcludeList>
        <ExcludeList Include="$(XunitTestBinBase)\JIT\Methodical\explicit\coverage\seq_gc_float_1_r\seq_gc_float_1_r.cmd">
            <Issue>needs triage</Issue>
        </ExcludeList>
        <ExcludeList Include="$(XunitTestBinBase)\JIT\Methodical\explicit\coverage\seq_gc_int_1_d\seq_gc_int_1_d.cmd">
            <Issue>needs triage</Issue>
        </ExcludeList>
        <ExcludeList Include="$(XunitTestBinBase)\JIT\Methodical\explicit\coverage\seq_gc_int_1_r\seq_gc_int_1_r.cmd">
            <Issue>needs triage</Issue>
        </ExcludeList>
        <ExcludeList Include="$(XunitTestBinBase)\JIT\Methodical\explicit\coverage\seq_gc_long_1_d\seq_gc_long_1_d.cmd">
            <Issue>needs triage</Issue>
        </ExcludeList>
        <ExcludeList Include="$(XunitTestBinBase)\JIT\Methodical\explicit\coverage\seq_gc_long_1_r\seq_gc_long_1_r.cmd">
            <Issue>needs triage</Issue>
        </ExcludeList>
        <ExcludeList Include="$(XunitTestBinBase)\JIT\Methodical\explicit\coverage\seq_gc_obj_1_d\seq_gc_obj_1_d.cmd">
            <Issue>needs triage</Issue>
        </ExcludeList>
        <ExcludeList Include="$(XunitTestBinBase)\JIT\Methodical\explicit\coverage\seq_gc_obj_1_r\seq_gc_obj_1_r.cmd">
            <Issue>needs triage</Issue>
        </ExcludeList>
        <ExcludeList Include="$(XunitTestBinBase)\JIT\Methodical\explicit\coverage\seq_gc_short_1_d\seq_gc_short_1_d.cmd">
            <Issue>needs triage</Issue>
        </ExcludeList>
        <ExcludeList Include="$(XunitTestBinBase)\JIT\Methodical\explicit\coverage\seq_gc_short_1_r\seq_gc_short_1_r.cmd">
            <Issue>needs triage</Issue>
        </ExcludeList>
        <ExcludeList Include="$(XunitTestBinBase)\JIT\Methodical\explicit\coverage\seq_gc_val_1_d\seq_gc_val_1_d.cmd">
            <Issue>needs triage</Issue>
        </ExcludeList>
        <ExcludeList Include="$(XunitTestBinBase)\JIT\Methodical\explicit\coverage\seq_gc_val_1_r\seq_gc_val_1_r.cmd">
            <Issue>needs triage</Issue>
        </ExcludeList>
        <ExcludeList Include="$(XunitTestBinBase)\JIT\Methodical\explicit\coverage\seq_int_1_d\seq_int_1_d.cmd">
            <Issue>needs triage</Issue>
        </ExcludeList>
        <ExcludeList Include="$(XunitTestBinBase)\JIT\Methodical\explicit\coverage\seq_int_1_r\seq_int_1_r.cmd">
            <Issue>needs triage</Issue>
        </ExcludeList>
        <ExcludeList Include="$(XunitTestBinBase)\JIT\Methodical\explicit\coverage\seq_long_1_d\seq_long_1_d.cmd">
            <Issue>needs triage</Issue>
        </ExcludeList>
        <ExcludeList Include="$(XunitTestBinBase)\JIT\Methodical\explicit\coverage\seq_long_1_r\seq_long_1_r.cmd">
            <Issue>needs triage</Issue>
        </ExcludeList>
        <ExcludeList Include="$(XunitTestBinBase)\JIT\Methodical\explicit\coverage\seq_obj_1_d\seq_obj_1_d.cmd">
            <Issue>needs triage</Issue>
        </ExcludeList>
        <ExcludeList Include="$(XunitTestBinBase)\JIT\Methodical\explicit\coverage\seq_obj_1_r\seq_obj_1_r.cmd">
            <Issue>needs triage</Issue>
        </ExcludeList>
        <ExcludeList Include="$(XunitTestBinBase)\JIT\Methodical\explicit\coverage\seq_short_1_d\seq_short_1_d.cmd">
            <Issue>needs triage</Issue>
        </ExcludeList>
        <ExcludeList Include="$(XunitTestBinBase)\JIT\Methodical\explicit\coverage\seq_short_1_r\seq_short_1_r.cmd">
            <Issue>needs triage</Issue>
        </ExcludeList>
        <ExcludeList Include="$(XunitTestBinBase)\JIT\Methodical\explicit\coverage\seq_val_1_d\seq_val_1_d.cmd">
            <Issue>needs triage</Issue>
        </ExcludeList>
        <ExcludeList Include="$(XunitTestBinBase)\JIT\Methodical\explicit\coverage\seq_val_1_r\seq_val_1_r.cmd">
            <Issue>needs triage</Issue>
        </ExcludeList>
        <ExcludeList Include="$(XunitTestBinBase)\JIT\Methodical\refany\_dbgstress1\_dbgstress1.cmd">
            <Issue>needs triage</Issue>
        </ExcludeList>
        <ExcludeList Include="$(XunitTestBinBase)\JIT\Methodical\refany\_dbgstress3\_dbgstress3.cmd">
            <Issue>needs triage</Issue>
        </ExcludeList>
        <ExcludeList Include="$(XunitTestBinBase)\JIT\Methodical\refany\_il_dbgseq\_il_dbgseq.cmd">
            <Issue>needs triage</Issue>
        </ExcludeList>
        <ExcludeList Include="$(XunitTestBinBase)\JIT\Methodical\refany\_il_relseq\_il_relseq.cmd">
            <Issue>needs triage</Issue>
        </ExcludeList>
        <ExcludeList Include="$(XunitTestBinBase)\JIT\Methodical\refany\_relstress1\_relstress1.cmd">
            <Issue>needs triage</Issue>
        </ExcludeList>
        <ExcludeList Include="$(XunitTestBinBase)\JIT\Methodical\refany\_relstress3\_relstress3.cmd">
            <Issue>needs triage</Issue>
        </ExcludeList>
        <ExcludeList Include="$(XunitTestBinBase)\JIT\Methodical\refany\_speed_dbgstress1\_speed_dbgstress1.cmd">
            <Issue>needs triage</Issue>
        </ExcludeList>
        <ExcludeList Include="$(XunitTestBinBase)\JIT\Methodical\refany\_speed_dbgstress3\_speed_dbgstress3.cmd">
            <Issue>needs triage</Issue>
        </ExcludeList>
        <ExcludeList Include="$(XunitTestBinBase)\JIT\Methodical\refany\_speed_relstress1\_speed_relstress1.cmd">
            <Issue>needs triage</Issue>
        </ExcludeList>
        <ExcludeList Include="$(XunitTestBinBase)\JIT\Methodical\refany\_speed_relstress3\_speed_relstress3.cmd">
            <Issue>needs triage</Issue>
        </ExcludeList>
        <ExcludeList Include="$(XunitTestBinBase)\JIT\Methodical\tailcall\_il_dbgpointer\_il_dbgpointer.cmd">
            <Issue>needs triage</Issue>
        </ExcludeList>
        <ExcludeList Include="$(XunitTestBinBase)\JIT\Methodical\tailcall\_il_dbgpointer_i\_il_dbgpointer_i.cmd">
            <Issue>needs triage</Issue>
        </ExcludeList>
        <ExcludeList Include="$(XunitTestBinBase)\JIT\Methodical\tailcall\_il_relpointer\_il_relpointer.cmd">
            <Issue>needs triage</Issue>
        </ExcludeList>
        <ExcludeList Include="$(XunitTestBinBase)\JIT\Methodical\tailcall\_il_relpointer_i\_il_relpointer_i.cmd">
            <Issue>needs triage</Issue>
        </ExcludeList>
        <ExcludeList Include="$(XunitTestBinBase)\JIT\Methodical\xxobj\operand\_il_dbglocalloc\_il_dbglocalloc.cmd">
            <Issue>needs triage</Issue>
        </ExcludeList>
        <ExcludeList Include="$(XunitTestBinBase)\JIT\Methodical\xxobj\operand\_il_rellocalloc\_il_rellocalloc.cmd">
            <Issue>needs triage</Issue>
        </ExcludeList>
        <ExcludeList Include="$(XunitTestBinBase)\JIT\Regression\CLR-x86-EJIT\V1-M12-Beta2\b26323\b26323\b26323.cmd">
            <Issue>needs triage</Issue>
        </ExcludeList>
        <ExcludeList Include="$(XunitTestBinBase)\JIT\Regression\CLR-x86-EJIT\v1-m10\b07847\b07847\b07847.cmd">
            <Issue>needs triage</Issue>
        </ExcludeList>
        <ExcludeList Include="$(XunitTestBinBase)\JIT\Regression\CLR-x86-JIT\V1-M09.5-PDC\b16423\b16423\b16423.cmd">
            <Issue>needs triage</Issue>
        </ExcludeList>
        <ExcludeList Include="$(XunitTestBinBase)\JIT\Regression\CLR-x86-JIT\V1-M09.5-PDC\b26324\b26324a\b26324a.cmd">
            <Issue>needs triage</Issue>
        </ExcludeList>
        <ExcludeList Include="$(XunitTestBinBase)\JIT\Regression\CLR-x86-JIT\V1-M09.5-PDC\b26324\b26324b\b26324b.cmd">
            <Issue>needs triage</Issue>
        </ExcludeList>
        <ExcludeList Include="$(XunitTestBinBase)\JIT\Regression\CLR-x86-JIT\V1-M09.5-PDC\b28901\b28901\b28901.cmd">
            <Issue>needs triage</Issue>
        </ExcludeList>
        <ExcludeList Include="$(XunitTestBinBase)\JIT\Regression\CLR-x86-JIT\V1-M09.5-PDC\b30838\b30838\b30838.cmd">
            <Issue>needs triage</Issue>
        </ExcludeList>
        <ExcludeList Include="$(XunitTestBinBase)\JIT\Regression\CLR-x86-JIT\V1-M09.5-PDC\b30864\b30864\b30864.cmd">
            <Issue>needs triage</Issue>
        </ExcludeList>
        <ExcludeList Include="$(XunitTestBinBase)\JIT\Regression\CLR-x86-JIT\V1-M09.5-PDC\b32374\b32374\b32374.cmd">
            <Issue>needs triage</Issue>
        </ExcludeList>
        <ExcludeList Include="$(XunitTestBinBase)\JIT\Regression\CLR-x86-JIT\V1-M11-Beta1\b35784\b35784\b35784.cmd">
            <Issue>needs triage</Issue>
        </ExcludeList>
        <ExcludeList Include="$(XunitTestBinBase)\JIT\Regression\CLR-x86-JIT\V1-M11-Beta1\b36472\b36472\b36472.cmd">
            <Issue>needs triage</Issue>
        </ExcludeList>
        <ExcludeList Include="$(XunitTestBinBase)\JIT\Regression\CLR-x86-JIT\V1-M11-Beta1\b37598\b37598\b37598.cmd">
            <Issue>needs triage</Issue>
        </ExcludeList>
        <ExcludeList Include="$(XunitTestBinBase)\JIT\Regression\CLR-x86-JIT\V1-M11-Beta1\b41391\b41391\b41391.cmd">
            <Issue>needs triage</Issue>
        </ExcludeList>
        <ExcludeList Include="$(XunitTestBinBase)\JIT\Regression\CLR-x86-JIT\V1-M11-Beta1\b46867\b46867\b46867.cmd">
            <Issue>needs triage</Issue>
        </ExcludeList>
        <ExcludeList Include="$(XunitTestBinBase)\JIT\Regression\CLR-x86-JIT\V1-M11-Beta1\b49644\b49644\b49644.cmd">
            <Issue>needs triage</Issue>
        </ExcludeList>
        <ExcludeList Include="$(XunitTestBinBase)\JIT\Regression\CLR-x86-JIT\V1-M12-Beta2\b31745\b31745\b31745.cmd">
            <Issue>needs triage</Issue>
        </ExcludeList>
        <ExcludeList Include="$(XunitTestBinBase)\JIT\Regression\CLR-x86-JIT\V1-M12-Beta2\b31746\b31746\b31746.cmd">
            <Issue>needs triage</Issue>
        </ExcludeList>
        <ExcludeList Include="$(XunitTestBinBase)\JIT\Regression\CLR-x86-JIT\V1-M12-Beta2\b37646\b37646\b37646.cmd">
            <Issue>needs triage</Issue>
        </ExcludeList>
        <ExcludeList Include="$(XunitTestBinBase)\JIT\Regression\CLR-x86-JIT\V1-M12-Beta2\b41852\b41852\b41852.cmd">
            <Issue>needs triage</Issue>
        </ExcludeList>
        <ExcludeList Include="$(XunitTestBinBase)\JIT\Regression\CLR-x86-JIT\V1-M12-Beta2\b66533\b66533\b66533.cmd">
            <Issue>needs triage</Issue>
        </ExcludeList>
        <ExcludeList Include="$(XunitTestBinBase)\JIT\Regression\CLR-x86-JIT\V1-M12-Beta2\b79250\b79250\b79250.cmd">
            <Issue>needs triage</Issue>
        </ExcludeList>
        <ExcludeList Include="$(XunitTestBinBase)\JIT\Regression\CLR-x86-JIT\V1-M13-RTM\b88793\b88793\b88793.cmd">
            <Issue>needs triage</Issue>
        </ExcludeList>
        <ExcludeList Include="$(XunitTestBinBase)\JIT\Regression\CLR-x86-JIT\V1-M13-RTM\b91248\b91248\b91248.cmd">
            <Issue>needs triage</Issue>
        </ExcludeList>
        <ExcludeList Include="$(XunitTestBinBase)\JIT\Regression\CLR-x86-JIT\V1.2-Beta1\b102637\b102637\b102637.cmd">
            <Issue>needs triage</Issue>
        </ExcludeList>
        <ExcludeList Include="$(XunitTestBinBase)\JIT\Regression\CLR-x86-JIT\V1.2-M01\b03689\b03689\b03689.cmd">
            <Issue>needs triage</Issue>
        </ExcludeList>
        <ExcludeList Include="$(XunitTestBinBase)\JIT\Regression\CLR-x86-JIT\V1.2-M01\b07493\b07493\b07493.cmd">
            <Issue>needs triage</Issue>
        </ExcludeList>
        <ExcludeList Include="$(XunitTestBinBase)\JIT\Regression\CLR-x86-JIT\V1.2-M01\b08046\b08046\b08046.cmd">
            <Issue>needs triage</Issue>
        </ExcludeList>
        <ExcludeList Include="$(XunitTestBinBase)\JIT\Regression\CLR-x86-JIT\V1.2-M02\b20785\b20785\b20785.cmd">
            <Issue>needs triage</Issue>
        </ExcludeList>
        <ExcludeList Include="$(XunitTestBinBase)\JIT\Regression\CLR-x86-JIT\V2.0-Beta2\b409748\b409748\b409748.cmd">
            <Issue>needs triage</Issue>
        </ExcludeList>
        <ExcludeList Include="$(XunitTestBinBase)\JIT\Regression\CLR-x86-JIT\V2.0-Beta2\b427411\Desktop\b427411\b427411.cmd">
            <Issue>needs triage</Issue>
        </ExcludeList>
        <ExcludeList Include="$(XunitTestBinBase)\JIT\Regression\Dev11\dev10_865840\dev10_865840\dev10_865840.cmd">
            <Issue>needs triage</Issue>
        </ExcludeList>
        <ExcludeList Include="$(XunitTestBinBase)\JIT\Regression\VS-ia64-JIT\V1.2-Beta1\b302509\b302509\b302509.cmd">
            <Issue>needs triage</Issue>
        </ExcludeList>
        <ExcludeList Include="$(XunitTestBinBase)\JIT\Regression\VS-ia64-JIT\V1.2-M01\b15632\b15632\b15632.cmd">
            <Issue>needs triage</Issue>
        </ExcludeList>
        <ExcludeList Include="$(XunitTestBinBase)\JIT\Regression\VS-ia64-JIT\V1.2-M02\b12011\b12011\b12011.cmd">
            <Issue>needs triage</Issue>
        </ExcludeList>
        <ExcludeList Include="$(XunitTestBinBase)\JIT\Regression\VS-ia64-JIT\V2.0-Beta2\b410474\b410474\b410474.cmd">
            <Issue>needs triage</Issue>
        </ExcludeList>
        <ExcludeList Include="$(XunitTestBinBase)\JIT\Regression\VS-ia64-JIT\V2.0-RTM\b286991\b286991\b286991.cmd">
            <Issue>needs triage</Issue>
        </ExcludeList>
        <ExcludeList Include="$(XunitTestBinBase)\JIT\Regression\clr-x64-JIT\v2.1\b173569\b173569\b173569.cmd">
            <Issue>needs triage</Issue>
        </ExcludeList>
        <ExcludeList Include="$(XunitTestBinBase)\JIT\Regression\clr-x64-JIT\v4.0\devdiv374539\DevDiv_374539\DevDiv_374539.cmd">
            <Issue>needs triage</Issue>
        </ExcludeList>
        <ExcludeList Include="$(XunitTestBinBase)\JIT\jit64\gc\misc\funclet\funclet.cmd">
            <Issue>needs triage</Issue>
        </ExcludeList>
        <ExcludeList Include="$(XunitTestBinBase)\JIT\jit64\localloc\verify\verify01_dynamic\verify01_dynamic.cmd">
            <Issue>needs triage</Issue>
        </ExcludeList>
        <ExcludeList Include="$(XunitTestBinBase)\JIT\jit64\localloc\verify\verify01_large\verify01_large.cmd">
            <Issue>needs triage</Issue>
        </ExcludeList>
        <ExcludeList Include="$(XunitTestBinBase)\JIT\jit64\localloc\verify\verify01_small\verify01_small.cmd">
            <Issue>needs triage</Issue>
        </ExcludeList>
        <ExcludeList Include="$(XunitTestBinBase)\JIT\jit64\mcc\interop\mcc_i00\mcc_i00.cmd">
            <Issue>needs triage</Issue>
        </ExcludeList>
        <ExcludeList Include="$(XunitTestBinBase)\JIT\jit64\mcc\interop\mcc_i01\mcc_i01.cmd">
            <Issue>needs triage</Issue>
        </ExcludeList>
        <ExcludeList Include="$(XunitTestBinBase)\JIT\jit64\mcc\interop\mcc_i02\mcc_i02.cmd">
            <Issue>needs triage</Issue>
        </ExcludeList>
        <ExcludeList Include="$(XunitTestBinBase)\JIT\jit64\mcc\interop\mcc_i03\mcc_i03.cmd">
            <Issue>needs triage</Issue>
        </ExcludeList>
        <ExcludeList Include="$(XunitTestBinBase)\JIT\jit64\mcc\interop\mcc_i04\mcc_i04.cmd">
            <Issue>needs triage</Issue>
        </ExcludeList>
        <ExcludeList Include="$(XunitTestBinBase)\JIT\jit64\mcc\interop\mcc_i05\mcc_i05.cmd">
            <Issue>needs triage</Issue>
        </ExcludeList>
        <ExcludeList Include="$(XunitTestBinBase)\JIT\jit64\mcc\interop\mcc_i06\mcc_i06.cmd">
            <Issue>needs triage</Issue>
        </ExcludeList>
        <ExcludeList Include="$(XunitTestBinBase)\JIT\jit64\mcc\interop\mcc_i07\mcc_i07.cmd">
            <Issue>needs triage</Issue>
        </ExcludeList>
        <ExcludeList Include="$(XunitTestBinBase)\JIT\jit64\mcc\interop\mcc_i10\mcc_i10.cmd">
            <Issue>needs triage</Issue>
        </ExcludeList>
        <ExcludeList Include="$(XunitTestBinBase)\JIT\jit64\mcc\interop\mcc_i11\mcc_i11.cmd">
            <Issue>needs triage</Issue>
        </ExcludeList>
        <ExcludeList Include="$(XunitTestBinBase)\JIT\jit64\mcc\interop\mcc_i12\mcc_i12.cmd">
            <Issue>needs triage</Issue>
        </ExcludeList>
        <ExcludeList Include="$(XunitTestBinBase)\JIT\jit64\mcc\interop\mcc_i13\mcc_i13.cmd">
            <Issue>needs triage</Issue>
        </ExcludeList>
        <ExcludeList Include="$(XunitTestBinBase)\JIT\jit64\mcc\interop\mcc_i14\mcc_i14.cmd">
            <Issue>needs triage</Issue>
        </ExcludeList>
        <ExcludeList Include="$(XunitTestBinBase)\JIT\jit64\mcc\interop\mcc_i15\mcc_i15.cmd">
            <Issue>needs triage</Issue>
        </ExcludeList>
        <ExcludeList Include="$(XunitTestBinBase)\JIT\jit64\mcc\interop\mcc_i16\mcc_i16.cmd">
            <Issue>needs triage</Issue>
        </ExcludeList>
        <ExcludeList Include="$(XunitTestBinBase)\JIT\jit64\mcc\interop\mcc_i17\mcc_i17.cmd">
            <Issue>needs triage</Issue>
        </ExcludeList>
        <ExcludeList Include="$(XunitTestBinBase)\JIT\jit64\mcc\interop\mcc_i30\mcc_i30.cmd">
            <Issue>needs triage</Issue>
        </ExcludeList>
        <ExcludeList Include="$(XunitTestBinBase)\JIT\jit64\mcc\interop\mcc_i31\mcc_i31.cmd">
            <Issue>needs triage</Issue>
        </ExcludeList>
        <ExcludeList Include="$(XunitTestBinBase)\JIT\jit64\mcc\interop\mcc_i32\mcc_i32.cmd">
            <Issue>needs triage</Issue>
        </ExcludeList>
        <ExcludeList Include="$(XunitTestBinBase)\JIT\jit64\mcc\interop\mcc_i33\mcc_i33.cmd">
            <Issue>needs triage</Issue>
        </ExcludeList>
        <ExcludeList Include="$(XunitTestBinBase)\JIT\jit64\mcc\interop\mcc_i34\mcc_i34.cmd">
            <Issue>needs triage</Issue>
        </ExcludeList>
        <ExcludeList Include="$(XunitTestBinBase)\JIT\jit64\mcc\interop\mcc_i35\mcc_i35.cmd">
            <Issue>needs triage</Issue>
        </ExcludeList>
        <ExcludeList Include="$(XunitTestBinBase)\JIT\jit64\mcc\interop\mcc_i36\mcc_i36.cmd">
            <Issue>needs triage</Issue>
        </ExcludeList>
        <ExcludeList Include="$(XunitTestBinBase)\JIT\jit64\mcc\interop\mcc_i37\mcc_i37.cmd">
            <Issue>needs triage</Issue>
        </ExcludeList>
        <ExcludeList Include="$(XunitTestBinBase)\JIT\jit64\mcc\interop\mcc_i50\mcc_i50.cmd">
            <Issue>needs triage</Issue>
        </ExcludeList>
        <ExcludeList Include="$(XunitTestBinBase)\JIT\jit64\mcc\interop\mcc_i51\mcc_i51.cmd">
            <Issue>needs triage</Issue>
        </ExcludeList>
        <ExcludeList Include="$(XunitTestBinBase)\JIT\jit64\mcc\interop\mcc_i52\mcc_i52.cmd">
            <Issue>needs triage</Issue>
        </ExcludeList>
        <ExcludeList Include="$(XunitTestBinBase)\JIT\jit64\mcc\interop\mcc_i53\mcc_i53.cmd">
            <Issue>needs triage</Issue>
        </ExcludeList>
        <ExcludeList Include="$(XunitTestBinBase)\JIT\jit64\mcc\interop\mcc_i54\mcc_i54.cmd">
            <Issue>needs triage</Issue>
        </ExcludeList>
        <ExcludeList Include="$(XunitTestBinBase)\JIT\jit64\mcc\interop\mcc_i55\mcc_i55.cmd">
            <Issue>needs triage</Issue>
        </ExcludeList>
        <ExcludeList Include="$(XunitTestBinBase)\JIT\jit64\mcc\interop\mcc_i56\mcc_i56.cmd">
            <Issue>needs triage</Issue>
        </ExcludeList>
        <ExcludeList Include="$(XunitTestBinBase)\JIT\jit64\mcc\interop\mcc_i57\mcc_i57.cmd">
            <Issue>needs triage</Issue>
        </ExcludeList>
        <ExcludeList Include="$(XunitTestBinBase)\JIT\jit64\mcc\interop\mcc_i60\mcc_i60.cmd">
            <Issue>needs triage</Issue>
        </ExcludeList>
        <ExcludeList Include="$(XunitTestBinBase)\JIT\jit64\mcc\interop\mcc_i61\mcc_i61.cmd">
            <Issue>needs triage</Issue>
        </ExcludeList>
        <ExcludeList Include="$(XunitTestBinBase)\JIT\jit64\mcc\interop\mcc_i62\mcc_i62.cmd">
            <Issue>needs triage</Issue>
        </ExcludeList>
        <ExcludeList Include="$(XunitTestBinBase)\JIT\jit64\mcc\interop\mcc_i63\mcc_i63.cmd">
            <Issue>needs triage</Issue>
        </ExcludeList>
        <ExcludeList Include="$(XunitTestBinBase)\JIT\jit64\mcc\interop\mcc_i64\mcc_i64.cmd">
            <Issue>needs triage</Issue>
        </ExcludeList>
        <ExcludeList Include="$(XunitTestBinBase)\JIT\jit64\mcc\interop\mcc_i65\mcc_i65.cmd">
            <Issue>needs triage</Issue>
        </ExcludeList>
        <ExcludeList Include="$(XunitTestBinBase)\JIT\jit64\mcc\interop\mcc_i66\mcc_i66.cmd">
            <Issue>needs triage</Issue>
        </ExcludeList>
        <ExcludeList Include="$(XunitTestBinBase)\JIT\jit64\mcc\interop\mcc_i67\mcc_i67.cmd">
            <Issue>needs triage</Issue>
        </ExcludeList>
        <ExcludeList Include="$(XunitTestBinBase)\JIT\jit64\mcc\interop\mcc_i70\mcc_i70.cmd">
            <Issue>needs triage</Issue>
        </ExcludeList>
        <ExcludeList Include="$(XunitTestBinBase)\JIT\jit64\mcc\interop\mcc_i71\mcc_i71.cmd">
            <Issue>needs triage</Issue>
        </ExcludeList>
        <ExcludeList Include="$(XunitTestBinBase)\JIT\jit64\mcc\interop\mcc_i72\mcc_i72.cmd">
            <Issue>needs triage</Issue>
        </ExcludeList>
        <ExcludeList Include="$(XunitTestBinBase)\JIT\jit64\mcc\interop\mcc_i73\mcc_i73.cmd">
            <Issue>needs triage</Issue>
        </ExcludeList>
        <ExcludeList Include="$(XunitTestBinBase)\JIT\jit64\mcc\interop\mcc_i74\mcc_i74.cmd">
            <Issue>needs triage</Issue>
        </ExcludeList>
        <ExcludeList Include="$(XunitTestBinBase)\JIT\jit64\mcc\interop\mcc_i75\mcc_i75.cmd">
            <Issue>needs triage</Issue>
        </ExcludeList>
        <ExcludeList Include="$(XunitTestBinBase)\JIT\jit64\mcc\interop\mcc_i76\mcc_i76.cmd">
            <Issue>needs triage</Issue>
        </ExcludeList>
        <ExcludeList Include="$(XunitTestBinBase)\JIT\jit64\mcc\interop\mcc_i77\mcc_i77.cmd">
            <Issue>needs triage</Issue>
        </ExcludeList>
        <ExcludeList Include="$(XunitTestBinBase)\JIT\jit64\mcc\interop\mcc_i80\mcc_i80.cmd">
            <Issue>needs triage</Issue>
        </ExcludeList>
        <ExcludeList Include="$(XunitTestBinBase)\JIT\jit64\mcc\interop\mcc_i81\mcc_i81.cmd">
            <Issue>needs triage</Issue>
        </ExcludeList>
        <ExcludeList Include="$(XunitTestBinBase)\JIT\jit64\mcc\interop\mcc_i82\mcc_i82.cmd">
            <Issue>needs triage</Issue>
        </ExcludeList>
        <ExcludeList Include="$(XunitTestBinBase)\JIT\jit64\mcc\interop\mcc_i83\mcc_i83.cmd">
            <Issue>needs triage</Issue>
        </ExcludeList>
        <ExcludeList Include="$(XunitTestBinBase)\JIT\jit64\mcc\interop\mcc_i84\mcc_i84.cmd">
            <Issue>needs triage</Issue>
        </ExcludeList>
        <ExcludeList Include="$(XunitTestBinBase)\JIT\jit64\mcc\interop\mcc_i85\mcc_i85.cmd">
            <Issue>needs triage</Issue>
        </ExcludeList>
        <ExcludeList Include="$(XunitTestBinBase)\JIT\jit64\mcc\interop\mcc_i86\mcc_i86.cmd">
            <Issue>needs triage</Issue>
        </ExcludeList>
        <ExcludeList Include="$(XunitTestBinBase)\JIT\jit64\mcc\interop\mcc_i87\mcc_i87.cmd">
            <Issue>needs triage</Issue>
        </ExcludeList>
        <ExcludeList Include="$(XunitTestBinBase)\JIT\jit64\regress\ndpw\21220\b21220\b21220.cmd">
            <Issue>needs triage</Issue>
        </ExcludeList>
        <ExcludeList Include="$(XunitTestBinBase)\JIT\jit64\regress\vsw\286991\test\test.cmd">
            <Issue>needs triage</Issue>
        </ExcludeList>
        <ExcludeList Include="$(XunitTestBinBase)\JIT\opt\Inline\tests\security\security.cmd">
            <Issue>needs triage</Issue>
        </ExcludeList>
        <ExcludeList Include="$(XunitTestBinBase)\JIT\opt\Inline\tests\xmodb\xmodb.cmd">
            <Issue>needs triage</Issue>
        </ExcludeList>
        <ExcludeList Include="$(XunitTestBinBase)\JIT\opt\Tailcall\TailcallVerifyWithPrefix\TailcallVerifyWithPrefix.cmd">
            <Issue>needs triage</Issue>
        </ExcludeList>
        <ExcludeList Include="$(XunitTestBinBase)\JIT\opt\perf\doublealign\Locals\Locals.cmd">
            <Issue>needs triage</Issue>
        </ExcludeList>
        <ExcludeList Include="$(XunitTestBinBase)\Loader\NativeLibs\FromNativePaths\FromNativePaths.cmd">
            <Issue>needs triage</Issue>
        </ExcludeList>
        <ExcludeList Include="$(XunitTestBinBase)\Loader\classloader\TypeGeneratorTests\TypeGeneratorTest612\Generated612\Generated612.cmd">
            <Issue>needs triage</Issue>
        </ExcludeList>
        <ExcludeList Include="$(XunitTestBinBase)\Loader\classloader\TypeGeneratorTests\TypeGeneratorTest613\Generated613\Generated613.cmd">
            <Issue>needs triage</Issue>
        </ExcludeList>
        <ExcludeList Include="$(XunitTestBinBase)\Loader\classloader\TypeGeneratorTests\TypeGeneratorTest614\Generated614\Generated614.cmd">
            <Issue>needs triage</Issue>
        </ExcludeList>
        <ExcludeList Include="$(XunitTestBinBase)\Loader\classloader\TypeGeneratorTests\TypeGeneratorTest681\Generated681\Generated681.cmd">
            <Issue>needs triage</Issue>
        </ExcludeList>
        <ExcludeList Include="$(XunitTestBinBase)\Loader\classloader\TypeGeneratorTests\TypeGeneratorTest682\Generated682\Generated682.cmd">
            <Issue>needs triage</Issue>
        </ExcludeList>
        <ExcludeList Include="$(XunitTestBinBase)\Loader\classloader\TypeGeneratorTests\TypeGeneratorTest683\Generated683\Generated683.cmd">
            <Issue>needs triage</Issue>
        </ExcludeList>
        <ExcludeList Include="$(XunitTestBinBase)\Regressions\coreclr\0584\Test584\Test584.cmd">
            <Issue>needs triage</Issue>
        </ExcludeList>
        <ExcludeList Include="$(XunitTestBinBase)\baseservices\exceptions\regressions\Dev11\147911\test147911\test147911.cmd">
            <Issue>needs triage</Issue>
        </ExcludeList>
        <ExcludeList Include="$(XunitTestBinBase)\baseservices\exceptions\regressions\V1\SEH\VJ\UnmanagedToManaged\UnmanagedToManaged.cmd">
            <Issue>needs triage</Issue>
        </ExcludeList>
        <ExcludeList Include="$(XunitTestBinBase)\baseservices\threading\commitstackonlyasneeded\DefaultStackCommit\DefaultStackCommit.cmd">
            <Issue>needs triage</Issue>
        </ExcludeList>
        <ExcludeList Include="$(XunitTestBinBase)\baseservices\threading\interlocked\compareexchange\compareexchangetneg\compareexchangetneg.cmd">
            <Issue>needs triage</Issue>
        </ExcludeList>
        <ExcludeList Include="$(XunitTestBinBase)\baseservices\threading\monitor\pulse\monitorpulse02\monitorpulse02.cmd">
            <Issue>needs triage</Issue>
        </ExcludeList>
        <ExcludeList Include="$(XunitTestBinBase)\baseservices\threading\monitor\tryenter\negativetestharness\negativetestharness.cmd">
            <Issue>needs triage</Issue>
        </ExcludeList>
        <ExcludeList Include="$(XunitTestBinBase)\baseservices\threading\mutex\abandonedmutex\am04waitany\am04waitany.cmd">
            <Issue>needs triage</Issue>
        </ExcludeList>
        <ExcludeList Include="$(XunitTestBinBase)\baseservices\threading\mutex\abandonedmutex\am05waitanymutex\am05waitanymutex.cmd">
            <Issue>needs triage</Issue>
        </ExcludeList>
        <ExcludeList Include="$(XunitTestBinBase)\baseservices\threading\mutex\abandonedmutex\am06abandonall\am06abandonall.cmd">
            <Issue>needs triage</Issue>
        </ExcludeList>
        <ExcludeList Include="$(XunitTestBinBase)\baseservices\threading\mutex\abandonedmutex\am07abandonmultiplemutex\am07abandonmultiplemutex.cmd">
            <Issue>needs triage</Issue>
        </ExcludeList>
        <ExcludeList Include="$(XunitTestBinBase)\baseservices\threading\mutex\abandonedmutex\am08mixedarray\am08mixedarray.cmd">
            <Issue>needs triage</Issue>
        </ExcludeList>
        <ExcludeList Include="$(XunitTestBinBase)\baseservices\threading\mutex\abandonedmutex\am09threadabort\am09threadabort.cmd">
            <Issue>needs triage</Issue>
        </ExcludeList>
        <ExcludeList Include="$(XunitTestBinBase)\baseservices\threading\mutex\openexisting\openmutexneg1\openmutexneg1.cmd">
            <Issue>needs triage</Issue>
        </ExcludeList>
        <ExcludeList Include="$(XunitTestBinBase)\baseservices\threading\mutex\openexisting\openmutexneg2\openmutexneg2.cmd">
            <Issue>needs triage</Issue>
        </ExcludeList>
        <ExcludeList Include="$(XunitTestBinBase)\baseservices\threading\mutex\openexisting\openmutexneg3\openmutexneg3.cmd">
            <Issue>needs triage</Issue>
        </ExcludeList>
        <ExcludeList Include="$(XunitTestBinBase)\baseservices\threading\mutex\openexisting\openmutexneg4\openmutexneg4.cmd">
            <Issue>needs triage</Issue>
        </ExcludeList>
        <ExcludeList Include="$(XunitTestBinBase)\baseservices\threading\mutex\openexisting\openmutexneg5\openmutexneg5.cmd">
            <Issue>needs triage</Issue>
        </ExcludeList>
        <ExcludeList Include="$(XunitTestBinBase)\baseservices\threading\mutex\openexisting\openmutexneg6\openmutexneg6.cmd">
            <Issue>needs triage</Issue>
        </ExcludeList>
        <ExcludeList Include="$(XunitTestBinBase)\baseservices\threading\mutex\openexisting\openmutexneg7\openmutexneg7.cmd">
            <Issue>needs triage</Issue>
        </ExcludeList>
        <ExcludeList Include="$(XunitTestBinBase)\baseservices\threading\mutex\openexisting\openmutexneg8\openmutexneg8.cmd">
            <Issue>needs triage</Issue>
        </ExcludeList>
        <ExcludeList Include="$(XunitTestBinBase)\baseservices\threading\mutex\openexisting\openmutexpos1\openmutexpos1.cmd">
            <Issue>needs triage</Issue>
        </ExcludeList>
        <ExcludeList Include="$(XunitTestBinBase)\baseservices\threading\mutex\openexisting\openmutexpos2\openmutexpos2.cmd">
            <Issue>needs triage</Issue>
        </ExcludeList>
        <ExcludeList Include="$(XunitTestBinBase)\baseservices\threading\mutex\openexisting\openmutexpos3\openmutexpos3.cmd">
            <Issue>needs triage</Issue>
        </ExcludeList>
        <ExcludeList Include="$(XunitTestBinBase)\baseservices\threading\mutex\openexisting\openmutexpos4\openmutexpos4.cmd">
            <Issue>needs triage</Issue>
        </ExcludeList>
        <ExcludeList Include="$(XunitTestBinBase)\baseservices\threading\paramthreadstart\ThreadStartString_1\ThreadStartString_1.cmd">
            <Issue>needs triage</Issue>
        </ExcludeList>
        <ExcludeList Include="$(XunitTestBinBase)\baseservices\threading\readerwriterlockslim\ensurelockordering\ensurelockordering.cmd">
            <Issue>needs triage</Issue>
        </ExcludeList>
        <ExcludeList Include="$(XunitTestBinBase)\baseservices\threading\regressions\135972\oswaitinlock\oswaitinlock.cmd">
            <Issue>needs triage</Issue>
        </ExcludeList>
        <ExcludeList Include="$(XunitTestBinBase)\baseservices\threading\regressions\135972\oswaitinsleep\oswaitinsleep.cmd">
            <Issue>needs triage</Issue>
        </ExcludeList>
        <ExcludeList Include="$(XunitTestBinBase)\baseservices\threading\regressions\beta1\322338\322338.cmd">
            <Issue>needs triage</Issue>
        </ExcludeList>
        <ExcludeList Include="$(XunitTestBinBase)\baseservices\threading\regressions\beta2\417296_abort\417296_abort.cmd">
            <Issue>needs triage</Issue>
        </ExcludeList>
        <ExcludeList Include="$(XunitTestBinBase)\baseservices\threading\regressions\m2\91848\91848.cmd">
            <Issue>needs triage</Issue>
        </ExcludeList>
        <ExcludeList Include="$(XunitTestBinBase)\baseservices\threading\regressions\m2\tastaticconst\tastaticconst.cmd">
            <Issue>needs triage</Issue>
        </ExcludeList>
        <ExcludeList Include="$(XunitTestBinBase)\baseservices\threading\regressions\whidbey_m3\105019\105019.cmd">
            <Issue>needs triage</Issue>
        </ExcludeList>
        <ExcludeList Include="$(XunitTestBinBase)\baseservices\threading\semaphore\ctoropen\semaphorector2\semaphorector2.cmd">
            <Issue>needs triage</Issue>
        </ExcludeList>
        <ExcludeList Include="$(XunitTestBinBase)\baseservices\threading\semaphore\ctoropen\semaphorector3\semaphorector3.cmd">
            <Issue>needs triage</Issue>
        </ExcludeList>
        <ExcludeList Include="$(XunitTestBinBase)\baseservices\threading\semaphore\ctoropen\semaphorector4\semaphorector4.cmd">
            <Issue>needs triage</Issue>
        </ExcludeList>
        <ExcludeList Include="$(XunitTestBinBase)\baseservices\threading\semaphore\ctoropen\semaphorector5\semaphorector5.cmd">
            <Issue>needs triage</Issue>
        </ExcludeList>
        <ExcludeList Include="$(XunitTestBinBase)\baseservices\threading\semaphore\ctoropen\semaphoreopenneg1\semaphoreopenneg1.cmd">
            <Issue>needs triage</Issue>
        </ExcludeList>
        <ExcludeList Include="$(XunitTestBinBase)\baseservices\threading\semaphore\ctoropen\semaphoreopenneg2\semaphoreopenneg2.cmd">
            <Issue>needs triage</Issue>
        </ExcludeList>
        <ExcludeList Include="$(XunitTestBinBase)\baseservices\threading\semaphore\ctoropen\semaphoreopenneg3\semaphoreopenneg3.cmd">
            <Issue>needs triage</Issue>
        </ExcludeList>
        <ExcludeList Include="$(XunitTestBinBase)\baseservices\threading\semaphore\ctoropen\semaphoreopenneg4\semaphoreopenneg4.cmd">
            <Issue>needs triage</Issue>
        </ExcludeList>
        <ExcludeList Include="$(XunitTestBinBase)\baseservices\threading\semaphore\ctoropen\semaphoreopenneg5\semaphoreopenneg5.cmd">
            <Issue>needs triage</Issue>
        </ExcludeList>
        <ExcludeList Include="$(XunitTestBinBase)\baseservices\threading\semaphore\ctoropen\semaphoreopenneg6\semaphoreopenneg6.cmd">
            <Issue>needs triage</Issue>
        </ExcludeList>
        <ExcludeList Include="$(XunitTestBinBase)\baseservices\threading\semaphore\ctoropen\semaphoreopenneg7\semaphoreopenneg7.cmd">
            <Issue>needs triage</Issue>
        </ExcludeList>
        <ExcludeList Include="$(XunitTestBinBase)\baseservices\threading\semaphore\unit\semtest\semtest.cmd">
            <Issue>needs triage</Issue>
        </ExcludeList>
        <ExcludeList Include="$(XunitTestBinBase)\baseservices\threading\threadabort\exceptioninfinally\argumentexception\argumentexception.cmd">
            <Issue>needs triage</Issue>
        </ExcludeList>
        <ExcludeList Include="$(XunitTestBinBase)\baseservices\threading\threadabort\exceptioninfinally\dividebyzero\dividebyzero.cmd">
            <Issue>needs triage</Issue>
        </ExcludeList>
        <ExcludeList Include="$(XunitTestBinBase)\baseservices\threading\threadabort\exceptioninfinally\nullrefexception\nullrefexception.cmd">
            <Issue>needs triage</Issue>
        </ExcludeList>
        <ExcludeList Include="$(XunitTestBinBase)\baseservices\threading\threadabort\rudeposnonhosted\rudenonhostedone\rudenonhostedone.cmd">
            <Issue>needs triage</Issue>
        </ExcludeList>
        <ExcludeList Include="$(XunitTestBinBase)\baseservices\threading\threadabort\rudeposnonhosted\rudenonhostedthree\rudenonhostedthree.cmd">
            <Issue>needs triage</Issue>
        </ExcludeList>
        <ExcludeList Include="$(XunitTestBinBase)\baseservices\threading\threadabort\rudeposnonhosted\rudenonhostedtwo\rudenonhostedtwo.cmd">
            <Issue>needs triage</Issue>
        </ExcludeList>
        <ExcludeList Include="$(XunitTestBinBase)\baseservices\threading\threadabort\rudethreadpool\rudeabortrepeat\rudeabortrepeat.cmd">
            <Issue>needs triage</Issue>
        </ExcludeList>
        <ExcludeList Include="$(XunitTestBinBase)\baseservices\threading\threadabort\tasuite\ta001a\ta001a.cmd">
            <Issue>needs triage</Issue>
        </ExcludeList>
        <ExcludeList Include="$(XunitTestBinBase)\baseservices\threading\threadabort\tasuite\ta001b\ta001b.cmd">
            <Issue>needs triage</Issue>
        </ExcludeList>
        <ExcludeList Include="$(XunitTestBinBase)\baseservices\threading\threadabort\tasuite\ta002a\ta002a.cmd">
            <Issue>needs triage</Issue>
        </ExcludeList>
        <ExcludeList Include="$(XunitTestBinBase)\baseservices\threading\threadabort\tasuite\ta002b\ta002b.cmd">
            <Issue>needs triage</Issue>
        </ExcludeList>
        <ExcludeList Include="$(XunitTestBinBase)\baseservices\threading\threadabort\tasuite\ta003a\ta003a.cmd">
            <Issue>needs triage</Issue>
        </ExcludeList>
        <ExcludeList Include="$(XunitTestBinBase)\baseservices\threading\threadabort\tasuite\ta003b\ta003b.cmd">
            <Issue>needs triage</Issue>
        </ExcludeList>
        <ExcludeList Include="$(XunitTestBinBase)\baseservices\threading\threadabort\tasuite\ta004a\ta004a.cmd">
            <Issue>needs triage</Issue>
        </ExcludeList>
        <ExcludeList Include="$(XunitTestBinBase)\baseservices\threading\threadabort\tasuite\ta004b\ta004b.cmd">
            <Issue>needs triage</Issue>
        </ExcludeList>
        <ExcludeList Include="$(XunitTestBinBase)\baseservices\threading\threadabort\tasuite\ta005a\ta005a.cmd">
            <Issue>needs triage</Issue>
        </ExcludeList>
        <ExcludeList Include="$(XunitTestBinBase)\baseservices\threading\threadabort\tasuite\ta005b\ta005b.cmd">
            <Issue>needs triage</Issue>
        </ExcludeList>
        <ExcludeList Include="$(XunitTestBinBase)\baseservices\threading\threadabort\tasuite\ta006a\ta006a.cmd">
            <Issue>needs triage</Issue>
        </ExcludeList>
        <ExcludeList Include="$(XunitTestBinBase)\baseservices\threading\threadabort\tasuite\ta007a\ta007a.cmd">
            <Issue>needs triage</Issue>
        </ExcludeList>
        <ExcludeList Include="$(XunitTestBinBase)\baseservices\threading\threadabort\tasuite\ta007b\ta007b.cmd">
            <Issue>needs triage</Issue>
        </ExcludeList>
        <ExcludeList Include="$(XunitTestBinBase)\baseservices\threading\threadabort\tasuite\ta008a\ta008a.cmd">
            <Issue>needs triage</Issue>
        </ExcludeList>
        <ExcludeList Include="$(XunitTestBinBase)\baseservices\threading\threadabort\tasuite\ta009a\ta009a.cmd">
            <Issue>needs triage</Issue>
        </ExcludeList>
        <ExcludeList Include="$(XunitTestBinBase)\baseservices\threading\threadabort\tasuite\ta010a\ta010a.cmd">
            <Issue>needs triage</Issue>
        </ExcludeList>
        <ExcludeList Include="$(XunitTestBinBase)\baseservices\threading\threadabort\tasuite\ta011a\ta011a.cmd">
            <Issue>needs triage</Issue>
        </ExcludeList>
        <ExcludeList Include="$(XunitTestBinBase)\baseservices\threading\threadabort\tasuite\ta012a\ta012a.cmd">
            <Issue>needs triage</Issue>
        </ExcludeList>
        <ExcludeList Include="$(XunitTestBinBase)\baseservices\threading\threadabort\tasuite\ta012b\ta012b.cmd">
            <Issue>needs triage</Issue>
        </ExcludeList>
        <ExcludeList Include="$(XunitTestBinBase)\baseservices\threading\threadabort\tasuite\ta013a\ta013a.cmd">
            <Issue>needs triage</Issue>
        </ExcludeList>
        <ExcludeList Include="$(XunitTestBinBase)\baseservices\threading\threadabort\tasuite\ta014a\ta014a.cmd">
            <Issue>needs triage</Issue>
        </ExcludeList>
        <ExcludeList Include="$(XunitTestBinBase)\baseservices\threading\threadabort\tasuite\ta015a\ta015a.cmd">
            <Issue>needs triage</Issue>
        </ExcludeList>
        <ExcludeList Include="$(XunitTestBinBase)\baseservices\threading\threadabort\tasuite\ta016a\ta016a.cmd">
            <Issue>needs triage</Issue>
        </ExcludeList>
        <ExcludeList Include="$(XunitTestBinBase)\baseservices\threading\threadabort\tasuite\ta017a\ta017a.cmd">
            <Issue>needs triage</Issue>
        </ExcludeList>
        <ExcludeList Include="$(XunitTestBinBase)\baseservices\threading\threadabort\tasuite\ta017b\ta017b.cmd">
            <Issue>needs triage</Issue>
        </ExcludeList>
        <ExcludeList Include="$(XunitTestBinBase)\baseservices\threading\threadabort\tasuite\ta018a\ta018a.cmd">
            <Issue>needs triage</Issue>
        </ExcludeList>
        <ExcludeList Include="$(XunitTestBinBase)\baseservices\threading\threadabort\tasuite\ta019a\ta019a.cmd">
            <Issue>needs triage</Issue>
        </ExcludeList>
        <ExcludeList Include="$(XunitTestBinBase)\baseservices\threading\threadabort\tasuite\ta020a\ta020a.cmd">
            <Issue>needs triage</Issue>
        </ExcludeList>
        <ExcludeList Include="$(XunitTestBinBase)\baseservices\threading\threadabort\tasuite\threadabort\threadabort.cmd">
            <Issue>needs triage</Issue>
        </ExcludeList>
        <ExcludeList Include="$(XunitTestBinBase)\baseservices\threading\threadabort\tasuite\threadstarttwice\threadstarttwice.cmd">
            <Issue>needs triage</Issue>
        </ExcludeList>
        <ExcludeList Include="$(XunitTestBinBase)\baseservices\threading\threadpool\bindhandle\bindhandle1\bindhandle1.cmd">
            <Issue>needs triage</Issue>
        </ExcludeList>
        <ExcludeList Include="$(XunitTestBinBase)\baseservices\threading\threadpool\bindhandle\bindhandleinvalid3\bindhandleinvalid3.cmd">
            <Issue>needs triage</Issue>
        </ExcludeList>
        <ExcludeList Include="$(XunitTestBinBase)\baseservices\threading\threadpool\bindhandle\bindhandleinvalid4\bindhandleinvalid4.cmd">
            <Issue>needs triage</Issue>
        </ExcludeList>
        <ExcludeList Include="$(XunitTestBinBase)\baseservices\threading\threadpool\bindhandle\bindhandleinvalid5\bindhandleinvalid5.cmd">
            <Issue>needs triage</Issue>
        </ExcludeList>
        <ExcludeList Include="$(XunitTestBinBase)\baseservices\threading\threadpool\bindhandle\bindhandleinvalid6\bindhandleinvalid6.cmd">
            <Issue>needs triage</Issue>
        </ExcludeList>
        <ExcludeList Include="$(XunitTestBinBase)\baseservices\threading\threadpool\bindhandle\bindhandleinvalid\bindhandleinvalid.cmd">
            <Issue>needs triage</Issue>
        </ExcludeList>
        <ExcludeList Include="$(XunitTestBinBase)\baseservices\threading\volatile\atomictest\atomictest.cmd">
            <Issue>needs triage</Issue>
        </ExcludeList>
        <ExcludeList Include="$(XunitTestBinBase)\baseservices\threading\waithandle\abandonedmutexscenarios\threadabort\threadabort.cmd">
            <Issue>needs triage</Issue>
        </ExcludeList>
        <ExcludeList Include="$(XunitTestBinBase)\baseservices\threading\waithandle\waitall\waitallex10\waitallex10.cmd">
            <Issue>needs triage</Issue>
        </ExcludeList>
        <ExcludeList Include="$(XunitTestBinBase)\baseservices\threading\waithandle\waitall\waitallex11\waitallex11.cmd">
            <Issue>needs triage</Issue>
        </ExcludeList>
        <ExcludeList Include="$(XunitTestBinBase)\baseservices\threading\waithandle\waitall\waitallex1\waitallex1.cmd">
            <Issue>needs triage</Issue>
        </ExcludeList>
        <ExcludeList Include="$(XunitTestBinBase)\baseservices\threading\waithandle\waitall\waitallex2\waitallex2.cmd">
            <Issue>needs triage</Issue>
        </ExcludeList>
        <ExcludeList Include="$(XunitTestBinBase)\baseservices\threading\waithandle\waitall\waitallex3\waitallex3.cmd">
            <Issue>needs triage</Issue>
        </ExcludeList>
        <ExcludeList Include="$(XunitTestBinBase)\baseservices\threading\waithandle\waitall\waitallex4\waitallex4.cmd">
            <Issue>needs triage</Issue>
        </ExcludeList>
        <ExcludeList Include="$(XunitTestBinBase)\baseservices\threading\waithandle\waitall\waitallex5\waitallex5.cmd">
            <Issue>needs triage</Issue>
        </ExcludeList>
        <ExcludeList Include="$(XunitTestBinBase)\baseservices\threading\waithandle\waitall\waitallex6\waitallex6.cmd">
            <Issue>needs triage</Issue>
        </ExcludeList>
        <ExcludeList Include="$(XunitTestBinBase)\baseservices\threading\waithandle\waitall\waitallex7\waitallex7.cmd">
            <Issue>needs triage</Issue>
        </ExcludeList>
        <ExcludeList Include="$(XunitTestBinBase)\baseservices\threading\waithandle\waitall\waitallex8\waitallex8.cmd">
            <Issue>needs triage</Issue>
        </ExcludeList>
        <ExcludeList Include="$(XunitTestBinBase)\baseservices\threading\waithandle\waitall\waitallex8a\waitallex8a.cmd">
            <Issue>needs triage</Issue>
        </ExcludeList>
        <ExcludeList Include="$(XunitTestBinBase)\baseservices\threading\waithandle\waitall\waitallex9\waitallex9.cmd">
            <Issue>needs triage</Issue>
        </ExcludeList>
        <ExcludeList Include="$(XunitTestBinBase)\baseservices\threading\waithandle\waitany\waitanyex10\waitanyex10.cmd">
            <Issue>needs triage</Issue>
        </ExcludeList>
        <ExcludeList Include="$(XunitTestBinBase)\baseservices\threading\waithandle\waitany\waitanyex1\waitanyex1.cmd">
            <Issue>needs triage</Issue>
        </ExcludeList>
        <ExcludeList Include="$(XunitTestBinBase)\baseservices\threading\waithandle\waitany\waitanyex2\waitanyex2.cmd">
            <Issue>needs triage</Issue>
        </ExcludeList>
        <ExcludeList Include="$(XunitTestBinBase)\baseservices\threading\waithandle\waitany\waitanyex3\waitanyex3.cmd">
            <Issue>needs triage</Issue>
        </ExcludeList>
        <ExcludeList Include="$(XunitTestBinBase)\baseservices\threading\waithandle\waitany\waitanyex4\waitanyex4.cmd">
            <Issue>needs triage</Issue>
        </ExcludeList>
        <ExcludeList Include="$(XunitTestBinBase)\baseservices\threading\waithandle\waitany\waitanyex5\waitanyex5.cmd">
            <Issue>needs triage</Issue>
        </ExcludeList>
        <ExcludeList Include="$(XunitTestBinBase)\baseservices\threading\waithandle\waitany\waitanyex6\waitanyex6.cmd">
            <Issue>needs triage</Issue>
        </ExcludeList>
        <ExcludeList Include="$(XunitTestBinBase)\baseservices\threading\waithandle\waitany\waitanyex7\waitanyex7.cmd">
            <Issue>needs triage</Issue>
        </ExcludeList>
        <ExcludeList Include="$(XunitTestBinBase)\baseservices\threading\waithandle\waitany\waitanyex8\waitanyex8.cmd">
            <Issue>needs triage</Issue>
        </ExcludeList>
        <ExcludeList Include="$(XunitTestBinBase)\baseservices\threading\waithandle\waitany\waitanyex8a\waitanyex8a.cmd">
            <Issue>needs triage</Issue>
        </ExcludeList>
        <ExcludeList Include="$(XunitTestBinBase)\baseservices\threading\waithandle\waitany\waitanyex9\waitanyex9.cmd">
            <Issue>needs triage</Issue>
        </ExcludeList>
        <ExcludeList Include="$(XunitTestBinBase)\baseservices\threading\waithandle\waitone\waitoneex1\waitoneex1.cmd">
            <Issue>needs triage</Issue>
        </ExcludeList>
        <ExcludeList Include="$(XunitTestBinBase)\baseservices\threading\waithandle\waitone\waitoneex2\waitoneex2.cmd">
            <Issue>needs triage</Issue>
        </ExcludeList>
        <ExcludeList Include="$(XunitTestBinBase)\baseservices\threading\waithandle\waitone\waitoneex3\waitoneex3.cmd">
            <Issue>needs triage</Issue>
        </ExcludeList>
        <ExcludeList Include="$(XunitTestBinBase)\baseservices\threading\waithandle\waitone\waitoneex4\waitoneex4.cmd">
            <Issue>needs triage</Issue>
        </ExcludeList>
        <ExcludeList Include="$(XunitTestBinBase)\managed\Compilation\Compilation\Compilation.cmd">
            <Issue>needs triage</Issue>
        </ExcludeList>
    </ItemGroup>

    <!-- The following are tests that fail on Windows -->

    <ItemGroup Condition="'$(XunitTestBinBase)' != '' and '$(TargetsWindows)' == 'true'">
        <ExcludeList Include="$(XunitTestBinBase)\tracing\eventsourcetrace\**">
            <Issue>15494</Issue>
        </ExcludeList>
        <ExcludeList Include="$(XunitTestBinBase)\tracing\eventsourcesmoke\**">
            <Issue>15494</Issue>
        </ExcludeList>
    </ItemGroup>

    <!-- Failures while testing via ILLINK -->
    
    <ItemGroup Condition="'$(XunitTestBinBase)' != '' and '$(RunTestsViaIllink)' == 'true'">
        <ExcludeList Include="$(XunitTestBinBase)\JIT\superpmi\superpmicollect\superpmicollect.cmd">
            <!-- Linker runs reset CORE_ROOT to the linked directory based on superpmicollect.exe.
                 The test runs other benchmarks to collect superpmi data.
                 These tests cannot run from the binaries generated wrt superpmicollect.exe -->
            <Issue>By Test Infrastructure design</Issue>
        </ExcludeList>
        <ExcludeList Include="$(XunitTestBinBase)\JIT\Directed\RVAInit\nested\nested.cmd">
            <!-- Data refered from static field is dropped -->
            <Issue>Bug</Issue>
        </ExcludeList>
    </ItemGroup>
    
</Project><|MERGE_RESOLUTION|>--- conflicted
+++ resolved
@@ -193,33 +193,12 @@
         <ExcludeList Include="$(XunitTestBinBase)\tracing\eventpipetrace\**">
             <Issue>15924</Issue>
         </ExcludeList>
-<<<<<<< HEAD
-        <ExcludeList Include="$(XunitTestBinBase)\JIT\HardwareIntrinsics\X86\Sse\ConvertToVector128SingleScalar_r\*">
-            <Issue>16094</Issue>
-        </ExcludeList>
-        <ExcludeList Include="$(XunitTestBinBase)\JIT\HardwareIntrinsics\X86\Sse\ConvertToVector128SingleScalar_ro\*">
-            <Issue>16094</Issue>
-        </ExcludeList>
-        <ExcludeList Include="$(XunitTestBinBase)\JIT\HardwareIntrinsics\X86\Sse\LoadScalar_r\*">
-            <Issue>16094</Issue>
-        </ExcludeList>
-        <ExcludeList Include="$(XunitTestBinBase)\JIT\HardwareIntrinsics\X86\Sse\LoadScalar_ro\*">
-            <Issue>16094</Issue>
-        </ExcludeList>
-        <ExcludeList Include="$(XunitTestBinBase)\JIT\HardwareIntrinsics\X86\Sse\SetScalar_r\*">
-            <Issue>16094</Issue>
-        </ExcludeList>
-        <ExcludeList Include="$(XunitTestBinBase)\JIT\HardwareIntrinsics\X86\Sse\SetScalar_ro\*">
-            <Issue>16094</Issue>
-        </ExcludeList>
         <ExcludeList Include="$(XunitTestBinBase)\tracing\eventpipetrace\**">
             <Issue>15494</Issue>
         </ExcludeList>
         <ExcludeList Include="$(XunitTestBinBase)\tracing\eventsourcetrace\**">
             <Issue>15494</Issue>
         </ExcludeList>
-=======
->>>>>>> 2504e78d
     </ItemGroup>
 
     <!-- The following are x86 failures -->
