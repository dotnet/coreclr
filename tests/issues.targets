<Project DefaultTargets = "GetListOfTestCmds"
    xmlns="http://schemas.microsoft.com/developer/msbuild/2003" >
    <ItemGroup Condition="'$(XunitTestBinBase)' != ''">
        <ExcludeList Include="$(XunitTestBinBase)\JIT\Directed\lifetime\lifetime2\lifetime2.cmd" >
             <Issue>1037</Issue>
        </ExcludeList>
<<<<<<< HEAD
        <ExcludeList Include="$(XunitTestBinBase)\JIT\Regression\CLR-x86-JIT\V1-M09\b13621\b13621\*" >
            <Issue>2235</Issue>
        </ExcludeList>
        <ExcludeList Include="$(XunitTestBinBase)\JIT\Regression\CLR-x86-JIT\V1-M09\b16102\b16102\*" >
            <Issue>2236</Issue>
        </ExcludeList>
        <ExcludeList Include="$(XunitTestBinBase)\JIT\Regression\CLR-x86-JIT\V1-M10\b04914\b04914\*" >
            <Issue>2235</Issue>
        </ExcludeList>
        <ExcludeList Include="$(XunitTestBinBase)\JIT\Regression\CLR-x86-JIT\V1-M12-Beta2\b57367\b57367\*" >
            <Issue>2235</Issue>
        </ExcludeList>
        <ExcludeList Include="$(XunitTestBinBase)\JIT\Regression\CLR-x86-JIT\V2.0-Beta2\b399444\b399444a\*" >
            <Issue>2235</Issue>
        </ExcludeList>
        <ExcludeList Include="$(XunitTestBinBase)\JIT\Methodical\Arrays\misc\_il_dbgarrres\_il_dbgarrres.cmd" >
             <Issue>2330</Issue>
        </ExcludeList>
        <ExcludeList Include="$(XunitTestBinBase)\JIT\Methodical\Arrays\misc\_il_relarrres\_il_relarrres.cmd" >
             <Issue>2330</Issue>
=======
        <ExcludeList Include="$(XunitTestBinBase)\JIT\opt\Tailcall\TailcallVerifyWithPrefix\TailcallVerifyWithPrefix.cmd" >
             <Issue>2329</Issue>
>>>>>>> 71fe847d
        </ExcludeList>
        <ExcludeList Include="$(XunitTestBinBase)\JIT\Methodical\delegate\_simpleoddpower_il_d\_simpleoddpower_il_d.cmd" >
             <Issue>2407</Issue>
        </ExcludeList>
        <ExcludeList Include="$(XunitTestBinBase)\JIT\Methodical\delegate\_simpleoddpower_il_r\_simpleoddpower_il_r.cmd" >
             <Issue>2407</Issue>
        </ExcludeList>
        <ExcludeList Include="$(XunitTestBinBase)\JIT\Methodical\varargs\seh\filter_il_d\filter_il_d.cmd" >
             <Issue>2411</Issue>
        </ExcludeList>
        <ExcludeList Include="$(XunitTestBinBase)\JIT\Methodical\varargs\seh\filter_il_r\filter_il_r.cmd" >
             <Issue>2411</Issue>
        </ExcludeList>
        <ExcludeList Include="$(XunitTestBinBase)\JIT\Directed\coverage\importer\Desktop\bleref_il_d\bleref_il_d.cmd" >
             <Issue>2414</Issue>
        </ExcludeList>
        <ExcludeList Include="$(XunitTestBinBase)\JIT\Directed\coverage\importer\Desktop\bleref_il_r\bleref_il_r.cmd" >
             <Issue>2414</Issue>
        </ExcludeList>
        <ExcludeList Include="$(XunitTestBinBase)\JIT\jit64\localloc\verify\verify01_dynamic\verify01_dynamic.cmd" >
             <Issue>2414</Issue>
        </ExcludeList>
        <ExcludeList Include="$(XunitTestBinBase)\JIT\jit64\localloc\verify\verify01_large\verify01_large.cmd" >
             <Issue>2414</Issue>
        </ExcludeList>
        <ExcludeList Include="$(XunitTestBinBase)\JIT\jit64\localloc\verify\verify01_small\verify01_small.cmd" >
             <Issue>2414</Issue>
        </ExcludeList>
        <ExcludeList Include="$(XunitTestBinBase)\JIT\jit64\regress\ndpw\21220\b21220\b21220.cmd" >
             <Issue>2414</Issue>
        </ExcludeList>
        <ExcludeList Include="$(XunitTestBinBase)\JIT\Methodical\cctor\misc\tail_il_d\tail_il_d.cmd" >
             <Issue>2414</Issue>
        </ExcludeList>
        <ExcludeList Include="$(XunitTestBinBase)\JIT\Methodical\cctor\misc\tail_il_r\tail_il_r.cmd" >
             <Issue>2414</Issue>
        </ExcludeList>
        <ExcludeList Include="$(XunitTestBinBase)\JIT\Methodical\cctor\misc\threads3_il_d\threads3_il_d.cmd" >
             <Issue>2414</Issue>
        </ExcludeList>
        <ExcludeList Include="$(XunitTestBinBase)\JIT\Methodical\cctor\misc\threads3_il_r\threads3_il_r.cmd" >
             <Issue>2414</Issue>
        </ExcludeList>
        <ExcludeList Include="$(XunitTestBinBase)\JIT\Methodical\cctor\simple\precise3_il_d\precise3_il_d.cmd" >
             <Issue>2414</Issue>
        </ExcludeList>
        <ExcludeList Include="$(XunitTestBinBase)\JIT\Methodical\cctor\simple\precise3_il_r\precise3_il_r.cmd" >
             <Issue>2414</Issue>
        </ExcludeList>
        <ExcludeList Include="$(XunitTestBinBase)\JIT\Methodical\varargs\seh\fault_il_d\fault_il_d.cmd" >
             <Issue>2414</Issue>
        </ExcludeList>
        <ExcludeList Include="$(XunitTestBinBase)\JIT\Methodical\varargs\seh\fault_il_r\fault_il_r.cmd" >
             <Issue>2414</Issue>
        </ExcludeList>
        <ExcludeList Include="$(XunitTestBinBase)\JIT\Regression\CLR-x86-JIT\V1.2-M01\b08046\b08046\b08046.cmd" >
             <Issue>2414</Issue>
        </ExcludeList>
        <ExcludeList Include="$(XunitTestBinBase)\JIT\Directed\coverage\importer\Desktop\ldelemnullarr1_il_d\ldelemnullarr1_il_d.cmd" >
             <Issue>2416</Issue>
        </ExcludeList>
        <ExcludeList Include="$(XunitTestBinBase)\JIT\Directed\coverage\importer\Desktop\ldelemnullarr1_il_r\ldelemnullarr1_il_r.cmd" >
             <Issue>2416</Issue>
        </ExcludeList>
        <ExcludeList Include="$(XunitTestBinBase)\JIT\Directed\coverage\importer\Desktop\nonrefsdarr_il_d\nonrefsdarr_il_d.cmd" >
             <Issue>2416</Issue>
        </ExcludeList>
        <ExcludeList Include="$(XunitTestBinBase)\JIT\Directed\coverage\importer\Desktop\nonrefsdarr_il_r\nonrefsdarr_il_r.cmd" >
             <Issue>2416</Issue>
        </ExcludeList>
        <ExcludeList Include="$(XunitTestBinBase)\JIT\Directed\intrinsic\interlocked\rva_rvastatic1\rva_rvastatic1.cmd" >
             <Issue>2433</Issue>
        </ExcludeList>
        <ExcludeList Include="$(XunitTestBinBase)\JIT\Directed\intrinsic\interlocked\rva_rvastatic2\rva_rvastatic2.cmd" >
             <Issue>2433</Issue>
        </ExcludeList>
        <ExcludeList Include="$(XunitTestBinBase)\JIT\Directed\intrinsic\interlocked\rva_rvastatic3\rva_rvastatic3.cmd" >
             <Issue>2433</Issue>
        </ExcludeList>
        <ExcludeList Include="$(XunitTestBinBase)\JIT\Directed\intrinsic\interlocked\rva_rvastatic4\rva_rvastatic4.cmd" >
             <Issue>2433</Issue>
        </ExcludeList>
        <ExcludeList Include="$(XunitTestBinBase)\JIT\Methodical\cctor\misc\global_il_d\global_il_d.cmd" >
             <Issue>2433</Issue>
        </ExcludeList>
        <ExcludeList Include="$(XunitTestBinBase)\JIT\Methodical\cctor\misc\global_il_r\global_il_r.cmd" >
             <Issue>2433</Issue>
        </ExcludeList>
        <ExcludeList Include="$(XunitTestBinBase)\JIT\Directed\pinvoke\preemptive_cooperative\preemptive_cooperative.cmd" >
             <Issue>2434</Issue>
        </ExcludeList>
        <ExcludeList Include="$(XunitTestBinBase)\JIT\Directed\RVAInit\extended\extended.cmd" >
             <Issue>2435</Issue>
        </ExcludeList>
        <ExcludeList Include="$(XunitTestBinBase)\JIT\Directed\RVAInit\overlap\overlap.cmd" >
             <Issue>2435</Issue>
        </ExcludeList>
        <ExcludeList Include="$(XunitTestBinBase)\JIT\Methodical\tailcall\_il_dbgpointer\_il_dbgpointer.cmd" >
             <Issue>2435</Issue>
        </ExcludeList>
        <ExcludeList Include="$(XunitTestBinBase)\JIT\Methodical\tailcall\_il_dbgpointer_i\_il_dbgpointer_i.cmd" >
             <Issue>2435</Issue>
        </ExcludeList>
        <ExcludeList Include="$(XunitTestBinBase)\JIT\Methodical\tailcall\_il_relpointer\_il_relpointer.cmd" >
             <Issue>2435</Issue>
        </ExcludeList>
        <ExcludeList Include="$(XunitTestBinBase)\JIT\Methodical\tailcall\_il_relpointer_i\_il_relpointer_i.cmd" >
             <Issue>2435</Issue>
        </ExcludeList>
        <ExcludeList Include="$(XunitTestBinBase)\JIT\Regression\CLR-x86-JIT\V1-M11-Beta1\b49644\b49644\b49644.cmd" >
             <Issue>2435</Issue>
        </ExcludeList>
        <ExcludeList Include="$(XunitTestBinBase)\JIT\Regression\CLR-x86-JIT\V1.2-Beta1\b102637\b102637\b102637.cmd" >
             <Issue>2435</Issue>
        </ExcludeList>
        <ExcludeList Include="$(XunitTestBinBase)\JIT\Directed\tls\mutualrecurthd-tls\mutualrecurthd-tls.cmd" >
             <Issue>2441</Issue>
        </ExcludeList>
        <ExcludeList Include="$(XunitTestBinBase)\JIT\Directed\tls\test-tls\test-tls.cmd" >
             <Issue>2441</Issue>
        </ExcludeList>
        <ExcludeList Include="$(XunitTestBinBase)\JIT\Regression\CLR-x86-EJIT\v1-m10\b07847\b07847\b07847.cmd" >
             <Issue>2441</Issue>
        </ExcludeList>
        <ExcludeList Include="$(XunitTestBinBase)\JIT\Regression\CLR-x86-JIT\V1.2-M01\b03689\b03689\b03689.cmd" >
             <Issue>2441</Issue>
        </ExcludeList>
        <ExcludeList Include="$(XunitTestBinBase)\JIT\Methodical\Boxing\xlang\_dbgsin_il_cs\_dbgsin_il_cs.cmd" >
             <Issue>2442</Issue>
        </ExcludeList>
        <ExcludeList Include="$(XunitTestBinBase)\JIT\Methodical\Boxing\xlang\_odbgsin_il_cs\_odbgsin_il_cs.cmd" >
             <Issue>2442</Issue>
        </ExcludeList>
        <ExcludeList Include="$(XunitTestBinBase)\JIT\Methodical\Boxing\xlang\_orelsin_il_cs\_orelsin_il_cs.cmd" >
             <Issue>2442</Issue>
        </ExcludeList>
        <ExcludeList Include="$(XunitTestBinBase)\JIT\Methodical\Boxing\xlang\_relsin_il_cs\_relsin_il_cs.cmd" >
             <Issue>2442</Issue>
        </ExcludeList>
        <ExcludeList Include="$(XunitTestBinBase)\JIT\Methodical\Boxing\xlang\_dbgsin_il_il\_dbgsin_il_il.cmd" >
             <Issue>2442</Issue>
        </ExcludeList>
        <ExcludeList Include="$(XunitTestBinBase)\JIT\Methodical\Boxing\xlang\_odbgsin_il_il\_odbgsin_il_il.cmd" >
             <Issue>2442</Issue>
        </ExcludeList>
        <ExcludeList Include="$(XunitTestBinBase)\JIT\Methodical\Boxing\xlang\_orelsin_il_il\_orelsin_il_il.cmd" >
             <Issue>2442</Issue>
        </ExcludeList>
        <ExcludeList Include="$(XunitTestBinBase)\JIT\Methodical\Boxing\xlang\_relsin_il_il\_relsin_il_il.cmd" >
             <Issue>2442</Issue>
        </ExcludeList>
        <ExcludeList Include="$(XunitTestBinBase)\JIT\Methodical\xxobj\operand\_il_dbglocalloc\_il_dbglocalloc.cmd" >
             <Issue>2444</Issue>
        </ExcludeList>
        <ExcludeList Include="$(XunitTestBinBase)\JIT\Methodical\xxobj\operand\_il_rellocalloc\_il_rellocalloc.cmd" >
             <Issue>2444</Issue>
        </ExcludeList>
        <ExcludeList Include="$(XunitTestBinBase)\JIT\Methodical\eh\deadcode\badcodeafterfinally_d\badcodeafterfinally_d.cmd" >
             <Issue>2444</Issue>
        </ExcludeList>
        <ExcludeList Include="$(XunitTestBinBase)\JIT\Methodical\eh\deadcode\badcodeafterfinally_r\badcodeafterfinally_r.cmd" >
             <Issue>2444</Issue>
        </ExcludeList>
        <ExcludeList Include="$(XunitTestBinBase)\JIT\Regression\Dev11\dev10_865840\dev10_865840\dev10_865840.cmd" >
             <Issue>2445</Issue>
        </ExcludeList>
        <ExcludeList Include="$(XunitTestBinBase)\JIT\Directed\rvastatics\rvastatic1\rvastatic1.cmd" >
             <Issue>2451</Issue>
        </ExcludeList>
        <ExcludeList Include="$(XunitTestBinBase)\JIT\Directed\rvastatics\rvastatic2\rvastatic2.cmd" >
             <Issue>2451</Issue>
        </ExcludeList>
        <ExcludeList Include="$(XunitTestBinBase)\JIT\Directed\rvastatics\rvastatic3\rvastatic3.cmd" >
             <Issue>2451</Issue>
        </ExcludeList>
        <ExcludeList Include="$(XunitTestBinBase)\JIT\Directed\rvastatics\rvastatic4\rvastatic4.cmd" >
             <Issue>2451</Issue>
        </ExcludeList>
        <ExcludeList Include="$(XunitTestBinBase)\JIT\Directed\rvastatics\rvastatic5\rvastatic5.cmd" >
             <Issue>2451</Issue>
        </ExcludeList>
        <ExcludeList Include="$(XunitTestBinBase)\JIT\Regression\VS-ia64-JIT\V2.0-Beta2\b410474\b410474\b410474.cmd" >
             <Issue>2451</Issue>
        </ExcludeList>
        <ExcludeList Include="$(XunitTestBinBase)\JIT\Directed\pinning\object-pin\object-pin\object-pin.cmd" >
             <Issue>2452</Issue>
        </ExcludeList>
        <ExcludeList Include="$(XunitTestBinBase)\JIT\Methodical\Boxing\xlang\_dbgsin_cs_il\_dbgsin_cs_il.cmd" >
             <Issue>3216</Issue>
        </ExcludeList>
        <ExcludeList Include="$(XunitTestBinBase)\JIT\Methodical\Boxing\xlang\_odbgsin_cs_il\_odbgsin_cs_il.cmd" >
             <Issue>3216</Issue>
        </ExcludeList>
        <ExcludeList Include="$(XunitTestBinBase)\JIT\Methodical\Boxing\xlang\_relsin_cs_il\_relsin_cs_il.cmd" >
             <Issue>3216</Issue>
        </ExcludeList>
        <ExcludeList Include="$(XunitTestBinBase)\JIT\Methodical\Boxing\xlang\_orelsin_cs_il\_orelsin_cs_il.cmd" >
             <Issue>3216</Issue>
        </ExcludeList>
        <ExcludeList Include="$(XunitTestBinBase)\Interop\BestFitMapping\BestFitMapping\BestFitMapping.cmd" >
             <Issue>3571</Issue>
	    </ExcludeList>
        <ExcludeList Include="$(XunitTestBinBase)\GC\Scenarios\DoublinkList\doublinknoleak\*">
             <Issue>3392</Issue>
        </ExcludeList>
        <ExcludeList Include="$(XunitTestBinBase)\GC\Scenarios\BaseFinal\basefinal\*">
             <Issue>3392</Issue>
        </ExcludeList>
        <ExcludeList Include="$(XunitTestBinBase)\GC\Coverage\smalloom\*">
             <Issue>3392</Issue>
        </ExcludeList>
        <ExcludeList Include="$(XunitTestBinBase)\GC\Coverage\271010\*">
             <Issue>3392</Issue>
        </ExcludeList>
        <ExcludeList Include="$(XunitTestBinBase)\GC\Features\BackgroundGC\foregroundgc\*">
             <Issue>3392</Issue>
        </ExcludeList>
        <ExcludeList Include="$(XunitTestBinBase)\GC\Features\LOHFragmentation\lohfragmentation\*">
             <Issue>3392</Issue>
        </ExcludeList>
        <ExcludeList Include="$(XunitTestBinBase)\GC\Features\SustainedLowLatency\scenario\*">
             <Issue>3392</Issue>
        </ExcludeList>
        <ExcludeList Include="$(XunitTestBinBase)\GC\Regressions\dev10bugs\536168\536168\*">
             <Issue>3392</Issue>
        </ExcludeList>
        <ExcludeList Include="$(XunitTestBinBase)\GC\Scenarios\muldimjagary\muldimjagary\*">
             <Issue>3392</Issue>
        </ExcludeList>
        <ExcludeList Include="$(XunitTestBinBase)\GC\LargeMemory\API\gc\getgeneration\*">
             <Issue>3392</Issue>
        </ExcludeList>
        <ExcludeList Include="$(XunitTestBinBase)\GC\LargeMemory\API\gc\reregisterforfinalize\*">
             <Issue>3392</Issue>
        </ExcludeList>
        <ExcludeList Include="$(XunitTestBinBase)\GC\LargeMemory\Allocation\finalizertest\*">
             <Issue>3392</Issue>
        </ExcludeList>
        <ExcludeList Include="$(XunitTestBinBase)\GC\LargeMemory\API\gc\collect\*">
             <Issue>3392</Issue>
        </ExcludeList>
        <ExcludeList Include="$(XunitTestBinBase)\baseservices\exceptions\regressions\Dev11\147911\test147911\*">
             <Issue>3651</Issue>
        </ExcludeList>
        <ExcludeList Include="$(XunitTestBinBase)\JIT\SIMD\Vector3Interop_r\Vector3Interop_r.cmd">
             <Issue>4529</Issue>
        </ExcludeList>
        <ExcludeList Include="$(XunitTestBinBase)\JIT\SIMD\Vector3Interop_ro\Vector3Interop_ro.cmd">
             <Issue>4529</Issue>
        </ExcludeList>
    </ItemGroup>

    <!-- The following are baseline x86 failures -->

    <ItemGroup Condition="'$(XunitTestBinBase)' != '' and '$(BuildArch)' == 'x86'">
        <ExcludeList Include="$(XunitTestBinBase)\GC\LargeMemory\Allocation\largeexceptiontest\largeexceptiontest.cmd">
             <Issue>3392</Issue>
        </ExcludeList>
        <ExcludeList Include="$(XunitTestBinBase)\GC\LargeMemory\API\gc\gettotalmemory\gettotalmemory.cmd">
             <Issue>3392</Issue>
        </ExcludeList>
        <ExcludeList Include="$(XunitTestBinBase)\GC\LargeMemory\API\gc\keepalive\keepalive.cmd">
             <Issue>3392</Issue>
        </ExcludeList>
        <ExcludeList Include="$(XunitTestBinBase)\GC\LargeMemory\API\gc\suppressfinalize\suppressfinalize.cmd">
             <Issue>3392</Issue>
        </ExcludeList>
        <ExcludeList Include="$(XunitTestBinBase)\Interop\ICastable\Castable\Castable.cmd">
             <Issue>needs triage</Issue>
        </ExcludeList>
        <ExcludeList Include="$(XunitTestBinBase)\JIT\Methodical\divrem\div\u8div_cs_do\u8div_cs_do.cmd">
             <Issue>needs triage</Issue>
        </ExcludeList>
        <ExcludeList Include="$(XunitTestBinBase)\JIT\Methodical\divrem\div\u8div_cs_ro\u8div_cs_ro.cmd">
             <Issue>needs triage</Issue>
        </ExcludeList>
        <ExcludeList Include="$(XunitTestBinBase)\JIT\Methodical\divrem\rem\u8rem_cs_do\u8rem_cs_do.cmd">
             <Issue>needs triage</Issue>
        </ExcludeList>
        <ExcludeList Include="$(XunitTestBinBase)\JIT\Methodical\divrem\rem\u8rem_cs_ro\u8rem_cs_ro.cmd">
             <Issue>needs triage</Issue>
        </ExcludeList>
        <ExcludeList Include="$(XunitTestBinBase)\JIT\opt\Inline\regression\mismatch32\mismatch32\mismatch32.cmd">
             <Issue>needs triage</Issue>
        </ExcludeList>
        <ExcludeList Include="$(XunitTestBinBase)\JIT\opt\Inline\regression\mismatch64\mismatch64\mismatch64.cmd">
             <Issue>needs triage</Issue>
        </ExcludeList>
        <ExcludeList Include="$(XunitTestBinBase)\JIT\opt\perf\doublealign\Locals\Locals.cmd">
             <Issue>needs triage</Issue>
        </ExcludeList>
        <ExcludeList Include="$(XunitTestBinBase)\JIT\Performance\CodeQuality\Roslyn\CscBench\CscBench.cmd">
             <Issue>needs triage</Issue>
        </ExcludeList>
        <ExcludeList Include="$(XunitTestBinBase)\JIT\Regression\CLR-x86-JIT\V1.2-Beta1\b103058\b103058\b103058.cmd">
             <Issue>needs triage</Issue>
        </ExcludeList>
        <ExcludeList Include="$(XunitTestBinBase)\JIT\Regression\Dev11\External\dev11_239804\ShowLocallocAlignment\ShowLocallocAlignment.cmd">
             <Issue>needs triage</Issue>
        </ExcludeList>
        <ExcludeList Include="$(XunitTestBinBase)\JIT\SIMD\CircleInConvex_r\CircleInConvex_r.cmd">
             <Issue>3964</Issue>
        </ExcludeList>
        <ExcludeList Include="$(XunitTestBinBase)\JIT\SIMD\CircleInConvex_ro\CircleInConvex_ro.cmd">
             <Issue>3964</Issue>
        </ExcludeList>
        <ExcludeList Include="$(XunitTestBinBase)\managed\Compilation\Compilation\Compilation.cmd">
             <Issue>needs triage</Issue>
        </ExcludeList>
    </ItemGroup>

    <!-- The following x86 failures only occur with RyuJIT/x86 -->

    <ItemGroup Condition="'$(XunitTestBinBase)' != '' and '$(BuildArch)' == 'x86'">
        <ExcludeList Include="$(XunitTestBinBase)\JIT\Methodical\stringintern\_Simpletest1\_Simpletest1.cmd">
             <Issue>3554</Issue>
        </ExcludeList>
        <ExcludeList Include="$(XunitTestBinBase)\JIT\Methodical\stringintern\_XAssemblytest1-xassem\_XAssemblytest1-xassem.cmd">
             <Issue>3554</Issue>
        </ExcludeList>
        <ExcludeList Include="$(XunitTestBinBase)\JIT\Methodical\stringintern\_XModuletest1-xmod\_XModuletest1-xmod.cmd">
             <Issue>3554</Issue>
        </ExcludeList>
        <ExcludeList Include="$(XunitTestBinBase)\JIT\Methodical\stringintern\test1-xassem\test1-xassem.cmd">
             <Issue>3554</Issue>
        </ExcludeList>
        <ExcludeList Include="$(XunitTestBinBase)\JIT\Performance\CodeQuality\Serialization\Serialize\Serialize.cmd">
             <Issue>3597</Issue>
        </ExcludeList>
        <ExcludeList Include="$(XunitTestBinBase)\JIT\Performance\CodeQuality\V8\DeltaBlue\DeltaBlue\DeltaBlue.cmd">
             <Issue>4817</Issue>
        </ExcludeList>
        <ExcludeList Include="$(XunitTestBinBase)\JIT\Methodical\MDArray\basics\stringarr_cs_do\stringarr_cs_do.cmd">
             <Issue>4844</Issue>
        </ExcludeList>
    </ItemGroup>
</Project><|MERGE_RESOLUTION|>--- conflicted
+++ resolved
@@ -4,31 +4,6 @@
         <ExcludeList Include="$(XunitTestBinBase)\JIT\Directed\lifetime\lifetime2\lifetime2.cmd" >
              <Issue>1037</Issue>
         </ExcludeList>
-<<<<<<< HEAD
-        <ExcludeList Include="$(XunitTestBinBase)\JIT\Regression\CLR-x86-JIT\V1-M09\b13621\b13621\*" >
-            <Issue>2235</Issue>
-        </ExcludeList>
-        <ExcludeList Include="$(XunitTestBinBase)\JIT\Regression\CLR-x86-JIT\V1-M09\b16102\b16102\*" >
-            <Issue>2236</Issue>
-        </ExcludeList>
-        <ExcludeList Include="$(XunitTestBinBase)\JIT\Regression\CLR-x86-JIT\V1-M10\b04914\b04914\*" >
-            <Issue>2235</Issue>
-        </ExcludeList>
-        <ExcludeList Include="$(XunitTestBinBase)\JIT\Regression\CLR-x86-JIT\V1-M12-Beta2\b57367\b57367\*" >
-            <Issue>2235</Issue>
-        </ExcludeList>
-        <ExcludeList Include="$(XunitTestBinBase)\JIT\Regression\CLR-x86-JIT\V2.0-Beta2\b399444\b399444a\*" >
-            <Issue>2235</Issue>
-        </ExcludeList>
-        <ExcludeList Include="$(XunitTestBinBase)\JIT\Methodical\Arrays\misc\_il_dbgarrres\_il_dbgarrres.cmd" >
-             <Issue>2330</Issue>
-        </ExcludeList>
-        <ExcludeList Include="$(XunitTestBinBase)\JIT\Methodical\Arrays\misc\_il_relarrres\_il_relarrres.cmd" >
-             <Issue>2330</Issue>
-=======
-        <ExcludeList Include="$(XunitTestBinBase)\JIT\opt\Tailcall\TailcallVerifyWithPrefix\TailcallVerifyWithPrefix.cmd" >
-             <Issue>2329</Issue>
->>>>>>> 71fe847d
         </ExcludeList>
         <ExcludeList Include="$(XunitTestBinBase)\JIT\Methodical\delegate\_simpleoddpower_il_d\_simpleoddpower_il_d.cmd" >
              <Issue>2407</Issue>
