--- conflicted
+++ resolved
@@ -74,12 +74,7 @@
 <!--
     <Error Condition="'$(CLRTestPriorityToBuild)' == '0' and '$(TestCount)' &lt;= 2000" Text="Unexpected test count. Expected &gt; 2000, found $(TestCount).'" />
     <Error Condition="'$(CLRTestPriorityToBuild)' == '0' and '$(TestCount)' &gt;= 3000" Text="Unexpected test count. Expected &lt; 3000, found $(TestCount).'" />
-<<<<<<< HEAD
-    <Error Condition="'$(CLRTestPriorityToBuild)' == '1' and '$(TestCount)' &lt;= 10000" Text="Unexpected test count. Expected &gt; 10000, found $(TestCount).'" />
--->
-=======
     <Error Condition="'$(CLRTestPriorityToBuild)' == '1' and '$(TestCount)' &lt;= 9000" Text="Unexpected test count. Expected &gt; 9000, found $(TestCount).'" />
->>>>>>> 87dbecdc
     <Error Condition="'$(CLRTestPriorityToBuild)' != '0' and '$(CLRTestPriorityToBuild)' != '1'" Text="Unknown priority $(CLRTestPriorityToBuild)" />
   </Target>
 
