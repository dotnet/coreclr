<?xml version="1.0" encoding="utf-8"?>
<Project ToolsVersion="12.0" DefaultTargets="Build" xmlns="http://schemas.microsoft.com/developer/msbuild/2003">
  <Import Project="src\dir.props" />
  <Import Project="$(ToolsDir)Build.Post.targets" Condition="Exists('$(ToolsDir)Build.Post.targets') AND '$(BuildWrappers)' == 'true'" />
  <PropertyGroup>
    <XunitTestBinBase Condition="'$(XunitTestBinBase)'==''" >$(BaseOutputPathWithConfig)</XunitTestBinBase>
    <XunitWrapperGeneratedCSDirBase>$(XunitTestBinBase)\TestWrappers\</XunitWrapperGeneratedCSDirBase>
    <MSBuildEnableAllPropertyFunctions>1</MSBuildEnableAllPropertyFunctions>
  </PropertyGroup>

  <!-- TestHost destinations -->
  <PropertyGroup>
    <NETCoreAppTestSharedFxVersion>9.9.9</NETCoreAppTestSharedFxVersion>
    <TestHostRootPath>$(BinDir)testhost\</TestHostRootPath>
    <NETCoreAppTestHostFxrPath>$(TestHostRootPath)host\fxr\$(NETCoreAppTestSharedFxVersion)\</NETCoreAppTestHostFxrPath>
    <NETCoreAppTestSharedFrameworkPath>$(TestHostRootPath)shared\Microsoft.NETCore.App\$(NETCoreAppTestSharedFxVersion)\</NETCoreAppTestSharedFrameworkPath>
  </PropertyGroup>

  <ItemGroup>
    <DisabledTestDir Include="Common" />
    <_SkipTestDir Include="@(DisabledTestDir)" />
  </ItemGroup>

  <Target Name="Rebuild" />

  <Target Name="FindCmdDirectories" DependsOnTargets="GetListOfTestCmds">

    <Error Condition="!Exists('$(XunitTestBinBase)')"
           Text="$(XunitTestBinBase) does not exist. Please run build-test.cmd from the repo root at least once to get the tests built." />

    <ItemGroup>

      <AllTestDirsNonCanonicalPaths Include="$([System.IO.Directory]::GetDirectories(`$(XunitTestBinBase)`))" />
      <AllTestDirsPaths Include="@(AllTestDirsNonCanonicalPaths)" />
      <AllTestDirsPaths Include="@(AllTestDirsNonCanonicalPaths)" >
        <Path>$([System.IO.Path]::GetFullPath(%(Identity)))</Path>
      </AllTestDirsPaths>
      <NonExcludedTestDirectories Include="@(AllTestDirsPaths -> '%(Path)')" Exclude="@(_SkipTestDir -> '$(XunitTestBinBase)%(Identity)')" />
      <TopLevelDirectories Include="@(NonExcludedTestDirectories)" />
      <SecondLevel Include="$([System.IO.Directory]::GetDirectories(%(TopLevelDirectories.Identity)))" />
      <SecondLevelDirectories Include="@(SecondLevel)">
        <Path>$([System.IO.Path]::GetFullPath(%(AllRunnableTestPaths.Identity)))</Path>
      </SecondLevelDirectories>
      <TestDirectoriesWithDup Include="@(SecondLevelDirectories -> '%(Identity)')" Condition="$([System.String]::new('%(Path)').StartsWith('%(Identity)'))" />

    </ItemGroup>

    <RemoveDuplicates Inputs="@(TestDirectoriesWithDup)">
      <Output
          TaskParameter="Filtered"
          ItemName="TestDirectories"/>
    </RemoveDuplicates>

  </Target>

  <!-- Target to check the test build, to see if it looks ok. We've had several cases where a change inadvertently and drastically changes
       the set of tests that are built, and that change is unnoticed. The most common case is for a build of the Priority 1 tests
       to only build the Priority 0 tests. This target is run after a test build to verify that the basic number of tests that were
       built is basically what was expected. When this was written, there were about 2500 Priority 0 tests and about 10268 Priority 1
       tests on Windows, 9976 on Ubuntu (it differs slightly based on platform). We currently check that the number of Priority 0 tests
       is greater than 2000 and less than 3000, and the number of Priority 1 tests is greater than 9000.
  -->
  <Target Name="CheckTestBuild" DependsOnTargets="GetListOfTestCmds">
    <Error Condition="!Exists('$(XunitTestBinBase)')"
        Text="$(XunitTestBinBase) does not exist. Please run build-test.cmd from the repo root at least once to get the tests built." />

    <PropertyGroup>
        <TestCount>@(AllRunnableTestPaths->Count())</TestCount>
    </PropertyGroup>

    <Message Text="Found $(TestCount) built tests"/>

    <Error Condition="'$(CLRTestPriorityToBuild)' == '0' and '$(TestCount)' &lt;= 2000" Text="Unexpected test count. Expected &gt; 2000, found $(TestCount).'" />
    <Error Condition="'$(CLRTestPriorityToBuild)' == '0' and '$(TestCount)' &gt;= 3000" Text="Unexpected test count. Expected &lt; 3000, found $(TestCount).'" />
    <Error Condition="'$(CLRTestPriorityToBuild)' == '1' and '$(TestCount)' &lt;= 9000" Text="Unexpected test count. Expected &gt; 9000, found $(TestCount).'" />
    <Error Condition="'$(CLRTestPriorityToBuild)' != '0' and '$(CLRTestPriorityToBuild)' != '1'" Text="Unknown priority $(CLRTestPriorityToBuild)" />
  </Target>

  <Import Project="$(__Exclude)" Condition="'$(__Exclude)' != '' AND '$(XunitTestBinBase)' != ''" />
  <PropertyGroup>
    <HaveExcludes>False</HaveExcludes>
    <HaveExcludes Condition="'$(__Exclude)' != ''">True</HaveExcludes>
  </PropertyGroup>

  <Target Name="CreateXunitWrapper" DependsOnTargets="CreateXunitFacts">

    <PropertyGroup>
      <_XunitWrapperGen >
        <![CDATA[

$(_XunitProlog)
@(AllXUnitFacts)
$(_XunitEpilog)

]]>
      </_XunitWrapperGen>
      <XunitWrapperGenCsProj>
        <![CDATA[
<Project>

  <Import Project="$(ProjectDir)dir.sdkbuild.props" />

  <PropertyGroup>
    <OutputPath>$(XUnitTestBinBase)\$(CategoryWithSlash)</OutputPath>
    <RuntimeFrameworkVersion>$(MicrosoftNETCoreAppVersion)</RuntimeFrameworkVersion>
 </PropertyGroup>

  <Import Sdk="Microsoft.NET.Sdk" Project="Sdk.props" />

  <ItemGroup>
    <Compile Include="$(XunitWrapper).cs" />
  </ItemGroup>

  <ItemGroup>
    <ProjectReference Include="$(SourceDir)Common\Coreclr.TestWrapper\Coreclr.TestWrapper.csproj" />
  </ItemGroup>
<<<<<<< HEAD
  
  <ItemGroup>
    <!-- Workaround for https://github.com/dotnet/core-setup/pull/5893 -->
    <PackageReference Include="Microsoft.NETCore.App.Internal" Version="$(MicrosoftNETCoreAppVersion)" />
    <PackageReference Include="Microsoft.NETCore.Platforms" Version="$(MicrosoftNETCorePlatformsVersion)" />
  </ItemGroup>
=======
>>>>>>> 5894a0f4

  <ItemGroup>
    <PackageReference Include="xunit" Version="$(XunitPackageVersion)" />
    <PackageReference Include="xunit.runner.console" Version="$(XunitPackageVersion)" />
  </ItemGroup>

  <Import Sdk="Microsoft.NET.Sdk" Project="Sdk.targets" />

</Project>
]]>
      </XunitWrapperGenCsProj>
    </PropertyGroup>

    <!-- <Exec Command="md" -->
    <MakeDir  Directories="$(XunitWrapperGeneratedCSDirBase)$(Category)"/>

    <!-- Write the file -->
    <WriteLinesToFile
      File="$(XunitWrapperSrcDir)\$(XunitWrapper).cs"
      Lines="$(_XunitWrapperGen)"
      Overwrite="true" />

    <!-- Write the file -->
    <WriteLinesToFile
      File="$(XunitWrapperSrcDir)\$(XunitWrapper).csproj"
      Lines="$(XunitWrapperGenCsProj)"
      Overwrite="true" />
  </Target>

  <Target Name="BuildXunitWrapper">
    <MSBuild Projects="$(XunitWrapperSrcDir)\$(XunitWrapper).csproj" Targets="Restore;Build" />
  </Target>

  <Import Project="testgrouping.proj" />

  <Target Name="CreateXunitFacts">
    <!-- NOTE! semicolons must be escaped with %3B boooo -->

    <PropertyGroup>
      <_CMDDIR_Parent>$([System.IO.Path]::GetDirectoryName($(_CMDDIR)))</_CMDDIR_Parent>
      <_CMDDIR_Grandparent>$([System.IO.Path]::GetDirectoryName($(_CMDDIR_Parent)))</_CMDDIR_Grandparent>
      <CategoryWithSlash Condition="'$(RunningOnUnix)' != 'true'" >$([System.String]::Copy('$(_CMDDIR)').Replace("$(_CMDDIR_Grandparent)\",""))</CategoryWithSlash>
      <CategoryWithSlash Condition="'$(RunningOnUnix)' == 'true'" >$([System.String]::Copy('$(_CMDDIR)').Replace("$(_CMDDIR_Grandparent)/",""))</CategoryWithSlash>
      <Category Condition="'$(RunningOnUnix)' != 'true'" >$([System.String]::Copy('$(CategoryWithSlash)').Replace('\','.'))</Category>
      <Category Condition="'$(RunningOnUnix)' == 'true'" >$([System.String]::Copy('$(CategoryWithSlash)').Replace('/','.'))</Category>
      <XunitWrapper>$(Category).XUnitWrapper</XunitWrapper>
      <XunitWrapperSrcDir>$(XunitWrapperGeneratedCSDirBase)$(Category)</XunitWrapperSrcDir>
    </PropertyGroup>
    <PropertyGroup>
      <_XunitProlog Condition=" '$(_XunitProlog)'=='' ">
        <![CDATA[
using Xunit%3B
using Xunit.Abstractions%3B
using System%3B
using System.Collections.Generic%3B
using System.Diagnostics%3B
using System.Reflection%3B
using CoreclrTestLib%3B

namespace $([System.String]::Copy($(Category)).Replace(".","_").Replace("\","").Replace("-","_"))
{
        internal class _Global
        {
            internal static bool runningInWindows%3B
            internal static string reportBase%3B
            internal static string testBinaryBase%3B
            internal static string coreRoot%3B

            static _Global()
            {
                reportBase = System.Environment.GetEnvironmentVariable(%22XunitTestReportDirBase%22)%3B
                testBinaryBase = System.IO.Path.GetDirectoryName(new Uri(Assembly.GetExecutingAssembly().CodeBase).LocalPath)%3B
                coreRoot = System.Environment.GetEnvironmentVariable(%22CORE_ROOT%22)%3B

                if (String.IsNullOrEmpty(reportBase)) {
                    reportBase = System.IO.Path.Combine(testBinaryBase, "Reports")%3B
                }
                else
                {
                    reportBase = System.IO.Path.GetFullPath(reportBase)%3B
                }

                if (String.IsNullOrEmpty(coreRoot)) {
                    throw new ArgumentException("Environment variable CORE_ROOT is not set")%3B
                }

                coreRoot = System.IO.Path.GetFullPath(coreRoot)%3B

                string operatingSystem = System.Environment.GetEnvironmentVariable("OS")%3B
                runningInWindows = (operatingSystem != null && operatingSystem.StartsWith("Windows"))%3B
            }
        }

]]>
      </_XunitProlog>

      <_XunitEpilog Condition=" '$(_XunitEpilog)'=='' ">
      <![CDATA[
}

]]>
      </_XunitEpilog>
    </PropertyGroup>

    <PropertyGroup>
      <TestExecutableReplacement Condition="'$(TargetsWindows)' != 'true' ">testExecutable = testExecutable.Replace("\\", "/")%3B</TestExecutableReplacement>
    </PropertyGroup>

    <ItemGroup>
      <AllCMDsPresent Include="$(_CMDDIR)\**\*.cmd" Condition="'$(RunningOnUnix)' != 'true'" />
      <AllCMDsPresent Include="$(_CMDDIR)\**\*.sh" Condition="'$(RunningOnUnix)' == 'true'" />
      <TestGroupingDistinctWithCase Include="@(TestGrouping->Metadata('FullPath')->DistinctWithCase())" />
      <TestGroupingNotRelevant Include="@(TestGroupingDistinctWithCase)" Exclude="@(AllCMDsPresent)" />
      <GroupedCMDs Include="@(TestGroupingDistinctWithCase)" Exclude="@(TestGroupingNotRelevant)" />
      <GroupedCMDs Include="@(AllCMDsPresent)" Exclude="@(GroupedCMDs)">
        <TestGroup>$(Category)</TestGroup>
      </GroupedCMDs>
      <AllCMDExcludeFilter Include="@(ExcludeList->Metadata('FullPath'))" Condition="$(HaveExcludes)" />
      <AllCMDs Include="@(GroupedCMDs)" Exclude="@(AllCMDExcludeFilter)">
        <RelativeToCMDDIR>$([MSBuild]::MakeRelative($(_CMDDIR), %(FullPath)))</RelativeToCMDDIR>
      </AllCMDs>
      <AllCommands Include="@(AllCMDs)" Condition="@(AllCMDs->Count()) &gt; 0">
        <DisplayName>$([MSBuild]::MakeRelative($(XunitTestBinBase), %(AllCMDs.FullPath)))</DisplayName>
        <FactName Condition="'$(RunningOnUnix)' != 'true'" >_$([MSBuild]::ValueOrDefault(%(AllCMDs.RelativeToCMDDIR),"").Replace(".","_").Replace("\","_").Replace("-","_"))</FactName>
        <ClassName Condition="'$(RunningOnUnix)' != 'true'" >_$([MSBuild]::ValueOrDefault(%(AllCMDs.RelativeToCMDDIR),"").Replace("cmd","").Replace(".","_").Replace("\","_").Replace("-","_"))</ClassName>
        <FactName Condition="'$(RunningOnUnix)' == 'true'" >_$([MSBuild]::ValueOrDefault(%(AllCMDs.RelativeToCMDDIR),"").Replace(".","_").Replace("/","_").Replace("-","_"))</FactName>
        <ClassName Condition="'$(RunningOnUnix)' == 'true'" >_$([MSBuild]::ValueOrDefault(%(AllCMDs.RelativeToCMDDIR), '').Replace('sh','').Replace('.','_').Replace('/','_').Replace('-','_'))</ClassName>
        <TestGroup>%(AllCMDs.TestGroup)</TestGroup>
        <XUnitFact >
          <![CDATA[

        public class %(AllCommands.ClassName)
        {
            private readonly ITestOutputHelper output%3B

            public %(AllCommands.ClassName)(ITestOutputHelper output)
            {
                this.output = output%3B
            }

            [Fact(DisplayName=@"%(AllCommands.DisplayName)")]
            [Trait("TestGroup", "%(AllCommands.TestGroup)")]
            public void %(AllCommands.FactName)()
            {
                int ret = -100%3B
                string outputFile = null%3B
                string errorFile = null%3B
                string testExecutable = null%3B
                Exception infraEx = null%3B

                try
                {
                  CoreclrTestWrapperLib wrapper = new CoreclrTestWrapperLib()%3B
                  string testSubfolder = @"\$(Category)\$([System.String]::Copy('%(AllCMDs.RelativeDir)').Replace("$(_CMDDIR)$([System.IO.Path]::DirectorySeparatorChar)",''))"%3B
                  outputFile = System.IO.Path.GetFullPath(_Global.reportBase + testSubfolder + @"%(AllCMDs.FileName).output.txt")%3B
                  errorFile = System.IO.Path.GetFullPath(_Global.reportBase + testSubfolder + @"%(AllCMDs.FileName).error.txt")%3B
                  testExecutable = System.IO.Path.GetFullPath(_Global.testBinaryBase + @"$([System.String]::Copy('%(AllCMDs.FullPath)').Replace("$(_CMDDIR)",''))")%3B
                  $(TestExecutableReplacement)

                  if (!_Global.runningInWindows) {
                      testExecutable = testExecutable.Replace(".cmd", ".sh")%3B
                  }

                  System.IO.Directory.CreateDirectory(_Global.reportBase + testSubfolder)%3B

                  ret = wrapper.RunTest(testExecutable, outputFile, errorFile)%3B
                }
                catch (Exception ex)
                {
                    infraEx = ex%3B
                }

                if (infraEx != null)
                {
                    Assert.True(false, "Test Infrastructure Failure: " + infraEx.Message)%3B
                }
                else if (ret != CoreclrTestWrapperLib.EXIT_SUCCESS_CODE)
                {
                    List<string> allOutput = new List<string>()%3B

                    try
                    {
                        allOutput.AddRange(System.IO.File.ReadAllLines(errorFile))%3B
                    }
                    catch (Exception ex)
                    {
                        allOutput.Add("Unable to read error file: " + errorFile)%3B
                        allOutput.Add(ex.Message)%3B
                    }

                    allOutput.Add(string.Empty)%3B
                    allOutput.Add("Return code:      " + ret)%3B
                    allOutput.Add("Raw output file:      " + outputFile)%3B
                    allOutput.Add("Raw output:")%3B

                    try
                    {
                        allOutput.AddRange(System.IO.File.ReadAllLines(outputFile))%3B
                    }
                    catch(Exception ex)
                    {
                        allOutput.Add("Unable to read output file: " + outputFile)%3B
                        allOutput.Add(ex.Message)%3B
                    }

                    allOutput.Add("To run the test:")%3B
                    allOutput.Add("> set CORE_ROOT=" + _Global.coreRoot)%3B
                    allOutput.Add("> " + testExecutable)%3B

                    foreach (string line in allOutput)
                    {
                        output.WriteLine(line)%3B
                    }

                    Assert.True(false, string.Join(Environment.NewLine, allOutput))%3B
                }
            }
        }

        ]]>
        </XUnitFact>
      </AllCommands>
      <AllXUnitFacts Include= "@(AllCommands->Metadata(XUnitFact))" />
    </ItemGroup>
  </Target>

  <Target Name="CreateAllWrappers" DependsOnTargets="GetListOfTestCmds;FindCmdDirectories">
    <MSBuild Projects="$(MSBuildProjectFile)" Targets="CreateXunitWrapper;BuildXunitWrapper" Properties="_CMDDIR=%(TestDirectories.Identity)" />
  </Target>

  <Target Name="GetListOfTestCmds">
    <ItemGroup>
      <AllRunnableTestPaths Include="$(XunitTestBinBase)\**\*.cmd" Condition="'$(BuildOS)' == 'Windows_NT'" />
      <AllRunnableTestPaths Include="$(XunitTestBinBase)\**\*.sh" Condition="'$(BuildOS)' != 'Windows_NT'" />
    </ItemGroup>
  </Target>

  <!-- If we want to overwrite the desired CoreCLR package version, we need to get the new version from the generated props file in bin/obj -->
  <Import Condition="'$(OverwriteCoreClrPackageVersion)' == 'true'" Project="$(BuildVersionFile)" />

  <PropertyGroup Condition="'$(OverwriteCoreClrPackageVersion)' == 'true'">
    <VersionToRestore Condition="'$(StableVersion)' != ''">$(StableVersion)</VersionToRestore>
    <VersionToRestore Condition="'$(VersionToRestore)' == ''">$(PackageVersion)-$(PreReleaseLabel)-$(BuildNumberMajor)-$(BuildNumberMinor)</VersionToRestore>
    <DesiredPackageVersionArg>$(VersionToRestore)</DesiredPackageVersionArg>
  </PropertyGroup>

  <Import Project="tests.targets" />
  <Import Project="publishdependency.targets" />

  <PropertyGroup>
    <DesiredPackageVersionArg Condition="'$(DesiredPackageVersionArg)' == ''">$(MicrosoftNETCoreRuntimeCoreCLRPackageVersion)</DesiredPackageVersionArg>
  </PropertyGroup>

  <Target Name="CreateTestOverlay">
    <MSBuild Projects="$(MSBuildProjectFile)"
             Targets="CopyDependencyToCoreRoot"
             Properties="Language=C#;TargetRid=$(TargetRid)" />
  </Target>

  <Target Name="ResolveTestHostDependencies">
    <MSBuild Projects="$(MSBuildThisFileDirectory)src\Common\CoreFX\CoreFX.depproj"
            Properties="OutputPath=$(NETCoreAppTestSharedFrameworkPath);" />
  </Target>

  <Target Name="CreateTestHost" DependsOnTargets="ResolveTestHostDependencies">
    <MSBuild Projects="$(MSBuildProjectFile)"
            Targets="SetupTestingHost"/>

    <MSBuild Projects="$(MSBuildProjectFile)"
            Targets="GenerateTestSharedFrameworkDepsFile"/>
  </Target>

  <UsingTask TaskName="GenerateDepsJson" AssemblyFile="$(BuildToolsTaskDir)Microsoft.DotNet.Build.Tasks.dll"/>
  <!-- After we copied all the framework libraries we need to generate a deps.json file for the shared test framework -->
  <Target Name="GenerateTestSharedFrameworkDepsFile" AfterTargets="SetupTestingHost">
    <ItemGroup>
      <!-- This is for HostPolicy, CoreCLR and Jit dependencies to continue to remain inside of the dep.json -->
      <ExceptionForDepsJson Include="microsoft.netcore.app" />

      <!-- TODO: We should see about generating this from scratch instead of relying on a previous deps file as a template -->
      <_sharedFrameworkDepsJson Include="$(DotnetCliPath)\shared\Microsoft.NETCore.App\*\Microsoft.NETCore.App.deps.json" />
    </ItemGroup>

    <PropertyGroup>
      <_OriginalDepsJsonPath>%(_sharedFrameworkDepsJson.FullPath)</_OriginalDepsJsonPath>
      <_OutputTestSharedFrameworkDepsPath>$(NETCoreAppTestSharedFrameworkPath)\Microsoft.NETCore.App.deps.json</_OutputTestSharedFrameworkDepsPath>
    </PropertyGroup>

    <GenerateDepsJson DepsJsonPath="$(_OriginalDepsJsonPath)"
                      GenerateNewDepsJson="true"
                      RuntimeDirectory="$(NETCoreAppTestSharedFrameworkPath)"
                      DepsExceptions="@(ExceptionForDepsJson)"
                      OutputPath="$(_OutputTestSharedFrameworkDepsPath)"/>
  </Target>

  <Target Name="SetupTestingHost"  AfterTargets="CreateTestOverlay" Condition="'$(CreateTestHost)' != 'false'">

    <PropertyGroup Condition="'$(OSGroup)'=='Windows_NT'">
      <HostFxrFileName>hostfxr</HostFxrFileName>
      <HostFxrFileExtension>dll</HostFxrFileExtension>
      <DotnetExecutableName>dotnet.exe</DotnetExecutableName>
      <HostPolicyFileName>hostpolicy</HostPolicyFileName>
      <HostPolicyExtension>dll</HostPolicyExtension>
    </PropertyGroup>

    <PropertyGroup Condition="'$(OSGroup)'!='Windows_NT'">
      <HostFxrFileName>libhostfxr</HostFxrFileName>
      <HostFxrFileExtension Condition="'$(OSGroup)' == 'Linux' Or '$(OSGroup)' == 'FreeBSD'">so</HostFxrFileExtension>
      <HostFxrFileExtension Condition="$(OSGroup) =='OSX'">dylib</HostFxrFileExtension>
      <HostPolicyFileName>libhostpolicy</HostPolicyFileName>
      <HostPolicyExtension>$(HostFxrFileExtension)</HostPolicyExtension>
      <DotnetExecutableName>dotnet</DotnetExecutableName>
    </PropertyGroup>

    <ItemGroup>
      <!-- Workaround for packages on which Microsoft.NetCoreApp expresses a dependency
      The <PackageToInclude> element doesn't allow a version to be specified and we end up with clashing assembly versions in Core_Root-->
      <NetCoreAppPackagedAssemblies Include="System.Text.Encoding.CodePages.dll"/>
      <!-- Use xunit dependencies defined in CoreFX.depproj instead of conflicting versions from test dependencies. -->
      <TestDependenciesToExclude Include="$(CORE_ROOT)\**\xunit*"/>
      <CoreCLRBinariesToExclude Include="@(NetCoreAppPackagedAssemblies);@(TestDependenciesToExclude -> '%(Identity)')" />
    </ItemGroup>

    <ItemGroup>
      <CoreCLRBinaries Include="$(CORE_ROOT)\**\*.*" Exclude="$(CORE_ROOT)\**\@(CoreCLRBinariesToExclude -> '%(Identity)' )" />
      <HostFxFile Include="$(DotnetCliPath)\**\$(HostFxrFileName).$(HostFxrFileExtension)" />
      <DotnetExe Include="$(DotnetCliPath)\$(DotnetExecutableName)" />
      <HostPolicyFile Include="$(DotnetCliPath)\**\$(HostPolicyFileName).$(HostPolicyExtension)" />
    </ItemGroup>

    <Copy SourceFiles="@(HostFxFile)"
          DestinationFolder="$(NETCoreAppTestHostFxrPath)"
          SkipUnchangedFiles="true"
          UseHardlinksIfPossible="true" />

    <!-- Should this be referenced from a NuGet package? -->
    <Copy SourceFiles="@(HostPolicyFile)"
          DestinationFolder="$(NETCoreAppTestSharedFrameworkPath)"
          SkipUnchangedFiles="true"
          UseHardlinksIfPossible="true" />

    <Copy SourceFiles="@(DotnetExe)"
          DestinationFolder="$(TestHostRootPath)"
          SkipUnchangedFiles="true"
          UseHardlinksIfPossible="true"  />

    <Copy SourceFiles="@(CoreCLRBinaries)"
          DestinationFolder="$(NETCoreAppTestSharedFrameworkPath)"
          SkipUnchangedFiles="true" />
  </Target>

  <Target Name="Build">

    <!-- generate project.lock.json file corresponding to above json file -->
    <MSBuild Projects="src\Common\test_dependencies\test_dependencies.csproj"
             Condition=" '$(BuildWrappers)'=='true' " />

    <!-- Default for building -->
    <MSBuild Projects="$(MSBuildProjectFile)"
             Targets="CreateAllWrappers"
             Properties="_CMDDIR=%(TestDirectories.Identity)"
             Condition=" '$(BuildWrappers)'=='true' " />

    <!-- Execution -->

    <MSBuild Projects="$(MSBuildProjectFile)"
             Targets="CreateTestOverlay"
             Condition=" '$(GenerateRuntimeLayout)'=='true' "/>

    <MSBuild Projects="$(MSBuildProjectFile)"
             Targets="CreateTestHost"
             Condition=" '$(GenerateTestHost)'=='true' "/>

    <MSBuild Projects="$(MSBuildProjectFile)" Targets="RunTests"
             Condition=" '$(RunTests)'=='true' "/>
  </Target>

  <Target Name="Clean">
    <RemoveDir Condition=" '$(BuildWrappers)'=='true'" Directories="$(XunitWrapperGeneratedCSDirBase);" ContinueOnError="WarnAndContinue" />
  </Target>
</Project><|MERGE_RESOLUTION|>--- conflicted
+++ resolved
@@ -114,15 +114,6 @@
   <ItemGroup>
     <ProjectReference Include="$(SourceDir)Common\Coreclr.TestWrapper\Coreclr.TestWrapper.csproj" />
   </ItemGroup>
-<<<<<<< HEAD
-  
-  <ItemGroup>
-    <!-- Workaround for https://github.com/dotnet/core-setup/pull/5893 -->
-    <PackageReference Include="Microsoft.NETCore.App.Internal" Version="$(MicrosoftNETCoreAppVersion)" />
-    <PackageReference Include="Microsoft.NETCore.Platforms" Version="$(MicrosoftNETCorePlatformsVersion)" />
-  </ItemGroup>
-=======
->>>>>>> 5894a0f4
 
   <ItemGroup>
     <PackageReference Include="xunit" Version="$(XunitPackageVersion)" />
