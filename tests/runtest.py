#!/usr/bin/env python
#
## Licensed to the .NET Foundation under one or more agreements.
## The .NET Foundation licenses this file to you under the MIT license.
## See the LICENSE file in the project root for more information.
#
##
# Title               :runtest.py
#
# Notes:
#  
# Universal script to setup and run the xunit console runner. The script relies 
# on runtest.proj and the bash and batch wrappers. All test excludes will also 
# come from issues.targets. If there is a jit stress or gc stress exclude, 
# please add GCStressIncompatible or JitOptimizationSensitive to the test's 
# ilproj or csproj.
#
# The xunit runner currently relies on tests being built on the same host as the
# target platform. This requires all tests run on linux x64 to be built by the
# same platform and arch. If this is not done, the tests will run correctly;
# however, expect failures due to incorrect exclusions in the xunit 
# wrappers setup at build time.
#
# Note that for linux targets the native components to the tests are still built
# by the product build. This requires all native components to be either copied
# into the Core_Root directory or the test's managed directory. The latter is
# prone to failure; however, copying into the Core_Root directory may create
# naming conflicts.
#
# If you are running tests on a different target than the host that built, the
# native tests components must be copied from:
# bin/obj/<Host>.<Arch>.<BuildType/tests to the target. If the location is not
# standard please pass the -test_native_bin_location flag to the script.
#
# Use the instructions here:
#    https://github.com/dotnet/coreclr/blob/master/Documentation/building/windows-test-instructions.md 
#    https://github.com/dotnet/coreclr/blob/master/Documentation/building/unix-test-instructions.md
#
################################################################################
################################################################################

import argparse
import datetime
import fnmatch
import json
import math
import os
import platform
import shutil
import subprocess
import sys
import tempfile
import time
import re
import string
import zipfile

import xml.etree.ElementTree

from collections import defaultdict
from sys import platform as _platform

# Version specific imports

if sys.version_info.major < 3:
    import urllib
else:
    import urllib.request

################################################################################
# Argument Parser
################################################################################

description = ("""Universal script to setup and run the xunit console runner. The script relies 
on runtest.proj and the bash and batch wrappers. All test excludes will also 
come from issues.targets. If there is a jit stress or gc stress exclude, 
please add GCStressIncompatible or JitOptimizationSensitive to the test's 
ilproj or csproj.

The xunit runner currently relies on tests being built on the same host as the
target platform. This requires all tests run on linux x64 to be built by the
same platform and arch. If this is not done, the tests will run correctly;
however, expect failures due to incorrect exclusions in the xunit 
wrappers setup at build time.

Note that for linux targets the native components to the tests are still built
by the product build. This requires all native components to be either copied
into the Core_Root directory or the test's managed directory. The latter is
prone to failure; however, copying into the Core_Root directory may create
naming conflicts.

If you are running tests on a different target than the host that built, the
native tests components must be copied from:
bin/obj/<Host>.<Arch>.<BuildType/tests to the target. If the location is not
standard please pass the -test_native_bin_location flag to the script.""")

parser = argparse.ArgumentParser(description=description)

parser.add_argument("-arch", dest="arch", nargs='?', default="x64")
parser.add_argument("-build_type", dest="build_type", nargs='?', default="Debug")
parser.add_argument("-test_location", dest="test_location", nargs="?", default=None)
parser.add_argument("-core_root", dest="core_root", nargs='?', default=None)
parser.add_argument("-product_location", dest="product_location", nargs='?', default=None)
parser.add_argument("-coreclr_repo_location", dest="coreclr_repo_location", default=os.path.dirname(os.path.dirname(os.path.abspath(__file__))))
parser.add_argument("-test_env", dest="test_env", default=None)
parser.add_argument("-crossgen_altjit", dest="crossgen_altjit", default=None)
parser.add_argument("-altjit_arch", dest="altjit_arch", default=None)

# Optional arguments which change execution.

# Rid is used only for restoring packages. This is a unspecified and undocumented
# environment variable that needs to be passed to build.proj. Do not use this
# unless you are attempting to target package restoration for another host/arch/os
parser.add_argument("-rid", dest="rid", nargs="?", default=None)

parser.add_argument("--il_link", dest="il_link", action="store_true", default=False)
parser.add_argument("--long_gc", dest="long_gc", action="store_true", default=False)
parser.add_argument("--gcsimulator", dest="gcsimulator", action="store_true", default=False)
parser.add_argument("--jitdisasm", dest="jitdisasm", action="store_true", default=False)
parser.add_argument("--ilasmroundtrip", dest="ilasmroundtrip", action="store_true", default=False)
parser.add_argument("--run_crossgen_tests", dest="run_crossgen_tests", action="store_true", default=False)
parser.add_argument("--large_version_bubble", dest="large_version_bubble", action="store_true", default=False)
parser.add_argument("--precompile_core_root", dest="precompile_core_root", action="store_true", default=False)
parser.add_argument("--sequential", dest="sequential", action="store_true", default=False)

parser.add_argument("--build_xunit_test_wrappers", dest="build_test_wrappers", action="store_true", default=False)
parser.add_argument("--generate_layout", dest="generate_layout", action="store_true", default=False)
parser.add_argument("--generate_layout_only", dest="generate_layout_only", action="store_true", default=False)
parser.add_argument("--analyze_results_only", dest="analyze_results_only", action="store_true", default=False)
parser.add_argument("--verbose", dest="verbose", action="store_true", default=False)
parser.add_argument("--limited_core_dumps", dest="limited_core_dumps", action="store_true", default=False)

# Only used on Unix
parser.add_argument("-test_native_bin_location", dest="test_native_bin_location", nargs='?', default=None)

################################################################################
# Globals
################################################################################

g_verbose = False
gc_stress_c = False
gc_stress = False
coredump_pattern = ""
file_name_cache = defaultdict(lambda: None)

################################################################################
# Classes
################################################################################

class DebugEnv:
    def __init__(self, 
                 host_os, 
                 arch, 
                 build_type, 
                 env, 
                 core_root,
                 coreclr_repo_location, 
                 test):
        """ Go through the failing tests and create repros for them

        Args:
            host_os (String)        : os
            arch (String)           : architecture
            build_type (String)     : build configuration (debug, checked, release)
            env                     : env for the repro
            core_root (String)      : Core_Root path
            coreclr_repo_location   : coreclr repo location
            test ({})               : The test metadata
        
        """
        self.unique_name = "%s_%s_%s_%s" % (test["name"],
                                            host_os,
                                            arch,
                                            build_type)

        self.host_os = host_os
        self.arch = arch
        self.build_type = build_type
        self.env = env
        self.core_root = core_root
        self.test = test
        self.test_location = test["test_path"]
        self.coreclr_repo_location = coreclr_repo_location

        self.__create_repro_wrapper__()

        self.path = None
        
        if self.host_os == "Windows_NT":
            self.path = self.unique_name + ".cmd"
        else:
            self.path = self.unique_name + ".sh"

        repro_location = os.path.join(coreclr_repo_location, "bin", "repro", "%s.%s.%s" % (self.host_os, arch, build_type))
        assert os.path.isdir(repro_location)

        self.repro_location = repro_location

        self.path = os.path.join(repro_location, self.path)
        
        exe_location = os.path.splitext(self.test_location)[0] + ".exe"
        if os.path.isfile(exe_location):
            self.exe_location = exe_location
            self.__add_configuration_to_launch_json__()

    def __add_configuration_to_launch_json__(self):
        """ Add to or create a launch.json with debug information for the test

        Notes:
            This will allow debugging using the cpp extension in vscode.
        """

        repro_location = self.repro_location
        assert os.path.isdir(repro_location)

        vscode_dir = os.path.join(repro_location, ".vscode")
        if not os.path.isdir(vscode_dir):
            os.mkdir(vscode_dir)

        assert os.path.isdir(vscode_dir)

        launch_json_location = os.path.join(vscode_dir, "launch.json")
        if not os.path.isfile(launch_json_location):
            initial_json = {
                "version": "0.2.0",
                "configurations": []
            }

            json_str = json.dumps(initial_json, 
                                  indent=4, 
                                  separators=(',', ': '))

            with open(launch_json_location, 'w') as file_handle:
                file_handle.write(json_str)

        launch_json = None
        with open(launch_json_location) as file_handle:
            launch_json = file_handle.read()
        
        launch_json = json.loads(launch_json)

        configurations = launch_json["configurations"]

        dbg_type = "cppvsdbg" if self.host_os == "Windows_NT" else ""
        core_run = os.path.join(self.core_root, "corerun")

        env = {
            "COMPlus_AssertOnNYI": "1",
            "COMPlus_ContinueOnAssert": "0"
        }

        if self.env is not None:
            # Convert self.env to a defaultdict
            self.env = defaultdict(lambda: None, self.env)
            for key, value in env.items():
                self.env[key] = value
            
        else:
            self.env = env

        environment = []
        for key, value in self.env.items():
            env = {
                "name": key,
                "value": value
            }

            environment.append(env)

        configuration = defaultdict(lambda: None, {
            "name": self.unique_name,
            "type": dbg_type,
            "request": "launch",
            "program": core_run,
            "args": [self.exe_location],
            "stopAtEntry": False,
            "cwd": os.path.join("${workspaceFolder}", "..", ".."),
            "environment": environment,
            "externalConsole": True
        })

        if self.build_type.lower() != "release":
            symbol_path = os.path.join(self.core_root, "PDB")
            configuration["symbolSearchPath"] = symbol_path

        # Update configuration if it already exists.
        config_exists = False
        for index, config in enumerate(configurations):
            if config["name"] == self.unique_name:
                configurations[index] = configuration
                config_exists = True

        if not config_exists:
            configurations.append(configuration)
        json_str = json.dumps(launch_json,
                              indent=4, 
                              separators=(',', ': '))

        with open(launch_json_location, 'w') as file_handle:
            file_handle.write(json_str)

    def __create_repro_wrapper__(self):
        """ Create the repro wrapper
        """

        if self.host_os == "Windows_NT":
            self.__create_batch_wrapper__()
        else:
            self.__create_bash_wrapper__()

    def __create_batch_wrapper__(self):
        """ Create a windows batch wrapper
        """
    
        wrapper = \
"""@echo off
REM ============================================================================
REM Repro environment for %s
REM 
REM Notes:
REM 
REM This wrapper is automatically generated by runtest.py. It includes the
REM necessary environment to reproduce a failure that occured during running
REM the tests.
REM
REM In order to change how this wrapper is generated, see
REM runtest.py:__create_batch_wrapper__(). Please note that it is possible
REM to recreate this file by running tests/runtest.py --analyze_results_only
REM with the appropriate environment set and the correct arch and build_type
REM passed.
REM
REM ============================================================================

REM Set Core_Root if it has not been already set.
if "%%CORE_ROOT%%"=="" set CORE_ROOT=%s

echo Core_Root is set to: "%%CORE_ROOT%%"

""" % (self.unique_name, self.core_root)

        line_sep = os.linesep

        if self.env is not None:
            for key, value in self.env.items():
                wrapper += "echo set %s=%s%s" % (key, value, line_sep)
                wrapper += "set %s=%s%s" % (key, value, line_sep)

        wrapper += "%s" % line_sep
        wrapper += "echo call %s%s" % (self.test_location, line_sep) 
        wrapper += "call %s%s" % (self.test_location, line_sep) 

        self.wrapper = wrapper
    
    def __create_bash_wrapper__(self):
        """ Create a unix bash wrapper
        """
    
        wrapper = \
"""
#============================================================================
# Repro environment for %s
# 
# Notes:
#
# This wrapper is automatically generated by runtest.py. It includes the
# necessary environment to reproduce a failure that occured during running
# the tests.
#
# In order to change how this wrapper is generated, see
# runtest.py:__create_bash_wrapper__(). Please note that it is possible
# to recreate this file by running tests/runtest.py --analyze_results_only
# with the appropriate environment set and the correct arch and build_type
# passed.
#
# ============================================================================

# Set Core_Root if it has not been already set.
if [ \"${CORE_ROOT}\" = \"\" ] || [ ! -z \"${CORE_ROOT}\" ]; then 
    export CORE_ROOT=%s 
else 
    echo \"CORE_ROOT set to ${CORE_ROOT}\"
fi

""" % (self.unique_name, self.core_root)

        line_sep = os.linesep

        if self.env is not None:
            for key, value in self.env.items():
                wrapper += "echo export %s=%s%s" % (key, value, line_sep)
                wrapper += "export %s=%s%s" % (key, value, line_sep)

        wrapper += "%s" % line_sep
        wrapper += "echo bash %s%s" % (self.test_location, line_sep) 
        wrapper += "bash %s%s" % (self.test_location, line_sep) 

        self.wrapper = wrapper

    def write_repro(self):
        """ Write out the wrapper

        Notes:
            This will check if the wrapper repros or not. If it does not repro
            it will be put into an "unstable" folder under bin/repro.
            Else it will just be written out.

        """

        with open(self.path, 'w') as file_handle:
            file_handle.write(self.wrapper)


################################################################################
# Helper Functions
################################################################################
   
def create_and_use_test_env(_os, env, func):
    """ Create a test env based on the env passed

    Args:
        _os(str)                        : OS name
        env(defaultdict(lambda: None))  : complus variables, key,value dict
        func(lambda)                    : lambda to call, after creating the 
                                        : test_env

    Notes:
        Using the env passed, create a temporary file to use as the
        test_env to be passed for runtest.cmd. Note that this only happens
        on windows, until xunit is used on unix there is no managed code run
        in runtest.sh.
    """
    global gc_stress_c
    global gc_stress

    ret_code = 0

    complus_vars = defaultdict(lambda: None)

    for key in env:
        value = env[key]
        if "complus" in key.lower():
            complus_vars[key] = value

    if len(list(complus_vars.keys())) > 0:
        print("Found COMPlus variables in the current environment")
        print("")

        contents = ""

        # We can't use:
        #
        #   with tempfile.NamedTemporaryFile() as test_env:
        #       ...
        #       return func(...)
        #
        # because on Windows Python locks the file, and trying to use it give you:
        #
        #    The process cannot access the file because it is being used by another process.
        #
        # errors.

        tempfile_suffix = ".bat" if _os == "Windows_NT" else ""
        test_env = tempfile.NamedTemporaryFile(mode="w", suffix=tempfile_suffix, delete=False)
        try:
            file_header = None

            if _os == "Windows_NT":
                file_header = \
"""@REM Temporary test env for test run.
@echo on
"""
            else:
                file_header = \
"""# Temporary test env for test run.
"""

            test_env.write(file_header)
            contents += file_header
            
            for key in complus_vars:
                value = complus_vars[key]
                command = None
                if _os == "Windows_NT":
                    command = "set"
                else:
                    command = "export"

                if key.lower() == "complus_gcstress" and "c" in value.lower():
                    gc_stress_c = True

                if key.lower() == "complus_gcstress":
                    gc_stress = True

                print("Unset %s" % key)
                os.environ[key] = ""

                # \n below gets converted to \r\n on Windows because the file is opened in text (not binary) mode

                line = "%s %s=%s\n" % (command, key, value)
                test_env.write(line)

                contents += line

            if _os == "Windows_NT":
                file_suffix = \
"""@echo off
"""
                test_env.write(file_suffix)
                contents += file_suffix

            test_env.close()

            print("")
            print("TestEnv: %s" % test_env.name)
            print("")
            print("Contents:")
            print("")
            print(contents)
            print("")

            ret_code = func(test_env.name)

        finally:
            os.remove(test_env.name)

    else:
        ret_code = func(None)

    return ret_code

def get_environment(test_env=None):
    """ Get all the COMPlus_* Environment variables
    
    Notes:
        All COMPlus variables need to be captured as a test_env script to avoid
        influencing the test runner.

        On Windows, os.environ keys (the environment variable names) are all upper case,
        and map lookup is case-insensitive on the key.
    """
    global gc_stress_c
    global gc_stress

    complus_vars = defaultdict(lambda: "")
    
    for key in os.environ:
        if "complus" in key.lower():
            complus_vars[key] = os.environ[key]
            os.environ[key] = ''
        elif "superpmi" in key.lower():
            complus_vars[key] = os.environ[key]
            os.environ[key] = ''

    # Get the env from the test_env
    if test_env is not None:
        with open(test_env) as file_handle:
            for item in file_handle.readlines():
                key_split = item.split("=")

                if len(key_split) == 1:
                    continue

                key = key_split[0]
                value = key_split[1]

                key = key.split(" ")[-1]
                value = value.strip()

                try:
                    value = value.split(" ")[0]
                except:
                    pass

                complus_vars[key] = value

                # Supoort looking up case insensitive.
                complus_vars[key.lower()] = value

        if "complus_gcstress" in complus_vars:
            gc_stress = True

        if "c" in complus_vars["COMPlus_GCStress"].lower():
            gc_stress_c = True

    return complus_vars

def call_msbuild(coreclr_repo_location,
                 dotnetcli_location,
                 test_location,
                 host_os,
                 arch,
                 build_type, 
                 is_illink=False,
                 sequential=False,
                 limited_core_dumps=False):
    """ Call msbuild to run the tests built.

    Args:
        coreclr_repo_location(str)  : path to coreclr repo
        dotnetcli_location(str)     : path to the dotnet cli in the tools dir
        sequential(bool)            : run sequentially if True

        host_os(str)                : os
        arch(str)                   : architecture
        build_type(str)             : configuration

    Notes:
        At this point the environment should be setup correctly, including
        the test_env, should it need to be passed.

    """
    global g_verbose

    common_msbuild_arguments = []

    if sequential:
        common_msbuild_arguments += ["/p:ParallelRun=none"]

    logs_dir = os.path.join(coreclr_repo_location, "bin", "Logs")
    if not os.path.isdir(logs_dir):
        os.makedirs(logs_dir)
    
    command =   [dotnetcli_location,
                 "msbuild",
                 os.path.join(coreclr_repo_location, "tests", "runtest.proj"),
                 "/p:Runtests=true",
                 "/clp:showcommandline"]

    command += common_msbuild_arguments

    if is_illink:
        command += ["/p:RunTestsViaIllink=true"]

    if limited_core_dumps:
        command += ["/p:LimitedCoreDumps=true"]

    log_path = os.path.join(logs_dir, "TestRunResults_%s_%s_%s" % (host_os, arch, build_type))
    build_log = log_path + ".log"
    wrn_log = log_path + ".wrn"
    err_log = log_path + ".err"

    msbuild_log_args = ["/fileloggerparameters:\"Verbosity=normal;LogFile=%s\"" % build_log,
                        "/fileloggerparameters1:\"WarningsOnly;LogFile=%s\"" % wrn_log,
                        "/fileloggerparameters2:\"ErrorsOnly;LogFile=%s\"" % err_log,
                        "/consoleloggerparameters:Summary"]

    if g_verbose:
        msbuild_log_args += ["/verbosity:diag"]

    command += msbuild_log_args

    command += ["/p:__BuildOS=%s" % host_os,
                "/p:__BuildArch=%s" % arch,
                "/p:__BuildType=%s" % build_type,
                "/p:__LogsDir=%s" % logs_dir]

    print(" ".join(command))

    sys.stdout.flush() # flush output before creating sub-process
    proc = subprocess.Popen(command)

    try:
        proc.communicate()
    except:
        proc.kill()
        sys.exit(1)

    if limited_core_dumps:
        inspect_and_delete_coredump_files(host_os, arch, test_location)

    return proc.returncode

def running_in_ci():
    """ Check if running in ci

    Returns:
        bool
    """

    is_ci = False

    try:
        jenkins_build_number = os.environ["BUILD_NUMBER"]

        is_ci = True
    except:
        pass

    return is_ci

def copy_native_test_bin_to_core_root(host_os, path, core_root):
    """ Recursively copy all files to core_root
    
    Args:
        host_os(str)    : os
        path(str)       : native test bin location
        core_root(str)  : core_root location
    """
    assert os.path.isdir(path) or os.path.isfile(path)
    assert os.path.isdir(core_root)

    extension = "so" if host_os == "Linux" else "dylib"

    if os.path.isdir(path):
        for item in os.listdir(path):
            copy_native_test_bin_to_core_root(host_os, os.path.join(path, item), core_root)
    elif path.endswith(extension):
        print("cp -p %s %s" % (path, core_root))
        shutil.copy2(path, core_root)

def correct_line_endings(host_os, test_location, root=True):
    """ Recursively correct all .sh/.cmd files to the correct line ending

    Args:
        host_os(str)        : os
        test_location(str)  : location of the tests
    """
    if root:
        print("Correcting line endings...")

    assert os.path.isdir(test_location) or os.path.isfile(test_location)

    extension = "cmd" if host_os == "Windows_NT" else ".sh"
    incorrect_line_ending = '\n' if host_os == "Windows_NT" else '\r\n'
    correct_line_ending = os.linesep

    if os.path.isdir(test_location):
        for item in os.listdir(test_location):
            correct_line_endings(host_os, os.path.join(test_location, item), False)
    elif test_location.endswith(extension):
        if sys.version_info < (3,0):

            content = None
            with open(test_location) as file_handle:
                content = file_handle.read()
     
            assert content != None
            subbed_content = content.replace(incorrect_line_ending, correct_line_ending)

            if content != subbed_content:
                with open(test_location, 'w') as file_handle:
                    file_handle.write(subbed_content)

        else:
            # Python3 will correct line endings automatically.
 
            content = None
            with open(test_location) as file_handle:
                content = file_handle.read()
     
            with open(test_location, 'w') as file_handle:
                file_handle.write(content)

def setup_coredump_generation(host_os):
    """ Configures the environment so that the current process and any child
        processes can generate coredumps.

    Args:
        host_os (String)        : os

    Notes:
        This is only support for OSX and Linux, it does nothing on Windows.
        This will print a message if setting the rlimit fails but will otherwise
        continue execution, as some systems will already be configured correctly
        and it is not necessarily a failure to not collect coredumps.
    """
    global coredump_pattern

    if host_os == "OSX":
        coredump_pattern = subprocess.check_output("sysctl -n kern.corefile", shell=True).rstrip()
    elif host_os == "Linux":
        with open("/proc/sys/kernel/core_pattern", "r") as f:
            coredump_pattern = f.read().rstrip()
    else:
        print("CoreDump generation not enabled due to unsupported OS: %s" % host_os)
        return

    # resource is only available on Unix platforms
    import resource

    if coredump_pattern != "core" and coredump_pattern != "core.%P":
        print("CoreDump generation not enabled due to unsupported coredump pattern: %s" % coredump_pattern)
        return
    else:
        print("CoreDump pattern: %s" % coredump_pattern)

    # We specify 'shell=True' as the command may otherwise fail (some systems will
    # complain that the executable cannot be found in the current directory).
    rlimit_core = subprocess.check_output("ulimit -c", shell=True).rstrip()

    if rlimit_core != "unlimited":
        try:
            # This can fail on certain platforms. ARM64 in particular gives: "ValueError: not allowed to raise maximum limit"
            resource.setrlimit(resource.RLIMIT_CORE, (resource.RLIM_INFINITY, resource.RLIM_INFINITY))
        except:
            print("Failed to enable CoreDump generation. rlimit_core: %s" % rlimit_core)
            return

        rlimit_core = subprocess.check_output("ulimit -c", shell=True).rstrip()

        if rlimit_core != "unlimited":
            print("Failed to enable CoreDump generation. rlimit_core: %s" % rlimit_core)
            return

    print("CoreDump generation enabled")

    if host_os == "Linux" and os.path.isfile("/proc/self/coredump_filter"):
        # Include memory in private and shared file-backed mappings in the dump.
        # This ensures that we can see disassembly from our shared libraries when
        # inspecting the contents of the dump. See 'man core' for details.
        with open("/proc/self/coredump_filter", "w") as f:
            f.write("0x3F")

def print_info_from_coredump_file(host_os, arch, coredump_name, executable_name):
    """ Prints information from the specified coredump to the console

    Args:
        host_os (String)         : os
        arch (String)            : architecture
        coredump_name (String)   : name of the coredump to print
        executable_name (String) : name of the executable that generated the coredump

    Notes:
        This is only support for OSX and Linux, it does nothing on Windows.
        This defaults to lldb on OSX and gdb on Linux.
        For both lldb and db, it backtraces all threads. For gdb, it also prints local
        information for every frame. This option is not available as a built-in for lldb.
    """
    if not os.path.isfile(executable_name):
        print("Not printing coredump due to missing executable: %s" % executable_name)
        return

    if not os.path.isfile(coredump_name):
        print("Not printing coredump due to missing coredump: %s" % coredump_name)
        return

    command = ""

    if host_os == "OSX":
        command = "lldb -c %s -b -o 'bt all' -o 'disassemble -b -p'" % coredump_name
    elif host_os == "Linux":
        command = "gdb --batch -ex \"thread apply all bt full\" -ex \"disassemble /r $pc\" -ex \"quit\" %s %s" % (executable_name, coredump_name)
    else:
        print("Not printing coredump due to unsupported OS: %s" % host_os)
        return

    print("Printing info from coredump: %s" % coredump_name)

    proc_failed = False

    try:
        sys.stdout.flush() # flush output before creating sub-process

        # We specify 'shell=True' as the command may otherwise fail (some systems will
        # complain that the executable cannot be found in the current directory).
        proc = subprocess.Popen(command, shell=True)
        proc.communicate()

        if proc.returncode != 0:
            proc_failed = True
    except:
        proc_failed = True

    if proc_failed:
        print("Failed to print coredump: %s" % coredump_name)

def preserve_coredump_file(coredump_name, root_storage_location="/tmp/coredumps_coreclr"):
    """ Copies the specified coredump to a new randomly named temporary directory under
        root_storage_location to ensure it is accessible after the workspace is cleaned.

    Args:
        coredump_name (String)         : name of the coredump to print
        root_storage_location (String) : the directory under which to copy coredump_name

    Notes:
        root_storage_location defaults to a folder under /tmp to ensure that it is cleaned
        up on next reboot (or after the OS configured time elapses for the folder).
    """
    if not os.path.exists(root_storage_location):
        os.mkdir(root_storage_location)

    # This creates a temporary directory under `root_storage_location` to ensure it doesn'tag
    # conflict with any coredumps from past runs.
    storage_location = tempfile.mkdtemp('', '', root_storage_location)

    # Only preserve the dump if the directory is empty. Otherwise, do nothing.
    # This is a way to prevent us from storing/uploading too many dumps.
    if os.path.isfile(coredump_name) and not os.listdir(storage_location):
        print("Copying coredump file %s to %s" % (coredump_name, storage_location))
        shutil.copy2(coredump_name, storage_location)
        # TODO: Support uploading to dumpling

def inspect_and_delete_coredump_file(host_os, arch, coredump_name):
    """ Prints information from the specified coredump and creates a backup of it

    Args:
        host_os (String)         : os
        arch (String)            : architecture
        coredump_name (String)   : name of the coredump to print
    """
    print_info_from_coredump_file(host_os, arch, coredump_name, "%s/corerun" % os.environ["CORE_ROOT"])
    preserve_coredump_file(coredump_name)
    os.remove(coredump_name)

def inspect_and_delete_coredump_files(host_os, arch, test_location):
    """ Finds all coredumps under test_location, prints some basic information about them
        to the console, and creates a backup of the dumps for further investigation

    Args:
        host_os (String)         : os
        arch (String)            : architecture
        test_location (String)   : the folder under which to search for coredumps
    """
    # This function prints some basic information from core files in the current
    # directory and deletes them immediately. Based on the state of the system, it may
    # also upload a core file to the dumpling service.
    # (see preserve_core_file).
    
    # Depending on distro/configuration, the core files may either be named "core"
    # or "core.<PID>" by default. We will read /proc/sys/kernel/core_uses_pid to 
    # determine which one it is.
    # On OS X/macOS, we checked the kern.corefile value before enabling core dump
    # generation, so we know it always includes the PID.
    coredump_name_uses_pid=False

    print("Looking for coredumps...")
    
    if "%P" in coredump_pattern:
        coredump_name_uses_pid=True
    elif host_os == "Linux" and os.path.isfile("/proc/sys/kernel/core_uses_pid"):
        with open("/proc/sys/kernel/core_uses_pid", "r") as f:
            if f.read().rstrip() == "1":
                coredump_name_uses_pid=True

    filter_pattern = ""
    regex_pattern = ""
    matched_file_count = 0

    if coredump_name_uses_pid:
        filter_pattern = "core.*"
        regex_pattern = "core.[0-9]+"
    else:
        filter_pattern = "core"
        regex_pattern = "core"

    for dir_path, dir_names, file_names in os.walk(test_location):
        for file_name in fnmatch.filter(file_names, filter_pattern):
            if re.match(regex_pattern, file_name):
                print("Found coredump: %s in %s" % (file_name, dir_path))
                matched_file_count += 1
                inspect_and_delete_coredump_file(host_os, arch, os.path.join(dir_path, file_name))

    print("Found %s coredumps." % matched_file_count)

def run_tests(host_os,
              arch,
              build_type, 
              core_root,
              coreclr_repo_location, 
              test_location, 
              test_native_bin_location, 
              test_env=None,
              is_long_gc=False,
              is_gcsimulator=False,
              is_jitdasm=False,
              is_ilasm=False,
              is_illink=False,
              run_crossgen_tests=False,
              run_sequential=False,
              limited_core_dumps=False):
    """ Run the coreclr tests
    
    Args:
        host_os(str)                : os
        arch(str)                   : arch
        build_type(str)             : configuration
        core_root(str)              : Core_Root path
        coreclr_repo_location(str)  : path to the root of the repo
        test_location(str)          : Test bin, location
        test_native_bin_location    : Native test components, None and windows.
        test_env(str)               : path to the script file to be used to set the test environment
        is_long_gc(bool)            : 
        is_gcsimulator(bool)        :
        is_jitdasm(bool)            :
        is_ilasm(bool)              :
        is_illink(bool)             :
        run_crossgen_tests(bool)    :
        run_sequential(bool)        :
        limited_core_dumps(bool)    :
    """

    # Setup the dotnetcli location
    dotnetcli_location = os.path.join(coreclr_repo_location, "Tools", "dotnetcli", "dotnet%s" % (".exe" if host_os == "Windows_NT" else ""))

    # Default timeout for unix is 15 minutes
    print("Setting __TestTimeout=%s" % str(15*60*1000))
    os.environ["__TestTimeout"] = str(15*60*1000) # 900,000 ms

    # Setup the environment
    if is_long_gc:
        print("Running Long GC Tests, extending timeout to 20 minutes.")
        print("Setting __TestTimeout=%s" % str(20*60*1000))
        os.environ["__TestTimeout"] = str(20*60*1000) # 1,200,000 ms
        print("Setting RunningLongGCTests=1")
        os.environ["RunningLongGCTests"] = "1"
    
    if is_gcsimulator:
        print("Running GCSimulator tests, extending timeout to one hour.")
        print("Setting __TestTimeout=%s" % str(60*60*1000))
        os.environ["__TestTimeout"] = str(60*60*1000) # 3,600,000 ms
        print("Setting RunningGCSimulatorTests=1")
        os.environ["RunningGCSimulatorTests"] = "1"

    if is_jitdasm:
        print("Running jit disasm and tests.")
        print("Setting RunningJitDisasm=1")
        os.environ["RunningJitDisasm"] = "1"

    if is_ilasm:
        print("Running ILasm round trip.")
        print("Setting RunningIlasmRoundTrip=1")
        os.environ["RunningIlasmRoundTrip"] = "1"

    if run_crossgen_tests:
        print("Running tests R2R")
        print("Setting RunCrossGen=true")
        os.environ["RunCrossGen"] = "true"

    if large_version_bubble:
        print("Large Version Bubble enabled")
        os.environ["LargeVersionBubble"] = "true"

    if gc_stress:
        print("Running GCStress, extending timeout to 120 minutes.")
        print("Setting __TestTimeout=%s" % str(120*60*1000))
        os.environ["__TestTimeout"] = str(120*60*1000) # 1,800,000 ms

    if limited_core_dumps:
        setup_coredump_generation(host_os)

    # Set Core_Root
    print("Setting CORE_ROOT=%s" % core_root)
    os.environ["CORE_ROOT"] = core_root

    # Set test env if exists
    if test_env is not None:
        print("Setting __TestEnv=%s" % test_env)
        os.environ["__TestEnv"] = test_env

    #=====================================================================================================================================================
    #
    # This is a workaround needed to unblock our CI (in particular, Linux/arm and Linux/arm64 jobs) from the following failures appearing almost in every
    # pull request (but hard to reproduce locally)
    #
    #   System.IO.FileLoadException: Could not load file or assembly 'Exceptions.Finalization.XUnitWrapper, Version=0.0.0.0, Culture=neutral, PublicKeyToken=null'.
    #   An operation is not legal in the current state. (Exception from HRESULT: 0x80131509 (COR_E_INVALIDOPERATION))
    #
    # COR_E_INVALIDOPERATION comes from System.InvalidOperationException that is thrown during AssemblyLoadContext.ResolveUsingResolvingEvent
    # when multiple threads attempt to modify an instance of Dictionary (managedAssemblyCache) during Xunit.DependencyContextAssemblyCache.LoadManagedDll call.
    #
    # In order to mitigate the failure we built our own xunit.console.dll with ConcurrentDictionary used for managedAssemblyCache and use this instead of
    # the one pulled from NuGet. The exact code that got built can be found at the following fork of Xunit
    #  * https://github.com/echesakovMSFT/xunit/tree/UseConcurrentDictionaryInDependencyContextAssemblyCache
    #
    # The assembly was built using Microsoft Visual Studio v15.9.0-pre.4.0 Developer Command Prompt using the following commands
    #  1) git clone https://github.com/echesakovMSFT/xunit.git --branch UseConcurrentDictionaryInDependencyContextAssemblyCache --single-branch
    #  2) cd xunit
    #  3) git submodule update --init
    #  4) powershell .\build.ps1 -target packages -buildAssemblyVersion 2.4.1 -buildSemanticVersion 2.4.1-coreclr
    #
    # Then file "xunit\src\xunit.console\bin\Release\netcoreapp2.0\xunit.console.dll" was archived and uploaded to the clrjit blob storage.
    #
    # Ideally, this code should be removed when we find a more robust way of running Xunit tests.
    #
    # References:
    #  * https://github.com/dotnet/coreclr/issues/20392
    #  * https://github.com/dotnet/coreclr/issues/20594
    #  * https://github.com/xunit/xunit/issues/1842
    #  * https://github.com/xunit/xunit/pull/1846
    #
    #=====================================================================================================================================================

    print("Download and overwrite xunit.console.dll in Core_Root")

    urlretrieve = urllib.urlretrieve if sys.version_info.major < 3 else urllib.request.urlretrieve
    zipfilename = os.path.join(tempfile.gettempdir(), "xunit.console.dll.zip")
    url = r"https://clrjit.blob.core.windows.net/xunit-console/xunit.console.dll-v2.4.1.zip"
    urlretrieve(url, zipfilename)

    with zipfile.ZipFile(zipfilename,"r") as ziparch:
        ziparch.extractall(core_root)

    os.remove(zipfilename)
    assert not os.path.isfile(zipfilename)

    # Call msbuild.
    return call_msbuild(coreclr_repo_location,
                        dotnetcli_location,
                        test_location,
                        host_os,
                        arch,
                        build_type,
                        is_illink=is_illink,
                        limited_core_dumps=limited_core_dumps,
                        sequential=run_sequential)

def setup_args(args):
    """ Setup the args based on the argparser obj

    Args:
        args(ArgParser): Parsed arguments

    Notes:
        If there is no core_root, or test location passed, create a default
        location using the build type and the arch.
    """

    if args.generate_layout_only:
        args.generate_layout = True

    host_os = None
    arch = args.arch.lower()
    build_type = args.build_type

    test_location = args.test_location
    core_root = args.core_root
    test_native_bin_location = args.test_native_bin_location

    coreclr_repo_location = args.coreclr_repo_location
    if os.path.basename(coreclr_repo_location) == "tests":
        coreclr_repo_location = os.path.dirname(coreclr_repo_location)
   
    if _platform == "linux" or _platform == "linux2":
        host_os = "Linux"
    elif _platform == "darwin":
        host_os = "OSX"
    elif _platform == "win32":
        host_os = "Windows_NT"
    else:
        print("Unknown OS: %s" % host_os)
        sys.exit(1)

    assert os.path.isdir(coreclr_repo_location)

    valid_arches = ["x64", "x86", "arm", "arm64"]
    if not arch in valid_arches:
        print("Unsupported architecture: %s." % arch)
        print("Supported architectures: %s" % "[%s]" % ", ".join(valid_arches))
        sys.exit(1)

    def check_build_type(build_type):
        valid_build_types = ["Debug", "Checked", "Release"]

        if build_type != None and len(build_type) > 0:
            # Force the build type to be capitalized
            build_type = build_type.capitalize()

        if not build_type in valid_build_types:
            print("Unsupported configuration: %s." % build_type)
            print("Supported configurations: %s" % "[%s]" % ", ".join(valid_build_types))
            sys.exit(1)

        return build_type

    build_type = check_build_type(build_type)

    if test_location is None:
        default_test_location = os.path.join(coreclr_repo_location, "bin", "tests", "%s.%s.%s" % (host_os, arch, build_type))
        
        if os.path.isdir(default_test_location):
            test_location = default_test_location

            print("Using default test location.")
            print("TestLocation: %s" % default_test_location)
            print("")

        else:
            # The tests for the default location have not been built.
            print("Error, unable to find the tests at %s" % default_test_location)

            suggested_location = None
            possible_test_locations = [item for item in os.listdir(os.path.join(coreclr_repo_location, "bin", "tests")) if host_os in item and arch in item]
            if len(possible_test_locations) > 0:
                print("Tests are built for the following:")
                for item in possible_test_locations:
                    print(item.replace(".", " "))
                
                print("Please run runtest.py again with the correct build-type by passing -build_type")
            else:
                print("No tests have been built for this host and arch. Please run build-test.%s" % ("cmd" if host_os == "Windows_NT" else "sh"))
            
            sys.exit(1)
    else:
        # If we have supplied our own test location then we need to create a test location
        # that the scripting will expect. As it is now, there is a dependency on the
        # test location being under test/<os>.<build_type>.<arch>

        # Make sure that we are using the correct build_type. This is a test drop, it is possible
        # that we are inferring the build type to be Debug incorrectly.

        if build_type not in test_location:
            # Remove punctuation
            corrected_build_type = re.sub("[%s]" % string.punctuation, "", test_location.split(".")[-1])
            build_type = check_build_type(corrected_build_type)

        default_test_location = os.path.join(coreclr_repo_location, "bin", "tests", "%s.%s.%s" % (host_os, arch, build_type))

        # Remove optional end os.path.sep
        if test_location[-1] == os.path.sep:
            test_location = test_location[:-1]

        if test_location.lower() != default_test_location.lower() and os.path.isdir(default_test_location):
            # Remove the existing directory if there is one.
            shutil.rmtree(default_test_location)

            print("Non-standard test location being used.")
            print("Overwrite the standard location with these tests.")
            print("TODO: Change runtest.proj to allow running from non-standard test location.")
            print("")

            print("cp -r %s %s" % (test_location, default_test_location))
            shutil.copytree(test_location, default_test_location)

            test_location = default_test_location

            # unset core_root so it can be put in the default location
            core_root = None

            # Force the core_root to be setup again.
            args.generate_layout = True

        else:
            test_location = default_test_location

            print("Using default test location.")
            print("TestLocation: %s" % default_test_location)
            print("")

    if core_root is None:
        default_core_root = os.path.join(test_location, "Tests", "Core_Root")

        if os.path.isdir(default_core_root):
            core_root = default_core_root

            print("Using default location for core_root.")
            print("Core_Root: %s" % core_root)
            print("")

        elif args.generate_layout is False:
            # CORE_ROOT has not been setup correctly.
            print("Error, unable to find CORE_ROOT at %s" % default_core_root)
            print("Please run runtest.py with --generate_layout specified.")

            sys.exit(1)

        else:
            print("--generate_layout passed. Core_Root will be populated at: %s" % default_core_root)
            core_root = default_core_root
    else:
        print("Core_Root: %s" % core_root)

    is_same_os = False
    is_same_arch = False
    is_same_build_type = False

    # We will write out build information into the test directory. This is used
    # by runtest.py to determine whether we need to rebuild the test wrappers.
    if os.path.isfile(os.path.join(test_location, "build_info.json")):
        with open(os.path.join(test_location, "build_info.json")) as file_handle:
            build_info = json.load(file_handle)
        is_same_os = build_info["build_os"] == host_os
        is_same_arch = build_info["build_arch"] == arch
        is_same_build_type = build_info["build_type"] == build_type

    if host_os != "Windows_NT" and not (is_same_os and is_same_arch and is_same_build_type):
        if test_native_bin_location is None:
            print("Using default location for test_native_bin_location.")
            test_native_bin_location = os.path.join(os.path.join(coreclr_repo_location, "bin", "obj", "%s.%s.%s" % (host_os, arch, build_type), "tests"))
            print("Native bin location: %s" % test_native_bin_location)
            print("")
            
        if not os.path.isdir(test_native_bin_location):
            print("Error, test_native_bin_location: %s, does not exist." % test_native_bin_location)
            sys.exit(1)

    if args.product_location is None and args.generate_layout:
        product_location = os.path.join(coreclr_repo_location, "bin", "Product", "%s.%s.%s" % (host_os, arch, build_type))
        if not os.path.isdir(product_location):
            print("Error, unable to determine the product location. This is most likely because build_type was")
            print("incorrectly passed. Or the product is not built. Please explicitely pass -product_location")

            sys.exit(1)

    else:
        product_location = args.product_location

    return host_os, arch, build_type, coreclr_repo_location, product_location, core_root, test_location, test_native_bin_location

def setup_tools(host_os, coreclr_repo_location):
    """ Setup the tools for the repo

    Args:
        host_os(str)                : os
        coreclr_repo_location(str)  : path to coreclr repo

    """

    # Is the tools dir setup
    setup = False
    tools_dir = os.path.join(coreclr_repo_location, "Tools")

    is_windows = host_os == "Windows_NT"

    dotnetcli_location = os.path.join(coreclr_repo_location, "Tools", "dotnetcli", "dotnet%s" % (".exe" if host_os == "Windows_NT" else ""))

    if os.path.isfile(dotnetcli_location):
        setup = True
    
    # init the tools for the repo
    if not setup:
        command = None
        if is_windows:
            command = [os.path.join(coreclr_repo_location, "init-tools.cmd")]
        else:
            command = ["bash", os.path.join(coreclr_repo_location, "init-tools.sh")]

        print(" ".join(command))
        subprocess.check_output(command)
    
        setup = True

    return setup

def setup_coredis_tools(coreclr_repo_location, host_os, arch, core_root):
    """ Setup CoreDisTools if needed

    Args:
        coreclr_repo_location(str)  : coreclr repo location
        host_os(str)                : os
        arch(str)                   : arch
        core_root(str)              : core_root
    """

    if host_os.lower() == "osx":
        print("GCStress C is not supported on your platform.")
        sys.exit(1)

    unsupported_arches = ["arm", "arm64"]

    if arch in unsupported_arches:
        # Nothing to do; CoreDisTools unneeded.
        return

    command = None
    test_location = os.path.join(coreclr_repo_location, "tests")
    if host_os == "Windows_NT":
        command = [os.path.join(test_location, "setup-stress-dependencies.cmd"), "/arch", arch, "/outputdir", core_root]
    else:
        command = [os.path.join(test_location, "setup-stress-dependencies.sh"), "--outputDir=%s" % core_root]

    sys.stdout.flush() # flush output before creating sub-process
    proc = subprocess.Popen(command)
    proc.communicate()

    if proc.returncode != 0:
        print("Failed to set up stress dependencies.")
        sys.exit(1)

def precompile_core_root(test_location,
                         host_os,
                         arch,
                         core_root, 
                         use_jit_disasm=False, 
                         altjit_name=False):
    """ Precompile all of the assemblies in the core_root directory

    Args:
        test_location(str)      : test location
        host_os(str)            : os
        core_root(str)          : location of core_root
        use_jit_disasm(Bool)    : use jit disasm
        altjit_name(str)        : name of the altjit

    """

    skip_list = [
        ".*xunit.*",
        ".*api-ms-win-core.*",
        ".*api-ms-win.*",
        ".*System.Private.CoreLib.*"
    ]

    unix_skip_list = [
        ".*mscorlib.*",
        ".*System.Runtime.WindowsRuntime.*",
        ".*System.Runtime.WindowsRuntime.UI.Xaml.*",
        ".*R2RDump.dll.*"
    ]

    arm64_unix_skip_list = [
        ".*Microsoft.CodeAnalysis.VisualBasic.*",
        ".*System.Net.NameResolution.*",
        ".*System.Net.Sockets.*",
        ".*System.Net.Primitives.*"
    ]

    if host_os != "Windows_NT":
        skip_list += unix_skip_list
    
        if arch == "arm64":
            skip_list += arm64_unix_skip_list

    assert os.path.isdir(test_location)
    assert os.path.isdir(core_root)

    crossgen = os.path.join(core_root, "crossgen%s" % (".exe" if host_os == "Windows_NT" else ""))
    assert os.path.isfile(crossgen)

    def call_crossgen(file, env):
        assert os.path.isfile(crossgen)
        command = [crossgen, "/Platform_Assemblies_Paths", core_root, file]

        if use_jit_disasm:
            core_run = os.path.join(core_root, "corerun%s" % (".exe" if host_os == "Windows_NT" else ""))
            assert os.path.isfile(core_run)

            command = [core_run, 
                       os.path.join(core_root, "jit-dasm.dll"),
                       "--crossgen",
                       crossgen,
                       "--platform", 
                       core_root, 
                       "--output",
                       os.path.join(test_location, "dasm"),
                       file]

        proc = subprocess.Popen(command, stdout=subprocess.PIPE, stderr=subprocess.PIPE, env=env)
        proc.communicate()

        return_code = proc.returncode

        if return_code == -2146230517:
            print("%s is not a managed assembly." % file)
            return False

        if return_code != 0:
            print("Unable to precompile %s (%d)" % (file, return_code))
            return False

        print("Successfully precompiled %s" % file)
        return True

    print("Precompiling all assemblies in %s" % core_root)
    print("")

    env = os.environ.copy()

    if not altjit_name is None:
        env["COMPlus_AltJit"]="*"
        env["COMPlus_AltJitNgen"]="*"
        env["COMPlus_AltJitName"]=altjit_name
        env["COMPlus_AltJitAssertOnNYI"]="1"
        env["COMPlus_NoGuiOnAssert"]="1"
        env["COMPlus_ContinueOnAssert"]="0"

    dlls = [os.path.join(core_root, item) for item in os.listdir(core_root) if item.endswith("dll") and "mscorlib" not in item]

    def in_skip_list(item):
        found = False
        for skip_re in skip_list: 
            if re.match(skip_re, item.lower()) is not None: 
                found = True
        return found

    dlls = [dll for dll in dlls if not in_skip_list(dll)]

    for dll in dlls:
        call_crossgen(dll, env)

    print("")

def setup_core_root(host_os, 
                    arch, 
                    build_type, 
                    coreclr_repo_location, 
                    test_native_bin_location,
                    product_location,
                    test_location,
                    core_root,
                    is_corefx=False,
                    generate_layout=True):
    """ Setup the core root

    Args:
        host_os(str)                : os
        arch(str)                   : architecture
        build_type(str)             : build configuration
        coreclr_repo_location(str)  : coreclr repo location
        product_location(str)       : Product location
        core_root(str)              : Location for core_root
        is_corefx                   : Building corefx core_root

    Optional Args:
        is_corefx(Bool)             : Pass if planning on running corex
                                    : tests

    """
    global g_verbose

    assert os.path.isdir(product_location)

    # Create core_root if it does not exist
    if os.path.isdir(core_root):
        shutil.rmtree(core_root)
        
    os.makedirs(core_root)

    # Setup the dotnetcli location
    dotnetcli_location = os.path.join(coreclr_repo_location, "Tools", "dotnetcli", "dotnet%s" % (".exe" if host_os == "Windows_NT" else ""))

    # Set global env variables.
    os.environ["__BuildLogRootName"] = "Restore_Product"

    if host_os != "Windows_NT":
        os.environ["__DistroRid"] = "%s-%s" % ("osx" if sys.platform == "darwin" else "linux", arch)

    command = [os.path.join(coreclr_repo_location, "run.%s" % ("cmd" if host_os == "Windows_NT" else "sh")),
               "build",
               "-Project=%s" % os.path.join(coreclr_repo_location, "tests", "build.proj")]

    logs_dir = os.path.join(coreclr_repo_location, "bin", "Logs")
    if not os.path.isdir(logs_dir):
        os.makedirs(logs_dir)

    log_path = os.path.join(logs_dir, "Restore_Product%s_%s_%s" % (host_os, arch, build_type))
    build_log = log_path + ".log"
    wrn_log = log_path + ".wrn"
    err_log = log_path + ".err"

    msbuild_log_params = "/fileloggerparameters:\"Verbosity=normal;LogFile=%s\"" % build_log
    msbuild_wrn_params = "/fileloggerparameters1:\"WarningsOnly;LogFile=%s\"" % wrn_log
    msbuild_err_params = "/fileloggerparameters2:\"ErrorsOnly;LogFile=%s\"" % err_log

    command += ["-MsBuildLog=%s" % msbuild_log_params,
                "-MsBuildWrn=%s" % msbuild_wrn_params,
                "-MsBuildErr=%s" % msbuild_err_params]

    if host_os != "Windows_NT":
        command = ["bash"] + command
        command += ["-MsBuildEventLogging=\"/l:BinClashLogger,Tools/Microsoft.DotNet.Build.Tasks.dll;LogFile=binclash.log\""]

    if g_verbose:
        command += ["-verbose"]

    command += [ "-BatchRestorePackages",
                 "-BuildType=%s" % build_type,
                 "-BuildArch=%s" % arch,
                 "-BuildOS=%s" % host_os]

    print("Restoring packages...")
    print(" ".join(command))

    sys.stdout.flush() # flush output before creating sub-process
    if not g_verbose:
        proc = subprocess.Popen(command, stdout=subprocess.PIPE, stderr=subprocess.PIPE)
    else:
        proc = subprocess.Popen(command)

    try:
        proc.communicate()
    except KeyboardInterrupt:
        proc.kill()
        sys.exit(1)

    if proc.returncode == 1:
        print("Error: package restore failed.")
        return False

    os.environ["__BuildLogRootName"] = ""

    # Copy restored packages to core_root
    # Set global env variables.
    os.environ["__BuildLogRootName"] = "Tests_Overlay_Managed"

    if host_os != "Windows_NT":
        os.environ["__DistroRid"] = "%s-%s" % ("osx" if sys.platform == "darwin" else "linux", arch)
        os.environ["__RuntimeId"] = os.environ["__DistroRid"]

    os.environ["Core_Root"] = core_root
    os.environ["xUnitTestBinBase"] = os.path.dirname(os.path.dirname(core_root))

    command = [os.path.join(coreclr_repo_location, "run.%s" % ("cmd" if host_os == "Windows_NT" else "sh")),
               "build",
               "-Project=%s" % os.path.join(coreclr_repo_location, "tests", "runtest.proj")]

    logs_dir = os.path.join(coreclr_repo_location, "bin", "Logs")
    if not os.path.isdir(logs_dir):
        os.makedirs(logs_dir)

    log_path = os.path.join(logs_dir, "Tests_Overlay_Managed%s_%s_%s" % (host_os, arch, build_type))
    build_log = log_path + ".log"
    wrn_log = log_path + ".wrn"
    err_log = log_path + ".err"

    msbuild_log_params = "/fileloggerparameters:\"Verbosity=normal;LogFile=%s\"" % build_log
    msbuild_wrn_params = "/fileloggerparameters1:\"WarningsOnly;LogFile=%s\"" % wrn_log
    msbuild_err_params = "/fileloggerparameters2:\"ErrorsOnly;LogFile=%s\"" % err_log

    command += ["-MsBuildLog=%s" % msbuild_log_params,
                "-MsBuildWrn=%s" % msbuild_wrn_params,
                "-MsBuildErr=%s" % msbuild_err_params]

    if host_os != "Windows_NT":
        command = ["bash"] + command
        command += ["-MsBuildEventLogging=\"/l:BinClashLogger,Tools/Microsoft.DotNet.Build.Tasks.dll;LogFile=binclash.log\""]

    if g_verbose:
        command += ["-verbose"]

    command += [ "-testOverlay",
                 "-BuildType=%s" % build_type,
                 "-BuildArch=%s" % arch,
                 "-BuildOS=%s" % host_os]

    print("")
    print("Creating Core_Root...")
    print(" ".join(command))

    sys.stdout.flush() # flush output before creating sub-process
    if not g_verbose:
        proc = subprocess.Popen(command, stdout=subprocess.PIPE, stderr=subprocess.PIPE)
    else:
        proc = subprocess.Popen(command)

    try:
        proc.communicate()
    except KeyboardInterrupt:
        proc.kill()
        sys.exit(1)

    if proc.returncode == 1:
        print("Error: creating Core_Root failed.")
        return False

    os.environ["__BuildLogRootName"] = ""
    os.environ["xUnitTestBinBase"] = ""
    os.environ["__RuntimeId"] = ""

    def copy_tree(src, dest):
        """ Simple copy from src to dest
        """
        assert os.path.isdir(src)
        assert os.path.isdir(dest)

        for item in os.listdir(src):
            if ".nuget" in item:
                pass
            item = os.path.join(src, item)

            if os.path.isfile(item):
                shutil.copy2(item, dest)

                if host_os != "Windows_NT":
                    # Set executable bit
                    os.chmod(os.path.join(dest, item), 0o774)
            else:
                new_dir = os.path.join(dest, os.path.basename(item))
                if os.path.isdir(new_dir):
                    shutil.rmtree(new_dir)
                
                shutil.copytree(item, new_dir)

    # Copy the product dir to the core_root directory
    print("")
    print("Copying Product Bin to Core_Root:")
    print("cp -r %s%s* %s" % (product_location, os.path.sep, core_root))
    copy_tree(product_location, core_root)
    print("---------------------------------------------------------------------")
    print("")

    if is_corefx:
        corefx_utility_setup = os.path.join(coreclr_repo_location,
                                            "src",
                                            "Common",
                                            "CoreFX",
                                            "TestFileSetup",
                                            "CoreFX.TestUtils.TestFileSetup.csproj")

        os.environ["__BuildLogRootName"] = "Tests_GenerateTestHost"
        msbuild_command = [dotnetcli_location,
                           "msbuild",
                           os.path.join(coreclr_repo_location, "tests", "runtest.proj"),
                           "/p:GenerateRuntimeLayout=true"]

        sys.stdout.flush() # flush output before creating sub-process
        proc = subprocess.Popen(msbuild_command)
        proc.communicate()

        if not proc.returncode == 0:
            print("Error: generating test host failed.")
            return False

        os.environ["__BuildLogRootName"] = ""

        msbuild_command = [dotnetcli_location,
                           "msbuild",
                           "/t:Restore",
                           corefx_utility_setup]

        sys.stdout.flush() # flush output before creating sub-process
        proc = subprocess.Popen(msbuild_command)
        proc.communicate()

        if proc.returncode == 1:
            print("Error: msbuild failed.")
            return False

        corefx_logpath = os.path.join(coreclr_repo_location, 
                                      "bin", 
                                      "tests", 
                                      "%s.%s.%s" % (host_os, arch, build_type), 
                                      "CoreFX",
                                      "CoreFXTestUtilities")

        msbuild_command = [dotnetcli_location,
                           "msbuild",
                           "/p:Configuration=%s" % build_type,
                           "/p:OSGroup=%s" % host_os,
                           "/p:Platform=%s" % arch,
                           "/p:OutputPath=%s" % corefx_logpath,
                           corefx_utility_setup]

        sys.stdout.flush() # flush output before creating sub-process
        proc = subprocess.Popen(msbuild_command)
        proc.communicate()

        if proc.returncode == 1:
            print("Error: msbuild failed.")
            return False

    print("Core_Root setup.")
    print("")

    return True

if sys.version_info.major < 3:
    def to_unicode(s):
        return unicode(s, "utf-8")
else:
    def to_unicode(s):
        return str(s, "utf-8")

def delete_existing_wrappers(test_location):
    """ Delete the existing xunit wrappers

    Args:
        test_location(str)          : location of the test
    """

    assert os.path.isdir(test_location) or os.path.isfile(test_location)

    extension = "dll"

    if os.path.isdir(test_location):
        for item in os.listdir(test_location):
            delete_existing_wrappers(os.path.join(test_location, item))
    elif test_location.endswith(extension) and "xunitwrapper" in test_location.lower():
        # Delete the test wrapper.

        print("rm %s" % test_location)
        os.remove(test_location)

def build_test_wrappers(host_os, 
                        arch, 
                        build_type, 
                        coreclr_repo_location,
                        test_location,
                        altjit_arch=None):
    """ Build the coreclr test wrappers

    Args:
        host_os(str)                : os
        arch(str)                   : architecture
        build_type(str)             : build configuration
        coreclr_repo_location(str)  : coreclr repo location
        test_location(str)          : location of the test

    Notes:
        Build the xUnit test wrappers. Note that this will have been done as a
        part of build-test.cmd/sh. It is possible that the host has a different
        set of dependencies from the target or the exclude list has changed
        after building.

    """
    global g_verbose

    delete_existing_wrappers(to_unicode(test_location))

    # Setup the dotnetcli location
    dotnetcli_location = os.path.join(coreclr_repo_location, "Tools", "dotnetcli", "dotnet%s" % (".exe" if host_os == "Windows_NT" else ""))

    # Set global env variables.
    os.environ["__BuildLogRootName"] = "Tests_XunitWrapper"
    os.environ["__Exclude"] = os.path.join(coreclr_repo_location, "tests", "issues.targets")

    command = [dotnetcli_location,
               "msbuild",
               os.path.join(coreclr_repo_location, "tests", "runtest.proj"),
               "/p:RestoreAdditionalProjectSources=https://dotnet.myget.org/F/dotnet-core/",
               "/p:BuildWrappers=true",
               "/p:TargetsWindows=%s" % ("true" if host_os == "Windows_NT" else "false")]

    logs_dir = os.path.join(coreclr_repo_location, "bin", "Logs")
    if not os.path.isdir(logs_dir):
        os.makedirs(logs_dir)

    log_path = os.path.join(logs_dir, "Tests_XunitWrapper%s_%s_%s" % (host_os, arch, build_type))
    build_log = log_path + ".log"
    wrn_log = log_path + ".wrn"
    err_log = log_path + ".err"

    command += ["/fileloggerparameters:\"Verbosity=normal;LogFile=%s\"" % build_log,
                "/fileloggerparameters1:\"WarningsOnly;LogFile=%s\"" % wrn_log,
                "/fileloggerparameters2:\"ErrorsOnly;LogFile=%s\"" % err_log,
                "/consoleloggerparameters:Summary"]

    command += ["/p:__BuildOS=%s" % host_os,
                "/p:__BuildArch=%s" % arch,
                "/p:__BuildType=%s" % build_type,
                "/p:__LogsDir=%s" % logs_dir]

    if not altjit_arch is None:
        command += ["/p:__AltJitArch=%s" % altjit_arch]

    print("Creating test wrappers...")
    print(" ".join(command))

    sys.stdout.flush() # flush output before creating sub-process
    if not g_verbose:
        proc = subprocess.Popen(command, stdout=subprocess.PIPE, stderr=subprocess.PIPE)

        if not running_in_ci():
            try:
                expected_time_to_complete = 60*5 # 5 Minutes
                estimated_time_running = 0

                time_delta = 1

                while True:
                    time_remaining = expected_time_to_complete - estimated_time_running
                    time_in_minutes = math.floor(time_remaining / 60)
                    remaining_seconds = time_remaining % 60

                    sys.stdout.write("\rEstimated time remaining: %d minutes %d seconds" % (time_in_minutes, remaining_seconds))
                    sys.stdout.flush()

                    time.sleep(time_delta)
                    estimated_time_running += time_delta

                    if estimated_time_running == expected_time_to_complete:
                        break
                    if proc.poll() is not None:
                        break

            except KeyboardInterrupt:
                proc.kill()
                sys.exit(1)
    else:
        proc = subprocess.Popen(command)

    try:
        proc.communicate()
    except KeyboardInterrupt:
        proc.kill()
        sys.exit(1)

    if proc.returncode == 1:
        print("Error: creating test wrappers failed.")
        return False

def find_test_from_name(host_os, test_location, test_name):
    """ Given a test's name return the location on disk

    Args:
        host_os (str)       : os
        test_location (str) :path to the coreclr tests
        test_name (str)     : Name of the test, all special characters will have
                            : been replaced with underscores.
    
    Return:
        test_path (str): Path of the test based on its name
    """

    location = test_name

    # Lambdas and helpers
    is_file_or_dir = lambda path : os.path.isdir(path) or os.path.isfile(path)
    def match_filename(test_path):
        # Scan through the test directory looking for a similar
        # file
        global file_name_cache

        if not os.path.isdir(os.path.dirname(test_path)):
            pass

        assert os.path.isdir(os.path.dirname(test_path))
        size_of_largest_name_file = 0

        dir_contents = file_name_cache[os.path.dirname(test_path)]

        if dir_contents is None:
            dir_contents = defaultdict(lambda: None)
            for item in os.listdir(os.path.dirname(test_path)):
                dir_contents[re.sub("[%s]" % string.punctuation, "_", item)] = item

            file_name_cache[os.path.dirname(test_path)] = dir_contents

        # It is possible there has already been a match
        # therefore we need to remove the punctuation again.
        basename_to_match = re.sub("[%s]" % string.punctuation, "_", os.path.basename(test_path))
        if basename_to_match in dir_contents:
            test_path = os.path.join(os.path.dirname(test_path), dir_contents[basename_to_match])

        size_of_largest_name_file = len(max(dir_contents, key=len))

        return test_path, size_of_largest_name_file

    def dir_has_nested_substrings(test_path, test_item):
        """ A directory has multiple paths where one path is a substring of another
        """

        dir_contents = file_name_cache[os.path.dirname(test_path)]

        if dir_contents is None:
            dir_contents = defaultdict(lambda: None)
            for item in os.listdir(os.path.dirname(test_path)):
                dir_contents[re.sub("[%s]" % string.punctuation, "_", item)] = item

            file_name_cache[os.path.dirname(test_path)] = dir_contents

        test_item = re.sub("[%s]" % string.punctuation, "_", test_item)

        count = 0
        for item in dir_contents:
            if test_item in item:
                count += 1
        
        return count > 1

    # Find the test by searching down the directory list.
    starting_path = test_location
    loc_split = location.split("_")
    append = False
    for index, item in enumerate(loc_split):
        if not append:
            test_path = os.path.join(starting_path, item)
        else:
            append = False
            test_path, size_of_largest_name_file = match_filename(starting_path + "_" + item)

        if not is_file_or_dir(test_path):
            append = True

        # It is possible that there is another directory that is named
        # without an underscore.
        elif index + 1 < len(loc_split) and os.path.isdir(test_path):
            next_test_path = os.path.join(test_path, loc_split[index + 1])

            if not is_file_or_dir(next_test_path) or dir_has_nested_substrings(test_path, item):
                added_path = test_path
                for forward_index in range(index + 1, len(loc_split)):
                    added_path, size_of_largest_name_file = match_filename(added_path + "_" + loc_split[forward_index])
                    if is_file_or_dir(added_path):
                        append = True
                        break
                    elif size_of_largest_name_file < len(os.path.basename(added_path)):
                        break
        
        starting_path = test_path

    location = starting_path
    if not os.path.isfile(location):
        pass
    
    assert(os.path.isfile(location))

    return location

def parse_test_results(host_os, arch, build_type, coreclr_repo_location, test_location):
    """ Parse the test results for test execution information

    Args:
        host_os                 : os
        arch                    : architecture run on
        build_type              : build configuration (debug, checked, release)
        coreclr_repo_location   : coreclr repo location
        test_location           : path to coreclr tests

    """
    logs_dir = os.path.join(coreclr_repo_location, "bin", "Logs")
    log_path = os.path.join(logs_dir, "TestRunResults_%s_%s_%s" % (host_os, arch, build_type))
    print("Parsing test results from (%s)" % log_path)

    test_run_location = os.path.join(coreclr_repo_location, "bin", "Logs", "testRun.xml")

    if not os.path.isfile(test_run_location):
        # Check if this is a casing issue

        found = False
        for item in os.listdir(os.path.dirname(test_run_location)):
            item_lower = item.lower()
            if item_lower == "testrun.xml":
                # Correct the name.
                os.rename(os.path.join(coreclr_repo_location, "bin", "Logs", item), test_run_location)
                found = True
                break

        if not found:
            print("Unable to find testRun.xml. This normally means the tests did not run.")
            print("It could also mean there was a problem logging. Please run the tests again.")

            return

    if host_os != "Windows_NT" and running_in_ci():
        # Huge hack.
        # TODO change netci to parse testRun.xml
        shutil.copy2(test_run_location, os.path.join(os.path.dirname(test_run_location), "coreclrtests.xml"))

    assemblies = xml.etree.ElementTree.parse(test_run_location).getroot()

    tests = defaultdict(lambda: None)
    for assembly in assemblies:
        for collection in assembly:
            if collection.tag == "errors" and collection.text != None:
                # Something went wrong during running the tests.
                print("Error running the tests, please run runtest.py again.")
                sys.exit(1)
            elif collection.tag != "errors":
                test_name = None
                for test in collection:
                    type = test.attrib["type"]
                    method = test.attrib["method"]

                    type = type.split("._")[0]
                    test_name = type + method

                assert test_name != None

                failed = collection.attrib["failed"]
                skipped = collection.attrib["skipped"]
                passed = collection.attrib["passed"]
                time = float(collection.attrib["time"])

                test_output = None

                if failed == "1":
                    failure_info = collection[0][0]

                    test_output = failure_info[0].text

                test_location_on_filesystem = find_test_from_name(host_os, test_location, test_name)

                assert os.path.isfile(test_location_on_filesystem)
                
                assert tests[test_name] == None
                tests[test_name] = defaultdict(lambda: None, {
                    "name": test_name,
                    "test_path": test_location_on_filesystem,
                    "failed": failed,
                    "skipped": skipped,
                    "passed": passed,
                    "time": time,
                    "test_output": test_output
                })

    return tests

def print_summary(tests):
    """ Print a summary of the test results

    Args:
        tests (defaultdict[String]: { }): The tests that were reported by 
                                        : xunit
    
    """

    assert tests is not None

    failed_tests = []
    passed_tests = []
    skipped_tests = []

    for test in tests:
        test = tests[test]

        if test["failed"] == "1":
            failed_tests.append(test)
        elif test["passed"] == "1":
            passed_tests.append(test)
        else:
            skipped_tests.append(test)

    failed_tests.sort(key=lambda item: item["time"], reverse=True)
    passed_tests.sort(key=lambda item: item["time"], reverse=True)
    skipped_tests.sort(key=lambda item: item["time"], reverse=True)

    def print_tests_helper(tests, stop_count):
        for index, item in enumerate(tests):
            time = item["time"]
            unit = "seconds"
            time_remainder = ""
            second_unit = ""
            saved_time = time
            remainder_str = ""

            # If it can be expressed in hours
            if time > 60**2:
                time = saved_time / (60**2)
                time_remainder = saved_time % (60**2)
                time_remainder /= 60
                time_remainder = math.floor(time_remainder)
                unit = "hours"
                second_unit = "minutes"

                remainder_str = " %s %s" % (int(time_remainder), second_unit)

            elif time > 60 and time < 60**2:
                time = saved_time / 60
                time_remainder = saved_time % 60
                time_remainder = math.floor(time_remainder)
                unit = "minutes"
                second_unit = "seconds"

                remainder_str = " %s %s" % (int(time_remainder), second_unit)

            print("%s (%d %s%s)" % (item["test_path"], time, unit, remainder_str))

            if stop_count != None:
                if index >= stop_count:
                    break

    if len(failed_tests) > 0:
        print("%d failed tests:" % len(failed_tests))
        print("")
        print_tests_helper(failed_tests, None)
        
    # The following code is currently disabled, as it produces too much verbosity in a normal
    # test run. It could be put under a switch, or else just enabled as needed when investigating
    # test slowness.
    #
    # if len(passed_tests) > 50:
    #     print("")
    #     print("50 slowest passing tests:")
    #     print("")
    #     print_tests_helper(passed_tests, 50)

    if len(failed_tests) > 0:
        print("")
        print("#################################################################")
        print("Output of failing tests:")
        print("")

        for item in failed_tests:
            print("[%s]: " % item["test_path"])
            print("")
            
            test_output = item["test_output"]

            # XUnit results are captured as escaped characters.
            test_output = test_output.replace("\\r", "\r")
            test_output = test_output.replace("\\n", "\n")

            print(test_output)
            test_output = test_output.replace("/r", "\r")
            test_output = test_output.replace("/n", "\n")
            unicode_output = None
            if sys.version_info < (3,0):
                # Handle unicode characters in output in python2.*
                unicode_output = unicode(test_output, "utf-8")
            else:
                unicode_output = test_output

            print(unicode_output)
            print("")

        print("")
        print("#################################################################")
        print("End of output of failing tests")
        print("#################################################################")
        print("")

    print("")
    print("Total tests run    : %d" % len(tests))
    print("Total passing tests: %d" % len(passed_tests))
    print("Total failed tests : %d" % len(failed_tests))
    print("Total skipped tests: %d" % len(skipped_tests))
    print("")

def create_repro(host_os, arch, build_type, env, core_root, coreclr_repo_location, tests):
    """ Go through the failing tests and create repros for them

    Args:
        host_os (String)                : os
        arch (String)                   : architecture
        build_type (String)             : build configuration (debug, checked, release)
        core_root (String)              : Core_Root path
        coreclr_repo_location (String)  : Location of coreclr git repo
        tests (defaultdict[String]: { }): The tests that were reported by 
                                        : xunit
    
    """
    assert tests is not None

    failed_tests = [tests[item] for item in tests if tests[item]["failed"] == "1"]
    if len(failed_tests) == 0:
        return
    
    bin_location = os.path.join(coreclr_repo_location, "bin")
    assert os.path.isdir(bin_location)

    repro_location = os.path.join(bin_location, "repro", "%s.%s.%s" % (host_os, arch, build_type))
    if os.path.isdir(repro_location):
        shutil.rmtree(repro_location)

    print("")
    print("Creating repro files at: %s" % repro_location)

    os.makedirs(repro_location)
    assert os.path.isdir(repro_location)

    # Now that the repro_location exists under <coreclr_location>/bin/repro
    # create wrappers which will simply run the test with the correct environment
    for test in failed_tests:
        debug_env = DebugEnv(host_os, arch, build_type, env, core_root, coreclr_repo_location, test)
        debug_env.write_repro()

    print("Repro files written.")

def do_setup(host_os, 
             arch, 
             build_type, 
             coreclr_repo_location, 
             product_location, 
             test_location, 
             test_native_bin_location, 
             core_root, 
             unprocessed_args, 
             test_env):
    # Setup the tools for the repo.
    setup_tools(host_os, coreclr_repo_location)

    if unprocessed_args.generate_layout:
        success = setup_core_root(host_os, 
                                  arch, 
                                  build_type, 
                                  coreclr_repo_location, 
                                  test_native_bin_location, 
                                  product_location,
                                  test_location, 
                                  core_root)

        if not success:
            print("Error: GenerateLayout failed.")
            sys.exit(1)

        if unprocessed_args.generate_layout_only:
            sys.exit(0)

    if unprocessed_args.precompile_core_root:
        precompile_core_root(test_location, host_os, arch, core_root, use_jit_disasm=args.jitdisasm, altjit_name=unprocessed_args.crossgen_altjit)

    # If COMPlus_GCStress is set then we need to setup cordistools
    if gc_stress_c:
        setup_coredis_tools(coreclr_repo_location, host_os, arch, core_root)
    
    build_info = None
    is_same_os = None
    is_same_arch = None
    is_same_build_type = None

    # We will write out build information into the test directory. This is used
    # by runtest.py to determine whether we need to rebuild the test wrappers.
    if os.path.isfile(os.path.join(test_location, "build_info.json")):
        with open(os.path.join(test_location, "build_info.json")) as file_handle:
            build_info = json.load(file_handle)
        is_same_os = build_info["build_os"] == host_os
        is_same_arch = build_info["build_arch"] == arch
        is_same_build_type = build_info["build_type"] == build_type

    # Copy all the native libs to core_root
    if host_os != "Windows_NT"  and not (is_same_os and is_same_arch and is_same_build_type):
        copy_native_test_bin_to_core_root(host_os, os.path.join(test_native_bin_location, "src"), core_root)

        # Line ending only need to be corrected if this is a cross build.
        correct_line_endings(host_os, test_location)

    # If we are inside altjit scenario, we ought to re-build Xunit test wrappers to consider
    # ExcludeList items in issues.targets for both build arch and altjit arch
    is_altjit_scenario = not args.altjit_arch is None

    if unprocessed_args.build_test_wrappers:
        build_test_wrappers(host_os, arch, build_type, coreclr_repo_location, test_location)
    elif build_info is None:
        build_test_wrappers(host_os, arch, build_type, coreclr_repo_location, test_location)
    elif not (is_same_os and is_same_arch and is_same_build_type):
        build_test_wrappers(host_os, arch, build_type, coreclr_repo_location, test_location)
    elif is_altjit_scenario:
        build_test_wrappers(host_os, arch, build_type, coreclr_repo_location, test_location, args.altjit_arch)

    return run_tests(host_os, 
<<<<<<< HEAD
              arch,
              build_type,
              core_root, 
              coreclr_repo_location,
              test_location, 
              test_native_bin_location,
              is_illink=unprocessed_args.il_link, 
              is_long_gc=unprocessed_args.long_gc,
              is_gcsimulator=unprocessed_args.gcsimulator,
              is_jitdasm=unprocessed_args.jitdisasm,
              is_ilasm=unprocessed_args.ilasmroundtrip,
              run_sequential=unprocessed_args.sequential,
              run_crossgen_tests=unprocessed_args.run_crossgen_tests,
              large_version_bubble=unprocessed_args.large_version_bubble,
              test_env=test_env)
=======
                     arch,
                     build_type,
                     core_root, 
                     coreclr_repo_location,
                     test_location, 
                     test_native_bin_location,
                     test_env=test_env,
                     is_long_gc=unprocessed_args.long_gc,
                     is_gcsimulator=unprocessed_args.gcsimulator,
                     is_jitdasm=unprocessed_args.jitdisasm,
                     is_ilasm=unprocessed_args.ilasmroundtrip,
                     is_illink=unprocessed_args.il_link, 
                     run_crossgen_tests=unprocessed_args.run_crossgen_tests,
                     run_sequential=unprocessed_args.sequential,
                     limited_core_dumps=unprocessed_args.limited_core_dumps)
>>>>>>> 0a2ceb3f

################################################################################
# Main
################################################################################

def main(args):
    global g_verbose
    g_verbose = args.verbose

    host_os, arch, build_type, coreclr_repo_location, product_location, core_root, test_location, test_native_bin_location = setup_args(args)

    ret_code = 0

    env = get_environment(test_env=args.test_env)
    if not args.analyze_results_only:
        if args.test_env is not None:
            ret_code = do_setup(host_os,
                                arch,
                                build_type,
                                coreclr_repo_location,
                                product_location,
                                test_location,
                                test_native_bin_location,
                                core_root,
                                args,
                                args.test_env)
        else:
            ret_code = create_and_use_test_env(host_os, 
                                               env, 
                                               lambda path: do_setup(host_os,
                                                                     arch,
                                                                     build_type,
                                                                     coreclr_repo_location,
                                                                     product_location,
                                                                     test_location,
                                                                     test_native_bin_location,
                                                                     core_root,
                                                                     args,
                                                                     path))
        print("Test run finished.")

    tests = parse_test_results(host_os, arch, build_type, coreclr_repo_location, test_location)

    if tests is not None:
        print_summary(tests)
        create_repro(host_os, arch, build_type, env, core_root, coreclr_repo_location, tests)

    return ret_code

################################################################################
# __main__
################################################################################

if __name__ == "__main__":
    args = parser.parse_args()
    sys.exit(main(args))<|MERGE_RESOLUTION|>--- conflicted
+++ resolved
@@ -2308,23 +2308,6 @@
         build_test_wrappers(host_os, arch, build_type, coreclr_repo_location, test_location, args.altjit_arch)
 
     return run_tests(host_os, 
-<<<<<<< HEAD
-              arch,
-              build_type,
-              core_root, 
-              coreclr_repo_location,
-              test_location, 
-              test_native_bin_location,
-              is_illink=unprocessed_args.il_link, 
-              is_long_gc=unprocessed_args.long_gc,
-              is_gcsimulator=unprocessed_args.gcsimulator,
-              is_jitdasm=unprocessed_args.jitdisasm,
-              is_ilasm=unprocessed_args.ilasmroundtrip,
-              run_sequential=unprocessed_args.sequential,
-              run_crossgen_tests=unprocessed_args.run_crossgen_tests,
-              large_version_bubble=unprocessed_args.large_version_bubble,
-              test_env=test_env)
-=======
                      arch,
                      build_type,
                      core_root, 
@@ -2338,9 +2321,9 @@
                      is_ilasm=unprocessed_args.ilasmroundtrip,
                      is_illink=unprocessed_args.il_link, 
                      run_crossgen_tests=unprocessed_args.run_crossgen_tests,
+                     large_version_bubble=unprocessed_args.large_version_bubble,
                      run_sequential=unprocessed_args.sequential,
                      limited_core_dumps=unprocessed_args.limited_core_dumps)
->>>>>>> 0a2ceb3f
 
 ################################################################################
 # Main
