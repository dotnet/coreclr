--- conflicted
+++ resolved
@@ -70,13 +70,10 @@
     echo 'CoreFX Test Options '
     echo '  --corefxtests                    : Runs CoreFX tests'
     echo '  --corefxtestsall                 : Runs all available CoreFX tests'
-<<<<<<< HEAD
     echo '  --corefxtestlist=<path>          : Runs the CoreFX tests specified in the passed list'   
     echo '  --testHostDir=<path>             : Directory containing a built test host including core binaries, test dependencies' 
     echo '                                     and a dotnet executable'
-=======
     echo ''
->>>>>>> 7baedfda
     echo 'Runtime Code Coverage options:'
     echo '  --coreclr-coverage               : Optional argument to get coreclr code coverage reports'
     echo '  --coreclr-objs=<path>            : Location of root of the object directory'
@@ -1251,7 +1248,6 @@
             export RunCrossGen=1
             ;;
         --corefxtests)
-<<<<<<< HEAD
             export RunCoreFXTests=1
             ;;
         --corefxtestsall)
@@ -1264,12 +1260,6 @@
             ;;
         --testHostDir=*)
             export testHostDir=${i#*=}
-=======
-            exit 0
-            ;;
-        --corefxtestsall)
-            exit 0
->>>>>>> 7baedfda
             ;;
         --sequential)
             ((maxProcesses = 1))
