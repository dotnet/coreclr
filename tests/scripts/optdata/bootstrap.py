--- conflicted
+++ resolved
@@ -39,11 +39,7 @@
         return 'OSX' if sysname.lower() == 'Darwin'.lower() else sysname
 
 def get_optdata_version(tool):
-<<<<<<< HEAD
-    """Returns the version string specified in project file for the given tool."""
-=======
     """Returns the version string specified in project.json for the given tool."""
->>>>>>> 701ecbed
     element_name = {
         'IBC': 'IbcDataPackageVersion',
         'PGO': 'PgoDataPackageVersion',
