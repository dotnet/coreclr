#!/usr/bin/env python
#
# Licensed to the .NET Foundation under one or more agreements.
# The .NET Foundation licenses this file to you under the MIT license.
# See the LICENSE file in the project root for more information.
#
##########################################################################
##########################################################################
#
# Module: run-throughput-tests.py
#
# Notes: runs throughput testing for coreclr and uploads the timing results
#        to benchview
#
#
##########################################################################
##########################################################################

import argparse
import distutils.dir_util
import os
import re
import shutil
import subprocess
import sys
import time
import timeit
import stat
import csv

##########################################################################
# Globals
##########################################################################

# List of dlls we want to exclude
dll_exclude_list = {
    'All': [
        # Require Newtonsoft.Json
        "Microsoft.DotNet.ProjectModel.dll",
        "Microsoft.Extensions.DependencyModel.dll",
        # Require System.Security.Principal.Windows
        "System.Net.Requests.dll",
        "System.Net.Security.dll",
        "System.Net.Sockets.dll",
        # Moving target. Not a reliable measurement
        "System.Private.CoreLib.dll",
        # Reference and forwarding assemblies
        "System.AppContext.dll",
        "System.Diagnostics.Contracts.dll",
        "System.Dynamic.Runtime.dll",
        "System.Globalization.dll",
        "System.Globalization.Calendars.dll",
        "System.IO.dll",
        "System.IO.FileSystem.Primitives.dll",
        "System.Reflection.dll",
        "System.Reflection.Emit.dll",
        "System.Reflection.Emit.ILGeneration.dll",
        "System.Reflection.Emit.Lightweight.dll",
        "System.Reflection.Extensions.dll",
        "System.Reflection.Primitives.dll",
        "System.Resources.ResourceManager.dll",
        "System.Runtime.Handles.dll",
        "System.Runtime.Loader.dll",
        "System.Runtime.Serialization.Json.dll",
        "System.Runtime.Serialization.Xml.dll",
        "System.Security.Principal.dll",
        "System.Text.Encoding.dll",
        "System.Text.Encoding.Extensions.dll",
        "System.Threading.ThreadPool.dll",
        "System.Threading.Timer.dll",
        "System.Xml.ReaderWriter.dll",
        "System.Xml.XDocument.dll",
        "System.Xml.XmlDocument.dll",
        "System.Xml.XmlSerializer.dll",
        "System.Xml.XPath.dll"
    ],
    'Windows_NT': [
    ],
    'Linux' : [
    ]
}

jit_list = {
    'Windows_NT': {
        'x64': 'clrjit.dll',
        'x86': 'clrjit.dll',
    },
    'Linux': {
        'x64': 'libclrjit.so'
    }
}

os_group_list = {
    'Windows_NT': 'Windows_NT',
    'Ubuntu14.04': 'Linux',
    'Ubuntu16.04': 'Linux'
}

python_exe_list = {
    'Windows_NT': 'py',
    'Linux': 'python3.5'
}

##########################################################################
# Argument Parser
##########################################################################

description = 'Tool to collect throughtput performance data'

parser = argparse.ArgumentParser(description=description)

parser.add_argument('-arch', dest='arch', default='x64')
parser.add_argument('-configuration', dest='build_type', default='Release')
parser.add_argument('-run_type', dest='run_type', default='rolling')
parser.add_argument('-os', dest='operating_system', default='Windows_NT')
parser.add_argument('-clr_root', dest='clr_root', default=None)
parser.add_argument('-assembly_root', dest='assembly_root', default=None)
parser.add_argument('-benchview_path', dest='benchview_path', default=None)
parser.add_argument('-iterations', dest='iterations', default=5, type=int)
<<<<<<< HEAD
=======
parser.add_argument('-opt_level', dest='opt_level', default='full_opt')
>>>>>>> 701ecbed

##########################################################################
# Helper Functions
##########################################################################

def validate_args(args):
    """ Validate all of the arguments parsed.
    Args:
        args (argparser.ArgumentParser): Args parsed by the argument parser.
    Returns:
        (arch, build_type, clr_root, fx_root, fx_branch, fx_commit, env_script)
            (str, str, str, str, str, str, str)
    Notes:
    If the arguments are valid then return them all in a tuple. If not, raise
    an exception stating x argument is incorrect.
    """

    arch = args.arch
    build_type = args.build_type
    run_type = args.run_type
    operating_system = args.operating_system
    clr_root = args.clr_root
    assembly_root = args.assembly_root
    benchview_path = args.benchview_path
    iterations = args.iterations
<<<<<<< HEAD
=======
    opt_level = args.opt_level.lower()
>>>>>>> 701ecbed

    def validate_arg(arg, check):
        """ Validate an individual arg
        Args:
           arg (str|bool): argument to be validated
           check (lambda: x-> bool): test that returns either True or False
                                   : based on whether the check passes.

        Returns:
           is_valid (bool): Is the argument valid?
        """

        helper = lambda item: item is not None and check(item)

        if not helper(arg):
            raise Exception('Argument: %s is not valid.' % (arg))

    valid_archs = {'Windows_NT': ['x86', 'x64'], 'Linux': ['x64']}
    valid_build_types = ['Release']
    valid_run_types = ['rolling', 'private']
    valid_os = ['Windows_NT', 'Ubuntu14.04', 'Ubuntu16.04']
    valid_opt_levels = ['full_opt', 'min_opt']

    arch = next((a for a in valid_archs if a.lower() == arch.lower()), arch)
    build_type = next((b for b in valid_build_types if b.lower() == build_type.lower()), build_type)

    validate_arg(operating_system, lambda item: item in valid_os)

    os_group = os_group_list[operating_system]

    validate_arg(arch, lambda item: item in valid_archs[os_group])
    validate_arg(build_type, lambda item: item in valid_build_types)
    validate_arg(run_type, lambda item: item in valid_run_types)
    validate_arg(iterations, lambda item: item > 0)
<<<<<<< HEAD
=======
    validate_arg(opt_level, lambda item: item in valid_opt_levels)
>>>>>>> 701ecbed

    if clr_root is None:
        raise Exception('--clr_root must be set')
    else:
        clr_root = os.path.normpath(clr_root)
        validate_arg(clr_root, lambda item: os.path.isdir(clr_root))

    if assembly_root is None:
        raise Exception('--assembly_root must be set')
    else:
        assembly_root = os.path.normpath(assembly_root)
        validate_arg(assembly_root, lambda item: os.path.isdir(assembly_root))

    if not benchview_path is None:
        benchview_path = os.path.normpath(benchview_path)
        validate_arg(benchview_path, lambda item: os.path.isdir(benchview_path))

<<<<<<< HEAD
    args = (arch, operating_system, os_group, build_type, run_type, clr_root, assembly_root, benchview_path, iterations)
=======
    args = (arch, operating_system, os_group, build_type, run_type, clr_root, assembly_root, benchview_path, iterations, opt_level)
>>>>>>> 701ecbed

    # Log configuration
    log('Configuration:')
    log(' arch: %s' % arch)
    log(' os: %s' % operating_system)
    log(' os_group: %s' % os_group)
    log(' build_type: %s' % build_type)
    log(' opt_level: %s' % opt_level)
    log(' run_type: %s' % run_type)
    log(' iterations: %d' % iterations)
    log(' clr_root: %s' % clr_root)
    log(' assembly_root: %s' % assembly_root)
    if not benchview_path is None:
        log('benchview_path : %s' % benchview_path)

    return args

def nth_dirname(path, n):
    """ Find the Nth parent directory of the given path
    Args:
        path (str): path name containing at least N components
        n (int): num of basenames to remove
    Returns:
        outpath (str): path with the last n components removed
    Notes:
        If n is 0, path is returned unmodified
    """

    assert n >= 0

    for i in range(0, n):
        path = os.path.dirname(path)

    return path

def del_rw(action, name, exc):
    os.chmod(name, stat.S_IWRITE)
    os.remove(name)

def log(message):
    """ Print logging information
    Args:
        message (str): message to be printed
    """

    print('[%s]: %s' % (sys.argv[0], message))

def generateCSV(dll_name, dll_runtimes):
    """ Write throuput performance data to a csv file to be consumed by measurement.py
    Args:
        dll_name (str): the name of the dll
        dll_runtimes (float[]): A list of runtimes for each iteration of the performance test
    """

    csv_file_name = "throughput-%s.csv" % (dll_name)
    csv_file_path = os.path.join(os.getcwd(), csv_file_name)

    with open(csv_file_path, 'w') as csvfile:
        output_file = csv.writer(csvfile, delimiter=',', lineterminator='\n')

        for iteration in dll_runtimes:
            output_file.writerow(["default", "coreclr-crossgen-tp", dll_name, iteration])

    return csv_file_name

def runIterations(dll_name, dll_path, iterations, crossgen_path, jit_path, assemblies_path, opt_level):
    """ Run throughput testing for a given dll
    Args:
        dll_name: the name of the dll
        dll_path: the path to the dll
        iterations: the number of times to run crossgen on the dll
        crossgen_path: the path to crossgen
        jit_path: the path to the jit
        assemblies_path: the path to the assemblies that may be needed for the crossgen run
    Returns:
        dll_elapsed_times: a list of the elapsed times for the dll
    """

    dll_elapsed_times = []

    # Set up arguments for running crossgen
    run_args = [crossgen_path,
            '/JITPath',
            jit_path,
            '/Platform_Assemblies_Paths',
            assemblies_path,
            dll_path
            ]

    my_env = os.environ

    if opt_level == 'min_opt':
        my_env['COMPlus_JITMinOpts'] = '1'

    log(" ".join(run_args))

    # Time.clock() returns seconds, with a resolution of 0.4 microseconds, so multiply by the multiplier to get milliseconds
    multiplier = 1000

    for iteration in range(0,iterations + 1):
<<<<<<< HEAD
        proc = subprocess.Popen(run_args, stdout=subprocess.PIPE, stderr=subprocess.PIPE)
=======
        proc = subprocess.Popen(run_args, stdout=subprocess.PIPE, stderr=subprocess.PIPE, env=my_env)
>>>>>>> 701ecbed

        start_time = timeit.default_timer()
        (out, err) = proc.communicate()
        end_time = timeit.default_timer()

        if proc.returncode == 0:
            # Calculate the runtime
            elapsed_time = (end_time - start_time) * multiplier
            dll_elapsed_times.append(elapsed_time)
        else:
            log("Error in %s" % (dll_name))
            log(err.decode("utf-8"))

    return dll_elapsed_times

##########################################################################
# Main
##########################################################################

def main(args):
    global dll_exclude_list
    global jit_list
    global os_group_list
    global python_exe_list

<<<<<<< HEAD
    architecture, operating_system, os_group, build_type, run_type, clr_root, assembly_root, benchview_path, iterations = validate_args(args)
=======
    architecture, operating_system, os_group, build_type, run_type, clr_root, assembly_root, benchview_path, iterations, opt_level = validate_args(args)
>>>>>>> 701ecbed
    arch = architecture

    current_dir = os.getcwd()
    jit = jit_list[os_group][architecture]
    crossgen = 'crossgen'

    if os_group == 'Windows_NT':
        crossgen += '.exe'

    # Make sandbox
    sandbox_path = os.path.join(clr_root, "sandbox")
    if os.path.isdir(sandbox_path):
        shutil.rmtree(sandbox_path, onerror=del_rw)

    os.makedirs(sandbox_path)
    os.chdir(sandbox_path)

    # Set up paths
    bin_path = os.path.join(clr_root, 'bin', 'Product',  os_group + '.' + arch + '.' + build_type)

    crossgen_path = os.path.join(bin_path,crossgen)
    jit_path = os.path.join(bin_path, jit)

    # Replace assembly_root's System.Private.CoreLib with built System.Private.CoreLib.
    shutil.copyfile(os.path.join(bin_path, 'System.Private.CoreLib.dll'), os.path.join(assembly_root, 'System.Private.CoreLib.dll'))

    python_exe = python_exe_list[os_group]

    # Run throughput testing
    for dll_file_name in os.listdir(assembly_root):
        # Find all framework dlls in the assembly_root dir, which we will crossgen
        if (dll_file_name.endswith(".dll") and
                (not ".ni." in dll_file_name) and
                ("Microsoft" in dll_file_name or "System" in dll_file_name) and
                (not dll_file_name in dll_exclude_list[os_group]) and
                (not dll_file_name in dll_exclude_list["All"])):
            dll_name = dll_file_name.replace(".dll", "")
            dll_path = os.path.join(assembly_root, dll_file_name)
            dll_elapsed_times = runIterations(dll_file_name, dll_path, iterations, crossgen_path, jit_path, assembly_root, opt_level)

            if len(dll_elapsed_times) != 0:
                if not benchview_path is None:
                    # Generate the csv file
                    csv_file_name = generateCSV(dll_name, dll_elapsed_times)
                    shutil.copy(csv_file_name, clr_root)

                    # For each benchmark, call measurement.py
                    measurement_args = [python_exe,
                            os.path.join(benchview_path, "measurement.py"),
                            "csv",
                            os.path.join(os.getcwd(), csv_file_name),
                            "--metric",
                            "execution_time",
                            "--unit",
                            "milliseconds",
                            "--better",
                            "desc",
                            "--drop-first-value",
                            "--append"]
                    log(" ".join(measurement_args))
                    proc = subprocess.Popen(measurement_args)
                    proc.communicate()
                else:
                    # Write output to console if we are not publishing
                    log("%s" % (dll_name))
                    log("Duration: [%s]" % (", ".join(str(x) for x in dll_elapsed_times[1:])))

    # Upload the data
    if not benchview_path is None:
        # Call submission.py
        submission_args = [python_exe,
                os.path.join(benchview_path, "submission.py"),
                "measurement.json",
                "--build",
                os.path.join(clr_root, "build.json"),
                "--machine-data",
                os.path.join(clr_root, "machinedata.json"),
                "--metadata",
                os.path.join(clr_root, "submission-metadata.json"),
                "--group",
                "CoreCLR-throughput",
                "--type",
                run_type,
                "--config-name",
                build_type,
                "--config",
                "Configuration",
                build_type,
                "--config",
                "OS",
                operating_system,
                "--config",
                "OptLevel",
                opt_level,
                "--architecture",
                architecture,
                "--machinepool",
                "PerfSnake"
                ]
        log(" ".join(submission_args))
        proc = subprocess.Popen(submission_args)
        proc.communicate()
        if proc.returncode != 0:
            os.chdir(current_dir)
            return -1

        # Call upload.py
        upload_args = [python_exe,
                os.path.join(benchview_path, "upload.py"),
                "submission.json",
                "--container",
                "coreclr"
                ]
        log(" ".join(upload_args))
        proc = subprocess.Popen(upload_args)
        proc.communicate()
        if proc.returncode != 0:
            os.chdir(current_dir)
            return -1

    os.chdir(current_dir)

    return 0

if __name__ == "__main__":
    Args = parser.parse_args(sys.argv[1:])
    main(Args)<|MERGE_RESOLUTION|>--- conflicted
+++ resolved
@@ -117,10 +117,7 @@
 parser.add_argument('-assembly_root', dest='assembly_root', default=None)
 parser.add_argument('-benchview_path', dest='benchview_path', default=None)
 parser.add_argument('-iterations', dest='iterations', default=5, type=int)
-<<<<<<< HEAD
-=======
 parser.add_argument('-opt_level', dest='opt_level', default='full_opt')
->>>>>>> 701ecbed
 
 ##########################################################################
 # Helper Functions
@@ -146,10 +143,7 @@
     assembly_root = args.assembly_root
     benchview_path = args.benchview_path
     iterations = args.iterations
-<<<<<<< HEAD
-=======
     opt_level = args.opt_level.lower()
->>>>>>> 701ecbed
 
     def validate_arg(arg, check):
         """ Validate an individual arg
@@ -184,10 +178,7 @@
     validate_arg(build_type, lambda item: item in valid_build_types)
     validate_arg(run_type, lambda item: item in valid_run_types)
     validate_arg(iterations, lambda item: item > 0)
-<<<<<<< HEAD
-=======
     validate_arg(opt_level, lambda item: item in valid_opt_levels)
->>>>>>> 701ecbed
 
     if clr_root is None:
         raise Exception('--clr_root must be set')
@@ -205,11 +196,7 @@
         benchview_path = os.path.normpath(benchview_path)
         validate_arg(benchview_path, lambda item: os.path.isdir(benchview_path))
 
-<<<<<<< HEAD
-    args = (arch, operating_system, os_group, build_type, run_type, clr_root, assembly_root, benchview_path, iterations)
-=======
     args = (arch, operating_system, os_group, build_type, run_type, clr_root, assembly_root, benchview_path, iterations, opt_level)
->>>>>>> 701ecbed
 
     # Log configuration
     log('Configuration:')
@@ -310,11 +297,7 @@
     multiplier = 1000
 
     for iteration in range(0,iterations + 1):
-<<<<<<< HEAD
-        proc = subprocess.Popen(run_args, stdout=subprocess.PIPE, stderr=subprocess.PIPE)
-=======
         proc = subprocess.Popen(run_args, stdout=subprocess.PIPE, stderr=subprocess.PIPE, env=my_env)
->>>>>>> 701ecbed
 
         start_time = timeit.default_timer()
         (out, err) = proc.communicate()
@@ -340,11 +323,7 @@
     global os_group_list
     global python_exe_list
 
-<<<<<<< HEAD
-    architecture, operating_system, os_group, build_type, run_type, clr_root, assembly_root, benchview_path, iterations = validate_args(args)
-=======
     architecture, operating_system, os_group, build_type, run_type, clr_root, assembly_root, benchview_path, iterations, opt_level = validate_args(args)
->>>>>>> 701ecbed
     arch = architecture
 
     current_dir = os.getcwd()
