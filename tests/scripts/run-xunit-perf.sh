#!/usr/bin/env bash

function run_command {
    echo ""
    echo $USER@`hostname` "$PWD"
    echo `date +"[%m/%d/%Y %H:%M:%S]"`" $ $@"
    "$@"
    return $?
}

function print_usage {
    echo ''
    echo 'CoreCLR perf test script on Linux.'
    echo ''
    echo 'Typical command line:'
    echo ''
    echo 'coreclr/tests/scripts/run-xunit-perf.sh'
    echo '    --testRootDir="temp/Windows_NT.x64.Debug"'
    echo '    --testNativeBinDir="coreclr/bin/obj/Linux.x64.Debug/tests"'
    echo '    --coreClrBinDir="coreclr/bin/Product/Linux.x64.Debug"'
    echo '    --mscorlibDir="windows/coreclr/bin/Product/Linux.x64.Debug"'
    echo '    --coreFxBinDir="corefx/bin/Linux.AnyCPU.Debug"'
    echo ''
    echo 'Required arguments:'
    echo '  --testRootDir=<path>              : Root directory of the test build (e.g. coreclr/bin/tests/Windows_NT.x64.Debug).'
    echo '  --testNativeBinDir=<path>         : Directory of the native CoreCLR test build (e.g. coreclr/bin/obj/Linux.x64.Debug/tests).'
    echo '  (Also required: Either --coreOverlayDir, or all of the switches --coreOverlayDir overrides)'
    echo ''
    echo 'Optional arguments:'
    echo '  --coreOverlayDir=<path>           : Directory containing core binaries and test dependencies. If not specified, the'
    echo '                                      default is testRootDir/Tests/coreoverlay. This switch overrides --coreClrBinDir,'
    echo '                                      --mscorlibDir, and --coreFxBinDir.'
    echo '  --coreClrBinDir=<path>            : Directory of the CoreCLR build (e.g. coreclr/bin/Product/Linux.x64.Debug).'
    echo '  --mscorlibDir=<path>              : Directory containing the built mscorlib.dll. If not specified, it is expected to be'
    echo '                                       in the directory specified by --coreClrBinDir.'
    echo '  --coreFxBinDir="<path>"           : The path to the unpacked runtime folder that is produced as part of a CoreFX build'
    echo '  --generatebenchviewdata           : BenchView tools directory.'
    echo '  --uploadToBenchview               : Specify this flag in order to have the results of the run uploaded to Benchview.'
    echo '                                      This requires that the generatebenchviewdata, os and runtype flags to be set, and'
    echo '                                      also have the BV_UPLOAD_SAS_TOKEN set to a SAS token for the Benchview upload container'
    echo '  --benchViewOS=<os>                : Specify the os that will be used to insert data into Benchview.'
    echo '  --runType=<local|private|rolling> : Specify the runType for Benchview. [Default: local]'
}

# libExtension determines extension for dynamic library files
OSName=$(uname -s)
libExtension=
case $OSName in
    Darwin)
        libExtension="dylib"
        ;;

    Linux)
        libExtension="so"
        ;;

    NetBSD)
        libExtension="so"
        ;;

    *)
        echo "Unsupported OS $OSName detected, configuring as if for Linux"
        libExtension="so"
        ;;
esac

function exit_with_error {
    local errorSource=$1
    local errorMessage=$2
    local printUsage=$3

    if [ -z "$printUsage" ]; then
        ((printUsage = 0))
    fi

    echo "$errorMessage"
    if ((printUsage != 0)); then
        print_usage
    fi

    echo "Exiting script with error code: $EXIT_CODE_EXCEPTION"
    exit $EXIT_CODE_EXCEPTION
}

# Handle Ctrl-C. We will stop execution and print the results that
# we gathered so far.
function handle_ctrl_c {
    local errorSource='handle_ctrl_c'

    echo ""
    echo "*** Stopping... ***"
    print_results
    exit_with_error "$errorSource" "Test run aborted by Ctrl+C."
}

# Register the Ctrl-C handler
trap handle_ctrl_c INT

function create_core_overlay {
    local errorSource='create_core_overlay'
    local printUsage=1

    if [ -n "$coreOverlayDir" ]; then
        export CORE_ROOT="$coreOverlayDir"
        return 0
    fi

    # Check inputs to make sure we have enough information to create the core
    # layout. $testRootDir/Tests/Core_Root should already exist and contain test
    # dependencies that are not built.
    local testDependenciesDir=$testRootDir/Tests/Core_Root
    if [ ! -d "$testDependenciesDir" ]; then
        exit_with_error "$errorSource" "Did not find the test dependencies directory: $testDependenciesDir"
    fi
    if [ -z "$coreClrBinDir" ]; then
        exit_with_error "$errorSource" "One of --coreOverlayDir or --coreClrBinDir must be specified." "$printUsage"
    fi
    if [ ! -d "$coreClrBinDir" ]; then
        exit_with_error "$errorSource" "Directory specified by --coreClrBinDir does not exist: $coreClrBinDir"
    fi
    if [ -z "$coreFxBinDir" ]; then
        exit_with_error "$errorSource" "One of --coreOverlayDir or --coreFxBinDir must be specified." "$printUsage"
    fi

    # Create the overlay
    coreOverlayDir=$testRootDir/Tests/coreoverlay
    export CORE_ROOT="$coreOverlayDir"
    if [ -e "$coreOverlayDir" ]; then
        rm -rf "$coreOverlayDir" || exit 1
    fi

    mkdir "$coreOverlayDir"

    cp -f -v "$coreFxBinDir/"* "$coreOverlayDir/"               || exit 2
    cp -f -p -v "$coreClrBinDir/"* "$coreOverlayDir/"           # || exit 3
    if [ -d "$mscorlibDir/bin" ]; then
        cp -f -v "$mscorlibDir/bin/"* "$coreOverlayDir/"        || exit 4
    fi
    cp -f -v "$testDependenciesDir/"xunit* "$coreOverlayDir/"   || exit 5
    cp -n -v "$testDependenciesDir/"* "$coreOverlayDir/"        # || exit 6
    if [ -f "$coreOverlayDir/mscorlib.ni.dll" ]; then
        # Test dependencies come from a Windows build, and mscorlib.ni.dll would be the one from Windows
        rm -f "$coreOverlayDir/mscorlib.ni.dll"                 || exit 7
    fi
    if [ -f "$coreOverlayDir/System.Private.CoreLib.ni.dll" ]; then
        # Test dependencies come from a Windows build, and System.Private.CoreLib.ni.dll would be the one from Windows
        rm -f "$coreOverlayDir/System.Private.CoreLib.ni.dll"   || exit 8
    fi

    copy_test_native_bin_to_test_root                           || exit 9

    return 0
}

function precompile_overlay_assemblies {

    if [ "$doCrossgen" == "1" ]; then

        local overlayDir=$CORE_ROOT

        filesToPrecompile=$(ls -trh $overlayDir/*.dll)
        for fileToPrecompile in ${filesToPrecompile}
        do
            local filename=${fileToPrecompile}
            echo "Precompiling $filename"
            $overlayDir/crossgen /Platform_Assemblies_Paths $overlayDir $filename 2>/dev/null
            local exitCode=$?
            if [ $exitCode == -2146230517 ]; then
                echo "$filename is not a managed assembly."
            elif [ $exitCode != 0 ]; then
                echo "Unable to precompile $filename."
            else
                echo "Successfully precompiled $filename"
            fi
        done
    else
        echo "Skipping crossgen of FX assemblies."
    fi
}

function copy_test_native_bin_to_test_root {
    local errorSource='copy_test_native_bin_to_test_root'

    if [ -z "$testNativeBinDir" ]; then
        exit_with_error "$errorSource" "--testNativeBinDir is required."
    fi
    testNativeBinDir=$testNativeBinDir/src
    if [ ! -d "$testNativeBinDir" ]; then
        exit_with_error "$errorSource" "Directory specified by --testNativeBinDir does not exist: $testNativeBinDir"
    fi

    # Copy native test components from the native test build into the respective test directory in the test root directory
    find "$testNativeBinDir" -type f -iname '*.$libExtension' |
        while IFS='' read -r filePath || [ -n "$filePath" ]; do
            local dirPath=$(dirname "$filePath")
            local destinationDirPath=${testRootDir}${dirPath:${#testNativeBinDir}}
            if [ ! -d "$destinationDirPath" ]; then
                exit_with_error "$errorSource" "Cannot copy native test bin '$filePath' to '$destinationDirPath/', as the destination directory does not exist."
            fi
            cp -f "$filePath" "$destinationDirPath/"
        done
}

# Exit code constants
readonly EXIT_CODE_SUCCESS=0       # Script ran normally.
readonly EXIT_CODE_EXCEPTION=1     # Script exited because something exceptional happened (e.g. bad arguments, Ctrl-C interrupt).
readonly EXIT_CODE_TEST_FAILURE=2  # Script completed successfully, but one or more tests failed.

# Argument variables
testRootDir=
testNativeBinDir=
coreOverlayDir=
coreClrBinDir=
mscorlibDir=
coreFxBinDir=
uploadToBenchview=
benchViewOS=`lsb_release -i -s``lsb_release -r -s`
runType=local
BENCHVIEW_TOOLS_PATH=
benchViewGroup=CoreCLR
perfCollection=
collectionflags=stopwatch
hasWarmupRun=--drop-first-value
stabilityPrefix=

for i in "$@"
do
    case $i in
        -h|--help)
            print_usage
            exit $EXIT_CODE_SUCCESS
            ;;
        --testRootDir=*)
            testRootDir=${i#*=}
            ;;
        --testNativeBinDir=*)
            testNativeBinDir=${i#*=}
            ;;
        --coreOverlayDir=*)
            coreOverlayDir=${i#*=}
            ;;
        --coreClrBinDir=*)
            coreClrBinDir=${i#*=}
            ;;
        --mscorlibDir=*)
            mscorlibDir=${i#*=}
            ;;
        --coreFxBinDir=*)
            coreFxBinDir=${i#*=}
            ;;
        --benchViewOS=*)
            benchViewOS=${i#*=}
            ;;
        --runType=*)
            runType=${i#*=}
            ;;
        --collectionflags=*)
            collectionflags=${i#*=}
            ;;
        --generatebenchviewdata=*)
            BENCHVIEW_TOOLS_PATH=${i#*=}
            ;;
        --stabilityPrefix=*)
            stabilityPrefix=${i#*=}
            ;;
        --uploadToBenchview)
            uploadToBenchview=TRUE
            ;;
        *)
            echo "Unknown switch: $i"
            print_usage
            exit $EXIT_CODE_SUCCESS
            ;;
    esac
done

if [ -z "$testRootDir" ]; then
    echo "--testRootDir is required."
    print_usage
    exit $EXIT_CODE_EXCEPTION
fi
if [ ! -d "$testRootDir" ]; then
    echo "Directory specified by --testRootDir does not exist: $testRootDir"
    exit $EXIT_CODE_EXCEPTION
fi
if [ ! -z "$BENCHVIEW_TOOLS_PATH" ] && { [ ! -d "$BENCHVIEW_TOOLS_PATH" ]; }; then
    echo BenchView path: "$BENCHVIEW_TOOLS_PATH" was specified, but it does not exist.
    exit $EXIT_CODE_EXCEPTION
fi
if [ "$collectionflags" == "stopwatch" ]; then
    perfCollection=Off
else
    perfCollection=On
fi

# Install xunit performance packages
CORECLR_REPO=$testNativeBinDir/../../../..
DOTNETCLI_PATH=$CORECLR_REPO/Tools/dotnetcli

export NUGET_PACKAGES=$CORECLR_REPO/packages

# Creat coreoverlay dir which contains all dependent binaries
create_core_overlay                 || { echo "Creating core overlay failed."; exit 1; }
precompile_overlay_assemblies       || { echo "Precompiling overlay assemblies failed."; exit 1; }

# Deploy xunit performance packages
cd $CORE_ROOT

DO_SETUP=TRUE
if [ ${DO_SETUP} == "TRUE" ]; then
    $DOTNETCLI_PATH/dotnet restore $CORECLR_REPO/tests/src/Common/PerfHarness/PerfHarness.csproj                                    || { echo "dotnet restore failed."; exit 1; }
    $DOTNETCLI_PATH/dotnet publish $CORECLR_REPO/tests/src/Common/PerfHarness/PerfHarness.csproj -c Release -o "$coreOverlayDir"    || { echo "dotnet publish failed."; exit 1; }
fi

# Run coreclr performance tests
echo "Test root dir: $testRootDir"
tests=($(find $testRootDir/JIT/Performance/CodeQuality -name '*.exe') $(find $testRootDir/performance/perflab/PerfLab -name '*.dll'))

if [ -f measurement.json ]; then
    rm measurement.json || exit $EXIT_CODE_EXCEPTION;
fi

for testcase in ${tests[@]}; do
    directory=$(dirname "$testcase")
    filename=$(basename "$testcase")
    filename="${filename%.*}"

    test=$(basename $testcase)
    testname=$(basename $testcase .exe)

    cp $testcase .                    || exit 1
    if [ stat -t "$directory/$filename"*.txt 1>/dev/null 2>&1 ]; then
        cp "$directory/$filename"*.txt .  || exit 1
    fi

    # TODO: Do we need this here.
    chmod u+x ./corerun

    echo ""
    echo "----------"
    echo "  Running $testname"
    echo "----------"
    run_command $stabilityPrefix ./corerun PerfHarness.dll $test --perf:runid Perf --perf:collect $collectionflags 1>"Perf-$filename.log" 2>&1 || exit 1
    if [ -d "$BENCHVIEW_TOOLS_PATH" ]; then
        run_command python3.5 "$BENCHVIEW_TOOLS_PATH/measurement.py" xunit "Perf-$filename.xml" --better desc $hasWarmupRun --append || {
            echo [ERROR] Failed to generate BenchView data;
            exit 1;
        }
    fi

    # Rename file to be archived by Jenkins.
    mv -f "Perf-$filename.log" "$CORECLR_REPO/Perf-$filename-$perfCollection.log" || {
        echo [ERROR] Failed to move "Perf-$filename.log" to "$CORECLR_REPO".
        exit 1;
    }
    mv -f "Perf-$filename.xml" "$CORECLR_REPO/Perf-$filename-$perfCollection.xml" || {
        echo [ERROR] Failed to move "Perf-$filename.xml" to "$CORECLR_REPO".
        exit 1;
    }
done

if [ -d "$BENCHVIEW_TOOLS_PATH" ]; then
    args=measurement.json
    args+=" --build ../../../../../build.json"
    args+=" --machine-data ../../../../../machinedata.json"
    args+=" --metadata ../../../../../submission-metadata.json"
    args+=" --group $benchViewGroup"
    args+=" --type $runType"
    args+=" --config-name Release"
    args+=" --config Configuration Release"
    args+=" --config OS $benchViewOS"
    args+=" --config Profile $perfCollection"
<<<<<<< HEAD
    args+=" --arch x64"
=======
    args+=" --architecture x64"
>>>>>>> 701ecbed
    args+=" --machinepool Perfsnake"
    run_command python3.5 "$BENCHVIEW_TOOLS_PATH/submission.py" $args || {
        echo [ERROR] Failed to generate BenchView submission data;
        exit 1;
    }
fi

if [ -d "$BENCHVIEW_TOOLS_PATH" ] && { [ "$uploadToBenchview" == "TRUE" ]; }; then
    run_command python3.5 "$BENCHVIEW_TOOLS_PATH/upload.py" submission.json --container coreclr
fi<|MERGE_RESOLUTION|>--- conflicted
+++ resolved
@@ -370,11 +370,7 @@
     args+=" --config Configuration Release"
     args+=" --config OS $benchViewOS"
     args+=" --config Profile $perfCollection"
-<<<<<<< HEAD
-    args+=" --arch x64"
-=======
     args+=" --architecture x64"
->>>>>>> 701ecbed
     args+=" --machinepool Perfsnake"
     run_command python3.5 "$BENCHVIEW_TOOLS_PATH/submission.py" $args || {
         echo [ERROR] Failed to generate BenchView submission data;
