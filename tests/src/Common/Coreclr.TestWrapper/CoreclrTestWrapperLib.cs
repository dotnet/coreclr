--- conflicted
+++ resolved
@@ -148,20 +148,12 @@
                 Console.WriteLine($"Aborting process {pid} to generate dump");
                 int status = libSystem.kill(pid, libSystem.SIGABRT);
 
-<<<<<<< HEAD
                 string defaultCoreDumpPath = $"/cores/core.{pid}";
 
                 if (status == 0 && File.Exists(defaultCoreDumpPath))
                 {
-                    Console.WriteLine($"Copying dump for {pid} to {path}.");
-                    File.Copy(defaultCoreDumpPath, path, true);
-=======
-                // Only copy if the dump path isn't the default dump generation location.
-                if (status == 0)
-                {
                     Console.WriteLine($"Moving dump for {pid} to {path}.");
-                    File.Move($"/cores/core.{pid}", path, true);
->>>>>>> 625c866c
+                    File.Move(defaultCoreDumpPath, path, true);
                 }
                 return true;
             }
