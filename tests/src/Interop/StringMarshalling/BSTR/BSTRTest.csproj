<Project Sdk="Microsoft.NET.Sdk">
  <PropertyGroup>
    <OutputType>exe</OutputType>
<<<<<<< HEAD
    <AllowUnsafeBlocks>true</AllowUnsafeBlocks>
    <DefineConstants>$(DefineConstants);STATIC</DefineConstants>
  </PropertyGroup>
=======
    <ProjectTypeGuids>{786C830F-07A1-408B-BD7F-6EE04809D6DB};{FAE04EC0-301F-11D3-BF4B-00C04F79EFBC}</ProjectTypeGuids>
    <SolutionDir Condition="$(SolutionDir) == '' Or $(SolutionDir) == '*Undefined*'">..\..\</SolutionDir>
    <AllowUnsafeBlocks>true</AllowUnsafeBlocks>  
    <DefineConstants>$(DefineConstants);STATIC;BSTR</DefineConstants>
  </PropertyGroup>
  <!-- Default configurations to help VS understand the configurations -->
  <PropertyGroup Condition="'$(Configuration)|$(Platform)' == 'Debug|x64'">
  </PropertyGroup>
  <PropertyGroup Condition="'$(Configuration)|$(Platform)' == 'Release|x64'">
  </PropertyGroup>
  <ItemGroup>
    <CodeAnalysisDependentAssemblyPaths Condition=" '$(VS100COMNTOOLS)' != '' " Include="$(VS100COMNTOOLS)..\IDE\PrivateAssemblies">
      <Visible>False</Visible>
    </CodeAnalysisDependentAssemblyPaths>
  </ItemGroup>
  <ItemGroup>
    <Compile Include="*.cs" />    
    <Compile Include="../Common/*.cs" />
    <Compile Include="../Native/StringMarshalingTestNative.cs" />  
  </ItemGroup>
>>>>>>> d0c681bc
  <ItemGroup>
    <Compile Include="*.cs" />
  </ItemGroup>
  <ItemGroup>
    <ProjectReference Include="$(SourceDir)Common/CoreCLRTestLibrary/CoreCLRTestLibrary.csproj" />
    <ProjectReference Include="CMakeLists.txt" />
  </ItemGroup>
</Project><|MERGE_RESOLUTION|>--- conflicted
+++ resolved
@@ -1,34 +1,13 @@
 <Project Sdk="Microsoft.NET.Sdk">
   <PropertyGroup>
     <OutputType>exe</OutputType>
-<<<<<<< HEAD
     <AllowUnsafeBlocks>true</AllowUnsafeBlocks>
-    <DefineConstants>$(DefineConstants);STATIC</DefineConstants>
-  </PropertyGroup>
-=======
-    <ProjectTypeGuids>{786C830F-07A1-408B-BD7F-6EE04809D6DB};{FAE04EC0-301F-11D3-BF4B-00C04F79EFBC}</ProjectTypeGuids>
-    <SolutionDir Condition="$(SolutionDir) == '' Or $(SolutionDir) == '*Undefined*'">..\..\</SolutionDir>
-    <AllowUnsafeBlocks>true</AllowUnsafeBlocks>  
     <DefineConstants>$(DefineConstants);STATIC;BSTR</DefineConstants>
   </PropertyGroup>
-  <!-- Default configurations to help VS understand the configurations -->
-  <PropertyGroup Condition="'$(Configuration)|$(Platform)' == 'Debug|x64'">
-  </PropertyGroup>
-  <PropertyGroup Condition="'$(Configuration)|$(Platform)' == 'Release|x64'">
-  </PropertyGroup>
-  <ItemGroup>
-    <CodeAnalysisDependentAssemblyPaths Condition=" '$(VS100COMNTOOLS)' != '' " Include="$(VS100COMNTOOLS)..\IDE\PrivateAssemblies">
-      <Visible>False</Visible>
-    </CodeAnalysisDependentAssemblyPaths>
-  </ItemGroup>
-  <ItemGroup>
-    <Compile Include="*.cs" />    
-    <Compile Include="../Common/*.cs" />
-    <Compile Include="../Native/StringMarshalingTestNative.cs" />  
-  </ItemGroup>
->>>>>>> d0c681bc
   <ItemGroup>
     <Compile Include="*.cs" />
+    <Compile Include="../Common/*.cs" />
+    <Compile Include="../Native/StringMarshalingTestNative.cs" />
   </ItemGroup>
   <ItemGroup>
     <ProjectReference Include="$(SourceDir)Common/CoreCLRTestLibrary/CoreCLRTestLibrary.csproj" />
