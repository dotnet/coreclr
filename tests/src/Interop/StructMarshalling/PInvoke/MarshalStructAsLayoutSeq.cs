using System;
using System.Runtime.InteropServices;
using System.Security;

public class Managed
{
    static int failures = 0;
    private static string strOne;
    private static string strTwo;

    enum StructID
    {
        InnerSequentialId,
        InnerArraySequentialId,
        CharSetAnsiSequentialId,
        CharSetUnicodeSequentialId,
        NumberSequentialId,
        S3Id,
        S5Id,
        StringStructSequentialAnsiId,
        StringStructSequentialUnicodeId,
        S8Id,
        S9Id,
        IncludeOuterIntegerStructSequentialId,
        S11Id,
        AutoStringId,
        IntWithInnerSequentialId,
        SequentialWrapperId,
        SequentialDoubleWrapperId,
        AggregateSequentialWrapperId,
        FixedBufferClassificationTestId,
        HFAId,
        DoubleHFAId
    }

    private static void InitialArray(int[] iarr, int[] icarr)
    {
        for (int i = 0; i < iarr.Length; i++)
        {
            iarr[i] = i;
        }

        for (int i = 1; i < icarr.Length + 1; i++)
        {
            icarr[i - 1] = i;
        }
    }

    [SecuritySafeCritical]
    private static void testMethod(S9 s9)
    {
        Console.WriteLine("\tThe first field of s9 is:", s9.i32);
    }

    [SecuritySafeCritical]
    public static int Main()
    {
        RunMarshalSeqStructAsParamByVal();
        RunMarshalSeqStructAsParamByRef();
        RunMarshalSeqStructAsParamByValIn();
        RunMarshalSeqStructAsParamByRefIn();
        RunMarshalSeqStructAsParamByValOut();
        RunMarshalSeqStructAsParamByRefOut();
        RunMarshalSeqStructAsParamByValInOut();
        RunMarshalSeqStructAsParamByRefInOut();
        RunMarshalSeqStructAsReturn();
        
        if (failures > 0)
        {
            Console.WriteLine("\nTEST FAILED!");
            return 101;
        }
        else
        {
            Console.WriteLine("\nTEST PASSED!");
            return 100;
        }
    }

    #region Struct with Layout Sequential scenario1
    [DllImport("MarshalStructAsParam")]
    static extern bool MarshalStructAsParam_AsSeqByVal(InnerSequential str1);
    [DllImport("MarshalStructAsParam")]
    static extern bool MarshalStructAsParam_AsSeqByRef(ref InnerSequential str1);
    [DllImport("MarshalStructAsParam", EntryPoint = "MarshalStructAsParam_AsSeqByVal")]
    static extern bool MarshalStructAsParam_AsSeqByValIn([In] InnerSequential str1);
    [DllImport("MarshalStructAsParam")]
    static extern bool MarshalStructAsParam_AsSeqByRefIn([In] ref InnerSequential str1);
    [DllImport("MarshalStructAsParam")]
    static extern bool MarshalStructAsParam_AsSeqByValOut([Out] InnerSequential str1);
    [DllImport("MarshalStructAsParam")]
    static extern bool MarshalStructAsParam_AsSeqByRefOut(out InnerSequential str1);
    [DllImport("MarshalStructAsParam", EntryPoint = "MarshalStructAsParam_AsSeqByVal")]
    static extern bool MarshalStructAsParam_AsSeqByValInOut([In, Out] InnerSequential str1);
    [DllImport("MarshalStructAsParam", EntryPoint = "MarshalStructAsParam_AsSeqByRef")]
    static extern bool MarshalStructAsParam_AsSeqByRefInOut([In, Out] ref InnerSequential str1);
    #endregion
    #region Struct with Layout Sequential scenario2
    [DllImport("MarshalStructAsParam")]
    static extern bool MarshalStructAsParam_AsSeqByVal2(InnerArraySequential str1);
    [DllImport("MarshalStructAsParam")]
    static extern bool MarshalStructAsParam_AsSeqByRef2(ref InnerArraySequential str1);
    [DllImport("MarshalStructAsParam", EntryPoint = "MarshalStructAsParam_AsSeqByVal2")]
    static extern bool MarshalStructAsParam_AsSeqByValIn2([In] InnerArraySequential str1);
    [DllImport("MarshalStructAsParam")]
    static extern bool MarshalStructAsParam_AsSeqByRefIn2([In] ref InnerArraySequential str1);
    [DllImport("MarshalStructAsParam")]
    static extern bool MarshalStructAsParam_AsSeqByValOut2([Out] InnerArraySequential str1);
    [DllImport("MarshalStructAsParam")]
    static extern bool MarshalStructAsParam_AsSeqByRefOut2(out InnerArraySequential str1);
    [DllImport("MarshalStructAsParam", EntryPoint = "MarshalStructAsParam_AsSeqByVal2")]
    static extern bool MarshalStructAsParam_AsSeqByValInOut2([In, Out] InnerArraySequential str1);
    [DllImport("MarshalStructAsParam", EntryPoint = "MarshalStructAsParam_AsSeqByRef2")]
    static extern bool MarshalStructAsParam_AsSeqByRefInOut2([In, Out] ref InnerArraySequential str1);
    #endregion
    #region Struct with Layout Sequential scenario3
    [DllImport("MarshalStructAsParam")]
    static extern bool MarshalStructAsParam_AsSeqByVal3(CharSetAnsiSequential str1);
    [DllImport("MarshalStructAsParam")]
    static extern bool MarshalStructAsParam_AsSeqByRef3(ref CharSetAnsiSequential str1);
    [DllImport("MarshalStructAsParam", EntryPoint = "MarshalStructAsParam_AsSeqByVal3")]
    static extern bool MarshalStructAsParam_AsSeqByValIn3([In] CharSetAnsiSequential str1);
    [DllImport("MarshalStructAsParam")]
    static extern bool MarshalStructAsParam_AsSeqByRefIn3([In] ref CharSetAnsiSequential str1);
    [DllImport("MarshalStructAsParam")]
    static extern bool MarshalStructAsParam_AsSeqByValOut3([Out] CharSetAnsiSequential str1);
    [DllImport("MarshalStructAsParam")]
    static extern bool MarshalStructAsParam_AsSeqByRefOut3(out CharSetAnsiSequential str1);
    [DllImport("MarshalStructAsParam", EntryPoint = "MarshalStructAsParam_AsSeqByVal3")]
    static extern bool MarshalStructAsParam_AsSeqByValInOut3([In, Out] CharSetAnsiSequential str1);
    [DllImport("MarshalStructAsParam", EntryPoint = "MarshalStructAsParam_AsSeqByRef3")]
    static extern bool MarshalStructAsParam_AsSeqByRefInOut3([In, Out] ref CharSetAnsiSequential str1);
    #endregion
    #region Struct with Layout Sequential scenario4
    [DllImport("MarshalStructAsParam")]
    static extern bool MarshalStructAsParam_AsSeqByVal4(CharSetUnicodeSequential str1);
    [DllImport("MarshalStructAsParam")]
    static extern bool MarshalStructAsParam_AsSeqByRef4(ref CharSetUnicodeSequential str1);
    [DllImport("MarshalStructAsParam", EntryPoint = "MarshalStructAsParam_AsSeqByVal4")]
    static extern bool MarshalStructAsParam_AsSeqByValIn4([In] CharSetUnicodeSequential str1);
    [DllImport("MarshalStructAsParam")]
    static extern bool MarshalStructAsParam_AsSeqByRefIn4([In] ref CharSetUnicodeSequential str1);
    [DllImport("MarshalStructAsParam")]
    static extern bool MarshalStructAsParam_AsSeqByValOut4([Out] CharSetUnicodeSequential str1);
    [DllImport("MarshalStructAsParam")]
    static extern bool MarshalStructAsParam_AsSeqByRefOut4(out CharSetUnicodeSequential str1);
    [DllImport("MarshalStructAsParam", EntryPoint = "MarshalStructAsParam_AsSeqByVal4")]
    static extern bool MarshalStructAsParam_AsSeqByValInOut4([In, Out] CharSetUnicodeSequential str1);
    [DllImport("MarshalStructAsParam", EntryPoint = "MarshalStructAsParam_AsSeqByRef4")]
    static extern bool MarshalStructAsParam_AsSeqByRefInOut4([In, Out] ref CharSetUnicodeSequential str1);
    #endregion
    #region Struct with Layout Sequential scenario5
    [DllImport("MarshalStructAsParam")]
    static extern bool MarshalStructAsParam_AsSeqByVal6(NumberSequential str1);
    [DllImport("MarshalStructAsParam")]
    static extern bool MarshalStructAsParam_AsSeqByRef6(ref NumberSequential str1);
    [DllImport("MarshalStructAsParam", EntryPoint = "MarshalStructAsParam_AsSeqByVal6")]
    static extern bool MarshalStructAsParam_AsSeqByValIn6([In] NumberSequential str1);
    [DllImport("MarshalStructAsParam")]
    static extern bool MarshalStructAsParam_AsSeqByRefIn6([In] ref NumberSequential str1);
    [DllImport("MarshalStructAsParam")]
    static extern bool MarshalStructAsParam_AsSeqByValOut6([Out] NumberSequential str1);
    [DllImport("MarshalStructAsParam")]
    static extern bool MarshalStructAsParam_AsSeqByRefOut6(out NumberSequential str1);
    [DllImport("MarshalStructAsParam", EntryPoint = "MarshalStructAsParam_AsSeqByVal6")]
    static extern bool MarshalStructAsParam_AsSeqByValInOut6([In, Out] NumberSequential str1);
    [DllImport("MarshalStructAsParam", EntryPoint = "MarshalStructAsParam_AsSeqByRef6")]
    static extern bool MarshalStructAsParam_AsSeqByRefInOut6([In, Out] ref NumberSequential str1);
    #endregion
    #region Struct with Layout Sequential scenario6
    [DllImport("MarshalStructAsParam")]
    static extern bool MarshalStructAsParam_AsSeqByVal7(S3 str1);
    [DllImport("MarshalStructAsParam")]
    static extern bool MarshalStructAsParam_AsSeqByRef7(ref S3 str1);
    [DllImport("MarshalStructAsParam",EntryPoint = "MarshalStructAsParam_AsSeqByVal7")]
    static extern bool MarshalStructAsParam_AsSeqByValIn7([In] S3 str1);
    [DllImport("MarshalStructAsParam")]
    static extern bool MarshalStructAsParam_AsSeqByRefIn7([In] ref S3 str1);
    [DllImport("MarshalStructAsParam")]
    static extern bool MarshalStructAsParam_AsSeqByRefOut7(out S3 str1);
    [DllImport("MarshalStructAsParam",EntryPoint = "MarshalStructAsParam_AsSeqByRef7")]
    static extern bool MarshalStructAsParam_AsSeqByRefInOut7([In,Out] ref S3 str1);
    [DllImport("MarshalStructAsParam")]
    static extern bool MarshalStructAsParam_AsSeqByValOut7([Out] S3 str1);
    [DllImport("MarshalStructAsParam", EntryPoint = "MarshalStructAsParam_AsSeqByVal7")]
    static extern bool MarshalStructAsParam_AsSeqByValInOut7([In, Out] S3 str1);
    #endregion
    #region Struct with Layout Sequential scenario7
    [DllImport("MarshalStructAsParam")]
    static extern bool MarshalStructAsParam_AsSeqByVal8(S5 str1);
    [DllImport("MarshalStructAsParam")]
    static extern bool MarshalStructAsParam_AsSeqByRef8(ref S5 str1);
    [DllImport("MarshalStructAsParam", EntryPoint = "MarshalStructAsParam_AsSeqByVal8")]
    static extern bool MarshalStructAsParam_AsSeqByValIn8([In] S5 str1);
    [DllImport("MarshalStructAsParam")]
    static extern bool MarshalStructAsParam_AsSeqByRefIn8([In] ref S5 str1);
    [DllImport("MarshalStructAsParam", EntryPoint = "MarshalStructAsParam_AsSeqByVal8")]
    static extern bool MarshalStructAsParam_AsSeqByValOut8([Out] S5 str1);
    [DllImport("MarshalStructAsParam")]
    static extern bool MarshalStructAsParam_AsSeqByRefOut8(out S5 str1);
    [DllImport("MarshalStructAsParam", EntryPoint = "MarshalStructAsParam_AsSeqByVal8")]
    static extern bool MarshalStructAsParam_AsSeqByValInOut8([In, Out] S5 str1);
    [DllImport("MarshalStructAsParam", EntryPoint = "MarshalStructAsParam_AsSeqByRef8")]
    static extern bool MarshalStructAsParam_AsSeqByRefInOut8([In, Out] ref S5 str1);
    #endregion
    #region Struct with Layout Sequential scenario8
    [DllImport("MarshalStructAsParam")]
    static extern bool MarshalStructAsParam_AsSeqByVal9(StringStructSequentialAnsi str1);
    [DllImport("MarshalStructAsParam")]
    static extern bool MarshalStructAsParam_AsSeqByRef9(ref StringStructSequentialAnsi str1);
    [DllImport("MarshalStructAsParam", EntryPoint = "MarshalStructAsParam_AsSeqByVal9")]
    static extern bool MarshalStructAsParam_AsSeqByValIn9([In] StringStructSequentialAnsi str1);
    [DllImport("MarshalStructAsParam")]
    static extern bool MarshalStructAsParam_AsSeqByRefIn9([In] ref StringStructSequentialAnsi str1);
    [DllImport("MarshalStructAsParam")]
    static extern bool MarshalStructAsParam_AsSeqByValOut9([Out] StringStructSequentialAnsi str1);
    [DllImport("MarshalStructAsParam")]
    static extern bool MarshalStructAsParam_AsSeqByRefOut9(out StringStructSequentialAnsi str1);
    [DllImport("MarshalStructAsParam", EntryPoint = "MarshalStructAsParam_AsSeqByVal9")]
    static extern bool MarshalStructAsParam_AsSeqByValInOut9([In, Out] StringStructSequentialAnsi str1);
    [DllImport("MarshalStructAsParam", EntryPoint = "MarshalStructAsParam_AsSeqByRef9")]
    static extern bool MarshalStructAsParam_AsSeqByRefInOut9([In, Out] ref StringStructSequentialAnsi str1);
    #endregion
    #region Struct with Layout Sequential scenario9
    [DllImport("MarshalStructAsParam")]
    static extern bool MarshalStructAsParam_AsSeqByVal10(StringStructSequentialUnicode str1);
    [DllImport("MarshalStructAsParam")]
    static extern bool MarshalStructAsParam_AsSeqByRef10(ref StringStructSequentialUnicode str1);
    [DllImport("MarshalStructAsParam", EntryPoint = "MarshalStructAsParam_AsSeqByVal10")]
    static extern bool MarshalStructAsParam_AsSeqByValIn10([In] StringStructSequentialUnicode str1);
    [DllImport("MarshalStructAsParam")]
    static extern bool MarshalStructAsParam_AsSeqByRefIn10([In] ref StringStructSequentialUnicode str1);
    [DllImport("MarshalStructAsParam")]
    static extern bool MarshalStructAsParam_AsSeqByValOut10([Out] StringStructSequentialUnicode str1);
    [DllImport("MarshalStructAsParam")]
    static extern bool MarshalStructAsParam_AsSeqByRefOut10(out StringStructSequentialUnicode str1);
    [DllImport("MarshalStructAsParam", EntryPoint = "MarshalStructAsParam_AsSeqByVal10")]
    static extern bool MarshalStructAsParam_AsSeqByValInOut10([In, Out] StringStructSequentialUnicode str1);
    [DllImport("MarshalStructAsParam", EntryPoint = "MarshalStructAsParam_AsSeqByRef10")]
    static extern bool MarshalStructAsParam_AsSeqByRefInOut10([In, Out] ref StringStructSequentialUnicode str1);
    #endregion
    #region Struct with Layout Sequential scenario10
    [DllImport("MarshalStructAsParam")]
    static extern bool MarshalStructAsParam_AsSeqByVal11(S8 str1);
    [DllImport("MarshalStructAsParam")]
    static extern bool MarshalStructAsParam_AsSeqByRef11(ref S8 str1);
    [DllImport("MarshalStructAsParam", EntryPoint = "MarshalStructAsParam_AsSeqByVal11")]
    static extern bool MarshalStructAsParam_AsSeqByValIn11([In] S8 str1);
    [DllImport("MarshalStructAsParam")]
    static extern bool MarshalStructAsParam_AsSeqByRefIn11([In] ref S8 str1);
    [DllImport("MarshalStructAsParam")]
    static extern bool MarshalStructAsParam_AsSeqByValOut11([Out] S8 str1);
    [DllImport("MarshalStructAsParam")]
    static extern bool MarshalStructAsParam_AsSeqByRefOut11(out S8 str1);
    [DllImport("MarshalStructAsParam", EntryPoint = "MarshalStructAsParam_AsSeqByVal11")]
    static extern bool MarshalStructAsParam_AsSeqByValInOut11([In, Out] S8 str1);
    [DllImport("MarshalStructAsParam", EntryPoint = "MarshalStructAsParam_AsSeqByRef11")]
    static extern bool MarshalStructAsParam_AsSeqByRefInOut11([In, Out] ref S8 str1);
    #endregion
    #region Struct with Layout Sequential scenario11
    [DllImport("MarshalStructAsParam")]
    static extern bool MarshalStructAsParam_AsSeqByVal12(S9 str1);
    [DllImport("MarshalStructAsParam")]
    static extern bool MarshalStructAsParam_AsSeqByRef12(ref S9 str1);
    [DllImport("MarshalStructAsParam", EntryPoint = "MarshalStructAsParam_AsSeqByVal12")]
    static extern bool MarshalStructAsParam_AsSeqByValIn12(S9 str1);
    [DllImport("MarshalStructAsParam", EntryPoint = "MarshalStructAsParam_AsSeqByRef12")]
    static extern bool MarshalStructAsParam_AsSeqByRefIn12([In] ref S9 str1);
    [DllImport("MarshalStructAsParam")]
    static extern bool MarshalStructAsParam_AsSeqByValOut12([Out] S9 str1);
    [DllImport("MarshalStructAsParam")]
    static extern bool MarshalStructAsParam_AsSeqByRefOut12(out S9 str1);
    [DllImport("MarshalStructAsParam", EntryPoint = "MarshalStructAsParam_AsSeqByVal12")]
    static extern bool MarshalStructAsParam_AsSeqByValInOut12([In, Out] S9 str1);
    [DllImport("MarshalStructAsParam", EntryPoint = "MarshalStructAsParam_AsSeqByRef12")]
    static extern bool MarshalStructAsParam_AsSeqByRefInOut12([In, Out] ref S9 str1);
    #endregion
    #region Struct with Layout Sequential scenario12
    [DllImport("MarshalStructAsParam")]
    static extern bool MarshalStructAsParam_AsSeqByVal13(IncludeOuterIntegerStructSequential str1);
    [DllImport("MarshalStructAsParam")]
    static extern bool MarshalStructAsParam_AsSeqByRef13(ref IncludeOuterIntegerStructSequential str1);
    [DllImport("MarshalStructAsParam", EntryPoint = "MarshalStructAsParam_AsSeqByVal13")]
    static extern bool MarshalStructAsParam_AsSeqByValIn13([In] IncludeOuterIntegerStructSequential str1);
    [DllImport("MarshalStructAsParam")]
    static extern bool MarshalStructAsParam_AsSeqByRefIn13([In] ref IncludeOuterIntegerStructSequential str1);
    [DllImport("MarshalStructAsParam")]
    static extern bool MarshalStructAsParam_AsSeqByValOut13([Out] IncludeOuterIntegerStructSequential str1);
    [DllImport("MarshalStructAsParam")]
    static extern bool MarshalStructAsParam_AsSeqByRefOut13(out IncludeOuterIntegerStructSequential str1);
    [DllImport("MarshalStructAsParam", EntryPoint = "MarshalStructAsParam_AsSeqByVal13")]
    static extern bool MarshalStructAsParam_AsSeqByValInOut13([In, Out] IncludeOuterIntegerStructSequential str1);
    [DllImport("MarshalStructAsParam", EntryPoint = "MarshalStructAsParam_AsSeqByRef13")]
    static extern bool MarshalStructAsParam_AsSeqByRefInOut13([In, Out] ref IncludeOuterIntegerStructSequential str1);
    #endregion
    #region Struct with Layout Sequential scenario13
    [DllImport("MarshalStructAsParam")]
    static extern bool MarshalStructAsParam_AsSeqByVal14(S11 str1);
    [DllImport("MarshalStructAsParam")]
    static extern bool MarshalStructAsParam_AsSeqByRef14(ref S11 str1);
    [DllImport("MarshalStructAsParam", EntryPoint = "MarshalStructAsParam_AsSeqByVal14")]
    static extern bool MarshalStructAsParam_AsSeqByValIn14([In] S11 str1);
    [DllImport("MarshalStructAsParam")]
    static extern bool MarshalStructAsParam_AsSeqByRefIn14([In] ref S11 str1);
    [DllImport("MarshalStructAsParam", EntryPoint = "MarshalStructAsParam_AsSeqByValOut14")]
    static extern bool MarshalStructAsParam_AsSeqByValOut14([Out] S11 str1);
    [DllImport("MarshalStructAsParam")]
    static extern bool MarshalStructAsParam_AsSeqByRefOut14(out S11 str1);
    [DllImport("MarshalStructAsParam", EntryPoint = "MarshalStructAsParam_AsSeqByVal14")]
    static extern bool MarshalStructAsParam_AsSeqByValInOut14([In, Out] S11 str1);
    [DllImport("MarshalStructAsParam", EntryPoint = "MarshalStructAsParam_AsSeqByRef14")]
    static extern bool MarshalStructAsParam_AsSeqByRefInOut14([In, Out] ref S11 str1);
    #endregion
    [DllImport("MarshalStructAsParam")]
    static extern bool MarshalStructAsParam_AsSeqByValIntWithInnerSequential(IntWithInnerSequential str, int i);
    [DllImport("MarshalStructAsParam")]
    static extern bool MarshalStructAsParam_AsSeqByValSequentialWrapper(SequentialWrapper wrapper);
    [DllImport("MarshalStructAsParam")]
    static extern bool MarshalStructAsParam_AsSeqByValSequentialDoubleWrapper(SequentialDoubleWrapper wrapper);
    [DllImport("MarshalStructAsParam")]
    static extern bool MarshalStructAsParam_AsSeqByValSequentialAggregateSequentialWrapper(AggregateSequentialWrapper wrapper);

    [DllImport("MarshalStructAsParam")]
<<<<<<< HEAD
    static extern bool MarshalStructAsParam_AsSeqByValFixedBufferClassificationTest(FixedBufferClassificationTest str, float f);
    [DllImport("MarshalStructAsParam")]
    static extern bool MarshalStructAsParam_AsSeqByValFixedBufferClassificationTest(FixedBufferClassificationTestBlittable str, float f);
    [DllImport("MarshalStructAsParam")]
    static extern bool MarshalStructAsParam_AsSeqByValFixedBufferClassificationTest(FixedArrayClassificationTest str, float f);
=======
    static extern int GetStringLength(AutoString str);
>>>>>>> a7dd6192

    [DllImport("MarshalStructAsParam")]
    static extern HFA GetHFA(float f1, float f2, float f3, float f4);
    
    [DllImport("MarshalStructAsParam")]
    static extern float ProductHFA(HFA hfa);

    [DllImport("MarshalStructAsParam")]
    static extern double ProductDoubleHFA(DoubleHFA hfa);

    [DllImport("MarshalStructAsParam")]
    static extern ManyInts GetMultiplesOf(int i);

    [DllImport("MarshalStructAsParam")]
    static extern MultipleBool GetBools(bool b1, bool b2);

    #region Marshal struct method in PInvoke
    [SecuritySafeCritical]
    unsafe private static void MarshalStructAsParam_AsSeqByVal(StructID id)
    {
        try
        {
            switch (id)
            {
                case StructID.InnerSequentialId:
                    InnerSequential source_is = Helper.NewInnerSequential(1, 1.0F, "some string");
                    InnerSequential clone_is = Helper.NewInnerSequential(1, 1.0F, "some string");

                    Console.WriteLine("\tCalling MarshalStructAsParam_AsSeqByVal...");
                    if (!MarshalStructAsParam_AsSeqByVal(source_is))
                    {
                        Console.WriteLine("\tFAILED! Managed to Native failed in MarshalStructAsParam_AsSeqByVal.Expected:True;Actual:False");
                        failures++;
                    }
                    if (!Helper.ValidateInnerSequential(source_is, clone_is, "MarshalStructAsParam_AsSeqByVal"))
                    {
                        failures++;
                    }
                    break;    
                case StructID.InnerArraySequentialId:
                    InnerArraySequential source_ias = Helper.NewInnerArraySequential(1, 1.0F, "some string");
                    InnerArraySequential clone_ias = Helper.NewInnerArraySequential(1, 1.0F, "some string");

                    Console.WriteLine("\tCalling MarshalStructAsParam_AsSeqByVal2...");
                    if (!MarshalStructAsParam_AsSeqByVal2(source_ias))
                    {
                        Console.WriteLine("\tFAILED! Managed to Native failed in MarshalStructAsParam_AsSeqByVal2.Expected:True;Actual:False");
                        failures++;
                    }
                    if (!Helper.ValidateInnerArraySequential(source_ias, clone_ias, "MarshalStructAsParam_AsSeqByVal2"))
                    {
                        failures++;
                    }
                    break; 
                case StructID.CharSetAnsiSequentialId:
                    CharSetAnsiSequential source_csas = Helper.NewCharSetAnsiSequential("some string", 'c');
                    CharSetAnsiSequential clone_csas = Helper.NewCharSetAnsiSequential("some string", 'c');

                    Console.WriteLine("\tCalling MarshalStructAsParam_AsSeqByVal3...");
                    if (!MarshalStructAsParam_AsSeqByVal3(source_csas))
                    {
                        Console.WriteLine("\tFAILED! Managed to Native failed in MarshalStructAsParam_AsSeqByVal3.Expected:True;Actual:False");
                        failures++;
                    }
                    if (!Helper.ValidateCharSetAnsiSequential(source_csas, clone_csas, "MarshalStructAsParam_AsSeqByVal3"))
                    {
                        failures++;
                    }
                    break;    
                case StructID.CharSetUnicodeSequentialId:
                    CharSetUnicodeSequential source_csus = Helper.NewCharSetUnicodeSequential("some string", 'c');
                    CharSetUnicodeSequential clone_csus = Helper.NewCharSetUnicodeSequential("some string", 'c');

                    Console.WriteLine("\tCalling MarshalStructAsParam_AsSeqByVal4...");
                    if (!MarshalStructAsParam_AsSeqByVal4(source_csus))
                    {
                        Console.WriteLine("\tFAILED! Managed to Native failed in MarshalStructAsParam_AsSeqByVal4.Expected:True;Actual:False");
                        failures++;
                    }
                    if (!Helper.ValidateCharSetUnicodeSequential(source_csus, clone_csus, "MarshalStructAsParam_AsSeqByVal4"))
                    {
                        failures++;
                    }
                    break;    
                case StructID.NumberSequentialId:
                    NumberSequential source_ns = Helper.NewNumberSequential(Int32.MinValue, UInt32.MaxValue, short.MinValue, ushort.MaxValue, byte.MinValue, sbyte.MaxValue, Int16.MinValue, UInt16.MaxValue, -1234567890, 1234567890, 32.0F, 3.2);
                    NumberSequential clone_ns = Helper.NewNumberSequential(Int32.MinValue, UInt32.MaxValue, short.MinValue, ushort.MaxValue, byte.MinValue, sbyte.MaxValue, Int16.MinValue, UInt16.MaxValue, -1234567890, 1234567890, 32.0F, 3.2);

                    Console.WriteLine("\tCalling MarshalStructAsParam_AsSeqByVal6...");
                    if (!MarshalStructAsParam_AsSeqByVal6(source_ns))
                    {
                        Console.WriteLine("\tFAILED! Managed to Native failed in MarshalStructAsParam_AsSeqByVal6.Expected:True;Actual:False");
                        failures++;
                    }
                    if (!Helper.ValidateNumberSequential(source_ns, clone_ns, "MarshalStructAsParam_AsSeqByVal6"))
                    {
                        failures++;
                    }
                    break;    
                case StructID.S3Id:
                    int[] iarr = new int[256];
                    int[] icarr = new int[256];
                    InitialArray(iarr, icarr);

                    S3 sourceS3 = Helper.NewS3(true, "some string", iarr);
                    S3 cloneS3 = Helper.NewS3(true, "some string", iarr);

                    Console.WriteLine("\tCalling MarshalStructAsParam_AsSeqByVal7...");
                    if (!MarshalStructAsParam_AsSeqByVal7(sourceS3))
                    {
                        Console.WriteLine("\tFAILED! Managed to Native failed in MarshalStructAsParam_AsSeqByVal7.Expected:True;Actual:False");
                        failures++;
                    }
                    if (!Helper.ValidateS3(sourceS3, cloneS3, "MarshalStructAsParam_AsSeqByVal7"))
                    {
                        failures++;
                    }
                    break;    
                case StructID.S5Id:
                    Enum1 enums = Enum1.e1;
                    Enum1 enumcl = Enum1.e1;

                    S5 sourceS5 = Helper.NewS5(32, "some string", enums);
                    S5 cloneS5 = Helper.NewS5(32, "some string", enumcl);

                    Console.WriteLine("\tCalling MarshalStructAsParam_AsSeqByVal8...");
                    if (!MarshalStructAsParam_AsSeqByVal8(sourceS5))
                    {
                        Console.WriteLine("\tFAILED! Managed to Native failed in MarshalStructAsParam_AsSeqByVal8.Expected:True;Actual:False");
                        failures++;
                    }
                    if (!Helper.ValidateS5(sourceS5, cloneS5, "MarshalStructAsParam_AsSeqByVal8"))
                    {
                        failures++;
                    }
                    break;    
                case StructID.StringStructSequentialAnsiId:
                    strOne = new String('a', 512);
                    strTwo = new String('b', 512);
                    StringStructSequentialAnsi source_sssa = Helper.NewStringStructSequentialAnsi(strOne, strTwo);
                    StringStructSequentialAnsi clone_sssa = Helper.NewStringStructSequentialAnsi(strOne, strTwo);

                    Console.WriteLine("\tCalling MarshalStructAsParam_AsSeqByVal9...");
                    if (!MarshalStructAsParam_AsSeqByVal9(source_sssa))
                    {
                        Console.WriteLine("\tFAILED! Managed to Native failed in MarshalStructAsParam_AsSeqByVal9.Expected:True;Actual:False");
                        failures++;
                    }
                    if (!Helper.ValidateStringStructSequentialAnsi(source_sssa, clone_sssa, "MarshalStructAsParam_AsSeqByVal9"))
                    {
                        failures++;
                    }
                    break;    
                case StructID.StringStructSequentialUnicodeId:
                    strOne = new String('a', 256);
                    strTwo = new String('b', 256);
                    StringStructSequentialUnicode source_sssu = Helper.NewStringStructSequentialUnicode(strOne, strTwo);
                    StringStructSequentialUnicode clone_sssu = Helper.NewStringStructSequentialUnicode(strOne, strTwo);

                    Console.WriteLine("\tCalling MarshalStructAsParam_AsSeqByVal10...");
                    if (!MarshalStructAsParam_AsSeqByVal10(source_sssu))
                    {
                        Console.WriteLine("\tFAILED! Managed to Native failed in MarshalStructAsParam_AsSeqByVal10.Expected:True;Actual:False");
                        failures++;
                    }
                    if (!Helper.ValidateStringStructSequentialUnicode(source_sssu, clone_sssu, "MarshalStructAsParam_AsSeqByVal10"))
                    {
                        failures++;
                    }
                    break;    
                case StructID.S8Id:
                    S8 sourceS8 = Helper.NewS8("hello", true, 10, 128, 128, 32);
                    S8 cloneS8 = Helper.NewS8("hello", true, 10, 128, 128, 32);

                    Console.WriteLine("\tCalling MarshalStructAsParam_AsSeqByVal11...");
                    if (!MarshalStructAsParam_AsSeqByVal11(sourceS8))
                    {
                        Console.WriteLine("\tFAILED! Managed to Native failed in MarshalStructAsParam_AsSeqByVal11.Expected:True;Actual:False");
                        failures++;
                    }
                    if (!Helper.ValidateS8(sourceS8, cloneS8, "MarshalStructAsParam_AsSeqByVal11"))
                    {
                        failures++;
                    }
                    break;    
                case StructID.S9Id:
                    S9 sourceS9 = Helper.NewS9(128, new TestDelegate1(testMethod));
                    S9 cloneS9 = Helper.NewS9(128, new TestDelegate1(testMethod));

                    Console.WriteLine("\tCalling MarshalStructAsParam_AsSeqByVal12...");
                    if (!MarshalStructAsParam_AsSeqByVal12(sourceS9))
                    {
                        Console.WriteLine("\tFAILED! Managed to Native failed in MarshalStructAsParam_AsSeqByVal12.Expected:True;Actual:False");
                        failures++;
                    }
                    if (!Helper.ValidateS9(sourceS9, cloneS9, "MarshalStructAsParam_AsSeqByVal12"))
                    {
                        failures++;
                    }
                    break;    
                case StructID.IncludeOuterIntegerStructSequentialId:
                    IncludeOuterIntegerStructSequential sourceIncludeOuterIntegerStructSequential = Helper.NewIncludeOuterIntegerStructSequential(32, 32);
                    IncludeOuterIntegerStructSequential cloneIncludeOuterIntegerStructSequential = Helper.NewIncludeOuterIntegerStructSequential(32, 32);

                    Console.WriteLine("\tCalling MarshalStructAsParam_AsSeqByVal13...");
                    if (!MarshalStructAsParam_AsSeqByVal13(sourceIncludeOuterIntegerStructSequential))
                    {
                        Console.WriteLine("\tFAILED! Managed to Native failed in MarshalStructAsParam_AsSeqByVal13.Expected:True;Actual:False");
                        failures++;
                    }
                    if (!Helper.ValidateIncludeOuterIntegerStructSequential(sourceIncludeOuterIntegerStructSequential, cloneIncludeOuterIntegerStructSequential, "MarshalStructAsParam_AsSeqByVal13"))
                    {
                        failures++;
                    }
                    break;    
                case StructID.S11Id:
                    S11 sourceS11 = Helper.NewS11((int*)new Int32(), 32);
                    S11 cloneS11 = Helper.NewS11((int*)new Int64(), 32);

                    Console.WriteLine("\tCalling MarshalStructAsParam_AsSeqByVal14...");
                    if (!MarshalStructAsParam_AsSeqByVal14(sourceS11))
                    {
                        Console.WriteLine("\tFAILED! Managed to Native failed in MarshalStructAsParam_AsSeqByVal14.Expected:True;Actual:False");
                        failures++;
                    }
                    if (!Helper.ValidateS11(sourceS11, cloneS11, "MarshalStructAsParam_AsSeqByVal14"))
                    {
                        failures++;
                    }
                    break;
                case StructID.AutoStringId:
                    Console.WriteLine("\tCalling GetStringLength...");
                    {
                        AutoString autoStr = new AutoString
                        {
                            str = "Auto CharSet test string"
                        };
                        int actual = GetStringLength(autoStr);
                        if (actual != autoStr.str.Length)
                        {
                            Console.WriteLine($"\tFAILED! Managed to Native failed in GetStringLength. Expected {autoStr.str.Length}, got {actual}");
                        }
                    }
                    break;
                case StructID.IntWithInnerSequentialId:
                    IntWithInnerSequential intWithInnerSeq = new IntWithInnerSequential
                    {
                        i1 = 42,
                        sequential = Helper.NewInnerSequential(1, 1.0F, "")
                    };
                    Console.WriteLine("\tCalling MarshalStructAsParam_AsSeqByValIntWithInnerSequential...");
                    if (!MarshalStructAsParam_AsSeqByValIntWithInnerSequential(intWithInnerSeq, 42))
                    {
                        Console.WriteLine("\tFAILED! Managed to Native failed in MarshalStructAsParam_AsSeqByValIntWithInnerSequential.Expected:True;Actual:False");
                        failures++;
                    }
                    break; 
                case StructID.SequentialWrapperId:
                    SequentialWrapper sequentialWrapper = new SequentialWrapper
                    {
                        sequential = Helper.NewInnerSequential(1, 1.0F, "")
                    };
                    Console.WriteLine("\tCalling MarshalStructAsParam_AsSeqByValSequentialWrapper...");
                    if (!MarshalStructAsParam_AsSeqByValSequentialWrapper(sequentialWrapper))
                    {
                        Console.WriteLine("\tFAILED! Managed to Native failed in MarshalStructAsParam_AsSeqByValSequentialWrapper.Expected:True;Actual:False");
                        failures++;
                    }
                    break; 
                case StructID.SequentialDoubleWrapperId:
                    SequentialDoubleWrapper doubleWrapper = new SequentialDoubleWrapper
                    {
                        wrapper = new SequentialWrapper
                        {
                            sequential = Helper.NewInnerSequential(1, 1.0F, "")
                        }
                    };
                    Console.WriteLine("\tCalling MarshalStructAsParam_AsSeqByValSequentialDoubleWrapper...");
                    if (!MarshalStructAsParam_AsSeqByValSequentialDoubleWrapper(doubleWrapper))
                    {
                        Console.WriteLine("\tFAILED! Managed to Native failed in MarshalStructAsParam_AsSeqByValSequentialDoubleWrapper.Expected:True;Actual:False");
                        failures++;
                    }
                    break; 
                case StructID.AggregateSequentialWrapperId:
                    AggregateSequentialWrapper aggregateWrapper = new AggregateSequentialWrapper
                    {
                        wrapper1 = new SequentialWrapper
                        {
                            sequential = Helper.NewInnerSequential(1, 1.0F, "")
                        },
                        sequential = Helper.NewInnerSequential(1, 1.0F, ""),
                        wrapper2 = new SequentialWrapper
                        {
                            sequential = Helper.NewInnerSequential(1, 1.0F, "")
                        },
                    };
                    Console.WriteLine("\tCalling MarshalStructAsParam_AsSeqByValSequentialAggregateSequentialWrapper...");
                    if (!MarshalStructAsParam_AsSeqByValSequentialAggregateSequentialWrapper(aggregateWrapper))
                    {
                        Console.WriteLine("\tFAILED! Managed to Native failed in MarshalStructAsParam_AsSeqByValSequentialAggregateSequentialWrapper.Expected:True;Actual:False");
                        failures++;
                    }
                    break; 
                case StructID.FixedBufferClassificationTestId:
                    Console.WriteLine("\tCalling MarshalStructAsParam_AsSeqByValFixedBufferClassificationTest with nonblittable struct...");
                    unsafe
                    {
                        FixedBufferClassificationTest str = new FixedBufferClassificationTest();
                        str.arr[0] = 123456;
                        str.arr[1] = 78910;
                        str.arr[2] = 1234;
                        str.f = new NonBlittableFloat(56.789f);
                        if (!MarshalStructAsParam_AsSeqByValFixedBufferClassificationTest(str, str.f.F))
                        {
                            Console.WriteLine("\tFAILED! Managed to Native failed in MarshalStructAsParam_AsSeqByValFixedBufferClassificationTest. Expected:True;Actual:False");
                            failures++;
                        }
                    }

                    Console.WriteLine("\tCalling MarshalStructAsParam_AsSeqByValFixedBufferClassificationTest with blittable struct...");
                    unsafe
                    {
                        FixedBufferClassificationTestBlittable str = new FixedBufferClassificationTestBlittable();
                        str.arr[0] = 123456;
                        str.arr[1] = 78910;
                        str.arr[2] = 1234;
                        str.f = 56.789f;
                        if (!MarshalStructAsParam_AsSeqByValFixedBufferClassificationTest(str, str.f))
                        {
                            Console.WriteLine("\tFAILED! Managed to Native failed in MarshalStructAsParam_AsSeqByValFixedBufferClassificationTest. Expected:True;Actual:False");
                            failures++;
                        }
                    }

                    Console.WriteLine("\tCalling MarshalStructAsParam_AsSeqByValFixedBufferClassificationTest with fixed array...");
                    FixedArrayClassificationTest fixedArrayTest = new FixedArrayClassificationTest
                    {
                        arr = new Int32Wrapper[3]
                        {
                            new Int32Wrapper { i = 123456 },
                            new Int32Wrapper { i = 78910 },
                            new Int32Wrapper { i = 1234 }
                        },
                        f = 56.789f
                    };
                    if (!MarshalStructAsParam_AsSeqByValFixedBufferClassificationTest(fixedArrayTest, fixedArrayTest.f))
                    {
                        Console.WriteLine("\tFAILED! Managed to Native failed in MarshalStructAsParam_AsSeqByValFixedBufferClassificationTest. Expected:True;Actual:False");
                        failures++;
                    }
                    break;
                case StructID.HFAId:
                {
                    HFA hfa = new HFA
                    {
                        f1 = 2.0f,
                        f2 = 10.5f,
                        f3 = 15.2f,
                        f4 = 0.12f
                    };

                    float expected = hfa.f1 * hfa.f2 * hfa.f3 * hfa.f4;
                    float actual;

                    Console.WriteLine("\tCalling ProductHFA with HFA.");
                    actual = ProductHFA(hfa);
                    if (expected != actual)
                    {
                        Console.WriteLine($"\tFAILED! Expected {expected}. Actual {actual}");
                        failures++;
                    }
                    break;
                }
                case StructID.DoubleHFAId:
                {
                    DoubleHFA doubleHFA = new DoubleHFA
                    {
                        d1 = 123.456,
                        d2 = 456.789
                    };

                    double expected = doubleHFA.d1 * doubleHFA.d2;
                    double actual;

                    Console.WriteLine("\tCalling ProductDoubleHFA.");
                    actual = ProductDoubleHFA(doubleHFA);
                    if (expected != actual)
                    {
                        Console.WriteLine($"\tFAILED! Expected {expected}. Actual {actual}");
                        failures++;
                    }
                    break;
                }
                default:
                    Console.WriteLine("\tThere is not the struct id");
                    failures++;
                    break;               
            }
        }
        catch (Exception e)
        {
            Console.WriteLine("Unexpected Exception:" + e.ToString());
            failures++;
        }

    }

    [SecuritySafeCritical]
    unsafe private static void MarshalStructAsParam_AsSeqByRef(StructID id)
    {
        try
        {
            switch (id)
            {
                case StructID.InnerSequentialId:
                    InnerSequential source_is = Helper.NewInnerSequential(1, 1.0F, "some string");
                    InnerSequential change_is = Helper.NewInnerSequential(77, 77.0F, "changed string");

                    Console.WriteLine("\tCalling MarshalStructAsParam_AsSeqByRef...");
                    if (!MarshalStructAsParam_AsSeqByRef(ref source_is))
                    {
                        Console.WriteLine("\tFAILED! Managed to Native failed in MarshalStructAsParam_AsSeqByRef.Expected:True;Actual:False");
                        failures++;
                    }
                    if (!Helper.ValidateInnerSequential(source_is, change_is, "MarshalStructAsParam_AsSeqByRef"))
                    {
                        failures++;
                    }
                    break; 
                case StructID.InnerArraySequentialId:
                    InnerArraySequential source_ias = Helper.NewInnerArraySequential(1, 1.0F, "some string");
                    InnerArraySequential change_ias = Helper.NewInnerArraySequential(77, 77.0F, "changed string");

                    Console.WriteLine("\tCalling MarshalStructAsParam_AsSeqByRef2...");
                    if (!MarshalStructAsParam_AsSeqByRef2(ref source_ias))
                    {
                        Console.WriteLine("\tFAILED! Managed to Native failed in MarshalStructAsParam_AsSeqByRef2.Expected:True;Actual:False");
                    }
                    if (!Helper.ValidateInnerArraySequential(source_ias, change_ias, "MarshalStructAsParam_AsSeqByRef2"))
                    {
                        failures++;
                    }
                    break;
                case StructID.CharSetAnsiSequentialId:
                    CharSetAnsiSequential source_csas = Helper.NewCharSetAnsiSequential("some string", 'c');
                    CharSetAnsiSequential changeStr1 = Helper.NewCharSetAnsiSequential("change string", 'n');

                    Console.WriteLine("\tCalling MarshalStructAsParam_AsSeqByRef3...");
                    if (!MarshalStructAsParam_AsSeqByRef3(ref source_csas))
                    {
                        Console.WriteLine("\tFAILED! Managed to Native failed in MarshalStructAsParam_AsSeqByRef3.Expected:True;Actual:False");
                        failures++;
                    }
                    if (!Helper.ValidateCharSetAnsiSequential(source_csas, changeStr1, "MarshalStructAsParam_AsSeqByRef3"))
                    {
                        failures++;
                    }
                    break;    
                case StructID.CharSetUnicodeSequentialId:
                    CharSetUnicodeSequential source_csus = Helper.NewCharSetUnicodeSequential("some string", 'c');
                    CharSetUnicodeSequential change_csus = Helper.NewCharSetUnicodeSequential("change string", 'n');

                    Console.WriteLine("\tCalling MarshalStructAsParam_AsSeqByRef4...");
                    if (!MarshalStructAsParam_AsSeqByRef4(ref source_csus))
                    {
                        Console.WriteLine("\tFAILED! Managed to Native failed in MarshalStructAsParam_AsSeqByRef4.Expected:True;Actual:False");
                        failures++;
                    }
                    if (!Helper.ValidateCharSetUnicodeSequential(source_csus, change_csus, "MarshalStructAsParam_AsSeqByRef4"))
                    {
                        failures++;
                    }
                    break;    
                case StructID.NumberSequentialId:
                    NumberSequential source_ns = Helper.NewNumberSequential(Int32.MinValue, UInt32.MaxValue, short.MinValue, ushort.MaxValue, byte.MinValue, sbyte.MaxValue, Int16.MinValue, UInt16.MaxValue, -1234567890, 1234567890, 32.0F, 3.2);
                    NumberSequential change_ns = Helper.NewNumberSequential(0, 32, 0, 16, 0, 8, 0, 16, 0, 64, 64.0F, 6.4);

                    Console.WriteLine("\tCalling MarshalStructAsParam_AsSeqByRef6...");
                    if (!MarshalStructAsParam_AsSeqByRef6(ref source_ns))
                    {
                        Console.WriteLine("\tFAILED! Managed to Native failed in MarshalStructAsParam_AsSeqByRef6.Expected:True;Actual:False");
                        failures++;
                    }
                    if (!Helper.ValidateNumberSequential(source_ns, change_ns, "MarshalStructAsParam_AsSeqByRef6"))
                    {
                        failures++;
                    }
                    break;    
                case StructID.S3Id:
                    int[] iarr = new int[256];
                    int[] icarr = new int[256];
                    InitialArray(iarr, icarr);

                    S3 sourceS3 = Helper.NewS3(true, "some string", iarr);
                    S3 changeS3 = Helper.NewS3(false, "change string", icarr);

                    Console.WriteLine("\tCalling MarshalStructAsParam_AsSeqByRef7...");
                    if (!MarshalStructAsParam_AsSeqByRef7(ref sourceS3))
                    {
                        Console.WriteLine("\tFAILED! Managed to Native failed in MarshalStructAsParam_AsSeqByRef7.Expected:True;Actual:False");
                        failures++;
                    }
                    if (!Helper.ValidateS3(sourceS3, changeS3, "MarshalStructAsParam_AsSeqByRef7"))
                    {
                        failures++;
                    }
                    break;    
                case StructID.S5Id:
                    Enum1 enums = Enum1.e1;
                    Enum1 enumch = Enum1.e2;
                    S5 sourceS5 = Helper.NewS5(32, "some string", enums);
                    S5 changeS5 = Helper.NewS5(64, "change string", enumch);

                    Console.WriteLine("\tCalling MarshalStructAsParam_AsSeqByRef8...");
                    if (!MarshalStructAsParam_AsSeqByRef8(ref sourceS5))
                    {
                        Console.WriteLine("\tFAILED! Managed to Native failed in MarshalStructAsParam_AsSeqByRef8.Expected:True;Actual:False");
                        failures++;
                    }
                    if (!Helper.ValidateS5(sourceS5, changeS5, "MarshalStructAsParam_AsSeqByRef8"))
                    {
                        failures++;
                    }
                    break;    
                case StructID.StringStructSequentialAnsiId:
                    strOne = new String('a', 512);
                    strTwo = new String('b', 512);
                    StringStructSequentialAnsi source_sssa = Helper.NewStringStructSequentialAnsi(strOne, strTwo);
                    StringStructSequentialAnsi change_sssa = Helper.NewStringStructSequentialAnsi(strTwo, strOne);

                    Console.WriteLine("\tCalling MarshalStructAsParam_AsSeqByRef9...");
                    if (!MarshalStructAsParam_AsSeqByRef9(ref source_sssa))
                    {
                        Console.WriteLine("\tFAILED! Managed to Native failed in MarshalStructAsParam_AsSeqByRef9.Expected:True;Actual:False");
                        failures++;
                    }
                    if (!Helper.ValidateStringStructSequentialAnsi(source_sssa, change_sssa, "MarshalStructAsParam_AsSeqByRef9"))
                    {
                        failures++;
                    }
                    break;    
                case StructID.StringStructSequentialUnicodeId:
                    strOne = new String('a', 256);
                    strTwo = new String('b', 256);
                    StringStructSequentialUnicode source_sssu = Helper.NewStringStructSequentialUnicode(strOne, strTwo);
                    StringStructSequentialUnicode change_sssu = Helper.NewStringStructSequentialUnicode(strTwo, strOne);

                    Console.WriteLine("\tCalling MarshalStructAsParam_AsSeqByRef10...");
                    if (!MarshalStructAsParam_AsSeqByRef10(ref source_sssu))
                    {
                        Console.WriteLine("\tFAILED! Managed to Native failed in MarshalStructAsParam_AsSeqByRef10.Expected:True;Actual:False");
                        failures++;
                    }
                    if (!Helper.ValidateStringStructSequentialUnicode(source_sssu, change_sssu, "MarshalStructAsParam_AsSeqByRef10"))
                    {
                        failures++;
                    }
                    break;    
                case StructID.S8Id:
                    S8 sourceS8 = Helper.NewS8("hello", true, 10, 128, 128, 32);
                    S8 changeS8 = Helper.NewS8("world", false, 1, 256, 256, 64);

                    Console.WriteLine("\tCalling MarshalStructAsParam_AsSeqByRef11...");
                    if (!MarshalStructAsParam_AsSeqByRef11(ref sourceS8))
                    {
                        Console.WriteLine("\tFAILED! Managed to Native failed in MarshalStructAsParam_AsSeqByRef11.Expected:True;Actual:False");
                        failures++;
                    }
                    if (!Helper.ValidateS8(sourceS8, changeS8, "MarshalStructAsParam_AsSeqByRef11"))
                    {
                        failures++;
                    }
                    break;    
                case StructID.S9Id:
                    S9 sourceS9 = Helper.NewS9(128, new TestDelegate1(testMethod));
                    S9 changeS9 = Helper.NewS9(256, null);

                    Console.WriteLine("\tCalling MarshalStructAsParam_AsSeqByRef12...");
                    if (!MarshalStructAsParam_AsSeqByRef12(ref sourceS9))
                    {
                        Console.WriteLine("\tFAILED! Managed to Native failed in MarshalStructAsParam_AsSeqByRef12.Expected:True;Actual:False");
                        failures++;
                    }
                    if (!Helper.ValidateS9(sourceS9, changeS9, "MarshalStructAsParam_AsSeqByRef12"))
                    {
                        failures++;
                    }
                    break;    
                case StructID.IncludeOuterIntegerStructSequentialId:
                    IncludeOuterIntegerStructSequential sourceIncludeOuterIntegerStructSequential = Helper.NewIncludeOuterIntegerStructSequential(32, 32);
                    IncludeOuterIntegerStructSequential changeIncludeOuterIntegerStructSequential = Helper.NewIncludeOuterIntegerStructSequential(64, 64);

                    Console.WriteLine("\tCalling MarshalStructAsParam_AsSeqByRef13...");
                    if (!MarshalStructAsParam_AsSeqByRef13(ref sourceIncludeOuterIntegerStructSequential))
                    {
                        Console.WriteLine("\tFAILED! Managed to Native failed in MarshalStructAsParam_AsSeqByRef13.Expected:True;Actual:False");
                        failures++;
                    }
                    if (!Helper.ValidateIncludeOuterIntegerStructSequential(sourceIncludeOuterIntegerStructSequential, changeIncludeOuterIntegerStructSequential, "MarshalStructAsParam_AsSeqByRef13"))
                    {
                        failures++;
                    }
                    break;    
                case StructID.S11Id:
                    S11 sourceS11 = Helper.NewS11((int*)new Int32(), 32);
                    S11 changeS11 = Helper.NewS11((int*)(32), 64);

                    Console.WriteLine("\tCalling MarshalStructAsParam_AsSeqByRef14...");
                    if (!MarshalStructAsParam_AsSeqByRef14(ref sourceS11))
                    {
                        Console.WriteLine("\tFAILED! Managed to Native failed in MarshalStructAsParam_AsSeqByRef14.Expected:True;Actual:False");
                        failures++;
                    }
                    if (!Helper.ValidateS11(sourceS11, changeS11, "MarshalStructAsParam_AsSeqByRef14"))
                    {
                        failures++;
                    }
                    break;    
                default:
                    Console.WriteLine("\tThere is not the struct id");
                    failures++;
                    break;    
            }
        }
        catch (Exception e)
        {
            Console.WriteLine("Unexpected Exception:" + e.ToString());
            failures++;
        }
    }

    [SecuritySafeCritical]
    unsafe private static void MarshalStructAsParam_AsSeqByValIn(StructID id)
    {
        try
        {
            switch (id)
            {
                case StructID.InnerSequentialId:
                    InnerSequential source_is = Helper.NewInnerSequential(1, 1.0F, "some string");
                    InnerSequential clone_is = Helper.NewInnerSequential(1, 1.0F, "some string");

                    Console.WriteLine("\tCalling MarshalStructAsParam_AsSeqByValIn...");
                    if (!MarshalStructAsParam_AsSeqByValIn(source_is))
                    {
                        Console.WriteLine("\tFAILED! Managed to Native failed in MarshalStructAsParam_AsSeqByValIn.Expected:True;Actual:False");
                        failures++;
                    }
                    if (!Helper.ValidateInnerSequential(source_is, clone_is, "MarshalStructAsParam_AsSeqByValIn"))
                    {
                        failures++;
                    }
                    break;    
                case StructID.InnerArraySequentialId:
                    InnerArraySequential source_ias = Helper.NewInnerArraySequential(1, 1.0F, "some string");
                    InnerArraySequential clone_ias = Helper.NewInnerArraySequential(1, 1.0F, "some string");

                    Console.WriteLine("\tCalling MarshalStructAsParam_AsSeqByValIn2...");
                    if (!MarshalStructAsParam_AsSeqByValIn2(source_ias))
                    {
                        Console.WriteLine("\tFAILED! Managed to Native failed in MarshalStructAsParam_AsSeqByValIn2.Expected:True;Actual:False");
                        failures++;
                    }
                    if (!Helper.ValidateInnerArraySequential(source_ias, clone_ias, "MarshalStructAsParam_AsSeqByValIn2"))
                    {
                        failures++;
                    }
                    break; 
                case StructID.CharSetAnsiSequentialId:
                    CharSetAnsiSequential source_csas = Helper.NewCharSetAnsiSequential("some string", 'c');
                    CharSetAnsiSequential clone_csas = Helper.NewCharSetAnsiSequential("some string", 'c');

                    Console.WriteLine("\tCalling MarshalStructAsParam_AsSeqByValIn3...");
                    if (!MarshalStructAsParam_AsSeqByValIn3(source_csas))
                    {
                        Console.WriteLine("\tFAILED! Managed to Native failed in MarshalStructAsParam_AsSeqByValIn3.Expected:True;Actual:False");
                        failures++;
                    }
                    if (!Helper.ValidateCharSetAnsiSequential(source_csas, clone_csas, "MarshalStructAsParam_AsSeqByValIn3"))
                    {
                        failures++;
                    }
                    break;    
                case StructID.CharSetUnicodeSequentialId:
                    CharSetUnicodeSequential source_csus = Helper.NewCharSetUnicodeSequential("some string", 'c');
                    CharSetUnicodeSequential clone_csus = Helper.NewCharSetUnicodeSequential("some string", 'c');

                    Console.WriteLine("\tCalling MarshalStructAsParam_AsSeqByValIn4...");
                    if (!MarshalStructAsParam_AsSeqByValIn4(source_csus))
                    {
                        Console.WriteLine("\tFAILED! Managed to Native failed in MarshalStructAsParam_AsSeqByValIn4.Expected:True;Actual:False");
                        failures++;
                    }
                    if (!Helper.ValidateCharSetUnicodeSequential(source_csus, clone_csus, "MarshalStructAsParam_AsSeqByValIn4"))
                    {
                        failures++;
                    }
                    break;    
                case StructID.NumberSequentialId:
                    NumberSequential source_ns = Helper.NewNumberSequential(Int32.MinValue, UInt32.MaxValue, short.MinValue, ushort.MaxValue, byte.MinValue, sbyte.MaxValue, Int16.MinValue, UInt16.MaxValue, -1234567890, 1234567890, 32.0F, 3.2);
                    NumberSequential clone_ns = Helper.NewNumberSequential(Int32.MinValue, UInt32.MaxValue, short.MinValue, ushort.MaxValue, byte.MinValue, sbyte.MaxValue, Int16.MinValue, UInt16.MaxValue, -1234567890, 1234567890, 32.0F, 3.2);

                    Console.WriteLine("\tCalling MarshalStructAsParam_AsSeqByValIn6...");
                    if (!MarshalStructAsParam_AsSeqByValIn6(source_ns))
                    {
                        Console.WriteLine("\tFAILED! Managed to Native failed in MarshalStructAsParam_AsSeqByValIn6.Expected:True;Actual:False");
                        failures++;
                    }
                    if (!Helper.ValidateNumberSequential(source_ns, clone_ns, "MarshalStructAsParam_AsSeqByValIn6"))
                    {
                        failures++;
                    }
                    break;    
                case StructID.S3Id:
                    int[] iarr = new int[256];
                    int[] icarr = new int[256];
                    InitialArray(iarr, icarr);

                    S3 sourceS3 = Helper.NewS3(true, "some string", iarr);
                    S3 cloneS3 = Helper.NewS3(true, "some string", iarr);

                    Console.WriteLine("\tCalling MarshalStructAsParam_AsSeqByValIn7...");
                    if (!MarshalStructAsParam_AsSeqByValIn7(sourceS3))
                    {
                        Console.WriteLine("\tFAILED! Managed to Native failed in MarshalStructAsParam_AsSeqByValIn7.Expected:True;Actual:False");
                        failures++;
                    }
                    if (!Helper.ValidateS3(sourceS3, cloneS3, "MarshalStructAsParam_AsSeqByValIn7"))
                    {
                        failures++;
                    }
                    break;    
                case StructID.S5Id:
                    Enum1 enums = Enum1.e1;
                    Enum1 enumcl = Enum1.e1;
                    S5 sourceS5 = Helper.NewS5(32, "some string", enums);
                    S5 cloneS5 = Helper.NewS5(32, "some string", enumcl);

                    Console.WriteLine("\tCalling MarshalStructAsParam_AsSeqByValIn8...");
                    if (!MarshalStructAsParam_AsSeqByValIn8(sourceS5))
                    {
                        Console.WriteLine("\tFAILED! Managed to Native failed in MarshalStructAsParam_AsSeqByValIn8.Expected:True;Actual:False");
                        failures++;
                    }
                    if (!Helper.ValidateS5(sourceS5, cloneS5, "MarshalStructAsParam_AsSeqByValIn8"))
                    {
                        failures++;
                    }
                    break;    
                case StructID.StringStructSequentialAnsiId:
                    strOne = new String('a', 512);
                    strTwo = new String('b', 512);
                    StringStructSequentialAnsi source_sssa = Helper.NewStringStructSequentialAnsi(strOne, strTwo);
                    StringStructSequentialAnsi clone_sssa = Helper.NewStringStructSequentialAnsi(strOne, strTwo);

                    Console.WriteLine("\tCalling MarshalStructAsParam_AsSeqByValIn9...");
                    if (!MarshalStructAsParam_AsSeqByValIn9(source_sssa))
                    {
                        Console.WriteLine("\tFAILED! Managed to Native failed in MarshalStructAsParam_AsSeqByValIn9.Expected:True;Actual:False");
                        failures++;
                    }
                    if (!Helper.ValidateStringStructSequentialAnsi(source_sssa, clone_sssa, "MarshalStructAsParam_AsSeqByValIn9"))
                    {
                        failures++;
                    }
                    break;    
                case StructID.StringStructSequentialUnicodeId:
                    strOne = new String('a', 256);
                    strTwo = new String('b', 256);
                    StringStructSequentialUnicode source_sssu = Helper.NewStringStructSequentialUnicode(strOne, strTwo);
                    StringStructSequentialUnicode clone_sssu = Helper.NewStringStructSequentialUnicode(strOne, strTwo);

                    Console.WriteLine("\tCalling MarshalStructAsParam_AsSeqByValIn10...");
                    if (!MarshalStructAsParam_AsSeqByValIn10(source_sssu))
                    {
                        Console.WriteLine("\tFAILED! Managed to Native failed in MarshalStructAsParam_AsSeqByValIn10.Expected:True;Actual:False");
                        failures++;
                    }
                    if (!Helper.ValidateStringStructSequentialUnicode(source_sssu, clone_sssu, "MarshalStructAsParam_AsSeqByValIn10"))
                    {
                        failures++;
                    }
                    break;    
                case StructID.S8Id:
                    S8 sourceS8 = Helper.NewS8("hello", true, 10, 128, 128, 32);
                    S8 cloneS8 = Helper.NewS8("hello", true, 10, 128, 128, 32);

                    Console.WriteLine("\tCalling MarshalStructAsParam_AsSeqByValIn11...");
                    if (!MarshalStructAsParam_AsSeqByValIn11(sourceS8))
                    {
                        Console.WriteLine("\tFAILED! Managed to Native failed in MarshalStructAsParam_AsSeqByValIn11.Expected:True;Actual:False");
                        failures++;
                    }
                    if (!Helper.ValidateS8(sourceS8, cloneS8, "MarshalStructAsParam_AsSeqByValIn11"))
                    {
                        failures++;
                    }
                    break;    
                case StructID.S9Id:
                    S9 sourceS9 = Helper.NewS9(128, new TestDelegate1(testMethod));
                    S9 cloneS9 = Helper.NewS9(128, new TestDelegate1(testMethod));

                    Console.WriteLine("\tCalling MarshalStructAsParam_AsSeqByValIn12...");
                    if (!MarshalStructAsParam_AsSeqByValIn12(sourceS9))
                    {
                        Console.WriteLine("\tFAILED! Managed to Native failed in MarshalStructAsParam_AsSeqByValIn12.Expected:True;Actual:False");
                        failures++;
                    }
                    if (!Helper.ValidateS9(sourceS9, cloneS9, "MarshalStructAsParam_AsSeqByValIn12"))
                    {
                        failures++;
                    }
                    break;    
                case StructID.IncludeOuterIntegerStructSequentialId:
                    IncludeOuterIntegerStructSequential sourceIncludeOuterIntegerStructSequential = Helper.NewIncludeOuterIntegerStructSequential(32, 32);
                    IncludeOuterIntegerStructSequential cloneIncludeOuterIntegerStructSequential = Helper.NewIncludeOuterIntegerStructSequential(32, 32);

                    Console.WriteLine("\tCalling MarshalStructAsParam_AsSeqByValIn13...");
                    if (!MarshalStructAsParam_AsSeqByValIn13(sourceIncludeOuterIntegerStructSequential))
                    {
                        Console.WriteLine("\tFAILED! Managed to Native failed in MarshalStructAsParam_AsSeqByValIn13.Expected:True;Actual:False");
                        failures++;
                    }
                    if (!Helper.ValidateIncludeOuterIntegerStructSequential(sourceIncludeOuterIntegerStructSequential, cloneIncludeOuterIntegerStructSequential, "MarshalStructAsParam_AsSeqByValIn13"))
                    {
                        failures++;
                    }
                    break;    
                case StructID.S11Id:
                    S11 sourceS11 = Helper.NewS11((int*)new Int32(), 32);
                    S11 cloneS11 = Helper.NewS11((int*)new Int64(), 32);

                    Console.WriteLine("\tCalling MarshalStructAsParam_AsSeqByValIn14...");
                    if (!MarshalStructAsParam_AsSeqByValIn14(sourceS11))
                    {
                        Console.WriteLine("\tFAILED! Managed to Native failed in MarshalStructAsParam_AsSeqByValIn14.Expected:True;Actual:False");
                        failures++;
                    }
                    if (!Helper.ValidateS11(sourceS11, cloneS11, "MarshalStructAsParam_AsSeqByValIn14"))
                    {
                        failures++;
                    }
                    break;

                default:
                    Console.WriteLine("\tThere is not the struct id");
                    failures++;
                    break;    
            }
        }
        catch (Exception e)
        {
            Console.WriteLine("Unexpected Exception:" + e.ToString());
            failures++;
        }
    }

    [SecuritySafeCritical]
    unsafe private static void MarshalStructAsParam_AsSeqByRefIn(StructID id)
    {
        try
        {
            switch (id)
            {
                case StructID.InnerSequentialId:
                    InnerSequential source_is = Helper.NewInnerSequential(1, 1.0F, "some string");
                    InnerSequential clone_is = Helper.NewInnerSequential(1, 1.0F, "some string");

                    Console.WriteLine("\tCalling MarshalStructAsParam_AsSeqByRefIn...");
                    if (!MarshalStructAsParam_AsSeqByRefIn(ref source_is))
                    {
                        Console.WriteLine("\tFAILED! Managed to Native failed in MarshalStructAsParam_AsSeqByRefIn.Expected:True;Actual:False");
                        failures++;
                    }
                    if (!Helper.ValidateInnerSequential(source_is, clone_is, "MarshalStructAsParam_AsSeqByRefIn"))
                    {
                        failures++;
                    }
                    break;    
                case StructID.InnerArraySequentialId:
                    InnerArraySequential source_ias = Helper.NewInnerArraySequential(1, 1.0F, "some string");
                    InnerArraySequential clone_ias = Helper.NewInnerArraySequential(1, 1.0F, "some string");

                    Console.WriteLine("\tCalling MarshalStructAsParam_AsSeqByRefIn2...");
                    if (!MarshalStructAsParam_AsSeqByRefIn2(ref source_ias))
                    {
                        Console.WriteLine("\tFAILED! Managed to Native failed in MarshalStructAsParam_AsSeqByRefIn2.Expected:True;Actual:False");
                        failures++;
                    }
                    if (!Helper.ValidateInnerArraySequential(source_ias, clone_ias, "MarshalStructAsParam_AsSeqByRefIn2"))
                    {
                        failures++;
                    }
                    break;    
                case StructID.CharSetAnsiSequentialId:
                    CharSetAnsiSequential source_csas = Helper.NewCharSetAnsiSequential("some string", 'c');
                    CharSetAnsiSequential clone_csas = Helper.NewCharSetAnsiSequential("some string", 'c');

                    Console.WriteLine("\tCalling MarshalStructAsParam_AsSeqByRefIn3...");
                    if (!MarshalStructAsParam_AsSeqByRefIn3(ref source_csas))
                    {
                        Console.WriteLine("\tFAILED! Managed to Native failed in MarshalStructAsParam_AsSeqByRefIn3.Expected:True;Actual:False");
                        failures++;
                    }
                    if (!Helper.ValidateCharSetAnsiSequential(source_csas, clone_csas, "MarshalStructAsParam_AsSeqByRefIn3"))
                    {
                        failures++;
                    }
                    break; 
                case StructID.CharSetUnicodeSequentialId:
                    CharSetUnicodeSequential source_csus = Helper.NewCharSetUnicodeSequential("some string", 'c');
                    CharSetUnicodeSequential clone_csus = Helper.NewCharSetUnicodeSequential("some string", 'c');

                    Console.WriteLine("\tCalling MarshalStructAsParam_AsSeqByRefIn4...");
                    if (!MarshalStructAsParam_AsSeqByRefIn4(ref source_csus))
                    {
                        Console.WriteLine("\tFAILED! Managed to Native failed in MarshalStructAsParam_AsSeqByRefIn4.Expected:True;Actual:False");
                        failures++;
                    }
                    if (!Helper.ValidateCharSetUnicodeSequential(source_csus, clone_csus, "MarshalStructAsParam_AsSeqByRefIn4"))
                    {
                        failures++;
                    }
                    break;    
                case StructID.NumberSequentialId:
                    NumberSequential source_ns = Helper.NewNumberSequential(Int32.MinValue, UInt32.MaxValue, short.MinValue, ushort.MaxValue, byte.MinValue, sbyte.MaxValue, Int16.MinValue, UInt16.MaxValue, -1234567890, 1234567890, 32.0F, 3.2);
                    NumberSequential change_ns = Helper.NewNumberSequential(0, 32, 0, 16, 0, 8, 0, 16, 0, 64, 64.0F, 6.4);

                    Console.WriteLine("\tCalling MarshalStructAsParam_AsSeqByRefIn6...");
                    if (!MarshalStructAsParam_AsSeqByRefIn6(ref source_ns))
                    {
                        Console.WriteLine("\tFAILED! Managed to Native failed in MarshalStructAsParam_AsSeqByRefIn6.Expected:True;Actual:False");
                        failures++;
                    }
                    if (!Helper.ValidateNumberSequential(source_ns, change_ns, "MarshalStructAsParam_AsSeqByRefIn6"))
                    {
                        failures++;
                    }
                    break;    
                case StructID.S3Id:
                    int[] iarr = new int[256];
                    int[] icarr = new int[256];
                    InitialArray(iarr, icarr);

                    S3 sourceS3 = Helper.NewS3(true, "some string", iarr);
                    S3 cloneS3 = Helper.NewS3(true, "some string", iarr);

                    Console.WriteLine("\tCalling MarshalStructAsParam_AsSeqByRefIn7...");
                    if (!MarshalStructAsParam_AsSeqByRefIn7(ref sourceS3))
                    {
                        Console.WriteLine("\tFAILED! Managed to Native failed in MarshalStructAsParam_AsSeqByRefIn7.Expected:True;Actual:False");
                        failures++;
                    }
                    if (!Helper.ValidateS3(sourceS3, cloneS3, "MarshalStructAsParam_AsSeqByRefIn7"))
                    {
                        failures++;
                    }
                    break;    
                case StructID.S5Id:
                    Enum1 enums = Enum1.e1;
                    Enum1 enumcl = Enum1.e1;
                    S5 sourceS5 = Helper.NewS5(32, "some string", enums);
                    S5 cloneS5 = Helper.NewS5(32, "some string", enumcl);

                    Console.WriteLine("\tCalling MarshalStructAsParam_AsSeqByRefIn8...");
                    if (!MarshalStructAsParam_AsSeqByRefIn8(ref sourceS5))
                    {
                        Console.WriteLine("\tFAILED! Managed to Native failed in MarshalStructAsParam_AsSeqByRefIn8.Expected:True;Actual:False");
                        failures++;
                    }
                    if (!Helper.ValidateS5(sourceS5, cloneS5, "MarshalStructAsParam_AsSeqByRefIn8"))
                    {
                        failures++;
                    }
                    break;    
                case StructID.StringStructSequentialAnsiId:
                    strOne = new String('a', 512);
                    strTwo = new String('b', 512);
                    StringStructSequentialAnsi source_sssa = Helper.NewStringStructSequentialAnsi(strOne, strTwo);
                    StringStructSequentialAnsi clone_sssa = Helper.NewStringStructSequentialAnsi(strOne, strTwo);

                    Console.WriteLine("\tCalling MarshalStructAsParam_AsSeqByRefIn9...");
                    if (!MarshalStructAsParam_AsSeqByRefIn9(ref source_sssa))
                    {
                        Console.WriteLine("\tFAILED! Managed to Native failed in MarshalStructAsParam_AsSeqByRefIn9.Expected:True;Actual:False");
                        failures++;
                    }
                    if (!Helper.ValidateStringStructSequentialAnsi(source_sssa, clone_sssa, "MarshalStructAsParam_AsSeqByRefIn9"))
                    {
                        failures++;
                    }
                    break;    
                case StructID.StringStructSequentialUnicodeId:
                    strOne = new String('a', 256);
                    strTwo = new String('b', 256);
                    StringStructSequentialUnicode source_sssu = Helper.NewStringStructSequentialUnicode(strOne, strTwo);
                    StringStructSequentialUnicode clone_sssu = Helper.NewStringStructSequentialUnicode(strOne, strTwo);

                    Console.WriteLine("\tCalling MarshalStructAsParam_AsSeqByRefIn10...");
                    if (!MarshalStructAsParam_AsSeqByRefIn10(ref source_sssu))
                    {
                        Console.WriteLine("\tFAILED! Managed to Native failed in MarshalStructAsParam_AsSeqByRefIn10.Expected:True;Actual:False");
                        failures++;
                    }
                    if (!Helper.ValidateStringStructSequentialUnicode(source_sssu, clone_sssu, "MarshalStructAsParam_AsSeqByRefIn10"))
                    {
                        failures++;
                    }
                    break;    
                case StructID.S8Id:
                    S8 sourceS8 = Helper.NewS8("hello", true, 10, 128, 128, 32);
                    S8 cloneS8 = Helper.NewS8("hello", true, 10, 128, 128, 32);

                    Console.WriteLine("\tCalling MarshalStructAsParam_AsSeqByRefIn11...");
                    if (!MarshalStructAsParam_AsSeqByRefIn11(ref sourceS8))
                    {
                        Console.WriteLine("\tFAILED! Managed to Native failed in MarshalStructAsParam_AsSeqByRefIn11.Expected:True;Actual:False");
                        failures++;
                    }
                    if (!Helper.ValidateS8(sourceS8, cloneS8, "MarshalStructAsParam_AsSeqByRefIn11"))
                    {
                        failures++;
                    }
                    break;    
                case StructID.S9Id:
                    S9 sourceS9 = Helper.NewS9(128, new TestDelegate1(testMethod));
                    S9 cloneS9 = Helper.NewS9(128, new TestDelegate1(testMethod));

                    Console.WriteLine("\tCalling MarshalStructAsParam_AsSeqByRefIn12...");
                    if (!MarshalStructAsParam_AsSeqByRefIn12(ref sourceS9))
                    {
                        Console.WriteLine("\tFAILED! Managed to Native failed in MarshalStructAsParam_AsSeqByRefIn12.Expected:True;Actual:False");
                        failures++;
                    }
                    if (!Helper.ValidateS9(sourceS9, cloneS9, "MarshalStructAsParam_AsSeqByRefIn12"))
                    {
                        failures++;
                    }
                    break;    
                case StructID.IncludeOuterIntegerStructSequentialId:
                    IncludeOuterIntegerStructSequential sourceIncludeOuterIntegerStructSequential = Helper.NewIncludeOuterIntegerStructSequential(32, 32);
                    IncludeOuterIntegerStructSequential changeIncludeOuterIntegerStructSequential = Helper.NewIncludeOuterIntegerStructSequential(64, 64);

                    Console.WriteLine("\tCalling MarshalStructAsParam_AsSeqByRefIn13...");
                    if (!MarshalStructAsParam_AsSeqByRefIn13(ref sourceIncludeOuterIntegerStructSequential))
                    {
                        Console.WriteLine("\tFAILED! Managed to Native failed in MarshalStructAsParam_AsSeqByRefIn13.Expected:True;Actual:False");
                        failures++;
                    }
                    if (!Helper.ValidateIncludeOuterIntegerStructSequential(sourceIncludeOuterIntegerStructSequential, changeIncludeOuterIntegerStructSequential, "MarshalStructAsParam_AsSeqByRefIn13"))
                    {
                        failures++;
                    }
                    break;    
                case StructID.S11Id:
                    S11 sourceS11 = Helper.NewS11((int*)new Int32(), 32);
                    S11 changeS11 = Helper.NewS11((int*)(32), 64);

                    Console.WriteLine("\tCalling MarshalStructAsParam_AsSeqByRefIn14...");
                    if (!MarshalStructAsParam_AsSeqByRefIn14(ref sourceS11))
                    {
                        Console.WriteLine("\tFAILED! Managed to Native failed in MarshalStructAsParam_AsSeqByRefIn14.Expected:True;Actual:False");
                        failures++;
                    }
                    if (!Helper.ValidateS11(sourceS11, changeS11, "MarshalStructAsParam_AsSeqByRefIn14"))
                    {
                        failures++;
                    }
                    break;    
                default:
                    Console.WriteLine("\tThere is not the struct id");
                    failures++;
                    break;    
            }
        }
        catch (Exception e)
        {
            Console.WriteLine("Unexpected Exception:" + e.ToString());
            failures++;
        }
    }

    [SecuritySafeCritical]
    unsafe private static void MarshalStructAsParam_AsSeqByValOut(StructID id)
    {
        try
        {
            switch (id)
            {
                case StructID.InnerSequentialId:
                    InnerSequential source_is = Helper.NewInnerSequential(1, 1.0F, "some string");
                    InnerSequential clone_is = Helper.NewInnerSequential(1, 1.0F, "some string");

                    Console.WriteLine("\tCalling MarshalStructAsParam_AsSeqByValOut...");
                    if (!MarshalStructAsParam_AsSeqByValOut(source_is))
                    {
                        Console.WriteLine("\tFAILED! Managed to Native failed in MarshalStructAsParam_AsSeqByValOut.Expected:True;Actual:False");
                        failures++;
                    }
                    if (!Helper.ValidateInnerSequential(source_is, clone_is, "MarshalStructAsParam_AsSeqByValOut"))
                    {
                        failures++;
                    }
                    break;    
                case StructID.InnerArraySequentialId:
                    InnerArraySequential source_ias = Helper.NewInnerArraySequential(1, 1.0F, "some string");
                    InnerArraySequential clone_ias = Helper.NewInnerArraySequential(1, 1.0F, "some string");

                    Console.WriteLine("\tCalling MarshalStructAsParam_AsSeqByValOut2...");
                    if (!MarshalStructAsParam_AsSeqByValOut2(source_ias))
                    {
                        Console.WriteLine("\tFAILED! Managed to Native failed in MarshalStructAsParam_AsSeqByValOut2.Expected:True;Actual:False");
                        failures++;
                    }
                    if (!Helper.ValidateInnerArraySequential(source_ias, clone_ias, "MarshalStructAsParam_AsSeqByValOut2"))
                    {
                        failures++;
                    }
                    break;    
                case StructID.CharSetAnsiSequentialId:
                    CharSetAnsiSequential source_csas = Helper.NewCharSetAnsiSequential("some string", 'c');
                    CharSetAnsiSequential clone_csas = Helper.NewCharSetAnsiSequential("some string", 'c');

                    Console.WriteLine("\tCalling MarshalStructAsParam_AsSeqByValOut3...");
                    if (!MarshalStructAsParam_AsSeqByValOut3(source_csas))
                    {
                        Console.WriteLine("\tFAILED! Managed to Native failed in MarshalStructAsParam_AsSeqByValOut3.Expected:True;Actual:False");
                        failures++;
                    }
                    if (!Helper.ValidateCharSetAnsiSequential(source_csas, clone_csas, "MarshalStructAsParam_AsSeqByValOut3"))
                    {
                        failures++;
                    }
                    break;    
                case StructID.CharSetUnicodeSequentialId:
                    CharSetUnicodeSequential source_csus = Helper.NewCharSetUnicodeSequential("some string", 'c');
                    CharSetUnicodeSequential clone_csus = Helper.NewCharSetUnicodeSequential("some string", 'c');

                    Console.WriteLine("\tCalling MarshalStructAsParam_AsSeqByValOut4...");
                    if (!MarshalStructAsParam_AsSeqByValOut4(source_csus))
                    {
                        Console.WriteLine("\tFAILED! Managed to Native failed in MarshalStructAsParam_AsSeqByValOut4.Expected:True;Actual:False");
                        failures++;
                    }
                    if (!Helper.ValidateCharSetUnicodeSequential(source_csus, clone_csus, "MarshalStructAsParam_AsSeqByValOut4"))
                    {
                        failures++;
                    }
                    break;    
                case StructID.NumberSequentialId:
                    NumberSequential source_ns = Helper.NewNumberSequential(Int32.MinValue, UInt32.MaxValue, short.MinValue, ushort.MaxValue, byte.MinValue, sbyte.MaxValue, Int16.MinValue, UInt16.MaxValue, -1234567890, 1234567890, 32.0F, 3.2);
                    NumberSequential clone_ns = Helper.NewNumberSequential(Int32.MinValue, UInt32.MaxValue, short.MinValue, ushort.MaxValue, byte.MinValue, sbyte.MaxValue, Int16.MinValue, UInt16.MaxValue, -1234567890, 1234567890, 32.0F, 3.2);

                    Console.WriteLine("\tCalling MarshalStructAsParam_AsSeqByValOut6...");
                    if (!MarshalStructAsParam_AsSeqByValOut6(source_ns))
                    {
                        Console.WriteLine("\tFAILED! Managed to Native failed in MarshalStructAsParam_AsSeqByValOut6.Expected:True;Actual:False");
                        failures++;
                    }
                    if (!Helper.ValidateNumberSequential(source_ns, clone_ns, "MarshalStructAsParam_AsSeqByValOut6"))
                    {
                        failures++;
                    }
                    break;    
                case StructID.S3Id:
                    int[] iarr = new int[256];
                    int[] icarr = new int[256];
                    InitialArray(iarr, icarr);

                    S3 sourceS3 = Helper.NewS3(true, "some string", iarr);
                    S3 cloneS3 = Helper.NewS3(true, "some string", iarr);

                    Console.WriteLine("\tCalling MarshalStructAsParam_AsSeqByValOut7...");
                    if (!MarshalStructAsParam_AsSeqByValOut7(sourceS3))
                    {
                        Console.WriteLine("\tFAILED! Managed to Native failed in MarshalStructAsParam_AsSeqByValOut7.Expected:True;Actual:False");
                        failures++;
                    }
                    if (!Helper.ValidateS3(sourceS3, cloneS3, "MarshalStructAsParam_AsSeqByValOut7"))
                    {
                        failures++;
                    }
                    break;    
                case StructID.S5Id:
                    Enum1 enums = Enum1.e1;
                    Enum1 enumcl = Enum1.e1;
                    S5 sourceS5 = Helper.NewS5(32, "some string", enums);
                    S5 cloneS5 = Helper.NewS5(32, "some string", enumcl);

                    Console.WriteLine("\tCalling MarshalStructAsParam_AsSeqByValOut8...");
                    if (!MarshalStructAsParam_AsSeqByValOut8(sourceS5))
                    {
                        Console.WriteLine("\tFAILED! Managed to Native failed in MarshalStructAsParam_AsSeqByValOut8.Expected:True;Actual:False");
                        failures++;
                    }
                    if (!Helper.ValidateS5(sourceS5, cloneS5, "MarshalStructAsParam_AsSeqByValOut8"))
                    {
                        failures++;
                    }
                    break;        
                case StructID.StringStructSequentialAnsiId:
                    strOne = new String('a', 512);
                    strTwo = new String('b', 512);
                    StringStructSequentialAnsi source_sssa = Helper.NewStringStructSequentialAnsi(strOne, strTwo);
                    StringStructSequentialAnsi clone_sssa = Helper.NewStringStructSequentialAnsi(strOne, strTwo);

                    Console.WriteLine("\tCalling MarshalStructAsParam_AsSeqByValOut9...");
                    if (!MarshalStructAsParam_AsSeqByValOut9(source_sssa))
                    {
                        Console.WriteLine("\tFAILED! Managed to Native failed in MarshalStructAsParam_AsSeqByValOut9.Expected:True;Actual:False");
                        failures++;
                    }
                    if (!Helper.ValidateStringStructSequentialAnsi(source_sssa, clone_sssa, "MarshalStructAsParam_AsSeqByValOut9"))
                    {
                        failures++;
                    }
                    break;    
                case StructID.StringStructSequentialUnicodeId:
                    strOne = new String('a', 256);
                    strTwo = new String('b', 256);
                    StringStructSequentialUnicode source_sssu = Helper.NewStringStructSequentialUnicode(strOne, strTwo);
                    StringStructSequentialUnicode clone_sssu = Helper.NewStringStructSequentialUnicode(strOne, strTwo);

                    Console.WriteLine("\tCalling MarshalStructAsParam_AsSeqByValOut10...");
                    if (!MarshalStructAsParam_AsSeqByValOut10(source_sssu))
                    {
                        Console.WriteLine("\tFAILED! Managed to Native failed in MarshalStructAsParam_AsSeqByValOut10.Expected:True;Actual:False");
                        failures++;
                    }
                    if (!Helper.ValidateStringStructSequentialUnicode(source_sssu, clone_sssu, "MarshalStructAsParam_AsSeqByValOut10"))
                    {
                        failures++;
                    }
                    break;    
                case StructID.S8Id:
                    S8 sourceS8 = Helper.NewS8("hello", true, 10, 128, 128, 32);
                    S8 cloneS8 = Helper.NewS8("hello", true, 10, 128, 128, 32);

                    Console.WriteLine("\tCalling MarshalStructAsParam_AsSeqByValOut11...");
                    if (!MarshalStructAsParam_AsSeqByValOut11(sourceS8))
                    {
                        Console.WriteLine("\tFAILED! Managed to Native failed in MarshalStructAsParam_AsSeqByValOut11.Expected:True;Actual:False");
                        failures++;
                    }
                    if (!Helper.ValidateS8(sourceS8, cloneS8, "MarshalStructAsParam_AsSeqByValOut11"))
                    {
                        failures++;
                    }
                    break;    
                case StructID.S9Id:
                    S9 sourceS9 = Helper.NewS9(128, new TestDelegate1(testMethod));
                    S9 cloneS9 = Helper.NewS9(128, new TestDelegate1(testMethod));

                    Console.WriteLine("\tCalling MarshalStructAsParam_AsSeqByValOut12...");
                    if (!MarshalStructAsParam_AsSeqByValOut12(sourceS9))
                    {
                        Console.WriteLine("\tFAILED! Managed to Native failed in MarshalStructAsParam_AsSeqByValOut12.Expected:True;Actual:False");
                        failures++;
                    }
                    if (!Helper.ValidateS9(sourceS9, cloneS9, "MarshalStructAsParam_AsSeqByValOut12"))
                    {
                        failures++;
                    }
                    break;    
                case StructID.IncludeOuterIntegerStructSequentialId:
                    IncludeOuterIntegerStructSequential sourceIncludeOuterIntegerStructSequential = Helper.NewIncludeOuterIntegerStructSequential(32, 32);
                    IncludeOuterIntegerStructSequential cloneIncludeOuterIntegerStructSequential = Helper.NewIncludeOuterIntegerStructSequential(32, 32);

                    Console.WriteLine("\tCalling MarshalStructAsParam_AsSeqByValOut13...");
                    if (!MarshalStructAsParam_AsSeqByValOut13(sourceIncludeOuterIntegerStructSequential))
                    {
                        Console.WriteLine("\tFAILED! Managed to Native failed in MarshalStructAsParam_AsSeqByValOut13.Expected:True;Actual:False");
                        failures++;
                    }
                    if (!Helper.ValidateIncludeOuterIntegerStructSequential(sourceIncludeOuterIntegerStructSequential, cloneIncludeOuterIntegerStructSequential, "MarshalStructAsParam_AsSeqByValOut13"))
                    {
                        failures++;
                    }
                    break;    
                case StructID.S11Id:
                    S11 sourceS11 = Helper.NewS11((int*)32, 32);
                    S11 cloneS11 = Helper.NewS11((int*)32, 32);

                    Console.WriteLine("\tCalling MarshalStructAsParam_AsSeqByValOut14...");
                    if (!MarshalStructAsParam_AsSeqByValOut14(sourceS11))
                    {
                        Console.WriteLine("\tFAILED! Managed to Native failed in MarshalStructAsParam_AsSeqByValOut14.Expected:True;Actual:False");
                        failures++;
                    }
                    if (!Helper.ValidateS11(sourceS11, cloneS11, "MarshalStructAsParam_AsSeqByValOut14"))
                    {
                        failures++;
                    }
                    break;   
                default:
                    Console.WriteLine("\tThere is not the struct id");
                    failures++;
                    break;
            }
        }
        catch (Exception e)
        {
            Console.WriteLine("Unexpected Exception:" + e.ToString());
            failures++;
        }

    }

    [SecuritySafeCritical]
    unsafe private static void MarshalStructAsParam_AsSeqByRefOut(StructID id)
    {
        try
        {
            switch (id)
            {
                case StructID.InnerSequentialId:
                    InnerSequential source_is = Helper.NewInnerSequential(1, 1.0F, "some string");
                    InnerSequential change_is = Helper.NewInnerSequential(77, 77.0F, "changed string");

                    Console.WriteLine("\tCalling MarshalStructAsParam_AsSeqByRefOut...");
                    if (!MarshalStructAsParam_AsSeqByRefOut(out source_is))
                    {
                        Console.WriteLine("\tFAILED! Managed to Native failed in MarshalStructAsParam_AsSeqByRefOut.Expected:True;Actual:False");
                        failures++;
                    }
                    if (!Helper.ValidateInnerSequential(source_is, change_is, "MarshalStructAsParam_AsSeqByRefOut"))
                    {
                        failures++;
                    }
                    break;    
                case StructID.InnerArraySequentialId:
                    InnerArraySequential source_ias = Helper.NewInnerArraySequential(1, 1.0F, "some string");
                    InnerArraySequential change_ias = Helper.NewInnerArraySequential(77, 77.0F, "changed string");

                    Console.WriteLine("\tCalling MarshalStructAsParam_AsSeqByRefOut2...");
                    if (!MarshalStructAsParam_AsSeqByRefOut2(out source_ias))
                    {
                        Console.WriteLine("\tFAILED! Managed to Native failed in MarshalStructAsParam_AsSeqByRefOut2.Expected:True;Actual:False");
                        failures++;
                    }
                    if (!Helper.ValidateInnerArraySequential(source_ias, change_ias, "MarshalStructAsParam_AsSeqByRefOut2"))
                    {
                        failures++;
                    }
                    break;    
                case StructID.CharSetAnsiSequentialId:
                    CharSetAnsiSequential source_csas = Helper.NewCharSetAnsiSequential("some string", 'c');
                    CharSetAnsiSequential changeStr1 = Helper.NewCharSetAnsiSequential("change string", 'n');

                    Console.WriteLine("\tCalling MarshalStructAsParam_AsSeqByRefOut3...");
                    if (!MarshalStructAsParam_AsSeqByRefOut3(out source_csas))
                    {
                        Console.WriteLine("\tFAILED! Managed to Native failed in MarshalStructAsParam_AsSeqByRefOut3.Expected:True;Actual:False");
                        failures++;
                    }
                    if (!Helper.ValidateCharSetAnsiSequential(source_csas, changeStr1, "MarshalStructAsParam_AsSeqByRefOut3"))
                    {
                        failures++;
                    }
                    break;    
                case StructID.CharSetUnicodeSequentialId:
                    CharSetUnicodeSequential source_csus = Helper.NewCharSetUnicodeSequential("some string", 'c');
                    CharSetUnicodeSequential change_csus = Helper.NewCharSetUnicodeSequential("change string", 'n');

                    Console.WriteLine("\tCalling MarshalStructAsParam_AsSeqByRefOut4...");
                    if (!MarshalStructAsParam_AsSeqByRefOut4(out source_csus))
                    {
                        Console.WriteLine("\tFAILED! Managed to Native failed in MarshalStructAsParam_AsSeqByRefOut4.Expected:True;Actual:False");
                        failures++;
                    }
                    if (!Helper.ValidateCharSetUnicodeSequential(source_csus, change_csus, "MarshalStructAsParam_AsSeqByRefOut4"))
                    {
                        failures++;
                    }
                    break;    
                case StructID.NumberSequentialId:
                    NumberSequential source_ns = Helper.NewNumberSequential(Int32.MinValue, UInt32.MaxValue, short.MinValue, ushort.MaxValue, byte.MinValue, sbyte.MaxValue, Int16.MinValue, UInt16.MaxValue, -1234567890, 1234567890, 32.0F, 3.2);
                    NumberSequential change_ns = Helper.NewNumberSequential(0, 32, 0, 16, 0, 8, 0, 16, 0, 64, 64.0F, 6.4);

                    Console.WriteLine("\tCalling MarshalStructAsParam_AsSeqByRefOut6...");
                    if (!MarshalStructAsParam_AsSeqByRefOut6(out source_ns))
                    {
                        Console.WriteLine("\tFAILED! Managed to Native failed in MarshalStructAsParam_AsSeqByRefOut6.Expected:True;Actual:False");
                        failures++;
                    }
                    if (!Helper.ValidateNumberSequential(source_ns, change_ns, "MarshalStructAsParam_AsSeqByRefOut6"))
                    {
                        failures++;
                    }
                    break;    
                case StructID.S3Id:
                    int[] iarr = new int[256];
                    int[] icarr = new int[256];
                    InitialArray(iarr, icarr);

                    S3 sourceS3 = Helper.NewS3(true, "some string", iarr);
                    S3 changeS3 = Helper.NewS3(false, "change string", icarr);

                    Console.WriteLine("\tCalling MarshalStructAsParam_AsSeqByRefOut7...");
                    if (!MarshalStructAsParam_AsSeqByRefOut7(out sourceS3))
                    {
                        Console.WriteLine("\tFAILED! Managed to Native failed in MarshalStructAsParam_AsSeqByRefOut7.Expected:True;Actual:False");
                        failures++;
                    }
                    if (!Helper.ValidateS3(sourceS3, changeS3, "MarshalStructAsParam_AsSeqByRefOut7"))
                    {
                        failures++;
                    }
                    break;    
                case StructID.S5Id:
                    Enum1 enums = Enum1.e1;
                    Enum1 enumch = Enum1.e2;
                    S5 sourceS5 = Helper.NewS5(32, "some string", enums);
                    S5 changeS5 = Helper.NewS5(64, "change string", enumch);

                    Console.WriteLine("\tCalling MarshalStructAsParam_AsSeqByRefOut8...");
                    if (!MarshalStructAsParam_AsSeqByRefOut8(out sourceS5))
                    {
                        Console.WriteLine("\tFAILED! Managed to Native failed in MarshalStructAsParam_AsSeqByRefOut8.Expected:True;Actual:False");
                        failures++;
                    }
                    if (!Helper.ValidateS5(sourceS5, changeS5, "MarshalStructAsParam_AsSeqByRefOut8"))
                    {
                        failures++;
                    }
                    break;    
                case StructID.StringStructSequentialAnsiId:
                    strOne = new String('a', 512);
                    strTwo = new String('b', 512);
                    StringStructSequentialAnsi source_sssa = Helper.NewStringStructSequentialAnsi(strOne, strTwo);
                    StringStructSequentialAnsi change_sssa = Helper.NewStringStructSequentialAnsi(strTwo, strOne);

                    Console.WriteLine("\tCalling MarshalStructAsParam_AsSeqByRefOut9...");
                    if (!MarshalStructAsParam_AsSeqByRefOut9(out source_sssa))
                    {
                        Console.WriteLine("\tFAILED! Managed to Native failed in MarshalStructAsParam_AsSeqByRefOut9.Expected:True;Actual:False");
                        failures++;
                    }
                    if (!Helper.ValidateStringStructSequentialAnsi(source_sssa, change_sssa, "MarshalStructAsParam_AsSeqByRefOut9"))
                    {
                        failures++;
                    }
                    break;    
                case StructID.StringStructSequentialUnicodeId:
                    strOne = new String('a', 256);
                    strTwo = new String('b', 256);
                    StringStructSequentialUnicode source_sssu = Helper.NewStringStructSequentialUnicode(strOne, strTwo);
                    StringStructSequentialUnicode change_sssu = Helper.NewStringStructSequentialUnicode(strTwo, strOne);

                    Console.WriteLine("\tCalling MarshalStructAsParam_AsSeqByRefOut10...");
                    if (!MarshalStructAsParam_AsSeqByRefOut10(out source_sssu))
                    {
                        Console.WriteLine("\tFAILED! Managed to Native failed in MarshalStructAsParam_AsSeqByRefOut10.Expected:True;Actual:False");
                        failures++;
                    }
                    if (!Helper.ValidateStringStructSequentialUnicode(source_sssu, change_sssu, "MarshalStructAsParam_AsSeqByRefOut10"))
                    {
                        failures++;
                    }
                    break;    
                case StructID.S8Id:
                    S8 sourceS8 = Helper.NewS8("hello", true, 10, 128, 128, 32);
                    S8 changeS8 = Helper.NewS8("world", false, 1, 256, 256, 64);

                    Console.WriteLine("\tCalling MarshalStructAsParam_AsSeqByRefOut11...");
                    if (!MarshalStructAsParam_AsSeqByRefOut11(out sourceS8))
                    {
                        Console.WriteLine("\tFAILED! Managed to Native failed in MarshalStructAsParam_AsSeqByRefOut11.Expected:True;Actual:False");
                        failures++;
                    }
                    if (!Helper.ValidateS8(sourceS8, changeS8, "MarshalStructAsParam_AsSeqByRefOut11"))
                    {
                        failures++;
                    }
                    break;    
                case StructID.S9Id:
                    S9 sourceS9 = Helper.NewS9(128, new TestDelegate1(testMethod));

                    Console.WriteLine("\tCalling MarshalStructAsParam_AsSeqByRefOut12...");
                    if (!MarshalStructAsParam_AsSeqByRefOut12(out sourceS9))
                    {
                        Console.WriteLine("\tFAILED! Managed to Native failed in MarshalStructAsParam_AsSeqByRefOut12.Expected:True;Actual:False");
                        failures++;
                    }
                    else if (sourceS9.i32 != 256 || sourceS9.myDelegate1 == null)
                    {
                        Console.WriteLine("\tFAILED! Native to Managed failed in MarshalStructAsParam_AsSeqByRefOut12.");
                        failures++;
                    }
                    else
                    {
                        Console.WriteLine("\tPASSED!");
                    }
                    break;    
                case StructID.IncludeOuterIntegerStructSequentialId:
                    IncludeOuterIntegerStructSequential sourceIncludeOuterIntegerStructSequential = Helper.NewIncludeOuterIntegerStructSequential(32, 32);
                    IncludeOuterIntegerStructSequential changeIncludeOuterIntegerStructSequential = Helper.NewIncludeOuterIntegerStructSequential(64, 64);

                    Console.WriteLine("\tCalling MarshalStructAsParam_AsSeqByRefOut13...");
                    if (!MarshalStructAsParam_AsSeqByRefOut13(out sourceIncludeOuterIntegerStructSequential))
                    {
                        Console.WriteLine("\tFAILED! Managed to Native failed in MarshalStructAsParam_AsSeqByRefOut13.Expected:True;Actual:False");
                        failures++;
                    }
                    if (!Helper.ValidateIncludeOuterIntegerStructSequential(sourceIncludeOuterIntegerStructSequential, changeIncludeOuterIntegerStructSequential, "MarshalStructAsParam_AsSeqByRefOut13"))
                    {
                        failures++;
                    }
                    break;    
                case StructID.S11Id:
                    S11 sourceS11 = Helper.NewS11((int*)new Int32(), 32);
                    S11 changeS11 = Helper.NewS11((int*)(32), 64);

                    Console.WriteLine("\tCalling MarshalStructAsParam_AsSeqByRefOut14...");
                    if (!MarshalStructAsParam_AsSeqByRefOut14(out sourceS11))
                    {
                        Console.WriteLine("\tFAILED! Managed to Native failed in MarshalStructAsParam_AsSeqByRefOut14.Expected:True;Actual:False");
                        failures++;
                    }
                    if (!Helper.ValidateS11(sourceS11, changeS11, "MarshalStructAsParam_AsSeqByRefOut14"))
                    {
                        failures++;
                    }
                    break;  
                default:
                    Console.WriteLine("\tThere is not the struct id");
                    failures++;
                    break;
            }
        }
        catch (Exception e)
        {
            Console.WriteLine("Unexpected Exception:" + e.ToString());
            failures++;
        }
    }

    [SecuritySafeCritical]
    unsafe private static void MarshalStructAsParam_AsSeqByValInOut(StructID id)
    {
        try
        {
            switch (id)
            {
                case StructID.InnerSequentialId:
                    InnerSequential source_is = Helper.NewInnerSequential(1, 1.0F, "some string");
                    InnerSequential clone_is = Helper.NewInnerSequential(1, 1.0F, "some string");

                    Console.WriteLine("\tCalling MarshalStructAsParam_AsSeqByValInOut...");
                    if (!MarshalStructAsParam_AsSeqByValInOut(source_is))
                    {
                        Console.WriteLine("\tFAILED! Managed to Native failed in MarshalStructAsParam_AsSeqByValInOut.Expected:True;Actual:False");
                        failures++;
                    }
                    if (!Helper.ValidateInnerSequential(source_is, clone_is, "MarshalStructAsParam_AsSeqByValInOut"))
                    {
                        failures++;
                    }
                    break;    
                case StructID.InnerArraySequentialId:
                    InnerArraySequential source_ias = Helper.NewInnerArraySequential(1, 1.0F, "some string");
                    InnerArraySequential clone_ias = Helper.NewInnerArraySequential(1, 1.0F, "some string");

                    Console.WriteLine("\tCalling MarshalStructAsParam_AsSeqByValInOut2...");
                    if (!MarshalStructAsParam_AsSeqByValInOut2(source_ias))
                    {
                        Console.WriteLine("\tFAILED! Managed to Native failed in MarshalStructAsParam_AsSeqByValInOut2.Expected:True;Actual:False");
                        failures++;
                    }
                    if (!Helper.ValidateInnerArraySequential(source_ias, clone_ias, "MarshalStructAsParam_AsSeqByValInOut2"))
                    {
                        failures++;
                    }
                    break;    
                case StructID.CharSetAnsiSequentialId:
                    CharSetAnsiSequential source_csas = Helper.NewCharSetAnsiSequential("some string", 'c');
                    CharSetAnsiSequential clone_csas = Helper.NewCharSetAnsiSequential("some string", 'c');

                    Console.WriteLine("\tCalling MarshalStructAsParam_AsSeqByValInOut3...");
                    if (!MarshalStructAsParam_AsSeqByValInOut3(source_csas))
                    {
                        Console.WriteLine("\tFAILED! Managed to Native failed in MarshalStructAsParam_AsSeqByValInOut3.Expected:True;Actual:False");
                        failures++;
                    }
                    if (!Helper.ValidateCharSetAnsiSequential(source_csas, clone_csas, "MarshalStructAsParam_AsSeqByValInOut3"))
                    {
                        failures++;
                    }
                    break;    
                case StructID.CharSetUnicodeSequentialId:
                    CharSetUnicodeSequential source_csus = Helper.NewCharSetUnicodeSequential("some string", 'c');
                    CharSetUnicodeSequential clone_csus = Helper.NewCharSetUnicodeSequential("some string", 'c');

                    Console.WriteLine("\tCalling MarshalStructAsParam_AsSeqByValInOut4...");
                    if (!MarshalStructAsParam_AsSeqByValInOut4(source_csus))
                    {
                        Console.WriteLine("\tFAILED! Managed to Native failed in MarshalStructAsParam_AsSeqByValInOut4.Expected:True;Actual:False");
                        failures++;
                    }
                    if (!Helper.ValidateCharSetUnicodeSequential(source_csus, clone_csus, "MarshalStructAsParam_AsSeqByValInOut4"))
                    {
                        failures++;
                    }
                    break;    
                case StructID.NumberSequentialId:
                    NumberSequential source_ns = Helper.NewNumberSequential(Int32.MinValue, UInt32.MaxValue, short.MinValue, ushort.MaxValue, byte.MinValue, sbyte.MaxValue, Int16.MinValue, UInt16.MaxValue, -1234567890, 1234567890, 32.0F, 3.2);
                    NumberSequential clone_ns = Helper.NewNumberSequential(Int32.MinValue, UInt32.MaxValue, short.MinValue, ushort.MaxValue, byte.MinValue, sbyte.MaxValue, Int16.MinValue, UInt16.MaxValue, -1234567890, 1234567890, 32.0F, 3.2);

                    Console.WriteLine("\tCalling MarshalStructAsParam_AsSeqByValInOut6...");
                    if (!MarshalStructAsParam_AsSeqByValInOut6(source_ns))
                    {
                        Console.WriteLine("\tFAILED! Managed to Native failed in MarshalStructAsParam_AsSeqByValInOut6.Expected:True;Actual:False");
                        failures++;
                    }
                    if (!Helper.ValidateNumberSequential(source_ns, clone_ns, "MarshalStructAsParam_AsSeqByValInOut6"))
                    {
                        failures++;
                    }
                    break;    
                case StructID.S3Id:
                    int[] iarr = new int[256];
                    int[] icarr = new int[256];
                    InitialArray(iarr, icarr);

                    S3 sourceS3 = Helper.NewS3(true, "some string", iarr);
                    S3 cloneS3 = Helper.NewS3(true, "some string", iarr);

                    Console.WriteLine("\tCalling MarshalStructAsParam_AsSeqByValInOut7...");
                    if (!MarshalStructAsParam_AsSeqByValInOut7(sourceS3))
                    {
                        Console.WriteLine("\tFAILED! Managed to Native failed in MarshalStructAsParam_AsSeqByValInOut7.Expected:True;Actual:False");
                        failures++;
                    }
                    if (!Helper.ValidateS3(sourceS3, cloneS3, "MarshalStructAsParam_AsSeqByValInOut7"))
                    {
                        failures++;
                    }
                    break;    
                case StructID.S5Id:
                    Enum1 enums = Enum1.e1;
                    Enum1 enumcl = Enum1.e1;
                    S5 sourceS5 = Helper.NewS5(32, "some string", enums);
                    S5 cloneS5 = Helper.NewS5(32, "some string", enumcl);

                    Console.WriteLine("\tCalling MarshalStructAsParam_AsSeqByValInOut8...");
                    if (!MarshalStructAsParam_AsSeqByValInOut8(sourceS5))
                    {
                        Console.WriteLine("\tFAILED! Managed to Native failed in MarshalStructAsParam_AsSeqByValInOut8.Expected:True;Actual:False");
                        failures++;
                    }
                    if (!Helper.ValidateS5(sourceS5, cloneS5, "MarshalStructAsParam_AsSeqByValInOut8"))
                    {
                        failures++;
                    }
                    break;    
                case StructID.StringStructSequentialAnsiId:
                    strOne = new String('a', 512);
                    strTwo = new String('b', 512);
                    StringStructSequentialAnsi source_sssa = Helper.NewStringStructSequentialAnsi(strOne, strTwo);
                    StringStructSequentialAnsi clone_sssa = Helper.NewStringStructSequentialAnsi(strOne, strTwo);

                    Console.WriteLine("\tCalling MarshalStructAsParam_AsSeqByValInOut9...");
                    if (!MarshalStructAsParam_AsSeqByValInOut9(source_sssa))
                    {
                        Console.WriteLine("\tFAILED! Managed to Native failed in MarshalStructAsParam_AsSeqByValInOut9.Expected:True;Actual:False");
                        failures++;
                    }
                    if (!Helper.ValidateStringStructSequentialAnsi(source_sssa, clone_sssa, "MarshalStructAsParam_AsSeqByValInOut9"))
                    {
                        failures++;
                    }
                    break;    
                case StructID.StringStructSequentialUnicodeId:
                    strOne = new String('a', 256);
                    strTwo = new String('b', 256);
                    StringStructSequentialUnicode source_sssu = Helper.NewStringStructSequentialUnicode(strOne, strTwo);
                    StringStructSequentialUnicode clone_sssu = Helper.NewStringStructSequentialUnicode(strOne, strTwo);

                    Console.WriteLine("\tCalling MarshalStructAsParam_AsSeqByValInOut10...");
                    if (!MarshalStructAsParam_AsSeqByValInOut10(source_sssu))
                    {
                        Console.WriteLine("\tFAILED! Managed to Native failed in MarshalStructAsParam_AsSeqByValInOut10.Expected:True;Actual:False");
                        failures++;
                    }
                    if (!Helper.ValidateStringStructSequentialUnicode(source_sssu, clone_sssu, "MarshalStructAsParam_AsSeqByValInOut10"))
                    {
                        failures++;
                    }
                    break;    
                case StructID.S8Id:
                    S8 sourceS8 = Helper.NewS8("hello", true, 10, 128, 128, 32);
                    S8 cloneS8 = Helper.NewS8("hello", true, 10, 128, 128, 32);

                    Console.WriteLine("\tCalling MarshalStructAsParam_AsSeqByValInOut11...");
                    if (!MarshalStructAsParam_AsSeqByValInOut11(sourceS8))
                    {
                        Console.WriteLine("\tFAILED! Managed to Native failed in MarshalStructAsParam_AsSeqByValInOut11.Expected:True;Actual:False");
                        failures++;
                    }
                    if (!Helper.ValidateS8(sourceS8, cloneS8, "MarshalStructAsParam_AsSeqByValInOut11"))
                    {
                        failures++;
                    }
                    break;    
                case StructID.S9Id:
                    S9 sourceS9 = Helper.NewS9(128, new TestDelegate1(testMethod));
                    S9 cloneS9 = Helper.NewS9(128, new TestDelegate1(testMethod));

                    Console.WriteLine("\tCalling MarshalStructAsParam_AsSeqByValInOut12...");
                    if (!MarshalStructAsParam_AsSeqByValInOut12(sourceS9))
                    {
                        Console.WriteLine("\tFAILED! Managed to Native failed in MarshalStructAsParam_AsSeqByValInOut12.Expected:True;Actual:False");
                        failures++;
                    }
                    if (!Helper.ValidateS9(sourceS9, cloneS9, "MarshalStructAsParam_AsSeqByValInOut12"))
                    {
                        failures++;
                    }
                    break;    
                case StructID.IncludeOuterIntegerStructSequentialId:
                    IncludeOuterIntegerStructSequential sourceIncludeOuterIntegerStructSequential = Helper.NewIncludeOuterIntegerStructSequential(32, 32);
                    IncludeOuterIntegerStructSequential cloneIncludeOuterIntegerStructSequential = Helper.NewIncludeOuterIntegerStructSequential(32, 32);

                    Console.WriteLine("\tCalling MarshalStructAsParam_AsSeqByValInOut13...");
                    if (!MarshalStructAsParam_AsSeqByValInOut13(sourceIncludeOuterIntegerStructSequential))
                    {
                        Console.WriteLine("\tFAILED! Managed to Native failed in MarshalStructAsParam_AsSeqByValInOut13.Expected:True;Actual:False");
                        failures++;
                    }
                    if (!Helper.ValidateIncludeOuterIntegerStructSequential(sourceIncludeOuterIntegerStructSequential, cloneIncludeOuterIntegerStructSequential, "MarshalStructAsParam_AsSeqByValInOut13"))
                    {
                        failures++;
                    }
                    break;    
                case StructID.S11Id:
                    S11 sourceS11 = Helper.NewS11((int*)new Int32(), 32);
                    S11 cloneS11 = Helper.NewS11((int*)new Int64(), 32);

                    Console.WriteLine("\tCalling MarshalStructAsParam_AsSeqByValInOut14...");
                    if (!MarshalStructAsParam_AsSeqByValInOut14(sourceS11))
                    {
                        Console.WriteLine("\tFAILED! Managed to Native failed in MarshalStructAsParam_AsSeqByValInOut14.Expected:True;Actual:False");
                        failures++;
                    }
                    if (!Helper.ValidateS11(sourceS11, cloneS11, "MarshalStructAsParam_AsSeqByValInOut14"))
                    {
                        failures++;
                    }
                    break;    
                default:
                    Console.WriteLine("\tThere is not the struct id");
                    failures++;
                    break;
            }
        }
        catch (Exception e)
        {
            Console.WriteLine("Unexpected Exception:" + e.ToString());
            failures++;
        }

    }

    [SecuritySafeCritical]
    unsafe private static void MarshalStructAsParam_AsSeqByRefInOut(StructID id)
    {
        try
        {
            switch (id)
            {
                case StructID.InnerSequentialId:
                    InnerSequential source_is = Helper.NewInnerSequential(1, 1.0F, "some string");
                    InnerSequential change_is = Helper.NewInnerSequential(77, 77.0F, "changed string");

                    Console.WriteLine("\tCalling MarshalStructAsParam_AsSeqByRefInOut...");
                    if (!MarshalStructAsParam_AsSeqByRefInOut(ref source_is))
                    {
                        Console.WriteLine("\tFAILED! Managed to Native failed in MarshalStructAsParam_AsSeqByRefInOut.Expected:True;Actual:False");
                        failures++;
                    }
                    if (!Helper.ValidateInnerSequential(source_is, change_is, "MarshalStructAsParam_AsSeqByRefInOut"))
                    {
                        failures++;
                    }
                    break;    
                case StructID.InnerArraySequentialId:
                    InnerArraySequential source_ias = Helper.NewInnerArraySequential(1, 1.0F, "some string");
                    InnerArraySequential change_ias = Helper.NewInnerArraySequential(77, 77.0F, "changed string");

                    Console.WriteLine("\tCalling MarshalStructAsParam_AsSeqByRefInOut2...");
                    if (!MarshalStructAsParam_AsSeqByRefInOut2(ref source_ias))
                    {
                        Console.WriteLine("\tFAILED! Managed to Native failed in MarshalStructAsParam_AsSeqByRefInOut2.Expected:True;Actual:False");
                        failures++;
                    }
                    if (!Helper.ValidateInnerArraySequential(source_ias, change_ias, "MarshalStructAsParam_AsSeqByRefInOut2"))
                    {
                        failures++;
                    }
                    break;    
                case StructID.CharSetAnsiSequentialId:
                    CharSetAnsiSequential source_csas = Helper.NewCharSetAnsiSequential("some string", 'c');
                    CharSetAnsiSequential changeStr1 = Helper.NewCharSetAnsiSequential("change string", 'n');

                    Console.WriteLine("\tCalling MarshalStructAsParam_AsSeqByRefInOut3...");
                    if (!MarshalStructAsParam_AsSeqByRefInOut3(ref source_csas))
                    {
                        Console.WriteLine("\tFAILED! Managed to Native failed in MarshalStructAsParam_AsSeqByRefInOut3.Expected:True;Actual:False");
                        failures++;
                    }
                    if (!Helper.ValidateCharSetAnsiSequential(source_csas, changeStr1, "MarshalStructAsParam_AsSeqByRefInOut3"))
                    {
                        failures++;
                    }
                    break;    
                case StructID.CharSetUnicodeSequentialId:
                    CharSetUnicodeSequential source_csus = Helper.NewCharSetUnicodeSequential("some string", 'c');
                    CharSetUnicodeSequential change_csus = Helper.NewCharSetUnicodeSequential("change string", 'n');

                    Console.WriteLine("\tCalling MarshalStructAsParam_AsSeqByRefInOut4...");
                    if (!MarshalStructAsParam_AsSeqByRefInOut4(ref source_csus))
                    {
                        Console.WriteLine("\tFAILED! Managed to Native failed in MarshalStructAsParam_AsSeqByRefInOut4.Expected:True;Actual:False");
                        failures++;
                    }
                    if (!Helper.ValidateCharSetUnicodeSequential(source_csus, change_csus, "MarshalStructAsParam_AsSeqByRefInOut4"))
                    {
                        failures++;
                    }
                    break;    
                case StructID.NumberSequentialId:
                    NumberSequential source_ns = Helper.NewNumberSequential(Int32.MinValue, UInt32.MaxValue, short.MinValue, ushort.MaxValue, byte.MinValue, sbyte.MaxValue, Int16.MinValue, UInt16.MaxValue, -1234567890, 1234567890, 32.0F, 3.2);
                    NumberSequential change_ns = Helper.NewNumberSequential(0, 32, 0, 16, 0, 8, 0, 16, 0, 64, 64.0F, 6.4);

                    Console.WriteLine("\tCalling MarshalStructAsParam_AsSeqByRefInOut6...");
                    if (!MarshalStructAsParam_AsSeqByRefInOut6(ref source_ns))
                    {
                        Console.WriteLine("\tFAILED! Managed to Native failed in MarshalStructAsParam_AsSeqByRefInOut6.Expected:True;Actual:False");
                        failures++;
                    }
                    if (!Helper.ValidateNumberSequential(source_ns, change_ns, "MarshalStructAsParam_AsSeqByRefInOut6"))
                    {
                        failures++;
                    }
                    break;    
                case StructID.S3Id:
                    int[] iarr = new int[256];
                    int[] icarr = new int[256];
                    InitialArray(iarr, icarr);

                    S3 sourceS3 = Helper.NewS3(true, "some string", iarr);
                    S3 changeS3 = Helper.NewS3(false, "change string", icarr);

                    Console.WriteLine("\tCalling MarshalStructAsParam_AsSeqByRefInOut7...");
                    if (!MarshalStructAsParam_AsSeqByRefInOut7(ref sourceS3))
                    {
                        Console.WriteLine("\tFAILED! Managed to Native failed in MarshalStructAsParam_AsSeqByRefInOut7.Expected:True;Actual:False");
                        failures++;
                    }
                    if (!Helper.ValidateS3(sourceS3, changeS3, "MarshalStructAsParam_AsSeqByRefInOut7"))
                    {
                        failures++;
                    }
                    break;    
                case StructID.S5Id:
                    Enum1 enums = Enum1.e1;
                    Enum1 enumch = Enum1.e2;
                    S5 sourceS5 = Helper.NewS5(32, "some string", enums);
                    S5 changeS5 = Helper.NewS5(64, "change string", enumch);

                    Console.WriteLine("\tCalling MarshalStructAsParam_AsSeqByRefInOut8...");
                    if (!MarshalStructAsParam_AsSeqByRefInOut8(ref sourceS5))
                    {
                        Console.WriteLine("\tFAILED! Managed to Native failed in MarshalStructAsParam_AsSeqByRefInOut8.Expected:True;Actual:False");
                        failures++;
                    }
                    if (!Helper.ValidateS5(sourceS5, changeS5, "MarshalStructAsParam_AsSeqByRefInOut8"))
                    {
                        failures++;
                    }
                    break;    
                case StructID.StringStructSequentialAnsiId:
                    strOne = new String('a', 512);
                    strTwo = new String('b', 512);
                    StringStructSequentialAnsi source_sssa = Helper.NewStringStructSequentialAnsi(strOne, strTwo);
                    StringStructSequentialAnsi change_sssa = Helper.NewStringStructSequentialAnsi(strTwo, strOne);

                    Console.WriteLine("\tCalling MarshalStructAsParam_AsSeqByRefInOut9...");
                    if (!MarshalStructAsParam_AsSeqByRefInOut9(ref source_sssa))
                    {
                        Console.WriteLine("\tFAILED! Managed to Native failed in MarshalStructAsParam_AsSeqByRefInOut9.Expected:True;Actual:False");
                        failures++;
                    }
                    if (!Helper.ValidateStringStructSequentialAnsi(source_sssa, change_sssa, "MarshalStructAsParam_AsSeqByRefInOut9"))
                    {
                        failures++;
                    }
                    break;    
                case StructID.StringStructSequentialUnicodeId:
                    strOne = new String('a', 256);
                    strTwo = new String('b', 256);
                    StringStructSequentialUnicode source_sssu = Helper.NewStringStructSequentialUnicode(strOne, strTwo);
                    StringStructSequentialUnicode change_sssu = Helper.NewStringStructSequentialUnicode(strTwo, strOne);

                    Console.WriteLine("\tCalling MarshalStructAsParam_AsSeqByRefInOut10...");
                    if (!MarshalStructAsParam_AsSeqByRefInOut10(ref source_sssu))
                    {
                        Console.WriteLine("\tFAILED! Managed to Native failed in MarshalStructAsParam_AsSeqByRefInOut10.Expected:True;Actual:False");
                        failures++;
                    }
                    if (!Helper.ValidateStringStructSequentialUnicode(source_sssu, change_sssu, "MarshalStructAsParam_AsSeqByRefInOut10"))
                    {
                        failures++;
                    }
                    break;    
                case StructID.S8Id:
                    S8 sourceS8 = Helper.NewS8("hello", true, 10, 128, 128, 32);
                    S8 changeS8 = Helper.NewS8("world", false, 1, 256, 256, 64);

                    Console.WriteLine("\tCalling MarshalStructAsParam_AsSeqByRefInOut11...");
                    if (!MarshalStructAsParam_AsSeqByRefInOut11(ref sourceS8))
                    {
                        Console.WriteLine("\tFAILED! Managed to Native failed in MarshalStructAsParam_AsSeqByRefInOut11.Expected:True;Actual:False");
                        failures++;
                    }
                    if (!Helper.ValidateS8(sourceS8, changeS8, "MarshalStructAsParam_AsSeqByRefInOut11"))
                    {
                        failures++;
                    }
                    break;    
                case StructID.S9Id:
                    S9 sourceS9 = Helper.NewS9(128, new TestDelegate1(testMethod));
                    S9 changeS9 = Helper.NewS9(256, null);

                    Console.WriteLine("\tCalling MarshalStructAsParam_AsSeqByRefInOut12...");
                    if (!MarshalStructAsParam_AsSeqByRefInOut12(ref sourceS9))
                    {
                        Console.WriteLine("\tFAILED! Managed to Native failed in MarshalStructAsParam_AsSeqByRefInOut12.Expected:True;Actual:False");
                        failures++;
                    }
                    if (!Helper.ValidateS9(sourceS9, changeS9, "MarshalStructAsParam_AsSeqByRefInOut12"))
                    {
                        failures++;
                    }
                    break;    
                case StructID.IncludeOuterIntegerStructSequentialId:
                    IncludeOuterIntegerStructSequential sourceIncludeOuterIntegerStructSequential = Helper.NewIncludeOuterIntegerStructSequential(32, 32);
                    IncludeOuterIntegerStructSequential changeIncludeOuterIntegerStructSequential = Helper.NewIncludeOuterIntegerStructSequential(64, 64);

                    Console.WriteLine("\tCalling MarshalStructAsParam_AsSeqByRefInOut13...");
                    if (!MarshalStructAsParam_AsSeqByRefInOut13(ref sourceIncludeOuterIntegerStructSequential))
                    {
                        Console.WriteLine("\tFAILED! Managed to Native failed in MarshalStructAsParam_AsSeqByRefInOut13.Expected:True;Actual:False");
                        failures++;
                    }
                    if (!Helper.ValidateIncludeOuterIntegerStructSequential(sourceIncludeOuterIntegerStructSequential, changeIncludeOuterIntegerStructSequential, "MarshalStructAsParam_AsSeqByRefInOut13"))
                    {
                        failures++;
                    }
                    break;    
                case StructID.S11Id:
                    S11 sourceS11 = Helper.NewS11((int*)new Int32(), 32);
                    S11 changeS11 = Helper.NewS11((int*)(32), 64);

                    Console.WriteLine("\tCalling MarshalStructAsParam_AsSeqByRefInOut14...");
                    if (!MarshalStructAsParam_AsSeqByRefInOut14(ref sourceS11))
                    {
                        Console.WriteLine("\tFAILED! Managed to Native failed in MarshalStructAsParam_AsSeqByRefInOut14.Expected:True;Actual:False");
                        failures++;
                    }
                    if (!Helper.ValidateS11(sourceS11, changeS11, "MarshalStructAsParam_AsSeqByRefInOut14"))
                    {
                        failures++;
                    }
                    break;    
                default:
                    Console.WriteLine("\tThere is not the struct id");
                    failures++;
                    break;
            }
        }
        catch (Exception e)
        {
            Console.WriteLine("Unexpected Exception:" + e.ToString());
            failures++;
        }
    }
    #endregion

    [SecuritySafeCritical]
    private static void RunMarshalSeqStructAsParamByVal()
    {
        Console.WriteLine("\nVerify marshal sequential layout struct as param as ByVal");
#if _BUG_MARSHALSTRUCTSEQ
        //MarshalStructAsParam_AsSeqByVal(StructID.InnerSequentialId);
#endif
        MarshalStructAsParam_AsSeqByVal(StructID.InnerArraySequentialId);
        MarshalStructAsParam_AsSeqByVal(StructID.CharSetAnsiSequentialId);
        MarshalStructAsParam_AsSeqByVal(StructID.CharSetUnicodeSequentialId);
        MarshalStructAsParam_AsSeqByVal(StructID.NumberSequentialId);
#if _BUG_MARSHALSTRUCTSEQ
        //MarshalStructAsParam_AsSeqByVal(StructID.S3Id);
        //MarshalStructAsParam_AsSeqByVal(StructID.S5Id);
#endif
        MarshalStructAsParam_AsSeqByVal(StructID.StringStructSequentialAnsiId);
        MarshalStructAsParam_AsSeqByVal(StructID.StringStructSequentialUnicodeId);
        MarshalStructAsParam_AsSeqByVal(StructID.S8Id);
        MarshalStructAsParam_AsSeqByVal(StructID.S9Id);
        MarshalStructAsParam_AsSeqByVal(StructID.IncludeOuterIntegerStructSequentialId);
        MarshalStructAsParam_AsSeqByVal(StructID.S11Id);
        MarshalStructAsParam_AsSeqByVal(StructID.AutoStringId);
        MarshalStructAsParam_AsSeqByVal(StructID.IntWithInnerSequentialId);
        MarshalStructAsParam_AsSeqByVal(StructID.SequentialWrapperId);
        MarshalStructAsParam_AsSeqByVal(StructID.SequentialDoubleWrapperId);
        MarshalStructAsParam_AsSeqByVal(StructID.AggregateSequentialWrapperId);
        MarshalStructAsParam_AsSeqByVal(StructID.FixedBufferClassificationTestId);
        MarshalStructAsParam_AsSeqByVal(StructID.HFAId);
        MarshalStructAsParam_AsSeqByVal(StructID.DoubleHFAId);
    }

    [SecuritySafeCritical]
    private static void RunMarshalSeqStructAsParamByRef()
    {
        Console.WriteLine("\nVerify marshal sequential layout struct as param as ByRef");
#if _BUG_MARSHALSTRUCTSEQ
        //MarshalStructAsParam_AsSeqByRef(StructID.InnerSequentialId);
#endif
        MarshalStructAsParam_AsSeqByRef(StructID.InnerArraySequentialId);
        MarshalStructAsParam_AsSeqByRef(StructID.CharSetAnsiSequentialId);
        MarshalStructAsParam_AsSeqByRef(StructID.CharSetUnicodeSequentialId);
        MarshalStructAsParam_AsSeqByRef(StructID.NumberSequentialId);
#if _BUG_MARSHALSTRUCTSEQ
        //MarshalStructAsParam_AsSeqByRef(StructID.S3Id);
        //MarshalStructAsParam_AsSeqByRef(StructID.S5Id);
#endif
        MarshalStructAsParam_AsSeqByRef(StructID.StringStructSequentialAnsiId);
        MarshalStructAsParam_AsSeqByRef(StructID.StringStructSequentialUnicodeId);
        MarshalStructAsParam_AsSeqByRef(StructID.S8Id);
        MarshalStructAsParam_AsSeqByRef(StructID.S9Id);
        MarshalStructAsParam_AsSeqByRef(StructID.IncludeOuterIntegerStructSequentialId);
        MarshalStructAsParam_AsSeqByRef(StructID.S11Id);
    }

    [SecuritySafeCritical]
    private static void RunMarshalSeqStructAsParamByValIn()
    {
        Console.WriteLine("\nVerify marshal sequential layout struct as param as ByValIn");
#if _BUG_MARSHALSTRUCTSEQ
        MarshalStructAsParam_AsSeqByValIn(StructID.InnerSequentialId);
#endif
        MarshalStructAsParam_AsSeqByValIn(StructID.InnerArraySequentialId);
        MarshalStructAsParam_AsSeqByValIn(StructID.CharSetAnsiSequentialId);
        MarshalStructAsParam_AsSeqByValIn(StructID.CharSetUnicodeSequentialId);
        MarshalStructAsParam_AsSeqByValIn(StructID.NumberSequentialId);
#if _BUG_MARSHALSTRUCTSEQ
        MarshalStructAsParam_AsSeqByValIn(StructID.S3Id);
        MarshalStructAsParam_AsSeqByValIn(StructID.S5Id);
#endif
        MarshalStructAsParam_AsSeqByValIn(StructID.StringStructSequentialAnsiId);
        MarshalStructAsParam_AsSeqByValIn(StructID.StringStructSequentialUnicodeId);
        MarshalStructAsParam_AsSeqByValIn(StructID.S8Id);
        MarshalStructAsParam_AsSeqByValIn(StructID.S9Id);
        MarshalStructAsParam_AsSeqByValIn(StructID.IncludeOuterIntegerStructSequentialId);
        MarshalStructAsParam_AsSeqByValIn(StructID.S11Id);
    }

    [SecuritySafeCritical]
    private static void RunMarshalSeqStructAsParamByRefIn()
    {
        Console.WriteLine("\nVerify marshal sequential layout struct as param as ByRefIn");
#if _BUG_MARSHALSTRUCTSEQ
        MarshalStructAsParam_AsSeqByRefIn(StructID.InnerSequentialId);
#endif
        MarshalStructAsParam_AsSeqByRefIn(StructID.InnerArraySequentialId);
        MarshalStructAsParam_AsSeqByRefIn(StructID.CharSetAnsiSequentialId);
        MarshalStructAsParam_AsSeqByRefIn(StructID.CharSetUnicodeSequentialId);
        MarshalStructAsParam_AsSeqByRefIn(StructID.NumberSequentialId);
#if _BUG_MARSHALSTRUCTSEQ
        MarshalStructAsParam_AsSeqByRefIn(StructID.S3Id);
        MarshalStructAsParam_AsSeqByRefIn(StructID.S5Id);
#endif
        MarshalStructAsParam_AsSeqByRefIn(StructID.StringStructSequentialAnsiId);
        MarshalStructAsParam_AsSeqByRefIn(StructID.StringStructSequentialUnicodeId);
        MarshalStructAsParam_AsSeqByRefIn(StructID.S8Id);
        MarshalStructAsParam_AsSeqByRefIn(StructID.S9Id);
        MarshalStructAsParam_AsSeqByRefIn(StructID.IncludeOuterIntegerStructSequentialId);
        MarshalStructAsParam_AsSeqByRefIn(StructID.S11Id);
    }

    [SecuritySafeCritical]
    private static void RunMarshalSeqStructAsParamByValOut()
    {
        Console.WriteLine("\nVerify marshal sequential layout struct as param as ByValOut");
#if _BUG_MARSHALSTRUCTSEQ
        MarshalStructAsParam_AsSeqByValOut(StructID.InnerSequentialId);
#endif
        MarshalStructAsParam_AsSeqByValOut(StructID.InnerArraySequentialId);
        MarshalStructAsParam_AsSeqByValOut(StructID.CharSetAnsiSequentialId);
        MarshalStructAsParam_AsSeqByValOut(StructID.CharSetUnicodeSequentialId);
        MarshalStructAsParam_AsSeqByValOut(StructID.NumberSequentialId);
#if _BUG_MARSHALSTRUCTSEQ
        MarshalStructAsParam_AsSeqByValOut(StructID.S3Id);
        MarshalStructAsParam_AsSeqByValOut(StructID.S5Id);
#endif
        MarshalStructAsParam_AsSeqByValOut(StructID.StringStructSequentialAnsiId);
        MarshalStructAsParam_AsSeqByValOut(StructID.StringStructSequentialUnicodeId);
        MarshalStructAsParam_AsSeqByValOut(StructID.S8Id);
        MarshalStructAsParam_AsSeqByValOut(StructID.S9Id);
        MarshalStructAsParam_AsSeqByValOut(StructID.IncludeOuterIntegerStructSequentialId);
        MarshalStructAsParam_AsSeqByValOut(StructID.S11Id);
    }

    [SecuritySafeCritical]
    private static void RunMarshalSeqStructAsParamByRefOut()
    {
        Console.WriteLine("\nVerify marshal sequential layout struct as param as ByRefOut");
#if _BUG_MARSHALSTRUCTSEQ
        MarshalStructAsParam_AsSeqByRefOut(StructID.InnerSequentialId);
#endif
        MarshalStructAsParam_AsSeqByRefOut(StructID.InnerArraySequentialId);
        MarshalStructAsParam_AsSeqByRefOut(StructID.CharSetAnsiSequentialId);
        MarshalStructAsParam_AsSeqByRefOut(StructID.CharSetUnicodeSequentialId);
        MarshalStructAsParam_AsSeqByRefOut(StructID.NumberSequentialId);
#if _BUG_MARSHALSTRUCTSEQ
        MarshalStructAsParam_AsSeqByRefOut(StructID.S3Id);
        MarshalStructAsParam_AsSeqByRefOut(StructID.S5Id);
#endif
        MarshalStructAsParam_AsSeqByRefOut(StructID.StringStructSequentialAnsiId);
        MarshalStructAsParam_AsSeqByRefOut(StructID.StringStructSequentialUnicodeId);
        MarshalStructAsParam_AsSeqByRefOut(StructID.S8Id);
        MarshalStructAsParam_AsSeqByRefOut(StructID.S9Id);
        MarshalStructAsParam_AsSeqByRefOut(StructID.IncludeOuterIntegerStructSequentialId);
        MarshalStructAsParam_AsSeqByRefOut(StructID.S11Id);
    }

    [SecuritySafeCritical]
    private static void RunMarshalSeqStructAsParamByValInOut()
    {
        Console.WriteLine("\nVerify marshal sequential layout struct as param as ByValInOut");
#if _BUG_MARSHALSTRUCTSEQ
        MarshalStructAsParam_AsSeqByValInOut(StructID.InnerSequentialId);
#endif
        MarshalStructAsParam_AsSeqByValInOut(StructID.InnerArraySequentialId);
        MarshalStructAsParam_AsSeqByValInOut(StructID.CharSetAnsiSequentialId);
        MarshalStructAsParam_AsSeqByValInOut(StructID.CharSetUnicodeSequentialId);
        MarshalStructAsParam_AsSeqByValInOut(StructID.NumberSequentialId);
#if _BUG_MARSHALSTRUCTSEQ
        MarshalStructAsParam_AsSeqByValInOut(StructID.S3Id);
        MarshalStructAsParam_AsSeqByValInOut(StructID.S5Id);
#endif
        MarshalStructAsParam_AsSeqByValInOut(StructID.StringStructSequentialAnsiId);
        MarshalStructAsParam_AsSeqByValInOut(StructID.StringStructSequentialUnicodeId);
        MarshalStructAsParam_AsSeqByValInOut(StructID.S8Id);
        MarshalStructAsParam_AsSeqByValInOut(StructID.S9Id);
        MarshalStructAsParam_AsSeqByValInOut(StructID.IncludeOuterIntegerStructSequentialId);
        MarshalStructAsParam_AsSeqByValInOut(StructID.S11Id);
    }

    [SecuritySafeCritical]
    private static void RunMarshalSeqStructAsParamByRefInOut()
    {
        Console.WriteLine("\nVerify marshal sequential layout struct as param as ByRefInOut");
#if _BUG_MARSHALSTRUCTSEQ
        MarshalStructAsParam_AsSeqByRefInOut(StructID.InnerSequentialId);
#endif
        MarshalStructAsParam_AsSeqByRefInOut(StructID.InnerArraySequentialId);
        MarshalStructAsParam_AsSeqByRefInOut(StructID.CharSetAnsiSequentialId);
        MarshalStructAsParam_AsSeqByRefInOut(StructID.CharSetUnicodeSequentialId);
        MarshalStructAsParam_AsSeqByRefInOut(StructID.NumberSequentialId);
#if _BUG_MARSHALSTRUCTSEQ
        MarshalStructAsParam_AsSeqByRefInOut(StructID.S3Id);
        MarshalStructAsParam_AsSeqByRefInOut(StructID.S5Id);
#endif
        MarshalStructAsParam_AsSeqByRefInOut(StructID.StringStructSequentialAnsiId);
        MarshalStructAsParam_AsSeqByRefInOut(StructID.StringStructSequentialUnicodeId);
        MarshalStructAsParam_AsSeqByRefInOut(StructID.S8Id);
        MarshalStructAsParam_AsSeqByRefInOut(StructID.S9Id);
        MarshalStructAsParam_AsSeqByRefInOut(StructID.IncludeOuterIntegerStructSequentialId);
        MarshalStructAsParam_AsSeqByRefInOut(StructID.S11Id);
    }

    private static void RunMarshalSeqStructAsReturn()
    {
        Console.WriteLine("\nVerify marshalsequential layout struct as return.");

        HFA hfa = GetHFA(12.34f, 52.12f, 64.124f, 675.452351322f);
        if (hfa.f1 != 12.34f || hfa.f2 != 52.12f || hfa.f3 != 64.124f || hfa.f4 != 675.452351322f)
        {
            Console.WriteLine("4-float structure returned from native to managed failed.");
        }

        ManyInts multiples = GetMultiplesOf(2);

        int i = 1;
        foreach (int multiple in multiples)
        {
            if (multiple != 2 * i)
            {
                Console.WriteLine("Structure of 20 ints returned from native to managed failed.");
            }
            i++;
        }

        MultipleBool bools = GetBools(true, true);
        if (!bools.b1 || !bools.b2)
        {
            Console.WriteLine("Structure of two bools marshalled to BOOLs returned from native to managed failed");
        }
    }
}


   <|MERGE_RESOLUTION|>--- conflicted
+++ resolved
@@ -321,15 +321,13 @@
     static extern bool MarshalStructAsParam_AsSeqByValSequentialAggregateSequentialWrapper(AggregateSequentialWrapper wrapper);
 
     [DllImport("MarshalStructAsParam")]
-<<<<<<< HEAD
     static extern bool MarshalStructAsParam_AsSeqByValFixedBufferClassificationTest(FixedBufferClassificationTest str, float f);
     [DllImport("MarshalStructAsParam")]
     static extern bool MarshalStructAsParam_AsSeqByValFixedBufferClassificationTest(FixedBufferClassificationTestBlittable str, float f);
     [DllImport("MarshalStructAsParam")]
     static extern bool MarshalStructAsParam_AsSeqByValFixedBufferClassificationTest(FixedArrayClassificationTest str, float f);
-=======
+    [DllImport("MarshalStructAsParam")]
     static extern int GetStringLength(AutoString str);
->>>>>>> a7dd6192
 
     [DllImport("MarshalStructAsParam")]
     static extern HFA GetHFA(float f1, float f2, float f3, float f4);
