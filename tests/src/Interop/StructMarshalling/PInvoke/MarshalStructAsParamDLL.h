--- conflicted
+++ resolved
@@ -819,7 +819,6 @@
 	return true;
 }
 
-<<<<<<< HEAD
 struct HFA
 {
     float f1;
@@ -856,7 +855,8 @@
 {
     BOOL b1;
     BOOL b2;
-=======
+};
+
 struct IntWithInnerSequential
 {
     int i1;
@@ -878,5 +878,4 @@
     SequentialWrapper wrapper1;
     InnerSequential sequential;
     SequentialWrapper wrapper2;
->>>>>>> 5c480a4a
 };