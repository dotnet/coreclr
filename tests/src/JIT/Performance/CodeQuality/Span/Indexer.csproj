<Project Sdk="Microsoft.NET.Sdk">
  <!-- Always try to use latest Roslyn compiler -->
  <PropertyGroup>
    <OutputType>Exe</OutputType>
<<<<<<< HEAD
=======
    <ProjectTypeGuids>{786C830F-07A1-408B-BD7F-6EE04809D6DB};{FAE04EC0-301F-11D3-BF4B-00C04F79EFBC}</ProjectTypeGuids>
    <SolutionDir Condition="$(SolutionDir) == '' Or $(SolutionDir) == '*Undefined*'">..\..\</SolutionDir>
    <NuGetTargetMoniker>.NETStandard,Version=v1.4</NuGetTargetMoniker>
    <NuGetTargetMonikerShort>netstandard1.4</NuGetTargetMonikerShort>
    <NoWarn>$(NoWarn);xUnit1013</NoWarn>
  </PropertyGroup>
  <!-- Default configurations to help VS understand the configurations -->
  <PropertyGroup Condition=" '$(Configuration)|$(Platform)' == 'Debug|AnyCPU' ">
  </PropertyGroup>
  <PropertyGroup Condition=" '$(Configuration)|$(Platform)' == 'Release|AnyCPU' ">
>>>>>>> d0c681bc
  </PropertyGroup>
  <PropertyGroup>
    <DebugType>pdbonly</DebugType>
    <Optimize>true</Optimize>
    <AllowUnsafeBlocks>true</AllowUnsafeBlocks>
  </PropertyGroup>
  <ItemGroup>
    <Compile Include="Indexer.cs" />
  </ItemGroup>
  <PropertyGroup>
    <ProjectAssetsFile>$(JitPackagesConfigFileDirectory)benchmark\obj\project.assets.json</ProjectAssetsFile>
  </PropertyGroup>
</Project><|MERGE_RESOLUTION|>--- conflicted
+++ resolved
@@ -2,19 +2,7 @@
   <!-- Always try to use latest Roslyn compiler -->
   <PropertyGroup>
     <OutputType>Exe</OutputType>
-<<<<<<< HEAD
-=======
-    <ProjectTypeGuids>{786C830F-07A1-408B-BD7F-6EE04809D6DB};{FAE04EC0-301F-11D3-BF4B-00C04F79EFBC}</ProjectTypeGuids>
-    <SolutionDir Condition="$(SolutionDir) == '' Or $(SolutionDir) == '*Undefined*'">..\..\</SolutionDir>
-    <NuGetTargetMoniker>.NETStandard,Version=v1.4</NuGetTargetMoniker>
-    <NuGetTargetMonikerShort>netstandard1.4</NuGetTargetMonikerShort>
     <NoWarn>$(NoWarn);xUnit1013</NoWarn>
-  </PropertyGroup>
-  <!-- Default configurations to help VS understand the configurations -->
-  <PropertyGroup Condition=" '$(Configuration)|$(Platform)' == 'Debug|AnyCPU' ">
-  </PropertyGroup>
-  <PropertyGroup Condition=" '$(Configuration)|$(Platform)' == 'Release|AnyCPU' ">
->>>>>>> d0c681bc
   </PropertyGroup>
   <PropertyGroup>
     <DebugType>pdbonly</DebugType>
