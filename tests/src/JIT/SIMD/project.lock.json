--- conflicted
+++ resolved
@@ -14,11 +14,7 @@
           "lib/DNXCore50/System.Collections.dll": {}
         }
       },
-<<<<<<< HEAD
-      "System.Console/4.0.0-beta-23304": {
-=======
       "System.Console/4.0.0-beta-23302": {
->>>>>>> 508454cc
         "dependencies": {
           "System.Runtime": "4.0.20",
           "System.Runtime.InteropServices": "4.0.20",
@@ -238,11 +234,7 @@
           "lib/DNXCore50/System.Threading.Tasks.dll": {}
         }
       },
-<<<<<<< HEAD
-      "System.Threading.Thread/4.0.0-beta-23304": {
-=======
       "System.Threading.Thread/4.0.0-beta-23302": {
->>>>>>> 508454cc
         "dependencies": {
           "System.Runtime": "4.0.0"
         },
@@ -289,29 +281,13 @@
         "runtimes/win8-aot/lib/netcore50/System.Collections.dll"
       ]
     },
-<<<<<<< HEAD
-    "System.Console/4.0.0-beta-23304": {
-      "serviceable": true,
-      "sha512": "cyjEdYhKrO2NoJpq5k0KHKACkSRmZUYkicjis1IpEuxtdWxDjKfCOQlHKIi92ZF5pM3tScaqJSHnWNza9jUObA==",
-      "files": [
-        "System.Console.4.0.0-beta-23304.nupkg",
-        "System.Console.4.0.0-beta-23304.nupkg.sha512",
-=======
     "System.Console/4.0.0-beta-23302": {
       "serviceable": true,
       "sha512": "rpWEkJWW29TjVZdDz5zr8VnBv4IN9BQHmP4Ky9tEbvkdhkJRb0ZO59acXMpVD1tSM2VhGlLnq0kpdjOLNmejNA==",
       "files": [
         "System.Console.4.0.0-beta-23302.nupkg",
         "System.Console.4.0.0-beta-23302.nupkg.sha512",
->>>>>>> 508454cc
         "System.Console.nuspec",
-        "System.Console.xml",
-        "de/System.Console.xml",
-        "es/System.Console.xml",
-        "fr/System.Console.xml",
-        "it/System.Console.xml",
-        "ja/System.Console.xml",
-        "ko/System.Console.xml",
         "lib/DNXCore50/System.Console.dll",
         "lib/MonoAndroid10/_._",
         "lib/MonoTouch10/_._",
@@ -323,10 +299,7 @@
         "ref/MonoTouch10/_._",
         "ref/net46/System.Console.dll",
         "ref/xamarinios10/_._",
-        "ref/xamarinmac20/_._",
-        "ru/System.Console.xml",
-        "zh-hans/System.Console.xml",
-        "zh-hant/System.Console.xml"
+        "ref/xamarinmac20/_._"
       ]
     },
     "System.Diagnostics.Debug/4.0.10": {
@@ -930,21 +903,12 @@
         "runtimes/win8-aot/lib/netcore50/System.Threading.Tasks.dll"
       ]
     },
-<<<<<<< HEAD
-    "System.Threading.Thread/4.0.0-beta-23304": {
-      "serviceable": true,
-      "sha512": "QqZx0WIyQGcqK16NOoLKlLNHvBmssCm7w4UJdU6wL7cXsjG1kX+4FHQCEHZN2enyqoCZd6cYzhbBUeitiOqXZw==",
-      "files": [
-        "System.Threading.Thread.4.0.0-beta-23304.nupkg",
-        "System.Threading.Thread.4.0.0-beta-23304.nupkg.sha512",
-=======
     "System.Threading.Thread/4.0.0-beta-23302": {
       "serviceable": true,
       "sha512": "0tn5ET6NNDVjJdpacPXM9lwa3tZeKiIYZHOZPtsbORXop84IN93KenlcqEdPizxPsnOAgauVIgeKftnvwcvlsQ==",
       "files": [
         "System.Threading.Thread.4.0.0-beta-23302.nupkg",
         "System.Threading.Thread.4.0.0-beta-23302.nupkg.sha512",
->>>>>>> 508454cc
         "System.Threading.Thread.nuspec",
         "lib/DNXCore50/System.Threading.Thread.dll",
         "lib/MonoAndroid10/_._",
