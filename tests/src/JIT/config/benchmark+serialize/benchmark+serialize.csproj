<?xml version="1.0" encoding="utf-8"?>
<Project ToolsVersion="12.0" DefaultTargets="Build" xmlns="http://schemas.microsoft.com/developer/msbuild/2003">
  <Import Project="$([MSBuild]::GetDirectoryNameOfFileAbove($(MSBuildThisFileDirectory), dir.props))\dir.props" />
  <PropertyGroup>
    <NugetTargetMoniker>.NETStandard,Version=v1.4</NugetTargetMoniker>
    <NugetTargetMonikerShort>netstandard1.4</NugetTargetMonikerShort>
    <IsTestProject>false</IsTestProject>
  </PropertyGroup>
  <ItemGroup>
    <PackageReference Include="xunit.performance.api">
<<<<<<< HEAD
      <Version>$(XUnitPerformanceApiVersion)</Version>
    </PackageReference>
    <PackageReference Include="xunit.performance.core">
      <Version>$(XUnitPerformanceApiVersion)</Version>
    </PackageReference>
    <PackageReference Include="xunit.performance.execution">
      <Version>$(XUnitPerformanceApiVersion)</Version>
    </PackageReference>
    <PackageReference Include="xunit.performance.metrics">
      <Version>$(XUnitPerformanceApiVersion)</Version>
    </PackageReference>
    <PackageReference Include="Microsoft.Diagnostics.Tracing.TraceEvent">
      <Version>$(MicrosoftDiagnosticsTracingLibraryVersion)</Version>
=======
      <Version>$(XunitPerformanceApiPackageVersion)</Version>
    </PackageReference>
    <PackageReference Include="xunit.performance.core">
      <Version>$(XunitPerformanceApiPackageVersion)</Version>
    </PackageReference>
    <PackageReference Include="xunit.performance.execution">
      <Version>$(XunitPerformanceApiPackageVersion)</Version>
    </PackageReference>
    <PackageReference Include="xunit.performance.metrics">
      <Version>$(XunitPerformanceApiPackageVersion)</Version>
    </PackageReference>
    <PackageReference Include="Microsoft.Diagnostics.Tracing.TraceEvent">
      <Version>$(MicrosoftDiagnosticsTracingTraceEventPackageVersion)</Version>
>>>>>>> 701ecbed
    </PackageReference>
    <PackageReference Include="Microsoft.NETCore.Platforms">
      <Version>2.0.0-preview2-25302-03</Version>
    </PackageReference>
    <PackageReference Include="Newtonsoft.Json">
      <Version>7.0.1</Version>
    </PackageReference>
    <PackageReference Include="System.Console">
      <Version>4.4.0-beta-24913-02</Version>
    </PackageReference>
    <PackageReference Include="System.IO">
      <Version>4.4.0-beta-24913-02</Version>
    </PackageReference>
    <PackageReference Include="System.IO.FileSystem">
      <Version>4.4.0-beta-24913-02</Version>
    </PackageReference>
    <PackageReference Include="System.Linq">
      <Version>4.4.0-beta-24913-02</Version>
    </PackageReference>
    <PackageReference Include="System.ObjectModel">
      <Version>4.4.0-beta-24913-02</Version>
    </PackageReference>
    <PackageReference Include="System.Dynamic.Runtime">
      <Version>4.4.0-beta-24913-02</Version>
    </PackageReference>
    <PackageReference Include="System.Reflection">
      <Version>4.4.0-beta-24913-02</Version>
    </PackageReference>
    <PackageReference Include="System.Reflection.Extensions">
      <Version>4.4.0-beta-24913-02</Version>
    </PackageReference>
    <PackageReference Include="System.Reflection.TypeExtensions">
      <Version>4.4.0-preview2-25302-03</Version>
    </PackageReference>
    <PackageReference Include="System.Runtime">
      <Version>4.4.0-beta-24913-02</Version>
    </PackageReference>
    <PackageReference Include="System.Runtime.Serialization.Json">
      <Version>4.4.0-beta-24913-02</Version>
    </PackageReference>
    <PackageReference Include="System.Runtime.Serialization.Primitives">
      <Version>4.4.0-beta-24913-02</Version>
    </PackageReference>
    <PackageReference Include="System.Runtime.Serialization.Xml">
      <Version>4.4.0-beta-24913-02</Version>
    </PackageReference>
    <PackageReference Include="System.Text.RegularExpressions">
      <Version>4.4.0-beta-24913-02</Version>
    </PackageReference>
    <PackageReference Include="System.Xml.XmlDocument">
      <Version>4.4.0-beta-24913-02</Version>
    </PackageReference>
    <PackageReference Include="System.Xml.XmlSerializer">
      <Version>4.4.0-beta-24913-02</Version>
    </PackageReference>
    <PackageReference Include="xunit">
      <Version>$(XunitPackageVersion)</Version>
    </PackageReference>
    <PackageReference Include="xunit.console.netcore">
<<<<<<< HEAD
      <Version>$(XUnitConsoleNetCoreVersion)</Version>
=======
      <Version>$(XunitConsoleNetcorePackageVersion)</Version>
>>>>>>> 701ecbed
    </PackageReference>
    <PackageReference Include="xunit.runner.utility">
      <Version>$(XunitPackageVersion)</Version>
    </PackageReference>
  </ItemGroup>
  <PropertyGroup>
    <TargetFramework>netstandard1.4</TargetFramework>
    <TargetFrameworkIdentifier>.NETStandard</TargetFrameworkIdentifier>
    <PackageTargetFallback>$(PackageTargetFallback);dnxcore50;portable-net45+win8</PackageTargetFallback>
    <ContainsPackageReferences>true</ContainsPackageReferences>
    <PrereleaseResolveNuGetPackages>false</PrereleaseResolveNuGetPackages>
  </PropertyGroup>
  <Import Project="$([MSBuild]::GetDirectoryNameOfFileAbove($(MSBuildThisFileDirectory), dir.targets))\dir.targets" />
  <Target Name="Build"
     DependsOnTargets="ResolveReferences" />
</Project><|MERGE_RESOLUTION|>--- conflicted
+++ resolved
@@ -8,21 +8,6 @@
   </PropertyGroup>
   <ItemGroup>
     <PackageReference Include="xunit.performance.api">
-<<<<<<< HEAD
-      <Version>$(XUnitPerformanceApiVersion)</Version>
-    </PackageReference>
-    <PackageReference Include="xunit.performance.core">
-      <Version>$(XUnitPerformanceApiVersion)</Version>
-    </PackageReference>
-    <PackageReference Include="xunit.performance.execution">
-      <Version>$(XUnitPerformanceApiVersion)</Version>
-    </PackageReference>
-    <PackageReference Include="xunit.performance.metrics">
-      <Version>$(XUnitPerformanceApiVersion)</Version>
-    </PackageReference>
-    <PackageReference Include="Microsoft.Diagnostics.Tracing.TraceEvent">
-      <Version>$(MicrosoftDiagnosticsTracingLibraryVersion)</Version>
-=======
       <Version>$(XunitPerformanceApiPackageVersion)</Version>
     </PackageReference>
     <PackageReference Include="xunit.performance.core">
@@ -36,7 +21,6 @@
     </PackageReference>
     <PackageReference Include="Microsoft.Diagnostics.Tracing.TraceEvent">
       <Version>$(MicrosoftDiagnosticsTracingTraceEventPackageVersion)</Version>
->>>>>>> 701ecbed
     </PackageReference>
     <PackageReference Include="Microsoft.NETCore.Platforms">
       <Version>2.0.0-preview2-25302-03</Version>
@@ -96,11 +80,7 @@
       <Version>$(XunitPackageVersion)</Version>
     </PackageReference>
     <PackageReference Include="xunit.console.netcore">
-<<<<<<< HEAD
-      <Version>$(XUnitConsoleNetCoreVersion)</Version>
-=======
       <Version>$(XunitConsoleNetcorePackageVersion)</Version>
->>>>>>> 701ecbed
     </PackageReference>
     <PackageReference Include="xunit.runner.utility">
       <Version>$(XunitPackageVersion)</Version>
