// Licensed to the .NET Foundation under one or more agreements.
// The .NET Foundation licenses this file to you under the MIT license.
// See the LICENSE file in the project root for more information.
//
// Finally.asm
// Revised 4.01.99 by t-joecl
//
// Exercises finally exception syntax.
//
.assembly extern legacy library mscorlib{}
.assembly extern System.Console
{
  .publickeytoken = (B0 3F 5F 7F 11 D5 0A 3A )
  .ver 4:0:0:0
}

.assembly Finally.exe{}
<<<<<<< HEAD
=======

>>>>>>> a2442bd3

.class		Finally {
.field static int32 iResult
.field static int32 finally_flag

// global for storing return value - defaults to 0 for success
//iResult:
//	i4	0x00000000
//finally_flag:
//	i4	0x00000000

//clinit
.method static	void .cctor() {
.maxstack 1
		ldc.i4 		0
		stsfld		int32 Finally::iResult
		ldc.i4		0
		stsfld		int32 Finally::finally_flag
		ret
}

// Execution starts here

.method static	int32 main(class [mscorlib]System.String[]) {
.locals(string)
.entrypoint
.maxstack	2

	ldstr "Done"
	stloc.0

try_start:
	newobj instance void [mscorlib]System.ArithmeticException::.ctor()
	throw
try_end:
	// Error case 4 - exception _not thrown
	ldstr	"Error case 4 - exception _not thrown"


	call void [System.Console]System.Console::WriteLine(class System.String)
	ldc.i4		0x4
	stsfld		int32 Finally::iResult
	leave ENDOFTEST

handler1:
	isinst	[mscorlib]System.ArithmeticException
	brfalse	handler_continue1
	leave end_handler1
handler_continue1:
	// Error case 1 - aHandler failure: trapped the wrong exception
	ldstr	"Error case 1 - aHandler failure: trapped the wrong exception"


	call void [System.Console]System.Console::WriteLine(class System.String)
	ldc.i4		0x1
	stsfld 		int32 Finally::iResult
end_handler1:
	leave ENDOFhandler1
ENDOFhandler1:
	leave ENDOFTEST

finally1:
	ldstr	"Successfully called the finally block."
	call void [System.Console]System.Console::WriteLine(class System.String)
	ldc.i4		0x1
	stsfld 		int32 Finally::finally_flag
	endfinally
ENDOFFinally:

.try try_start to try_end catch [mscorlib]System.ArithmeticException handler handler1 to ENDOFhandler1
.try try_start to finally1 finally handler finally1 to ENDOFFinally

ENDOFTEST:
	ldsfld 		int32 Finally::finally_flag
	ldc.i4		1
	ceq
	brfalse		FINALLYFAIL

	ldsfld 		int32 Finally::iResult
	ldc.i4		0
	ceq
	brfalse		RETFAIL
	ldstr	"Test succeeded (returning 100)."


    	call void [System.Console]System.Console::WriteLine(class System.String)
	ldc.i4	0x64
	br RETEND
FINALLYFAIL:
	ldstr	"Error case 2 - finally _not called"


    	call void [System.Console]System.Console::WriteLine(class System.String)
RETFAIL:
	ldstr	"Test FAILED."


    	call void [System.Console]System.Console::WriteLine(class System.String)
	ldsfld		int32 Finally::iResult
RETEND:
	ldloc.0
    	call void [System.Console]System.Console::WriteLine(class System.String)
	ret

}
}<|MERGE_RESOLUTION|>--- conflicted
+++ resolved
@@ -15,10 +15,7 @@
 }
 
 .assembly Finally.exe{}
-<<<<<<< HEAD
-=======
 
->>>>>>> a2442bd3
 
 .class		Finally {
 .field static int32 iResult
